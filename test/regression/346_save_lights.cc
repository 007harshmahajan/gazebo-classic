/*
 * Copyright (C) 2012-2016 Open Source Robotics Foundation
 *
 * Licensed under the Apache License, Version 2.0 (the "License");
 * you may not use this file except in compliance with the License.
 * You may obtain a copy of the License at
 *
 *     http://www.apache.org/licenses/LICENSE-2.0
 *
 * Unless required by applicable law or agreed to in writing, software
 * distributed under the License is distributed on an "AS IS" BASIS,
 * WITHOUT WARRANTIES OR CONDITIONS OF ANY KIND, either express or implied.
 * See the License for the specific language governing permissions and
 * limitations under the License.
 *
*/

#include <gtest/gtest.h>
#include <gazebo/rendering/rendering.hh>
#include "gazebo/test/ServerFixture.hh"

using namespace gazebo;

class Issue346Test : public ServerFixture
{
};

/////////////////////////////////////////////////
// \brief Test for issue #346
TEST_F(Issue346Test, SaveLights)
{
  Load("worlds/empty.world", true);
  physics::WorldPtr world = physics::get_world("default");
  ASSERT_TRUE(world != NULL);

  std::string spotLightName = "spot_light";
  ignition::math::Vector3d spotLightPos(1, 2, 5);
  ignition::math::Vector3d spotLightRot(0, 0, 0.5);

  std::string pointLightName = "point_light";
  ignition::math::Vector3d pointLightPos(4, 3, 8);
  ignition::math::Vector3d pointLightRot(0, 0.8, 0.1);

  // Spawn two lights: one spot light and one point light
  SpawnLight(spotLightName, "spot", spotLightPos, spotLightRot);
  SpawnLight(pointLightName, "point", pointLightPos, pointLightRot);

  boost::filesystem::path pathOut(boost::filesystem::current_path());
  boost::filesystem::create_directories(pathOut /
      boost::filesystem::path("tmp"));
  std::string filenameOut = pathOut.string() +
      "/tmp/346_save_lights.world";

  // Save lights to a world file
  world->Save(filenameOut);

  // Load the saved world file
  sdf::SDFPtr sdf(new sdf::SDF);
  ASSERT_TRUE(sdf::init(sdf));
  ASSERT_TRUE(sdf::readFile(common::find_file(filenameOut), sdf));
  ASSERT_TRUE(sdf->Root() != NULL);

  // Verify there is one spot light and one point light
  int hasSpotLight = 0;
  int hasPointLight = 0;
  sdf::ElementPtr worldElem = sdf->Root()->GetElement("world");
  ASSERT_TRUE(worldElem != NULL);
  sdf::ElementPtr lightElem = worldElem->GetElement("light");
  while (lightElem)
  {
    std::string name = lightElem->Get<std::string>("name");
    ignition::math::Pose3d pose =
      lightElem->Get<ignition::math::Pose3d>("pose");
    if (name == spotLightName)
    {
      hasSpotLight++;
      EXPECT_TRUE(pose.Pos() == spotLightPos);
<<<<<<< HEAD
      EXPECT_TRUE(pose.Rot().Euler() == spotLightRot);
=======
      EXPECT_TRUE(pose.Rot() == ignition::math::Quaterniond(spotLightRot));
>>>>>>> 27efa2e0
    }
    else if (name == pointLightName)
    {
      hasPointLight++;
      EXPECT_TRUE(pose.Pos() == pointLightPos);
<<<<<<< HEAD
      EXPECT_TRUE(pose.Rot().Euler() == pointLightRot);
=======
      EXPECT_TRUE(pose.Rot() == ignition::math::Quaterniond(pointLightRot));
>>>>>>> 27efa2e0
    }
    lightElem = lightElem->GetNextElement("light");
  }

  EXPECT_EQ(hasSpotLight, 1);
  EXPECT_EQ(hasPointLight, 1);

  // Remove temp directory
  boost::filesystem::remove_all(pathOut.string() + "/tmp");
}<|MERGE_RESOLUTION|>--- conflicted
+++ resolved
@@ -75,21 +75,13 @@
     {
       hasSpotLight++;
       EXPECT_TRUE(pose.Pos() == spotLightPos);
-<<<<<<< HEAD
-      EXPECT_TRUE(pose.Rot().Euler() == spotLightRot);
-=======
       EXPECT_TRUE(pose.Rot() == ignition::math::Quaterniond(spotLightRot));
->>>>>>> 27efa2e0
     }
     else if (name == pointLightName)
     {
       hasPointLight++;
       EXPECT_TRUE(pose.Pos() == pointLightPos);
-<<<<<<< HEAD
-      EXPECT_TRUE(pose.Rot().Euler() == pointLightRot);
-=======
       EXPECT_TRUE(pose.Rot() == ignition::math::Quaterniond(pointLightRot));
->>>>>>> 27efa2e0
     }
     lightElem = lightElem->GetNextElement("light");
   }
