/*
 * Copyright 2012 Open Source Robotics Foundation
 *
 * Licensed under the Apache License, Version 2.0 (the "License");
 * you may not use this file except in compliance with the License.
 * You may obtain a copy of the License at
 *
 *     http://www.apache.org/licenses/LICENSE-2.0
 *
 * Unless required by applicable law or agreed to in writing, software
 * distributed under the License is distributed on an "AS IS" BASIS,
 * WITHOUT WARRANTIES OR CONDITIONS OF ANY KIND, either express or implied.
 * See the License for the specific language governing permissions and
 * limitations under the License.
 *
*/

#pragma GCC diagnostic ignored "-Wswitch-default"
#pragma GCC diagnostic ignored "-Wfloat-equal"
#pragma GCC diagnostic ignored "-Wshadow"

// The following is needed to enable the GetMemInfo function for OSX
#ifdef __MACH__
# include <mach/mach.h>
#endif  // __MACH__

#include <sdf/sdf.hh>

#include <gtest/gtest.h>
#include <boost/thread.hpp>
#include <boost/filesystem.hpp>

#include <map>
#include <string>

#include "gazebo/transport/transport.hh"

#include "gazebo/common/CommonIface.hh"
#include "gazebo/common/SystemPaths.hh"
#include "gazebo/common/Console.hh"
#include "gazebo/physics/World.hh"
#include "gazebo/physics/PhysicsTypes.hh"
#include "gazebo/physics/PhysicsIface.hh"
#include "gazebo/sensors/sensors.hh"
#include "gazebo/rendering/rendering.hh"
#include "gazebo/msgs/msgs.hh"

#include "gazebo/gazebo_config.h"
#include "gazebo/Server.hh"

#include "test_config.h"

using namespace gazebo;

std::string custom_exec(std::string _cmd);

class ServerFixture : public testing::Test
{
  protected: ServerFixture()
             {
               this->server = NULL;
               this->serverRunning = false;
               this->paused = false;
               this->percentRealTime = 0;
               this->gotImage = 0;
               this->imgData = NULL;
               this->serverThread = NULL;

               common::Console::Instance()->Init("test.log");
               common::SystemPaths::Instance()->AddGazeboPaths(
                   TEST_INTEGRATION_PATH);

               // Add local search paths
               std::string path = TEST_INTEGRATION_PATH;
               path += "/../..";
               gazebo::common::SystemPaths::Instance()->AddGazeboPaths(path);

               path = TEST_INTEGRATION_PATH;
               path += "/../../sdf";
               gazebo::common::SystemPaths::Instance()->AddGazeboPaths(path);

               path = TEST_INTEGRATION_PATH;
               path += "/../../gazebo";
               gazebo::common::SystemPaths::Instance()->AddGazeboPaths(path);

               path = TEST_INTEGRATION_PATH;
               path += "/../../build/plugins";
               gazebo::common::SystemPaths::Instance()->AddPluginPaths(path);

               path = TEST_PATH;
               gazebo::common::SystemPaths::Instance()->AddGazeboPaths(path);
             }

  protected: virtual void TearDown()
             {
               this->Unload();
             }

  protected: virtual void Unload()
             {
               this->serverRunning = false;
               if (this->node)
                 this->node->Fini();

               if (this->server)
               {
                 this->server->Stop();

                 if (this->serverThread)
                 {
                   this->serverThread->join();
                 }
               }

               delete this->serverThread;
               this->serverThread = NULL;
             }

  protected: virtual void Load(const std::string &_worldFilename)
             {
               this->Load(_worldFilename, false);
             }

  protected: virtual void Load(const std::string &_worldFilename, bool _paused)
             {
               this->Load(_worldFilename, _paused, "");
             }

  protected: virtual void Load(const std::string &_worldFilename,
                               bool _paused, const std::string &_physics)
             {
               delete this->server;
               this->server = NULL;

               // Create, load, and run the server in its own thread
               this->serverThread = new boost::thread(
                  boost::bind(&ServerFixture::RunServer, this, _worldFilename,
                              _paused, _physics));

               // Wait for the server to come up
               // Use a 60 second timeout.
               int waitCount = 0, maxWaitCount = 6000;
               while ((!this->server || !this->server->GetInitialized()) &&
                      ++waitCount < maxWaitCount)
                 common::Time::MSleep(100);
               gzdbg << "ServerFixture load in "
                      << static_cast<double>(waitCount)/100.0
                      << " seconds, timeout after "
                      << static_cast<double>(maxWaitCount)/100.0
                      << " seconds\n";
               ASSERT_LT(waitCount, maxWaitCount);

               this->node = transport::NodePtr(new transport::Node());
               ASSERT_NO_THROW(this->node->Init());
               this->poseSub = this->node->Subscribe("~/pose/info",
                   &ServerFixture::OnPose, this, true);
               this->statsSub = this->node->Subscribe("~/world_stats",
                   &ServerFixture::OnStats, this);

               this->factoryPub =
                 this->node->Advertise<msgs::Factory>("~/factory");

               this->requestPub =
                 this->node->Advertise<msgs::Request>("~/request");

               // Wait for the world to reach the correct pause state.
               // This might not work properly with multiple worlds.
               // Use a 30 second timeout.
               waitCount = 0;
               maxWaitCount = 3000;
               while ((!physics::get_world() ||
                        physics::get_world()->IsPaused() != _paused) &&
                      ++waitCount < maxWaitCount)
                 common::Time::MSleep(100);
               ASSERT_LT(waitCount, maxWaitCount);

               this->factoryPub->WaitForConnection();
               this->requestPub->WaitForConnection();
             }

  protected: void RunServer(const std::string &_worldFilename)
             {
               this->RunServer(_worldFilename, false, "");
             }

  protected: rendering::ScenePtr GetScene(
                 const std::string &_sceneName = "default")
             {
               // Wait for the scene to get loaded.
               int i = 0;
               while (rendering::get_scene(_sceneName) == NULL && i < 20)
               {
                 common::Time::MSleep(100);
                 ++i;
               }

               if (i >= 20)
                 gzerr << "Unable to load the rendering scene.\n"
                   << "Test will fail";

               EXPECT_LT(i, 20);
               return rendering::get_scene(_sceneName);
             }

  protected: void RunServer(const std::string &_worldFilename, bool _paused,
                            const std::string &_physics)
             {
               ASSERT_NO_THROW(this->server = new Server());
               this->server->PreLoad();
               if (_physics.length())
                 ASSERT_NO_THROW(this->server->LoadFile(_worldFilename,
                                                        _physics));
               else
                 ASSERT_NO_THROW(this->server->LoadFile(_worldFilename));
               ASSERT_NO_THROW(this->server->Init());

               if (!rendering::get_scene(
                     gazebo::physics::get_world()->GetName()))
               {
                 rendering::create_scene(
                     gazebo::physics::get_world()->GetName(), false, true);
               }

               this->SetPause(_paused);

               this->server->Run();

               rendering::remove_scene(gazebo::physics::get_world()->GetName());

               ASSERT_NO_THROW(this->server->Fini());

               delete this->server;
               this->server = NULL;
             }

  protected: void OnStats(ConstWorldStatisticsPtr &_msg)
             {
               this->simTime = msgs::Convert(_msg->sim_time());
               this->realTime = msgs::Convert(_msg->real_time());
               this->pauseTime = msgs::Convert(_msg->pause_time());
               this->paused = _msg->paused();

               if (this->realTime == 0)
                 this->percentRealTime = 0;
               else
                 this->percentRealTime =
                   (this->simTime / this->realTime).Double();

               this->serverRunning = true;
             }

  protected: void SetPause(bool _pause)
             {
               physics::pause_worlds(_pause);
             }

  protected: double GetPercentRealTime() const
             {
               while (!this->serverRunning)
                 common::Time::MSleep(100);

               return this->percentRealTime;
             }

  protected: void OnPose(ConstPosesStampedPtr &_msg)
             {
               boost::mutex::scoped_lock lock(this->receiveMutex);
               for (int i = 0; i < _msg->pose_size(); ++i)
               {
                 this->poses[_msg->pose(i).name()] =
                   msgs::Convert(_msg->pose(i));
               }
             }

  protected: math::Pose GetEntityPose(const std::string &_name)
             {
               boost::mutex::scoped_lock lock(this->receiveMutex);

               std::map<std::string, math::Pose>::iterator iter;
               iter = this->poses.find(_name);
               EXPECT_TRUE(iter != this->poses.end());
               return iter->second;
             }

  protected: bool HasEntity(const std::string &_name)
             {
               boost::mutex::scoped_lock lock(this->receiveMutex);
               std::map<std::string, math::Pose>::iterator iter;
               iter = this->poses.find(_name);
               return iter != this->poses.end();
             }

  protected: void PrintImage(const std::string &_name, unsigned char **_image,
                 unsigned int _width, unsigned int _height, unsigned int _depth)
             {
               unsigned int count = _height * _width * _depth;
               printf("\n");
               printf("static unsigned char __%s[] = {", _name.c_str());
               unsigned int i;
               for (i = 0; i < count-1; i++)
               {
                 if (i % 10 == 0)
                   printf("\n");
                 else
                   printf(" ");
                 printf("%d,", (*_image)[i]);
               }
               printf(" %d};\n", (*_image)[i]);
               printf("static unsigned char *%s = __%s;\n", _name.c_str(),
                   _name.c_str());
             }

  protected: void PrintScan(const std::string &_name, double *_scan,
                            unsigned int _sampleCount)
             {
               printf("static double __%s[] = {\n", _name.c_str());
               for (unsigned int i = 0; i < _sampleCount-1; ++i)
               {
                 if ((i+1) % 5 == 0)
                   printf("%13.10f,\n", math::precision(_scan[i], 10));
                 else
                   printf("%13.10f, ", math::precision(_scan[i], 10));
               }
               printf("%13.10f};\n",
                   math::precision(_scan[_sampleCount-1], 10));
               printf("static double *%s = __%s;\n", _name.c_str(),
                   _name.c_str());
             }

  protected: void FloatCompare(float *_scanA, float *_scanB,
                 unsigned int _sampleCount, float &_diffMax,
                 float &_diffSum, float &_diffAvg)
             {
               float diff;
               _diffMax = 0;
               _diffSum = 0;
               _diffAvg = 0;
               for (unsigned int i = 0; i < _sampleCount; ++i)
               {
                 diff = fabs(math::precision(_scanA[i], 10) -
                             math::precision(_scanB[i], 10));
                 _diffSum += diff;
                 if (diff > _diffMax)
                 {
                   _diffMax = diff;
                 }
               }
               _diffAvg = _diffSum / _sampleCount;
             }

  protected: void DoubleCompare(double *_scanA, double *_scanB,
                 unsigned int _sampleCount, double &_diffMax,
                 double &_diffSum, double &_diffAvg)
             {
               double diff;
               _diffMax = 0;
               _diffSum = 0;
               _diffAvg = 0;
               for (unsigned int i = 0; i < _sampleCount; ++i)
               {
                 diff = fabs(math::precision(_scanA[i], 10) -
                             math::precision(_scanB[i], 10));
                 _diffSum += diff;
                 if (diff > _diffMax)
                 {
                   _diffMax = diff;
                 }
               }
               _diffAvg = _diffSum / _sampleCount;
             }

  protected: void ImageCompare(unsigned char *_imageA,
                 unsigned char *_imageB,
                 unsigned int _width, unsigned int _height, unsigned int _depth,
                 unsigned int &_diffMax, unsigned int &_diffSum,
                 double &_diffAvg)
             {
               _diffMax = 0;
               _diffSum = 0;
               _diffAvg = 0;

               for (unsigned int y = 0; y < _height; y++)
               {
                 for (unsigned int x = 0; x < _width*_depth; x++)
                 {
                   unsigned int a = _imageA[(y*_width*_depth)+x];
                   unsigned int b = _imageB[(y*_width*_depth)+x];

                   unsigned int diff = (unsigned int)(abs(a - b));

                   if (diff > _diffMax)
                     _diffMax = diff;

                   _diffSum += diff;
                 }
               }
               _diffAvg = _diffSum / (_height*_width*_depth);
             }

  private: void OnNewFrame(const unsigned char *_image,
                              unsigned int _width, unsigned int _height,
                              unsigned int _depth,
                              const std::string &/*_format*/)
           {
             memcpy(*this->imgData, _image, _width * _height * _depth);
             this->gotImage+= 1;
           }

  protected: void GetFrame(const std::string &_cameraName,
                 unsigned char **_imgData, unsigned int &_width,
                 unsigned int &_height)
             {
               sensors::SensorPtr sensor = sensors::get_sensor(_cameraName);
               EXPECT_TRUE(sensor);
               sensors::CameraSensorPtr camSensor =
                 boost::dynamic_pointer_cast<sensors::CameraSensor>(sensor);

               _width = camSensor->GetImageWidth();
               _height = camSensor->GetImageHeight();

               if (*_imgData)
               {
                 delete *_imgData;
                 *_imgData = NULL;
               }
               (*_imgData) = new unsigned char[_width *_height*3];
               this->imgData = _imgData;

               this->gotImage = 0;
               event::ConnectionPtr c =
                 camSensor->GetCamera()->ConnectNewImageFrame(
                     boost::bind(&ServerFixture::OnNewFrame,
                                 this, _1, _2, _3, _4, _5));

               while (this->gotImage < 20)
                 common::Time::MSleep(100);

               camSensor->GetCamera()->DisconnectNewImageFrame(c);
             }

  protected: void SpawnCamera(const std::string &_modelName,
                 const std::string &_cameraName,
                 const math::Vector3 &_pos, const math::Vector3 &_rpy,
                 unsigned int _width = 320, unsigned int _height = 240,
                 double _rate = 25,
                 const std::string &_noiseType = "",
                 double _noiseMean = 0.0,
                 double _noiseStdDev = 0.0)
             {
               msgs::Factory msg;
               std::ostringstream newModelStr;

               newModelStr << "<sdf version='" << SDF_VERSION << "'>"
                 << "<model name ='" << _modelName << "'>"
                 << "<static>true</static>"
                 << "<pose>" << _pos << " " << _rpy << "</pose>"
                 << "<link name ='body'>"
                 << "  <sensor name ='" << _cameraName
                 << "' type ='camera'>"
                 << "    <always_on>1</always_on>"
                 << "    <update_rate>" << _rate << "</update_rate>"
                 << "    <visualize>true</visualize>"
                 << "    <camera>"
                 << "      <horizontal_fov>0.78539816339744828</horizontal_fov>"
                 << "      <image>"
                 << "        <width>" << _width << "</width>"
                 << "        <height>" << _height << "</height>"
                 << "        <format>R8G8B8</format>"
                 << "      </image>"
                 << "      <clip>"
                 << "        <near>0.1</near><far>100</far>"
                 << "      </clip>";
                 // << "      <save enabled ='true' path ='/tmp/camera/'/>"

               if (_noiseType.size() > 0)
                 newModelStr << "      <noise>"
                 << "        <type>" << _noiseType << "</type>"
                 << "        <mean>" << _noiseMean << "</mean>"
                 << "        <stddev>" << _noiseStdDev << "</stddev>"
                 << "      </noise>";

               newModelStr << "    </camera>"
                 << "  </sensor>"
                 << "</link>"
                 << "</model>"
                 << "</sdf>";

               msg.set_sdf(newModelStr.str());
               this->factoryPub->Publish(msg);

               int i = 0;
               // Wait for the entity to spawn
               while (!this->HasEntity(_modelName) && i < 50)
               {
                 common::Time::MSleep(100);
                 ++i;
               }
               EXPECT_LT(i, 50);
             }

  protected: void SpawnRaySensor(const std::string &_modelName,
                 const std::string &_raySensorName,
                 const math::Vector3 &_pos, const math::Vector3 &_rpy,
                 double _hMinAngle = -2.0, double _hMaxAngle = 2.0,
                 double _minRange = 0.08, double _maxRange = 10,
                 double _rangeResolution = 0.01, unsigned int _samples = 640,
                 const std::string &_noiseType = "", double _noiseMean = 0.0,
                 double _noiseStdDev = 0.0)
             {
               msgs::Factory msg;
               std::ostringstream newModelStr;

               newModelStr << "<sdf version='" << SDF_VERSION << "'>"
                 << "<model name ='" << _modelName << "'>"
                 << "<static>true</static>"
                 << "<pose>" << _pos << " " << _rpy << "</pose>"
                 << "<link name ='body'>"
                 << "<collision name='parent_collision'>"
                 << "  <pose>0 0 0.0205 0 0 0</pose>"
                 << "  <geometry>"
                 << "    <cylinder>"
                 << "      <radius>0.021</radius>"
                 << "      <length>0.029</length>"
                 << "    </cylinder>"
                 << "  </geometry>"
                 << "</collision>"
                 << "  <sensor name ='" << _raySensorName << "' type ='ray'>"
                 << "    <ray>"
                 << "      <scan>"
                 << "        <horizontal>"
                 << "          <samples>" << _samples << "</samples>"
                 << "          <resolution> 1 </resolution>"
                 << "          <min_angle>" << _hMinAngle << "</min_angle>"
                 << "          <max_angle>" << _hMaxAngle << "</max_angle>"
                 << "        </horizontal>"
                 << "      </scan>"
                 << "      <range>"
                 << "        <min>" << _minRange << "</min>"
                 << "        <max>" << _maxRange << "</max>"
                 << "        <resolution>" << _rangeResolution <<"</resolution>"
                 << "      </range>";

               if (_noiseType.size() > 0)
                 newModelStr << "      <noise>"
                 << "        <type>" << _noiseType << "</type>"
                 << "        <mean>" << _noiseMean << "</mean>"
                 << "        <stddev>" << _noiseStdDev << "</stddev>"
                 << "      </noise>";

               newModelStr << "    </ray>"
                 << "  </sensor>"
                 << "</link>"
                 << "</model>"
                 << "</sdf>";

               msg.set_sdf(newModelStr.str());
               this->factoryPub->Publish(msg);

               int i = 0;
               // Wait for the entity to spawn
               while (!this->HasEntity(_modelName) && i < 100)
               {
                 common::Time::MSleep(100);
                 ++i;
               }
               EXPECT_LT(i, 100);
             }

  protected: void SpawnGpuRaySensor(const std::string &_modelName,
                 const std::string &_raySensorName,
                 const math::Vector3 &_pos, const math::Vector3 &_rpy,
                 double _hMinAngle = -2.0, double _hMaxAngle = 2.0,
                 double _minRange = 0.08, double _maxRange = 10,
                 double _rangeResolution = 0.01, unsigned int _samples = 640,
                 const std::string &_noiseType = "", double _noiseMean = 0.0,
                 double _noiseStdDev = 0.0)
             {
               msgs::Factory msg;
               std::ostringstream newModelStr;

               newModelStr << "<sdf version='" << SDF_VERSION << "'>"
                 << "<model name ='" << _modelName << "'>"
                 << "<static>true</static>"
                 << "<pose>" << _pos << " " << _rpy << "</pose>"
                 << "<link name ='body'>"
                 << "<collision name='parent_collision'>"
                 << "  <pose>0 0 0.0205 0 0 0</pose>"
                 << "  <geometry>"
                 << "    <cylinder>"
                 << "      <radius>0.021</radius>"
                 << "      <length>0.029</length>"
                 << "    </cylinder>"
                 << "  </geometry>"
                 << "</collision>"
                 << "  <sensor name ='" << _raySensorName
                 << "' type ='gpu_ray'>"
                 << "    <ray>"
                 << "      <scan>"
                 << "        <horizontal>"
                 << "          <samples>" << _samples << "</samples>"
                 << "          <resolution> 1 </resolution>"
                 << "          <min_angle>" << _hMinAngle << "</min_angle>"
                 << "          <max_angle>" << _hMaxAngle << "</max_angle>"
                 << "        </horizontal>"
                 << "      </scan>"
                 << "      <range>"
                 << "        <min>" << _minRange << "</min>"
                 << "        <max>" << _maxRange << "</max>"
                 << "        <resolution>" << _rangeResolution <<"</resolution>"
                 << "      </range>";

               if (_noiseType.size() > 0)
                 newModelStr << "      <noise>"
                 << "        <type>" << _noiseType << "</type>"
                 << "        <mean>" << _noiseMean << "</mean>"
                 << "        <stddev>" << _noiseStdDev << "</stddev>"
                 << "      </noise>";

               newModelStr << "    </ray>"
                 << "  </sensor>"
                 << "</link>"
                 << "</model>"
                 << "</sdf>";

               msg.set_sdf(newModelStr.str());
               this->factoryPub->Publish(msg);

               int i = 0;
               // Wait for the entity to spawn
               while (!this->HasEntity(_modelName) && i < 100)
               {
                 common::Time::MSleep(100);
                 ++i;
               }
               EXPECT_LT(i, 100);
             }

  protected: void SpawnImuSensor(const std::string &_modelName,
                 const std::string &_imuSensorName,
                 const math::Vector3 &_pos, const math::Vector3 &_rpy,
                 const std::string &_noiseType = "",
                 double _rateNoiseMean = 0.0, double _rateNoiseStdDev = 0.0,
                 double _rateBiasMean = 0.0, double _rateBiasStdDev = 0.0,
                 double _accelNoiseMean = 0.0, double _accelNoiseStdDev = 0.0,
                 double _accelBiasMean = 0.0, double _accelBiasStdDev = 0.0)
             {
               msgs::Factory msg;
               std::ostringstream newModelStr;

               newModelStr << "<sdf version='" << SDF_VERSION << "'>"
                 << "<model name ='" << _modelName << "'>" << std::endl
                 << "<static>true</static>" << std::endl
                 << "<pose>" << _pos << " " << _rpy << "</pose>" << std::endl
                 << "<link name ='body'>" << std::endl
                 << "<inertial>" << std::endl
                 << "<mass>0.1</mass>" << std::endl
                 << "</inertial>" << std::endl
                 << "<collision name='parent_collision'>" << std::endl
                 << "  <pose>0 0 0.0205 0 0 0</pose>" << std::endl
                 << "  <geometry>" << std::endl
                 << "    <cylinder>" << std::endl
                 << "      <radius>0.021</radius>" << std::endl
                 << "      <length>0.029</length>" << std::endl
                 << "    </cylinder>" << std::endl
                 << "  </geometry>" << std::endl
                 << "</collision>" << std::endl
                 << "  <sensor name ='" << _imuSensorName
                 << "' type ='imu'>" << std::endl
                 << "    <imu>" << std::endl;

               if (_noiseType.size() > 0)
                 newModelStr << "      <noise>" << std::endl
                 << "        <type>" << _noiseType << "</type>" << std::endl
                 << "        <rate>" << std::endl
                 << "          <mean>" << _rateNoiseMean
                 << "</mean>" << std::endl
                 << "          <stddev>" << _rateNoiseStdDev
                 << "</stddev>" << std::endl
                 << "          <bias_mean>" << _rateBiasMean
                 << "</bias_mean>" << std::endl
                 << "          <bias_stddev>" << _rateBiasStdDev
                 << "</bias_stddev>" << std::endl
                 << "        </rate>" << std::endl
                 << "        <accel>" << std::endl
                 << "          <mean>" << _accelNoiseMean << "</mean>"
                 << std::endl
                 << "          <stddev>" << _accelNoiseStdDev << "</stddev>"
                 << std::endl
                 << "          <bias_mean>" << _accelBiasMean
                 << "</bias_mean>" << std::endl
                 << "          <bias_stddev>" << _accelBiasStdDev
                 << "</bias_stddev>" << std::endl
                 << "        </accel>" << std::endl
                 << "      </noise>" << std::endl;

               newModelStr << "    </imu>" << std::endl
                 << "  </sensor>" << std::endl
                 << "</link>" << std::endl
                 << "</model>" << std::endl
                 << "</sdf>" << std::endl;

               msg.set_sdf(newModelStr.str());
               this->factoryPub->Publish(msg);

               int i = 0;
               // Wait for the entity to spawn
               while (!this->HasEntity(_modelName) && i < 100)
               {
                 common::Time::MSleep(100);
                 ++i;
               }
               EXPECT_LT(i, 100);
             }

  /// \brief Spawn a contact sensor with the specified collision geometry
  /// \param[in] _name Model name
  /// \param[in] _sensorName Sensor name
  /// \param[in] _collisionType Type of collision, box or cylinder
  /// \param[in] _pos World position
  /// \param[in] _rpy World rotation in Euler angles
  /// \param[in] _static True to make the model static
  protected: void SpawnUnitContactSensor(const std::string &_name,
                 const std::string &_sensorName,
                 const std::string &_collisionType, const math::Vector3 &_pos,
                 const math::Vector3 &_rpy, bool _static = false)
             {
               msgs::Factory msg;
               std::ostringstream newModelStr;
               std::ostringstream shapeStr;

               if (_collisionType == "box")
               {
                 shapeStr << " <box><size>1 1 1</size></box>";
               }
               else if (_collisionType == "cylinder")
               {
                 shapeStr << "<cylinder>"
                          << "  <radius>.5</radius><length>1.0</length>"
                          << "</cylinder>";
               }

               newModelStr << "<sdf version='" << SDF_VERSION << "'>"
                 << "<model name ='" << _name << "'>"
                 << "<static>" << _static << "</static>"
                 << "<pose>" << _pos << " " << _rpy << "</pose>"
                 << "<link name ='body'>"
                 << "  <collision name ='contact_collision'>"
                 << "    <geometry>"
                 << shapeStr.str()
                 << "    </geometry>"
                 << "  </collision>"
                 << "  <visual name ='visual'>"
                 << "    <geometry>"
                 << shapeStr.str()
                 << "    </geometry>"
                 << "  </visual>"
                 << "  <sensor name='" << _sensorName << "' type='contact'>"
                 << "    <contact>"
                 << "      <collision>contact_collision</collision>"
                 << "    </contact>"
                 << "  </sensor>"
                 << "</link>"
                 << "</model>"
                 << "</sdf>";

               msg.set_sdf(newModelStr.str());
               this->factoryPub->Publish(msg);

               int i = 0;
               // Wait for the entity to spawn
               while (!this->HasEntity(_name) && i < 100)
               {
                 common::Time::MSleep(100);
                 ++i;
               }
               EXPECT_LT(i, 100);
             }

  /// \brief Spawn an IMU sensor on a link
  /// \param[in] _name Model name
  /// \param[in] _sensorName Sensor name
  /// \param[in] _collisionType Type of collision, box or cylinder
  /// \param[in] _topic Topic to publish IMU data to
  /// \param[in] _pos World position
  /// \param[in] _rpy World rotation in Euler angles
  /// \param[in] _static True to make the model static
  protected: void SpawnUnitImuSensor(const std::string &_name,
                 const std::string &_sensorName,
                 const std::string &_collisionType,
                 const std::string &_topic, const math::Vector3 &_pos,
                 const math::Vector3 &_rpy, bool _static = false)
             {
               msgs::Factory msg;
               std::ostringstream newModelStr;
               std::ostringstream shapeStr;
               if (_collisionType == "box")
                 shapeStr << " <box><size>1 1 1</size></box>";
               else if (_collisionType == "cylinder")
               {
                 shapeStr << "<cylinder>"
                          << "  <radius>.5</radius><length>1.0</length>"
                          << "</cylinder>";
               }
               newModelStr << "<sdf version='" << SDF_VERSION << "'>"
                 << "<model name ='" << _name << "'>"
                 << "<static>" << _static << "</static>"
                 << "<pose>" << _pos << " " << _rpy << "</pose>"
                 << "<link name ='body'>"
                 << "  <collision name ='contact_collision'>"
                 << "    <geometry>"
                 << shapeStr.str()
                 << "    </geometry>"
                 << "    <surface>"
                 << "      <contact>"
                 << "        <ode>"
                 << "          <min_depth>0.01</min_depth>"
                 << "        </ode>"
                 << "      </contact>"
                 << "    </surface>"
                 << "  </collision>"
                 << "  <visual name ='visual'>"
                 << "    <geometry>"
                 << shapeStr.str()
                 << "    </geometry>"
                 << "  </visual>"
                 << "  <sensor name='" << _sensorName << "' type='imu'>"
                 << "    <imu>"
                 << "      <topic>" << _topic << "</topic>"
                 << "    </imu>"
                 << "  </sensor>"
                 << "</link>"
                 << "</model>"
                 << "</sdf>";

               msg.set_sdf(newModelStr.str());
               this->factoryPub->Publish(msg);

               int i = 0;
               // Wait for the entity to spawn
               while (!this->HasEntity(_name) && i < 50)
               {
                 common::Time::MSleep(20);
                 ++i;
               }
               EXPECT_LT(i, 50);
             }

  /// \brief Spawn an Wireless transmitter sensor on a link
  /// \param[in] _name Model name
  /// \param[in] _sensorName Sensor name
  /// \param[in] _pos World position
  /// \param[in] _rpy World rotation in Euler angles
  /// \param[in] _essid Service set identifier (network name)
  /// \param[in] _freq Frequency of transmission (MHz)
  /// \param[in] _power Transmission power (dBm)
  /// \param[in] _gain Antenna gain (dBi)
  /// \param[in] _visualize Enable sensor visualization
  protected: void SpawnWirelessTransmitterSensor(const std::string &_name,
<<<<<<< HEAD
    const std::string &_sensorName,
    const math::Vector3 &_pos,
    const math::Vector3 &_rpy,
    const std::string &_essid,
    double _freq,
    double _power,
    double _gain,
    bool _visualize = true)
{
  msgs::Factory msg;
  std::ostringstream newModelStr;

  newModelStr << "<sdf version='" << SDF_VERSION << "'>"
    << "<model name ='" << _name << "'>"
    << "<static>true</static>"
    << "<pose>" << _pos << " " << _rpy << "</pose>"
    << "<link name ='link'>"
    << "  <sensor name='" << _sensorName << "' type='wireless_transmitter'>"
    << "    <always_on>1</always_on>"
    << "    <update_rate>1</update_rate>"
    << "    <visualize>" << _visualize << "</visualize>"
    << "    <transceiver>"
    << "      <essid>" << _essid << "</essid>"
    << "      <frequency>" << _freq << "</frequency>"
    << "      <power>" << _power << "</power>"
    << "      <gain>" << _gain << "</gain>"
    << "    </transceiver>"
    << "  </sensor>"
    << "</link>"
    << "</model>"
    << "</sdf>";

  msg.set_sdf(newModelStr.str());
  this->factoryPub->Publish(msg);
  WaitUntilEntitySpawn(_name, 100, 100);
}
=======
                 const std::string &_sensorName,
                 const math::Vector3 &_pos,
                 const math::Vector3 &_rpy,
                 const std::string &_essid,
                 double _freq,
                 double _power,
                 double _gain,
                 bool _visualize = true)
             {
               msgs::Factory msg;
               std::ostringstream newModelStr;

               newModelStr << "<sdf version='" << SDF_VERSION << "'>"
                 << "<model name ='" << _name << "'>"
                 << "<static>true</static>"
                 << "<pose>" << _pos << " " << _rpy << "</pose>"
                 << "<link name ='link'>"
                 << "  <sensor name='" << _sensorName
                 << "' type='wireless_transmitter'>"
                 << "    <always_on>1</always_on>"
                 << "    <update_rate>1</update_rate>"
                 << "    <visualize>" << _visualize << "</visualize>"
                 << "    <transceiver>"
                 << "      <essid>" << _essid << "</essid>"
                 << "      <frequency>" << _freq << "</frequency>"
                 << "      <power>" << _power << "</power>"
                 << "      <gain>" << _gain << "</gain>"
                 << "    </transceiver>"
                 << "  </sensor>"
                 << "</link>"
                 << "</model>"
                 << "</sdf>";

               msg.set_sdf(newModelStr.str());
               this->factoryPub->Publish(msg);
               WaitUntilEntitySpawn(_name, 20, 50);
             }
>>>>>>> aada1a98

  /// \brief Spawn an Wireless receiver sensor on a link
  /// \param[in] _name Model name
  /// \param[in] _sensorName Sensor name
  /// \param[in] _pos World position
  /// \param[in] _rpy World rotation in Euler angles
  /// \param[in] _minFreq Minimum frequency to be filtered (MHz)
  /// \param[in] _maxFreq Maximum frequency to be filtered (MHz)
  /// \param[in] _power Transmission power (dBm)
  /// \param[in] _gain Antenna gain (dBi)
  /// \param[in] _sensitivity Receiver sensitibity (dBm)
  /// \param[in] _visualize Enable sensor visualization
  protected: void SpawnWirelessReceiverSensor(const std::string &_name,
<<<<<<< HEAD
      const std::string &_sensorName,
      const math::Vector3 &_pos,
      const math::Vector3 &_rpy,
      double _minFreq,
      double _maxFreq,
      double _power,
      double _gain,
      double _sensitivity,
      bool _visualize = true)
 {
    msgs::Factory msg;
    std::ostringstream newModelStr;

    newModelStr << "<sdf version='" << SDF_VERSION << "'>"
      << "<model name ='" << _name << "'>"
      << "<static>true</static>"
      << "<pose>" << _pos << " " << _rpy << "</pose>"
      << "<link name ='link'>"
      << "  <sensor name='" << _sensorName << "' type='wireless_receiver'>"
      << "    <update_rate>1</update_rate>"
      << "    <visualize>" << _visualize << "</visualize>"
      << "    <transceiver>"
      << "      <min_frequency>" << _minFreq << "</min_frequency>"
      << "      <max_frequency>" << _maxFreq << "</max_frequency>"
      << "      <power>" << _power << "</power>"
      << "      <gain>" << _gain << "</gain>"
      << "      <sensitivity>" << _sensitivity << "</sensitivity>"
      << "    </transceiver>"
      << "  </sensor>"
      << "</link>"
      << "</model>"
      << "</sdf>";

    msg.set_sdf(newModelStr.str());
    this->factoryPub->Publish(msg);
    WaitUntilEntitySpawn(_name, 100, 100);
  }
=======
                 const std::string &_sensorName,
                 const math::Vector3 &_pos,
                 const math::Vector3 &_rpy,
                 double _minFreq,
                 double _maxFreq,
                 double _power,
                 double _gain,
                 double _sensitivity,
                 bool _visualize = true)
             {
               msgs::Factory msg;
               std::ostringstream newModelStr;

               newModelStr << "<sdf version='" << SDF_VERSION << "'>"
                 << "<model name ='" << _name << "'>"
                 << "<static>true</static>"
                 << "<pose>" << _pos << " " << _rpy << "</pose>"
                 << "<link name ='link'>"
                 << "  <sensor name='" << _sensorName
                 << "' type='wireless_receiver'>"
                 << "    <update_rate>1</update_rate>"
                 << "    <visualize>" << _visualize << "</visualize>"
                 << "    <transceiver>"
                 << "      <min_frequency>" << _minFreq << "</min_frequency>"
                 << "      <max_frequency>" << _maxFreq << "</max_frequency>"
                 << "      <power>" << _power << "</power>"
                 << "      <gain>" << _gain << "</gain>"
                 << "      <sensitivity>" << _sensitivity << "</sensitivity>"
                 << "    </transceiver>"
                 << "  </sensor>"
                 << "</link>"
                 << "</model>"
                 << "</sdf>";

               msg.set_sdf(newModelStr.str());
               this->factoryPub->Publish(msg);
               WaitUntilEntitySpawn(_name, 20, 50);
             }
>>>>>>> aada1a98

  /// \brief Wait for a number of ms. and attempts until the entity is spawned
  /// \param[in] _name Model name
  /// \param[in] _sleep_each Number of milliseconds to sleep in each iteration
  /// \param[in] _retries Number of iterations until give up
  private: void WaitUntilEntitySpawn(const std::string &_name,
               unsigned int sleep_each,
               int retries)
           {
             int i = 0;
             // Wait for the entity to spawn
             while (!this->HasEntity(_name) && i < retries)
             {
<<<<<<< HEAD
               int i = 0;
               // Wait for the entity to spawn
               while (!this->HasEntity(_name) && i < retries)
               {
                 common::Time::MSleep(sleep_each);
                 ++i;
               }
               EXPECT_LT(i, retries);
=======
               common::Time::MSleep(sleep_each);
               ++i;
>>>>>>> aada1a98
             }
             EXPECT_LT(i, retries);
           }

  protected: void SpawnCylinder(const std::string &_name,
                 const math::Vector3 &_pos, const math::Vector3 &_rpy,
                 bool _static = false)
             {
               msgs::Factory msg;
               std::ostringstream newModelStr;

               newModelStr << "<sdf version='" << SDF_VERSION << "'>"
                 << "<model name ='" << _name << "'>"
                 << "<static>" << _static << "</static>"
                 << "<pose>" << _pos << " " << _rpy << "</pose>"
                 << "<link name ='body'>"
                 << "  <collision name ='geom'>"
                 << "    <geometry>"
                 << "      <cylinder>"
                 << "        <radius>.5</radius><length>1.0</length>"
                 << "      </cylinder>"
                 << "    </geometry>"
                 << "  </collision>"
                 << "  <visual name ='visual'>"
                 << "    <geometry>"
                 << "      <cylinder>"
                 << "        <radius>.5</radius><length>1.0</length>"
                 << "      </cylinder>"
                 << "    </geometry>"
                 << "  </visual>"
                 << "</link>"
                 << "</model>"
                 << "</sdf>";

               msg.set_sdf(newModelStr.str());
               this->factoryPub->Publish(msg);

               // Wait for the entity to spawn
               while (!this->HasEntity(_name))
                 common::Time::MSleep(100);
             }

  protected: void SpawnSphere(const std::string &_name,
                 const math::Vector3 &_pos, const math::Vector3 &_rpy,
                 bool _wait = true, bool _static = false)
             {
               msgs::Factory msg;
               std::ostringstream newModelStr;

               newModelStr << "<sdf version='" << SDF_VERSION << "'>"
                 << "<model name ='" << _name << "'>"
                 << "<static>" << _static << "</static>"
                 << "<pose>" << _pos << " " << _rpy << "</pose>"
                 << "<link name ='body'>"
                 << "  <collision name ='geom'>"
                 << "    <geometry>"
                 << "      <sphere><radius>.5</radius></sphere>"
                 << "    </geometry>"
                 << "  </collision>"
                 << "  <visual name ='visual'>"
                 << "    <geometry>"
                 << "      <sphere><radius>.5</radius></sphere>"
                 << "    </geometry>"
                 << "  </visual>"
                 << "</link>"
                 << "</model>"
                 << "</sdf>";

               msg.set_sdf(newModelStr.str());
               this->factoryPub->Publish(msg);

               // Wait for the entity to spawn
               while (_wait && !this->HasEntity(_name))
                 common::Time::MSleep(100);
             }

  protected: void SpawnSphere(const std::string &_name,
                 const math::Vector3 &_pos, const math::Vector3 &_rpy,
                 const math::Vector3 &_cog, double _radius,
                 bool _wait = true, bool _static = false)
             {
               msgs::Factory msg;
               std::ostringstream newModelStr;

               newModelStr << "<sdf version='" << SDF_VERSION << "'>"
                 << "<model name ='" << _name << "'>"
                 << "<static>" << _static << "</static>"
                 << "<pose>" << _pos << " " << _rpy << "</pose>"
                 << "<link name ='body'>"
                 << "  <inertial>"
                 << "    <pose>" << _cog << " 0 0 0</pose>"
                 << "  </inertial>"
                 << "  <collision name ='geom'>"
                 << "    <geometry>"
                 << "      <sphere><radius>" << _radius << "</radius></sphere>"
                 << "    </geometry>"
                 << "  </collision>"
                 << "  <visual name ='visual'>"
                 << "    <geometry>"
                 << "      <sphere><radius>" << _radius << "</radius></sphere>"
                 << "    </geometry>"
                 << "  </visual>"
                 << "</link>"
                 << "</model>"
                 << "</sdf>";

               msg.set_sdf(newModelStr.str());
               this->factoryPub->Publish(msg);

               // Wait for the entity to spawn
               while (_wait && !this->HasEntity(_name))
                 common::Time::MSleep(100);
             }

  protected: void SpawnBox(const std::string &_name,
                 const math::Vector3 &_size, const math::Vector3 &_pos,
                 const math::Vector3 &_rpy, bool _static = false)
             {
               msgs::Factory msg;
               std::ostringstream newModelStr;

               newModelStr << "<sdf version='" << SDF_VERSION << "'>"
                 << "<model name ='" << _name << "'>"
                 << "<static>" << _static << "</static>"
                 << "<pose>" << _pos << " " << _rpy << "</pose>"
                 << "<link name ='body'>"
                 << "  <collision name ='geom'>"
                 << "    <geometry>"
                 << "      <box><size>" << _size << "</size></box>"
                 << "    </geometry>"
                 << "  </collision>"
                 << "  <visual name ='visual'>"
                 << "    <geometry>"
                 << "      <box><size>" << _size << "</size></box>"
                 << "    </geometry>"
                 << "  </visual>"
                 << "</link>"
                 << "</model>"
                 << "</sdf>";

               msg.set_sdf(newModelStr.str());
               this->factoryPub->Publish(msg);

               // Wait for the entity to spawn
               while (!this->HasEntity(_name))
                 common::Time::MSleep(100);
             }

  protected: void SpawnTrimesh(const std::string &_name,
                 const std::string &_modelPath, const math::Vector3 &_scale,
                 const math::Vector3 &_pos, const math::Vector3 &_rpy,
                 bool _static = false)
             {
               msgs::Factory msg;
               std::ostringstream newModelStr;

               newModelStr << "<sdf version='" << SDF_VERSION << "'>"
                 << "<model name ='" << _name << "'>"
                 << "<static>" << _static << "</static>"
                 << "<pose>" << _pos << " " << _rpy << "</pose>"
                 << "<link name ='body'>"
                 << "  <collision name ='geom'>"
                 << "    <geometry>"
                 << "      <mesh>"
                 << "        <uri>" << _modelPath << "</uri>"
                 << "        <scale>" << _scale << "</scale>"
                 << "      </mesh>"
                 << "    </geometry>"
                 << "  </collision>"
                 << "  <visual name ='visual'>"
                 << "    <geometry>"
                 << "      <mesh><uri>" << _modelPath << "</uri></mesh>"
                 << "    </geometry>"
                 << "  </visual>"
                 << "</link>"
                 << "</model>"
                 << "</sdf>";

               msg.set_sdf(newModelStr.str());
               this->factoryPub->Publish(msg);

               // Wait for the entity to spawn
               while (!this->HasEntity(_name))
                 common::Time::MSleep(100);
             }

  protected: void SpawnEmptyLink(const std::string &_name,
                 const math::Vector3 &_pos, const math::Vector3 &_rpy,
                 bool _static = false)
             {
               msgs::Factory msg;
               std::ostringstream newModelStr;

               newModelStr << "<sdf version='" << SDF_VERSION << "'>"
                 << "<model name ='" << _name << "'>"
                 << "<static>" << _static << "</static>"
                 << "<pose>" << _pos << " " << _rpy << "</pose>"
                 << "<link name ='body'>"
                 << "</link>"
                 << "</model>"
                 << "</sdf>";

               msg.set_sdf(newModelStr.str());
               this->factoryPub->Publish(msg);

               // Wait for the entity to spawn
               while (!this->HasEntity(_name))
                 common::Time::MSleep(100);
             }

  protected: void SpawnModel(const std::string &_filename)
             {
               msgs::Factory msg;
               msg.set_sdf_filename(_filename);
               this->factoryPub->Publish(msg);
             }

             /// \brief Send a factory message based on an SDF string.
             /// \param[in] _sdf SDF string to publish.
  protected: void SpawnSDF(const std::string &_sdf)
             {
               msgs::Factory msg;
               msg.set_sdf(_sdf);
               this->factoryPub->Publish(msg);

               // The code above sends a message, but it will take some time
               // before the message is processed.
               //
               // The code below parses the sdf string to find a model name,
               // then this function will block until that model
               // has been processed and recognized by the Server Fixture.
               sdf::SDF sdfParsed;
               sdfParsed.SetFromString(_sdf);
               // Check that sdf contains a model
               if (sdfParsed.root->HasElement("model"))
               {
                 // Timeout of 30 seconds (3000 * 10 ms)
                 int waitCount = 0, maxWaitCount = 3000;
                 sdf::ElementPtr model = sdfParsed.root->GetElement("model");
                 std::string name = model->Get<std::string>("name");
                 while (!this->HasEntity(name) && ++waitCount < maxWaitCount)
                   common::Time::MSleep(100);
                 ASSERT_LT(waitCount, maxWaitCount);
               }
             }

  protected: void LoadPlugin(const std::string &_filename,
                 const std::string &_name)
             {
               // Get the first world...we assume it the only one running
               physics::WorldPtr world = physics::get_world();
               world->LoadPlugin(_filename, _name, sdf::ElementPtr());
             }

  protected: physics::ModelPtr GetModel(const std::string &_name)
             {
               // Get the first world...we assume it the only one running
               physics::WorldPtr world = physics::get_world();
               return world->GetModel(_name);
             }

  protected: void RemoveModel(const std::string &_name)
             {
               msgs::Request *msg = msgs::CreateRequest("entity_delete", _name);
               this->requestPub->Publish(*msg);
               delete msg;
             }

  protected: void RemovePlugin(const std::string &_name)
             {
               // Get the first world...we assume it the only one running
               physics::WorldPtr world = physics::get_world();
               world->RemovePlugin(_name);
             }

  protected: void GetMemInfo(double &_resident, double &_share)
             {
#ifdef __linux__
               int totalSize, residentPages, sharePages;
               totalSize = residentPages = sharePages = 0;

               std::ifstream buffer("/proc/self/statm");
               buffer >> totalSize >> residentPages >> sharePages;
               buffer.close();

               // in case x86-64 is configured to use 2MB pages
               int64_t pageSizeKb = sysconf(_SC_PAGE_SIZE) / 1024;

               _resident = residentPages * pageSizeKb;
               _share = sharePages * pageSizeKb;
#elif __MACH__
               // /proc is only available on Linux
               // for OSX, use task_info to get resident and virtual memory
               struct task_basic_info t_info;
               mach_msg_type_number_t t_info_count = TASK_BASIC_INFO_COUNT;
               if (KERN_SUCCESS != task_info(mach_task_self(),
                     TASK_BASIC_INFO,
                     (task_info_t)&t_info,
                     &t_info_count))
               {
                 gzerr << "failure calling task_info\n";
                 return;
               }
               _resident = static_cast<double>(t_info.resident_size/1024);
               _share = static_cast<double>(t_info.virtual_size/1024);
#else
               gzerr << "Unsupported architecture\n";
               return;
#endif
             }

  protected: Server *server;
  protected: boost::thread *serverThread;

  protected: transport::NodePtr node;
  protected: transport::SubscriberPtr poseSub;
  protected: transport::SubscriberPtr statsSub;
  protected: transport::PublisherPtr factoryPub;
  protected: transport::PublisherPtr requestPub;

  protected: std::map<std::string, math::Pose> poses;
  protected: boost::mutex receiveMutex;

  private: unsigned char **imgData;
  private: int gotImage;

  protected: common::Time simTime, realTime, pauseTime;
  private: double percentRealTime;
  private: bool paused;
  private: bool serverRunning;
};<|MERGE_RESOLUTION|>--- conflicted
+++ resolved
@@ -854,9 +854,8 @@
   /// \param[in] _freq Frequency of transmission (MHz)
   /// \param[in] _power Transmission power (dBm)
   /// \param[in] _gain Antenna gain (dBi)
-  /// \param[in] _visualize Enable sensor visualization
+  /// \param[in] _visualize Enable sensor visualization             
   protected: void SpawnWirelessTransmitterSensor(const std::string &_name,
-<<<<<<< HEAD
     const std::string &_sensorName,
     const math::Vector3 &_pos,
     const math::Vector3 &_rpy,
@@ -893,45 +892,6 @@
   this->factoryPub->Publish(msg);
   WaitUntilEntitySpawn(_name, 100, 100);
 }
-=======
-                 const std::string &_sensorName,
-                 const math::Vector3 &_pos,
-                 const math::Vector3 &_rpy,
-                 const std::string &_essid,
-                 double _freq,
-                 double _power,
-                 double _gain,
-                 bool _visualize = true)
-             {
-               msgs::Factory msg;
-               std::ostringstream newModelStr;
-
-               newModelStr << "<sdf version='" << SDF_VERSION << "'>"
-                 << "<model name ='" << _name << "'>"
-                 << "<static>true</static>"
-                 << "<pose>" << _pos << " " << _rpy << "</pose>"
-                 << "<link name ='link'>"
-                 << "  <sensor name='" << _sensorName
-                 << "' type='wireless_transmitter'>"
-                 << "    <always_on>1</always_on>"
-                 << "    <update_rate>1</update_rate>"
-                 << "    <visualize>" << _visualize << "</visualize>"
-                 << "    <transceiver>"
-                 << "      <essid>" << _essid << "</essid>"
-                 << "      <frequency>" << _freq << "</frequency>"
-                 << "      <power>" << _power << "</power>"
-                 << "      <gain>" << _gain << "</gain>"
-                 << "    </transceiver>"
-                 << "  </sensor>"
-                 << "</link>"
-                 << "</model>"
-                 << "</sdf>";
-
-               msg.set_sdf(newModelStr.str());
-               this->factoryPub->Publish(msg);
-               WaitUntilEntitySpawn(_name, 20, 50);
-             }
->>>>>>> aada1a98
 
   /// \brief Spawn an Wireless receiver sensor on a link
   /// \param[in] _name Model name
@@ -945,7 +905,6 @@
   /// \param[in] _sensitivity Receiver sensitibity (dBm)
   /// \param[in] _visualize Enable sensor visualization
   protected: void SpawnWirelessReceiverSensor(const std::string &_name,
-<<<<<<< HEAD
       const std::string &_sensorName,
       const math::Vector3 &_pos,
       const math::Vector3 &_rpy,
@@ -983,46 +942,6 @@
     this->factoryPub->Publish(msg);
     WaitUntilEntitySpawn(_name, 100, 100);
   }
-=======
-                 const std::string &_sensorName,
-                 const math::Vector3 &_pos,
-                 const math::Vector3 &_rpy,
-                 double _minFreq,
-                 double _maxFreq,
-                 double _power,
-                 double _gain,
-                 double _sensitivity,
-                 bool _visualize = true)
-             {
-               msgs::Factory msg;
-               std::ostringstream newModelStr;
-
-               newModelStr << "<sdf version='" << SDF_VERSION << "'>"
-                 << "<model name ='" << _name << "'>"
-                 << "<static>true</static>"
-                 << "<pose>" << _pos << " " << _rpy << "</pose>"
-                 << "<link name ='link'>"
-                 << "  <sensor name='" << _sensorName
-                 << "' type='wireless_receiver'>"
-                 << "    <update_rate>1</update_rate>"
-                 << "    <visualize>" << _visualize << "</visualize>"
-                 << "    <transceiver>"
-                 << "      <min_frequency>" << _minFreq << "</min_frequency>"
-                 << "      <max_frequency>" << _maxFreq << "</max_frequency>"
-                 << "      <power>" << _power << "</power>"
-                 << "      <gain>" << _gain << "</gain>"
-                 << "      <sensitivity>" << _sensitivity << "</sensitivity>"
-                 << "    </transceiver>"
-                 << "  </sensor>"
-                 << "</link>"
-                 << "</model>"
-                 << "</sdf>";
-
-               msg.set_sdf(newModelStr.str());
-               this->factoryPub->Publish(msg);
-               WaitUntilEntitySpawn(_name, 20, 50);
-             }
->>>>>>> aada1a98
 
   /// \brief Wait for a number of ms. and attempts until the entity is spawned
   /// \param[in] _name Model name
@@ -1036,19 +955,8 @@
              // Wait for the entity to spawn
              while (!this->HasEntity(_name) && i < retries)
              {
-<<<<<<< HEAD
-               int i = 0;
-               // Wait for the entity to spawn
-               while (!this->HasEntity(_name) && i < retries)
-               {
-                 common::Time::MSleep(sleep_each);
-                 ++i;
-               }
-               EXPECT_LT(i, retries);
-=======
                common::Time::MSleep(sleep_each);
                ++i;
->>>>>>> aada1a98
              }
              EXPECT_LT(i, retries);
            }
