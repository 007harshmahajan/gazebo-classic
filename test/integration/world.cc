/*
 * Copyright (C) 2012-2016 Open Source Robotics Foundation
 *
 * Licensed under the Apache License, Version 2.0 (the "License");
 * you may not use this file except in compliance with the License.
 * You may obtain a copy of the License at
 *
 *     http://www.apache.org/licenses/LICENSE-2.0
 *
 * Unless required by applicable law or agreed to in writing, software
 * distributed under the License is distributed on an "AS IS" BASIS,
 * WITHOUT WARRANTIES OR CONDITIONS OF ANY KIND, either express or implied.
 * See the License for the specific language governing permissions and
 * limitations under the License.
 *
*/
#include "gazebo/test/ServerFixture.hh"
#include "gazebo/physics/Light.hh"
#include "gazebo/physics/physics.hh"
#include "gazebo/test/helper_physics_generator.hh"

using namespace gazebo;
class WorldTest : public ServerFixture,
                  public testing::WithParamInterface<const char*>
{
  /// \brief Test clearing an empty (blank) world.
  /// \param[in] _physicsEngine Name of physics engine.
  public: void ClearEmptyWorld(const std::string &_physicsEngine);
};

/// \brief Pose after physics update
ignition::math::Pose3d g_poseAfterUpdate;

/// \brief Pose before physics update
ignition::math::Pose3d g_poseBeforeUpdate;

/// \brief Has the WorldUpdateBegin event been called
bool g_updateBeginCalled = false;

/// \brief Has the BeforePhysicsUpdate event been called
bool g_beforePhysicsUpdateCalled = false;

/// \brief Has the WorldUpdateEnd event been called
bool g_updateEndCalled = false;

/// \brief Callback for WorldUpdateBegin event, just records it's been called.
/// \param[in] _updateInfo Information about the event time and world.
void onWorldUpdateBegin(const common::UpdateInfo & /*_updateInfo*/)
{
  g_updateBeginCalled = true;
}

/// \brief Callback for BeforePhysicsUpdate event.
/// Record that it has been called, and also record the reported ball
/// position.
/// \param[in] updateInfo Information about the event time and world.
void beforePhysicsUpdate(const common::UpdateInfo &_updateInfo)
{
  g_beforePhysicsUpdateCalled = true;

  physics::WorldPtr world = physics::get_world(_updateInfo.worldName);
  ASSERT_TRUE(world != NULL);

  physics::ModelPtr sphereModel = world->GetModel("sphere");
  ASSERT_TRUE(sphereModel != NULL);

  physics::LinkPtr link = sphereModel->GetLink("link");
  ASSERT_TRUE(link != NULL);

  g_poseBeforeUpdate = link->GetWorldPose().Ign();
}

/// \brief Callback for WorldUpdateEnd event, just records it's been called.
void onWorldUpdateEnd()
{
  g_updateEndCalled = true;
}

/////////////////////////////////////////////////
void WorldTest::ClearEmptyWorld(const std::string &_physicsEngine)
{
<<<<<<< HEAD
  Load("worlds/blank.world", false, _physicsEngine);
=======
  this->Load("worlds/blank.world", false, _physicsEngine);
>>>>>>> b1808ce5
  physics::WorldPtr world = physics::get_world("default");
  ASSERT_TRUE(world != NULL);

  // Verify physics engine type
<<<<<<< HEAD
  gzdbg << "Engine: " << _physicsEngine << std::endl;
=======
>>>>>>> b1808ce5
  physics::PhysicsEnginePtr physics = world->GetPhysicsEngine();
  ASSERT_TRUE(physics != NULL);
  EXPECT_EQ(physics->GetType(), _physicsEngine);

  EXPECT_EQ(world->GetModelCount(), 0u);

  world->Clear();

  // Wait some bit of time since World::Clear is not immediate.
  for (unsigned int i = 0; i < 20; ++i)
    common::Time::MSleep(500);

  EXPECT_EQ(world->GetModelCount(), 0u);

  // Now spawn something, and the model count should increase
  SpawnSphere("sphere", math::Vector3(0, 0, 1), math::Vector3(0, 0, 0));
  EXPECT_EQ(world->GetModelCount(), 1u);
}

/////////////////////////////////////////////////
TEST_P(WorldTest, ClearEmptyWorld)
{
  ClearEmptyWorld(GetParam());
}

/////////////////////////////////////////////////
TEST_F(WorldTest, Clear)
{
  Load("worlds/pioneer2dx.world");
  physics::WorldPtr world = physics::get_world("default");
  ASSERT_TRUE(world != NULL);

  EXPECT_EQ(world->GetModelCount(), 2u);

  world->Clear();
  while (world->GetModelCount() > 0u)
    common::Time::MSleep(1000);

  EXPECT_EQ(world->GetModelCount(), 0u);

  SpawnSphere("sphere", math::Vector3(0, 0, 1), math::Vector3(0, 0, 0));

  EXPECT_EQ(world->GetModelCount(), 1u);
}

/////////////////////////////////////////////////
TEST_F(WorldTest, ModifyLight)
{
  Load("worlds/empty.world");
  physics::WorldPtr world = physics::get_world("default");
  ASSERT_TRUE(world != NULL);
  world->SetPaused(true);

  // Make sure there is only one light, and it is named "sun"
  {
    // Check light objects
    physics::Light_V lights = world->Lights();
    EXPECT_EQ(lights.size(), 1u);
    EXPECT_STREQ(lights[0]->GetName().c_str(), "sun");

    // Check scene message
    msgs::Scene sceneMsg = world->GetSceneMsg();
    EXPECT_EQ(sceneMsg.light_size(), 1);
    EXPECT_STREQ(sceneMsg.light(0).name().c_str(), "sun");
  }

  transport::PublisherPtr lightModifyPub = this->node->Advertise<msgs::Light>(
        "~/light/modify");

  // Set the light to be green
  {
    msgs::Light lightMsg;
    lightMsg.set_name("sun");
    msgs::Set(lightMsg.mutable_diffuse(), common::Color(0, 1, 0));
    lightModifyPub->Publish(lightMsg);
  }

  // Allow the world time to process the messages
  // Must be big enough to pass `processMsgsPeriod`
  world->Step(1000);

  // Get the new scene, and make sure the color of the "sun" light is
  // correct.
  {
    // Check light objects
    physics::Light_V lights = world->Lights();
    EXPECT_EQ(lights.size(), 1u);
    EXPECT_STREQ(lights[0]->GetName().c_str(), "sun");
    msgs::Light lightMsg;
    lights[0]->FillMsg(lightMsg);
    EXPECT_EQ(lightMsg.diffuse().r(), 0);
    EXPECT_EQ(lightMsg.diffuse().g(), 1);
    EXPECT_EQ(lightMsg.diffuse().b(), 0);

    // Check scene message
    msgs::Scene sceneMsg = world->GetSceneMsg();
    EXPECT_EQ(sceneMsg.light_size(), 1);
    EXPECT_STREQ(sceneMsg.light(0).name().c_str(), "sun");
    EXPECT_EQ(sceneMsg.light(0).diffuse().r(), 0);
    EXPECT_EQ(sceneMsg.light(0).diffuse().g(), 1);
    EXPECT_EQ(sceneMsg.light(0).diffuse().b(), 0);
  }

  transport::PublisherPtr lightFactoryPub = this->node->Advertise<msgs::Light>(
        "~/factory/light");

  // Add a new light
  {
    msgs::Light lightMsg;
    lightMsg.set_name("test_light");
    msgs::Set(lightMsg.mutable_diffuse(), common::Color(1, 0, 1));
    lightMsg.set_type(msgs::Light::POINT);
    lightFactoryPub->Publish(lightMsg);
  }

  // Allow the world time to process the messages
  world->Step(1000);

  {
    // Check light objects
    physics::Light_V lights = world->Lights();
    EXPECT_EQ(lights.size(), 2u);
    EXPECT_STREQ(lights[1]->GetName().c_str(), "test_light");
    msgs::Light lightMsg;
    lights[1]->FillMsg(lightMsg);
    EXPECT_EQ(lightMsg.diffuse().r(), 1);
    EXPECT_EQ(lightMsg.diffuse().g(), 0);
    EXPECT_EQ(lightMsg.diffuse().b(), 1);
    EXPECT_EQ(lightMsg.type(), msgs::Light::POINT);

    // Check scene message
    msgs::Scene sceneMsg = world->GetSceneMsg();
    EXPECT_EQ(sceneMsg.light_size(), 2);
    EXPECT_STREQ(sceneMsg.light(1).name().c_str(), "test_light");
    EXPECT_EQ(sceneMsg.light(1).diffuse().r(), 1);
    EXPECT_EQ(sceneMsg.light(1).diffuse().g(), 0);
    EXPECT_EQ(sceneMsg.light(1).diffuse().b(), 1);
    EXPECT_EQ(sceneMsg.light(1).type(), msgs::Light::POINT);
  }

  // Delete the test_light
  ServerFixture::RemoveModel("test_light");

  // Allow the world time to process the messages
  world->Step(1000);

  // Verify that the test_light is gone and that the sun remains
  {
    // Check light objects
    physics::Light_V lights = world->Lights();
    EXPECT_EQ(lights.size(), 1u);
    EXPECT_STREQ(lights[0]->GetName().c_str(), "sun");

    // Check scene message
    msgs::Scene sceneMsg = world->GetSceneMsg();
    EXPECT_EQ(sceneMsg.light_size(), 1);
    EXPECT_STREQ(sceneMsg.light(0).name().c_str(), "sun");
  }

  // Add a new spot light
  {
    msgs::Light lightMsg;
    lightMsg.set_name("test_spot_light");
    msgs::Set(lightMsg.mutable_diffuse(), common::Color(1, 1, 0));
    lightMsg.set_type(msgs::Light::SPOT);
    lightFactoryPub->Publish(lightMsg);
  }

  // Allow the world time to process the messages
  world->Step(1000);

  {
    // Check light objects
    physics::Light_V lights = world->Lights();
    EXPECT_EQ(lights.size(), 2u);
    EXPECT_STREQ(lights[1]->GetName().c_str(), "test_spot_light");
    msgs::Light lightMsg;
    lights[1]->FillMsg(lightMsg);
    EXPECT_EQ(lightMsg.diffuse().r(), 1);
    EXPECT_EQ(lightMsg.diffuse().g(), 1);
    EXPECT_EQ(lightMsg.diffuse().b(), 0);
    EXPECT_EQ(lightMsg.type(), msgs::Light::SPOT);

    // Check scene message
    msgs::Scene sceneMsg = world->GetSceneMsg();
    EXPECT_EQ(sceneMsg.light_size(), 2);
    EXPECT_STREQ(sceneMsg.light(1).name().c_str(), "test_spot_light");
    EXPECT_EQ(sceneMsg.light(1).diffuse().r(), 1);
    EXPECT_EQ(sceneMsg.light(1).diffuse().g(), 1);
    EXPECT_EQ(sceneMsg.light(1).diffuse().b(), 0);
    EXPECT_EQ(sceneMsg.light(1).type(), msgs::Light::SPOT);
  }

  // Modify spot light pose
  {
    msgs::Light lightMsg;
    lightMsg.set_name("test_spot_light");
    msgs::Set(lightMsg.mutable_pose(),
        ignition::math::Pose3d(
          ignition::math::Vector3d(3, 2, 1),
          ignition::math::Quaterniond(0, 1, 0, 0)));
    lightModifyPub->Publish(lightMsg);
  }

  // Allow the world time to process the messages
  world->Step(1000);

  // Verify the light gets the new pose and retains values of other properties
  {
    // Check light objects
    physics::Light_V lights = world->Lights();
    EXPECT_EQ(lights.size(), 2u);
    EXPECT_STREQ(lights[1]->GetName().c_str(), "test_spot_light");
    msgs::Light lightMsg;
    lights[1]->FillMsg(lightMsg);
    EXPECT_EQ(lightMsg.diffuse().r(), 1);
    EXPECT_EQ(lightMsg.diffuse().g(), 1);
    EXPECT_EQ(lightMsg.diffuse().b(), 0);

    EXPECT_EQ(lightMsg.pose().position().x(), 3);
    EXPECT_EQ(lightMsg.pose().position().y(), 2);
    EXPECT_EQ(lightMsg.pose().position().z(), 1);
    EXPECT_EQ(lightMsg.pose().orientation().w(), 0);
    EXPECT_EQ(lightMsg.pose().orientation().x(), 1);
    EXPECT_EQ(lightMsg.pose().orientation().y(), 0);
    EXPECT_EQ(lightMsg.pose().orientation().z(), 0);

    EXPECT_EQ(lightMsg.type(), msgs::Light::SPOT);

    // Check scene message
    msgs::Scene sceneMsg = world->GetSceneMsg();
    EXPECT_EQ(sceneMsg.light_size(), 2);
    EXPECT_STREQ(sceneMsg.light(1).name().c_str(), "test_spot_light");
    EXPECT_EQ(sceneMsg.light(1).diffuse().r(), 1);
    EXPECT_EQ(sceneMsg.light(1).diffuse().g(), 1);
    EXPECT_EQ(sceneMsg.light(1).diffuse().b(), 0);

    EXPECT_EQ(sceneMsg.light(1).pose().position().x(), 3);
    EXPECT_EQ(sceneMsg.light(1).pose().position().y(), 2);
    EXPECT_EQ(sceneMsg.light(1).pose().position().z(), 1);
    EXPECT_EQ(sceneMsg.light(1).pose().orientation().w(), 0);
    EXPECT_EQ(sceneMsg.light(1).pose().orientation().x(), 1);
    EXPECT_EQ(sceneMsg.light(1).pose().orientation().y(), 0);
    EXPECT_EQ(sceneMsg.light(1).pose().orientation().z(), 0);

    EXPECT_EQ(sceneMsg.light(1).type(), msgs::Light::SPOT);
  }

  // Add a new light with the name of a light that has been deleted
  {
    msgs::Light lightMsg;
    lightMsg.set_name("test_light");
    msgs::Set(lightMsg.mutable_diffuse(), common::Color(0, 0, 1));
    lightMsg.set_type(msgs::Light::DIRECTIONAL);
    lightFactoryPub->Publish(lightMsg);
  }

  // Allow the world time to process the messages
  world->Step(1000);

  {
    // Check light objects
    physics::Light_V lights = world->Lights();
    EXPECT_EQ(lights.size(), 3u);
    EXPECT_STREQ(lights[2]->GetName().c_str(), "test_light");
    msgs::Light lightMsg;
    lights[2]->FillMsg(lightMsg);
    EXPECT_DOUBLE_EQ(lightMsg.diffuse().r(), 0);
    EXPECT_EQ(lightMsg.diffuse().g(), 0);
    EXPECT_EQ(lightMsg.diffuse().b(), 1);
    EXPECT_EQ(lightMsg.type(), msgs::Light::DIRECTIONAL);

    // Check scene message
    msgs::Scene sceneMsg = world->GetSceneMsg();
    EXPECT_EQ(sceneMsg.light_size(), 3);
    EXPECT_STREQ(sceneMsg.light(2).name().c_str(), "test_light");
    EXPECT_EQ(sceneMsg.light(2).diffuse().r(), 0);
    EXPECT_EQ(sceneMsg.light(2).diffuse().g(), 0);
    EXPECT_EQ(sceneMsg.light(2).diffuse().b(), 1);
    EXPECT_EQ(sceneMsg.light(2).type(), msgs::Light::DIRECTIONAL);
  }
}

/////////////////////////////////////////////////
TEST_F(WorldTest, RemoveModelPaused)
{
  Load("worlds/shapes.world", true);
  physics::WorldPtr world = physics::get_world("default");
  ASSERT_TRUE(world != NULL);

  physics::ModelPtr sphereModel = world->GetModel("sphere");
  physics::ModelPtr boxModel = world->GetModel("box");

  EXPECT_TRUE(sphereModel != NULL);
  EXPECT_TRUE(boxModel != NULL);

  world->RemoveModel(sphereModel);
  world->RemoveModel("box");

  sphereModel = world->GetModel("sphere");
  boxModel = world->GetModel("box");

  EXPECT_FALSE(sphereModel != NULL);
  EXPECT_FALSE(boxModel != NULL);
}

/////////////////////////////////////////////////
TEST_F(WorldTest, RemoveModelUnPaused)
{
  Load("worlds/shapes.world");
  physics::WorldPtr world = physics::get_world("default");
  ASSERT_TRUE(world != NULL);

  physics::ModelPtr sphereModel = world->GetModel("sphere");
  physics::ModelPtr boxModel = world->GetModel("box");

  EXPECT_TRUE(sphereModel != NULL);
  EXPECT_TRUE(boxModel != NULL);

  world->Step(1);
  world->RemoveModel(sphereModel);
  world->RemoveModel("box");

  sphereModel = world->GetModel("sphere");
  boxModel = world->GetModel("box");

  EXPECT_FALSE(sphereModel != NULL);
  EXPECT_FALSE(boxModel != NULL);
}

/////////////////////////////////////////////////
/// \brief Check if WorldUpdateBegin, BeforePhysicsUpdate and WorldUpdateEnd
/// events are called, and if the BeforePhysicsUpdate event is really called
/// before the physics engine update happens
TEST_F(WorldTest, CheckWorldEventsWork)
{
  Load("worlds/shapes.world");
  physics::WorldPtr world = physics::get_world("default");
  ASSERT_TRUE(world != NULL);

  physics::ModelPtr sphereModel = world->GetModel("sphere");
  ASSERT_TRUE(sphereModel != NULL);

  physics::LinkPtr link = sphereModel->GetLink("link");
  ASSERT_TRUE(link != NULL);

  // run the world for a while just to stabilize
  world->Step(10);

  // initial pose of the link
  ignition::math::Pose3d initialPose = link->GetWorldPose().Ign();

  // connect to the world events
  event::ConnectionPtr worldUpdateBeginEventConnection =
    event::Events::ConnectWorldUpdateBegin(&onWorldUpdateBegin);

  event::ConnectionPtr beforePhysicsUpdateConnection =
    event::Events::ConnectBeforePhysicsUpdate(&beforePhysicsUpdate);

  event::ConnectionPtr worldUpdateEndEventConnection =
    event::Events::ConnectWorldUpdateEnd(&onWorldUpdateEnd);

  // iterate for a while pushing to the ball and check the events get called
  // and that the pose changes only after BeforePhysicUpdate is called.
  for (size_t i = 0; i < 100; ++i)
  {
    ASSERT_FALSE(g_updateBeginCalled);
    ASSERT_FALSE(g_beforePhysicsUpdateCalled);
    ASSERT_FALSE(g_updateEndCalled);

    // push to the ball
    link->AddForce(ignition::math::Vector3d(1000, 0, 0));

    world->Step(1);

    // pose after the physics update
    ignition::math::Pose3d poseAfterUpdate = link->GetWorldPose().Ign();

    // initial pose and pose before physics update should be the same
    EXPECT_EQ(initialPose.Pos(), g_poseBeforeUpdate.Pos());

    // pose before physics update and after it should be different
    EXPECT_GT((g_poseAfterUpdate - g_poseBeforeUpdate).Pos().Abs().Sum(), 1e-9);

    // the events should get called
    EXPECT_TRUE(g_updateBeginCalled);
    EXPECT_TRUE(g_beforePhysicsUpdateCalled);
    EXPECT_TRUE(g_updateEndCalled);

    g_updateBeginCalled = false;
    g_beforePhysicsUpdateCalled = false;
    g_updateEndCalled = false;

    // remember the current pose to compare it in the next iteration
    initialPose = poseAfterUpdate;
  }

  // disconnect from world events
  event::Events::DisconnectWorldUpdateBegin(worldUpdateBeginEventConnection);
  event::Events::DisconnectBeforePhysicsUpdate(beforePhysicsUpdateConnection);
  event::Events::DisconnectWorldUpdateEnd(worldUpdateEndEventConnection);
}

INSTANTIATE_TEST_CASE_P(PhysicsEngines, WorldTest, PHYSICS_ENGINE_VALUES);

/////////////////////////////////////////////////
int main(int argc, char **argv)
{
  ::testing::InitGoogleTest(&argc, argv);
  return RUN_ALL_TESTS();
}<|MERGE_RESOLUTION|>--- conflicted
+++ resolved
@@ -79,19 +79,12 @@
 /////////////////////////////////////////////////
 void WorldTest::ClearEmptyWorld(const std::string &_physicsEngine)
 {
-<<<<<<< HEAD
-  Load("worlds/blank.world", false, _physicsEngine);
-=======
   this->Load("worlds/blank.world", false, _physicsEngine);
->>>>>>> b1808ce5
   physics::WorldPtr world = physics::get_world("default");
   ASSERT_TRUE(world != NULL);
 
   // Verify physics engine type
-<<<<<<< HEAD
   gzdbg << "Engine: " << _physicsEngine << std::endl;
-=======
->>>>>>> b1808ce5
   physics::PhysicsEnginePtr physics = world->GetPhysicsEngine();
   ASSERT_TRUE(physics != NULL);
   EXPECT_EQ(physics->GetType(), _physicsEngine);
