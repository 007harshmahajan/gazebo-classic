/*
 * Copyright (C) 2012 Open Source Robotics Foundation
 *
 * Licensed under the Apache License, Version 2.0 (the "License");
 * you may not use this file except in compliance with the License.
 * You may obtain a copy of the License at
 *
 *     http://www.apache.org/licenses/LICENSE-2.0
 *
 * Unless required by applicable law or agreed to in writing, software
 * distributed under the License is distributed on an "AS IS" BASIS,
 * WITHOUT WARRANTIES OR CONDITIONS OF ANY KIND, either express or implied.
 * See the License for the specific language governing permissions and
 * limitations under the License.
 *
*/
#include <mutex>
#include <functional>

#include <ignition/math/Rand.hh>

#include "gazebo/physics/physics.hh"
#include "gazebo/sensors/sensors.hh"
#include "gazebo/common/common.hh"
#include "gazebo/common/Timer.hh"
#include "gazebo/rendering/Camera.hh"
#include "gazebo/sensors/CameraSensor.hh"

#include "gazebo/test/ServerFixture.hh"
#include "scans_cmp.h"

using namespace gazebo;
class CameraSensor : public ServerFixture
{
};

std::mutex mutex;

unsigned char* img = NULL;
unsigned char* img2 = NULL;
unsigned char* img3 = NULL;
unsigned char* img4 = NULL;
int imageCount = 0;
int imageCount2 = 0;
int imageCount3 = 0;
int imageCount4 = 0;
std::string pixelFormat = "";

// list of timestamped images used by the Timestamp test
std::vector<gazebo::msgs::ImageStamped> g_imagesStamped;

float *depthImg = nullptr;

/////////////////////////////////////////////////
void OnNewCameraFrame(int* _imageCounter, unsigned char* _imageDest,
                  const unsigned char *_image,
                  unsigned int _width, unsigned int _height,
                  unsigned int _depth,
                  const std::string &_format)
{
  std::lock_guard<std::mutex> lock(mutex);
  pixelFormat = _format;
  memcpy(_imageDest, _image, _width * _height * _depth);
  *_imageCounter += 1;
}

/////////////////////////////////////////////////
void OnImage(ConstImageStampedPtr &_msg)
{
  std::lock_guard<std::mutex> lock(mutex);
  gazebo::msgs::ImageStamped imgStamped;
  imgStamped.CopyFrom(*_msg.get());
  g_imagesStamped.push_back(imgStamped);
}

/////////////////////////////////////////////////
void OnNewRGBPointCloud(int* _imageCounter, float* _imageDest,
                  const float *_image,
                  unsigned int _width, unsigned int _height,
                  unsigned int _depth,
                  const std::string &_format)
{
  std::lock_guard<std::mutex> lock(mutex);
  pixelFormat = _format;
  float f;
  memcpy(_imageDest, _image, _width * _height * sizeof(f) * _depth * 4);
  *_imageCounter += 1;
}

/////////////////////////////////////////////////
TEST_F(CameraSensor, WorldReset)
{
  Load("worlds/empty_test.world");

  // Make sure the render engine is available.
  if (rendering::RenderEngine::Instance()->GetRenderPathType() ==
      rendering::RenderEngine::NONE)
  {
    gzerr << "No rendering engine, unable to run camera test\n";
    return;
  }

  // spawn sensors of various sizes to test speed
  std::string modelName = "camera_model";
  std::string cameraName = "camera_sensor";
  uint32_t width  = 320;
  uint32_t height = 240;
  double updateRate = 10;
  ignition::math::Pose3d setPose, testPose(
      ignition::math::Vector3d(-5, 0, 5),
      ignition::math::Quaterniond(0, IGN_DTOR(15), 0));
  SpawnCamera(modelName, cameraName, setPose.Pos(),
      setPose.Rot().Euler(), width, height, updateRate);
  sensors::SensorPtr sensor = sensors::get_sensor(cameraName);
  sensors::CameraSensorPtr camSensor =
    std::dynamic_pointer_cast<sensors::CameraSensor>(sensor);
  imageCount = 0;
  img = new unsigned char[width * height*3];
  event::ConnectionPtr c =
      camSensor->Camera()->ConnectNewImageFrame(
      std::bind(&::OnNewCameraFrame, &imageCount, img,
      std::placeholders::_1, std::placeholders::_2, std::placeholders::_3,
      std::placeholders::_4, std::placeholders::_5));
  common::Timer timer;
  timer.Start();

  // let the camera render for 2 seconds at 10 Hz
  int total_images = 20;
  while (imageCount < total_images && timer.GetElapsed().Double() < 4)
    common::Time::MSleep(10);
  EXPECT_GE(imageCount, total_images);
  common::Time dt = timer.GetElapsed();
  EXPECT_GT(dt.Double(), 1.0);
  EXPECT_LT(dt.Double(), 3.0);

  // reset the world and verify
  physics::WorldPtr world = physics::get_world("default");
  ASSERT_TRUE(world != NULL);
  common::Time simTime = world->SimTime().Double();
  world->Reset();
  EXPECT_TRUE(world->SimTime() == common::Time(0.0) ||
      world->SimTime() < simTime);

  // verify that the camera can continue to render and generate images at
  // the specified rate
  imageCount = 0;
  timer.Reset();
  timer.Start();
  while (imageCount < total_images && timer.GetElapsed().Double() < 4)
    common::Time::MSleep(10);
  dt = timer.GetElapsed();
  EXPECT_GE(imageCount, total_images);
  EXPECT_GT(dt.Double(), 1.0);
  EXPECT_LT(dt.Double(), 3.0);

  c.reset();
  delete [] img;
}

/////////////////////////////////////////////////
TEST_F(CameraSensor, MultipleCameraSameName)
{
  Load("worlds/empty_test.world");

  // Make sure the render engine is available.
  if (rendering::RenderEngine::Instance()->GetRenderPathType() ==
      rendering::RenderEngine::NONE)
  {
    gzerr << "No rendering engine, unable to run camera test\n";
    return;
  }

  // spawn first camera sensor
  std::string modelName = "camera_model";
  std::string cameraName = "camera_sensor";
  unsigned int width  = 320;
  unsigned int height = 240;  // 106 fps
  double updateRate = 10;
  ignition::math::Pose3d setPose, testPose(
      ignition::math::Vector3d(-5, 0, 5),
      ignition::math::Quaterniond(0, IGN_DTOR(15), 0));
  SpawnCamera(modelName, cameraName, setPose.Pos(),
      setPose.Rot().Euler(), width, height, updateRate);
  std::string sensorScopedName =
      "default::" + modelName + "::body::" + cameraName;
  sensors::SensorPtr sensor = sensors::get_sensor(sensorScopedName);
  EXPECT_TRUE(sensor != NULL);
  sensors::CameraSensorPtr camSensor =
    std::dynamic_pointer_cast<sensors::CameraSensor>(sensor);
  EXPECT_TRUE(camSensor != NULL);
  rendering::CameraPtr camera = camSensor->Camera();
  EXPECT_TRUE(camera != NULL);

  // spawn second camera sensor with same name but attached to a different model
  std::string modelName2 = modelName + "_2";
  SpawnCamera(modelName2, cameraName, setPose.Pos(),
      setPose.Rot().Euler(), width, height, updateRate);
  std::string sensorScopedName2 =
      "default::" + modelName2 + "::body::" + cameraName;
  sensors::SensorPtr sensor2 = sensors::get_sensor(sensorScopedName2);
  ASSERT_NE(nullptr, sensor2);
  sensors::CameraSensorPtr camSensor2 =
    std::dynamic_pointer_cast<sensors::CameraSensor>(sensor2);
  ASSERT_NE(nullptr, camSensor2);
  rendering::CameraPtr camera2 = camSensor2->Camera();
  EXPECT_TRUE(camera2 != NULL);

  // verify that the sensors and cameras are not the same
  EXPECT_TRUE(camSensor != camSensor2);
  EXPECT_TRUE(camera != camera2);

  // get camera scene and verify camera count
  rendering::ScenePtr scene = camera->GetScene();
  ASSERT_NE(nullptr, scene);
  EXPECT_EQ(scene->CameraCount(), 2u);

  // remove the second camera sensor first and check that it does not remove
  // the first one with the same name
  sensors::remove_sensor(sensorScopedName2);
  int sleep = 0;
  int maxSleep = 10;
  while (sensors::get_sensor(sensorScopedName2) != NULL && sleep < maxSleep)
  {
    common::Time::MSleep(100);
    sleep++;
  }
  sensor2 = sensors::get_sensor(sensorScopedName2);
  EXPECT_TRUE(sensor2 == NULL);
  sensor = sensors::get_sensor(sensorScopedName);
  EXPECT_TRUE(sensor != NULL);

  // verify the first camera is still there
  EXPECT_EQ(scene->CameraCount(), 1u);
  EXPECT_TRUE(camera == scene->GetCamera(0));

  std::string renderingCameraName = camera->Name();

  // remove the first camera sensor and there should be no sensors or cameras
  // left
  sensors::remove_sensor(sensorScopedName);
  sleep = 0;
  while (sensors::get_sensor(sensorScopedName) != NULL && sleep < maxSleep)
  {
    common::Time::MSleep(100);
    sleep++;
  }
  sensor = sensors::get_sensor(sensorScopedName);
  EXPECT_TRUE(sensor == NULL);
  camera = scene->GetCamera(renderingCameraName);
  EXPECT_TRUE(camera == NULL);
  EXPECT_EQ(scene->CameraCount(), 0u);
}

/////////////////////////////////////////////////
TEST_F(CameraSensor, CheckThrottle)
{
  Load("worlds/empty_test.world");

  // Make sure the render engine is available.
  if (rendering::RenderEngine::Instance()->GetRenderPathType() ==
      rendering::RenderEngine::NONE)
  {
    gzerr << "No rendering engine, unable to run camera test\n";
    return;
  }

  // spawn sensors of various sizes to test speed
  std::string modelName = "camera_model";
  std::string cameraName = "camera_sensor";
  unsigned int width  = 320;
  unsigned int height = 240;
  double updateRate = 10;
  ignition::math::Pose3d setPose, testPose(ignition::math::Vector3d(-5, 0, 5),
      ignition::math::Quaterniond(0, IGN_DTOR(15), 0));
  SpawnCamera(modelName, cameraName, setPose.Pos(),
      setPose.Rot().Euler(), width, height, updateRate);
  sensors::SensorPtr sensor = sensors::get_sensor(cameraName);
  sensors::CameraSensorPtr camSensor =
    std::dynamic_pointer_cast<sensors::CameraSensor>(sensor);
  imageCount = 0;
  img = new unsigned char[width * height*3];
  event::ConnectionPtr c = camSensor->Camera()->ConnectNewImageFrame(
        std::bind(&::OnNewCameraFrame, &imageCount, img,
          std::placeholders::_1, std::placeholders::_2, std::placeholders::_3,
          std::placeholders::_4, std::placeholders::_5));
  common::Timer timer;
  timer.Start();

  // time how long it takes to get 50 images @ 10Hz
  int total_images = 50;

  while (imageCount < total_images)
    common::Time::MSleep(10);
  common::Time dt = timer.GetElapsed();
  double rate = static_cast<double>(total_images)/dt.Double();
  gzdbg << "timer [" << dt.Double() << "] seconds rate [" << rate << "] fps\n";
  EXPECT_GT(rate, 7.0);
  EXPECT_LT(rate, 11.0);

  c.reset();
  delete [] img;
}

/////////////////////////////////////////////////
TEST_F(CameraSensor, CheckThrottleStrictRate)
{
  // Load camera_strict_rate.world instead, and don't call SpawnCamera.
  // That allows us to secify the custom namespace in the world file instead
  // of modifying SpawnCamera() in ServerFixture.cc.
<<<<<<< HEAD
  //Load("worlds/empty_test.world");
=======
>>>>>>> bd0085b9
  Load("worlds/camera_strict_rate.world");

  // Make sure the render engine is available.
  if (rendering::RenderEngine::Instance()->GetRenderPathType() ==
      rendering::RenderEngine::NONE)
  {
    gzerr << "No rendering engine, unable to run camera test\n";
    return;
  }

<<<<<<< HEAD
  // std::string modelName = "camera_model";
=======
>>>>>>> bd0085b9
  std::string cameraName = "camera_sensor";
  sensors::SensorPtr sensor = sensors::get_sensor(cameraName);
  sensors::CameraSensorPtr camSensor =
    std::dynamic_pointer_cast<sensors::CameraSensor>(sensor);
  unsigned int width = camSensor->ImageWidth();
  unsigned int height = camSensor->ImageHeight();
  imageCount = 0;
  img = new unsigned char[width * height*3];
  event::ConnectionPtr c = camSensor->Camera()->ConnectNewImageFrame(
        std::bind(&::OnNewCameraFrame, &imageCount, img,
          std::placeholders::_1, std::placeholders::_2, std::placeholders::_3,
          std::placeholders::_4, std::placeholders::_5));
  common::Timer timer;
  timer.Start();

  // how many images produced for 5 seconds (in simulated clock domain)
  double updateRate = camSensor->UpdateRate();
  int totalImages = 5 * updateRate;
  physics::WorldPtr world = physics::get_world("default");
  ASSERT_TRUE(world != NULL);
<<<<<<< HEAD

  // Sleep until all expected images arrive
  double simT0 = world->SimTime().Double();
  while (imageCount < total_images)
    common::Time::MSleep(1);
  double dt = world->SimTime().Double() - simT0;

  // check that the obtained rate is the one expected
  double rate = static_cast<double>(total_images) / dt;
=======
  double simT0 = 0.0;

  while (imageCount < totalImages)
  {
    if (imageCount == 0)
    {
      simT0 = world->SimTime().Double();
    }
    common::Time::MSleep(1);
  }

  // check that the obtained rate is the one expected
  double dt = world->SimTime().Double() - simT0;
  double rate = static_cast<double>(totalImages) / dt;
>>>>>>> bd0085b9
  gzdbg << "timer [" << dt << "] seconds rate [" << rate << "] fps\n";
  // Set a little higher than we actually want (2%), so that test isn't flakey
  const double tolerance = 0.06;
  EXPECT_GT(rate, updateRate * (1 - tolerance));
  EXPECT_LT(rate, updateRate * (1 + tolerance));
  c.reset();
  delete [] img;
}

/////////////////////////////////////////////////
TEST_F(CameraSensor, TopicName)
{
  Load("worlds/empty_test.world");

  // Make sure the render engine is available.
  if (rendering::RenderEngine::Instance()->GetRenderPathType() ==
      rendering::RenderEngine::NONE)
  {
    gzerr << "No rendering engine, unable to run camera test\n";
    return;
  }

  // spawn model with name similar to a nested model
  std::string modelName = "prefix::camera_model";
  std::string cameraName = "camera_sensor";
  unsigned int width  = 320;
  unsigned int height = 240;
  double updateRate = 10;
  ignition::math::Pose3d setPose, testPose(ignition::math::Vector3d(-5, 0, 5),
      ignition::math::Quaterniond(0, IGN_DTOR(15), 0));
  SpawnCamera(modelName, cameraName, setPose.Pos(),
      setPose.Rot().Euler(), width, height, updateRate);
  sensors::SensorPtr sensor = sensors::get_sensor(cameraName);
  sensors::CameraSensorPtr camSensor =
    std::dynamic_pointer_cast<sensors::CameraSensor>(sensor);

  EXPECT_NE(camSensor->Topic().find("prefix/camera_model/body/camera_sensor"),
      std::string::npos);
}

/////////////////////////////////////////////////
TEST_F(CameraSensor, FillMsg)
{
  Load("worlds/empty_test.world");

  // Make sure the render engine is available.
  if (rendering::RenderEngine::Instance()->GetRenderPathType() ==
      rendering::RenderEngine::NONE)
  {
    gzerr << "No rendering engine, unable to run camera test\n";
    return;
  }

  // spawn sensors of various sizes to test speed
  std::string modelName = "camera_model";
  std::string cameraName = "camera_sensor";

  // test resolution, my machine gets about 106 fps
  unsigned int width  = 320;
  unsigned int height = 240;
  double updateRate = 0;
  ignition::math::Pose3d setPose(ignition::math::Vector3d(-5, 0, 5),
      ignition::math::Quaterniond(0, IGN_DTOR(15), 0));
  SpawnCamera(modelName, cameraName, setPose.Pos(),
      setPose.Rot().Euler(), width, height, updateRate);
  sensors::SensorPtr sensor = sensors::get_sensor(cameraName);
  sensors::CameraSensorPtr camSensor =
    std::dynamic_pointer_cast<sensors::CameraSensor>(sensor);

  msgs::Sensor msg;
  sensor->FillMsg(msg);

  // Required fields
  EXPECT_EQ(msg.name(), cameraName);
  EXPECT_EQ(msg.parent(), sensor->ParentName());
  EXPECT_EQ(msg.type(), "camera");

  // Optional fields
  ASSERT_TRUE(msg.has_always_on());
  EXPECT_EQ(msg.always_on(), sensor->IsActive());

  ASSERT_TRUE(msg.has_pose());
  EXPECT_EQ(msgs::ConvertIgn(msg.pose()), sensor->Pose());

  ASSERT_TRUE(msg.has_topic());
  EXPECT_EQ(msg.topic(), sensor->Topic());

  ASSERT_TRUE(msg.has_update_rate());
  EXPECT_EQ(msg.update_rate(), sensor->UpdateRate());

  ASSERT_TRUE(msg.has_visualize());
  EXPECT_EQ(msg.visualize(), sensor->Visualize());

  ASSERT_FALSE(msg.has_contact());
  ASSERT_FALSE(msg.has_ray());
  ASSERT_TRUE(msg.has_camera());
  auto cameraMsg = msg.camera();
  auto cam = camSensor->Camera();
  EXPECT_EQ(cameraMsg.horizontal_fov(), cam->HFOV().Radian());
  EXPECT_EQ(cameraMsg.image_size().x(), camSensor->ImageWidth());
  EXPECT_EQ(cameraMsg.image_size().y(), camSensor->ImageHeight());
  EXPECT_EQ(cameraMsg.image_format(), cam->ImageFormat());
  EXPECT_EQ(cameraMsg.near_clip(), cam->NearClip());
  EXPECT_EQ(cameraMsg.far_clip(), cam->FarClip());
}

/////////////////////////////////////////////////
TEST_F(CameraSensor, UnlimitedTest)
{
  Load("worlds/empty_test.world");

  // Make sure the render engine is available.
  if (rendering::RenderEngine::Instance()->GetRenderPathType() ==
      rendering::RenderEngine::NONE)
  {
    gzerr << "No rendering engine, unable to run camera test\n";
    return;
  }

  // spawn sensors of various sizes to test speed
  std::string modelName = "camera_model";
  std::string cameraName = "camera_sensor";

  // test resolution, my machine gets about 106 fps
  unsigned int width  = 320;
  unsigned int height = 240;
  double updateRate = 0;
  ignition::math::Pose3d setPose(ignition::math::Vector3d(-5, 0, 5),
      ignition::math::Quaterniond(0, IGN_DTOR(15), 0));
  SpawnCamera(modelName, cameraName, setPose.Pos(),
      setPose.Rot().Euler(), width, height, updateRate);
  sensors::SensorPtr sensor = sensors::get_sensor(cameraName);
  sensors::CameraSensorPtr camSensor =
    std::dynamic_pointer_cast<sensors::CameraSensor>(sensor);
  imageCount = 0;
  img = new unsigned char[width * height*3];
  event::ConnectionPtr c =
    camSensor->Camera()->ConnectNewImageFrame(
        std::bind(&::OnNewCameraFrame, &imageCount, img,
          std::placeholders::_1, std::placeholders::_2, std::placeholders::_3,
          std::placeholders::_4, std::placeholders::_5));
  common::Timer timer;
  timer.Start();
  // time how long it takes to get N images
  int total_images = 500;
  while (imageCount < total_images)
    common::Time::MSleep(10);
  common::Time dt = timer.GetElapsed();
  double rate = static_cast<double>(total_images)/dt.Double();
  gzdbg << "timer [" << dt.Double() << "] seconds rate [" << rate << "] fps\n";
  c.reset();
  EXPECT_GT(rate, 30.0);

  delete [] img;
}

/////////////////////////////////////////////////
TEST_F(CameraSensor, MultiSenseHigh)
{
  // This test is disabled because it does not work on machines with
  // limited rendering capabilities.
  return;

//  Load("worlds/empty_test.world");
//
//  // Make sure the render engine is available.
//  if (rendering::RenderEngine::Instance()->GetRenderPathType() ==
//      rendering::RenderEngine::NONE)
//  {
//    gzerr << "No rendering engine, unable to run camera test\n";
//    return;
//  }
//
//  // spawn sensors of various sizes to test speed
//  std::string modelName = "camera_model";
//  std::string cameraName = "camera_sensor";
//
//  // nominal resolution of multisense
//  unsigned int width  = 2048;
//  unsigned int height = 1088;
//  double updateRate = 25;
//  math::Pose setPose, testPose(
//      ignition::math::Vector3d(-5, 0, 5),
//      ignition::math::Quaterniond(0, IGN_DTOR(15), 0));
//  SpawnCamera(modelName, cameraName, setPose.Pos(),
//      setPose.Rot().Euler(), width, height, updateRate);
//  sensors::SensorPtr sensor = sensors::get_sensor(cameraName);
//  sensors::CameraSensorPtr camSensor =
//    std::dynamic_pointer_cast<sensors::CameraSensor>(sensor);
//  imageCount = 0;
//  img = new unsigned char[width * height*3];
//  event::ConnectionPtr c =
//    camSensor->Camera()->ConnectNewImageFrame(
//        std::bind(&::OnNewCameraFrame, &imageCount, img,
//          _1, _2, _3, _4, _5));
//  common::Timer timer;
//  timer.Start();
//  // time how long it takes to get N images
//  int total_images = 500;
//  while (imageCount < total_images)
//    common::Time::MSleep(10);
//  common::Time dt = timer.GetElapsed();
//  double rate = static_cast<double>(total_images)/dt.Double();
//  gzdbg << "timer [" << dt.Double() << "] seconds rate ["
//        << rate << "] fps\n";
//  c.reset();
//  EXPECT_GT(rate, 24.0);
//  EXPECT_LT(rate, 25.0);
//
//  delete img;
}

/////////////////////////////////////////////////
TEST_F(CameraSensor, MultiSenseLow)
{
  // This test is disabled because it does not work on machines with
  // limited rendering capabilities.
  return;

//  Load("worlds/empty_test.world");
//
//  // Make sure the render engine is available.
//  if (rendering::RenderEngine::Instance()->GetRenderPathType() ==
//      rendering::RenderEngine::NONE)
//  {
//    gzerr << "No rendering engine, unable to run camera test\n";
//    return;
//  }
//
//  // spawn sensors of various sizes to test speed
//  std::string modelName = "camera_model";
//  std::string cameraName = "camera_sensor";
//
//  // lower resolution of multisense
//  unsigned int width  = 1024;
//  unsigned int height = 544;
//  double updateRate = 25;
//  math::Pose setPose, testPose(
//      ignition::math::Vector3d(-5, 0, 5),
//      ignition::math::Quaterniond(0, IGN_DTOR(15), 0));
//  SpawnCamera(modelName, cameraName, setPose.Pos(),
//      setPose.Rot().Euler(), width, height, updateRate);
//  sensors::SensorPtr sensor = sensors::get_sensor(cameraName);
//  sensors::CameraSensorPtr camSensor =
//    std::dynamic_pointer_cast<sensors::CameraSensor>(sensor);
//  imageCount = 0;
//  img = new unsigned char[width * height*3];
//  event::ConnectionPtr c =
//    camSensor->Camera()->ConnectNewImageFrame(
//        std::bind(&::OnNewCameraFrame, &imageCount, img,
//          _1, _2, _3, _4, _5));
//  common::Timer timer;
//  timer.Start();
//  // time how long it takes to get N images
//  int total_images = 500;
//  while (imageCount < total_images)
//    common::Time::MSleep(10);
//  common::Time dt = timer.GetElapsed();
//  double rate = static_cast<double>(total_images)/dt.Double();
//  gzdbg << "timer [" << dt.Double() << "] seconds rate ["
//        << rate << "] fps\n";
//  c.reset();
//  EXPECT_GT(rate, 24.0);
//  EXPECT_LT(rate, 25.0);
//
//  delete img;
//  Unload();
}

/////////////////////////////////////////////////
TEST_F(CameraSensor, CheckNoise)
{
  Load("worlds/empty_test.world");

  // Make sure the render engine is available.
  if (rendering::RenderEngine::Instance()->GetRenderPathType() ==
      rendering::RenderEngine::NONE)
  {
    gzerr << "No rendering engine, unable to run camera test\n";
    return;
  }

  // Spawn two cameras in the same location, one with noise and one without.
  std::string modelName = "camera_model";
  std::string cameraName = "camera_sensor";
  std::string modelNameNoisy = "camera_model_noisy";
  std::string cameraNameNoisy = "camera_sensor_noisy";
  unsigned int width  = 320;
  unsigned int height = 240;
  double updateRate = 10;
  double noiseMean = 0.1;
  double noiseStdDev = 0.01;
  ignition::math::Pose3d setPose(ignition::math::Vector3d(-5, 0, 5),
      ignition::math::Quaterniond(0, IGN_DTOR(15), 0));
  SpawnCamera(modelName, cameraName, setPose.Pos(),
      setPose.Rot().Euler(), width, height, updateRate);
  SpawnCamera(modelNameNoisy, cameraNameNoisy, setPose.Pos(),
      setPose.Rot().Euler(), width, height, updateRate,
      "gaussian", noiseMean, noiseStdDev);
  sensors::SensorPtr sensor = sensors::get_sensor(cameraName);
  sensors::CameraSensorPtr camSensor =
    std::dynamic_pointer_cast<sensors::CameraSensor>(sensor);
  sensor = sensors::get_sensor(cameraNameNoisy);
  sensors::CameraSensorPtr camSensorNoisy =
    std::dynamic_pointer_cast<sensors::CameraSensor>(sensor);

  imageCount = 0;
  imageCount2 = 0;
  img = new unsigned char[width * height*3];
  img2 = new unsigned char[width * height*3];
  event::ConnectionPtr c =
    camSensor->Camera()->ConnectNewImageFrame(
        std::bind(&::OnNewCameraFrame, &imageCount, img,
          std::placeholders::_1, std::placeholders::_2, std::placeholders::_3,
          std::placeholders::_4, std::placeholders::_5));
  event::ConnectionPtr c2 =
    camSensorNoisy->Camera()->ConnectNewImageFrame(
        std::bind(&::OnNewCameraFrame, &imageCount2, img2,
          std::placeholders::_1, std::placeholders::_2, std::placeholders::_3,
          std::placeholders::_4, std::placeholders::_5));

  // Get some images
  while (imageCount < 10 || imageCount2 < 10)
    common::Time::MSleep(10);

  unsigned int diffMax = 0, diffSum = 0;
  double diffAvg = 0.0;
  this->ImageCompare(img, img2, width, height, 3,
                     diffMax, diffSum, diffAvg);
  // We expect that there will be some non-zero difference between the two
  // images.
  EXPECT_NE(diffSum, 0u);
  // We expect that the average difference will be well within 3-sigma.
  EXPECT_NEAR(diffAvg/255., noiseMean, 3*noiseStdDev);
  delete[] img;
  delete[] img2;
}


/////////////////////////////////////////////////
TEST_F(CameraSensor, CheckDistortion)
{
  Load("worlds/empty.world");

  // Make sure the render engine is available.
  if (rendering::RenderEngine::Instance()->GetRenderPathType() ==
      rendering::RenderEngine::NONE)
  {
    gzerr << "No rendering engine, unable to run camera test\n";
    return;
  }

  // Spawn 4 cameras. One has no distortion.
  // The second has distortion, but all the distortion parameters are set to 0.
  // The third has barrel (negative k1) distortion.
  // The fourth has pincushion (positive k1) distortion.
  std::string modelNameUndistorted = "camera_model_undistorted";
  std::string cameraNameUndistorted = "camera_sensor_undistorted";
  std::string modelNameFlat = "camera_model_flat";
  std::string cameraNameFlat = "camera_sensor_flat";
  std::string modelNameBarrel = "camera_model_barrel";
  std::string cameraNameBarrel = "camera_sensor_barrel";
  std::string modelNamePincushion = "camera_model_pincushion";
  std::string cameraNamePincushion = "camera_sensor_pincushion";
  unsigned int width  = 320;
  unsigned int height = 240;
  double updateRate = 10;
  ignition::math::Pose3d setPose(
      ignition::math::Vector3d(-5, 0, 5),
      ignition::math::Quaterniond(0, IGN_DTOR(15), 0));

  // spawn an undistorted camera
  SpawnCamera(modelNameUndistorted, cameraNameUndistorted, setPose.Pos(),
      setPose.Rot().Euler(), width, height, updateRate);
  // spawn a flat camera
  SpawnCamera(modelNameFlat, cameraNameFlat, setPose.Pos(),
      setPose.Rot().Euler(), width, height, updateRate,
      "", 0, 0, true, 0, 0, 0, 0, 0, 0.5, 0.5);
  // spawn a camera with barrel distortion
  SpawnCamera(modelNameBarrel, cameraNameBarrel, setPose.Pos(),
      setPose.Rot().Euler(), width, height, updateRate,
      "", 0, 0, true, -0.1349, -0.51868, -0.001, 0, 0, 0.5, 0.5);
  // spawn a camera with pincushion distortion
  SpawnCamera(modelNamePincushion, cameraNamePincushion, setPose.Pos(),
      setPose.Rot().Euler(), width, height, updateRate,
      "", 0, 0, true, 0.1349, 0.51868, 0.001, 0, 0, 0.5, 0.5);

  sensors::SensorPtr sensorUndistorted =
    sensors::get_sensor(cameraNameUndistorted);
  sensors::CameraSensorPtr camSensorUndistorted =
    std::dynamic_pointer_cast<sensors::CameraSensor>(sensorUndistorted);
  sensors::SensorPtr sensorFlat =
    sensors::get_sensor(cameraNameFlat);
  sensors::CameraSensorPtr camSensorFlat =
    std::dynamic_pointer_cast<sensors::CameraSensor>(sensorFlat);
  sensors::SensorPtr sensorBarrel =
      sensors::get_sensor(cameraNameBarrel);
  sensors::CameraSensorPtr camSensorBarrel =
    std::dynamic_pointer_cast<sensors::CameraSensor>(sensorBarrel);
  sensors::SensorPtr sensorPincushion =
      sensors::get_sensor(cameraNamePincushion);
  sensors::CameraSensorPtr camSensorPincushion =
    std::dynamic_pointer_cast<sensors::CameraSensor>(sensorPincushion);

  imageCount = 0;
  imageCount2 = 0;
  imageCount3 = 0;
  imageCount4 = 0;
  img = new unsigned char[width * height*3];
  img2 = new unsigned char[width * height*3];
  img3 = new unsigned char[width * height*3];
  img4 = new unsigned char[width * height*3];
  event::ConnectionPtr c =
    camSensorUndistorted->Camera()->ConnectNewImageFrame(
        std::bind(&::OnNewCameraFrame, &imageCount, img,
          std::placeholders::_1, std::placeholders::_2, std::placeholders::_3,
          std::placeholders::_4, std::placeholders::_5));
  event::ConnectionPtr c2 =
    camSensorFlat->Camera()->ConnectNewImageFrame(
        std::bind(&::OnNewCameraFrame, &imageCount2, img2,
          std::placeholders::_1, std::placeholders::_2, std::placeholders::_3,
          std::placeholders::_4, std::placeholders::_5));
  event::ConnectionPtr c3 =
    camSensorBarrel->Camera()->ConnectNewImageFrame(
        std::bind(&::OnNewCameraFrame, &imageCount3, img3,
          std::placeholders::_1, std::placeholders::_2, std::placeholders::_3,
          std::placeholders::_4, std::placeholders::_5));
  event::ConnectionPtr c4 =
    camSensorPincushion->Camera()->ConnectNewImageFrame(
        std::bind(&::OnNewCameraFrame, &imageCount4, img4,
          std::placeholders::_1, std::placeholders::_2, std::placeholders::_3,
          std::placeholders::_4, std::placeholders::_5));

  // Get some images
  while (imageCount < 10 || imageCount2 < 10 ||
      imageCount3 < 10 || imageCount4 < 10)
  {
    common::Time::MSleep(10);
  }

  unsigned int diffMax = 0, diffSum = 0;
  double diffAvg = 0.0;

  // We expect that there will be some non-zero difference between the images,
  // except for the 0.0 distortion camera, which should return a completely
  // identical camera to the one with no distortion tag in the SDF.

  this->ImageCompare(img, img2, width, height, 3,
                     diffMax, diffSum, diffAvg);
  EXPECT_EQ(diffSum, 0u);

  this->ImageCompare(img, img3, width, height, 3,
                     diffMax, diffSum, diffAvg);
  EXPECT_NE(diffSum, 0u);

  this->ImageCompare(img, img4, width, height, 3,
                     diffMax, diffSum, diffAvg);
  EXPECT_NE(diffSum, 0u);

  this->ImageCompare(img3, img4, width, height, 3,
                     diffMax, diffSum, diffAvg);
  EXPECT_NE(diffSum, 0u);

  // Compare colors. Barrel distorted image should have more darker pixels than
  // the original as the ground plane has been warped to occupy more of the
  // image. The same should be true for pincushion distortion, because the
  // ground plane is still distorted to be larger - just different parts
  // of the image are distorted.
  unsigned int colorSum = 0;
  unsigned int colorSum3 = 0;
  unsigned int colorSum4 = 0;
  for (unsigned int y = 0; y < height; ++y)
  {
    for (unsigned int x = 0; x < width*3; x+=3)
    {
      unsigned int r = img[(y*width*3) + x];
      unsigned int g = img[(y*width*3) + x + 1];
      unsigned int b = img[(y*width*3) + x + 2];
      colorSum += r + g + b;
      unsigned int r3 = img3[(y*width*3) + x];
      unsigned int g3 = img3[(y*width*3) + x + 1];
      unsigned int b3 = img3[(y*width*3) + x + 2];
      colorSum3 += r3 + g3 + b3;
      unsigned int r4 = img4[(y*width*3) + x];
      unsigned int g4 = img4[(y*width*3) + x + 1];
      unsigned int b4 = img4[(y*width*3) + x + 2];
      colorSum4 += r4 + g4 + b4;
    }
  }
  EXPECT_GT(colorSum, colorSum3);
  EXPECT_GT(colorSum, colorSum4);

  delete[] img;
  delete[] img2;
  delete[] img3;
  delete[] img4;
}

/////////////////////////////////////////////////
// Test the the SetCrop method for cameras works
// to set the distortion crop after creation of the sensor.
TEST_F(CameraSensor, CheckSetCrop)
{
  Load("worlds/empty.world");

  // Make sure the render engine is available.
  if (rendering::RenderEngine::Instance()->GetRenderPathType() ==
      rendering::RenderEngine::NONE)
  {
    gzerr << "No rendering engine, unable to run camera test\n";
    return;
  }

  // Constants
  unsigned int width  = 320;
  unsigned int height = 240;
  double updateRate = 10;
  const double k1 = -0.1349;
  const double k2 = -0.51868;
  const double k3 = -0.001;
  const int numImages = 10;
  const ignition::math::Pose3d pose(
      ignition::math::Vector3d(-5, 0, 5),
      ignition::math::Quaterniond(0, IGN_DTOR(15), 0));

  std::string names[] = {"barrel_default", "barrel_no_crop"};

  // Spawn two cameras with barrel distortion.
  // The first will crop border and the second will not
  int imageCounts[2];
  unsigned char* images[2];
  sensors::CameraSensorPtr cameras[2];
  event::ConnectionPtr connections[2];
  for (size_t i = 0; i < 2; ++i)
  {
      std::string modelName = names[i] + "_model";
      std::string sensorName = names[i] + "_sensor";
      SpawnCamera(modelName, sensorName, pose.Pos(),
                  pose.Rot().Euler(), width, height, updateRate,
                  "", 0, 0, true, k1, k2, k3, 0, 0, 0.5, 0.5);
      sensors::SensorPtr sensor = sensors::get_sensor(sensorName);
      ASSERT_NE(sensor, nullptr);
      cameras[i] = std::dynamic_pointer_cast<sensors::CameraSensor>(sensor);
      ASSERT_NE(cameras[i], nullptr);
      images[i] = new unsigned char[width * height * 3];
      imageCounts[i] = 0;
      connections[i] = cameras[i]->Camera()->ConnectNewImageFrame(
           std::bind(&::OnNewCameraFrame, &imageCounts[i], images[i],
                     std::placeholders::_1, std::placeholders::_2,
                     std::placeholders::_3,
                     std::placeholders::_4, std::placeholders::_5));
      ASSERT_NE(connections[i], nullptr);
  }

  // Both cameras should start cropped by default
  EXPECT_TRUE(cameras[0]->Camera()->LensDistortion()->Crop());
  EXPECT_TRUE(cameras[1]->Camera()->LensDistortion()->Crop());

  // Set second camera to not crop
  cameras[1]->Camera()->LensDistortion()->SetCrop(false);
  EXPECT_FALSE(cameras[1]->Camera()->LensDistortion()->Crop());


  // Get some images
  // countdown timer to ensure test doesn't wait forever
  common::Timer timer(common::Time(10.0), true);
  timer.Start();
  while (imageCounts[0] < numImages || imageCounts[1] < numImages)
  {
    // Assert timeout has not passed
    ASSERT_NE(timer.GetElapsed(), common::Time::Zero);
    common::Time::MSleep(10);
  }

  unsigned int diffMax = 0, diffSum = 0;
  double diffAvg = 0.0;

  // We expect that there will be some non-zero difference between the images
  // because one should have a black border
  this->ImageCompare(images[0], images[1], width, height, 3,
                     diffMax, diffSum, diffAvg);
  EXPECT_NE(diffSum, 0u);

  // Sum the pixel values for each image
  uint64_t sums[2] = {0, 0};
  for (size_t i = 0; i < 2; ++i)
  {
    for (size_t y = 0; y < height; ++y)
    {
      for (size_t x = 0; x < width*3; x+=3)
      {
        size_t r = images[i][(y*width*3) + x];
        size_t g = images[i][(y*width*3) + x + 1];
        size_t b = images[i][(y*width*3) + x + 2];
        sums[i] += r + g + b;
      }
    }
  }

  // The image with the border cropped should be brighter
  // as it does not contain a black border
  EXPECT_GT(sums[0], sums[1]);

  // Delete heap allocated images
  for (size_t i = 0; i < 2; ++i)
    delete[] images[i];
}

int main(int argc, char **argv)
{
  // Set a specific seed to avoid occasional test failures due to
  // statistically unlikely, but possible results.
  ignition::math::Rand::Seed(42);
  ::testing::InitGoogleTest(&argc, argv);
  return RUN_ALL_TESTS();
}


// Place two cameras at some distance apart and a box in between
// them. Verify they generate different images.
TEST_F(CameraSensor, CompareSideBySideCamera)
{
  Load("worlds/empty.world");

  // Make sure the render engine is available.
  if (rendering::RenderEngine::Instance()->GetRenderPathType() ==
      rendering::RenderEngine::NONE)
  {
    gzerr << "No rendering engine, unable to run camera test\n";
    return;
  }

  // Spawn two cameras at 2m apart.
  std::string modelName = "camera_model";
  std::string cameraName = "camera_sensor";
  std::string modelName2 = "camera_model2";
  std::string cameraName2 = "camera_sensor2";
  unsigned int width  = 320;
  unsigned int height = 240;
  double updateRate = 10;

  ignition::math::Pose3d testPose(ignition::math::Vector3d(0, 0, 0.5),
      ignition::math::Quaterniond::Identity);
  ignition::math::Pose3d testPose2(ignition::math::Vector3d(0, 2, 0.5),
      ignition::math::Quaterniond::Identity);
  SpawnCamera(modelName, cameraName, testPose.Pos(),
      testPose.Rot().Euler(), width, height, updateRate);
  SpawnCamera(modelName2, cameraName2, testPose2.Pos(),
      testPose.Rot().Euler(), width, height, updateRate);

  // Spawn a box in front of the cameras
  SpawnBox("test_box", ignition::math::Vector3d(1, 1, 1),
      ignition::math::Vector3d(4, 1, 0.5), ignition::math::Vector3d::Zero);

  sensors::SensorPtr sensor = sensors::get_sensor(cameraName);
  sensors::CameraSensorPtr camSensor =
    std::dynamic_pointer_cast<sensors::CameraSensor>(sensor);
  sensor = sensors::get_sensor(cameraName2);
  sensors::CameraSensorPtr camSensor2 =
    std::dynamic_pointer_cast<sensors::CameraSensor>(sensor);

  imageCount = 0;
  imageCount2 = 0;
  img = new unsigned char[width * height*3];
  unsigned char *prevImg = new unsigned char[width * height*3];
  img2 = new unsigned char[width * height*3];
  unsigned char *prevImg2 = new unsigned char[width * height*3];
  event::ConnectionPtr c =
    camSensor->Camera()->ConnectNewImageFrame(
        std::bind(&::OnNewCameraFrame, &imageCount, img,
          std::placeholders::_1, std::placeholders::_2, std::placeholders::_3,
          std::placeholders::_4, std::placeholders::_5));
  event::ConnectionPtr c2 =
    camSensor2->Camera()->ConnectNewImageFrame(
        std::bind(&::OnNewCameraFrame, &imageCount2, img2,
          std::placeholders::_1, std::placeholders::_2, std::placeholders::_3,
          std::placeholders::_4, std::placeholders::_5));

  while (imageCount < 10 || imageCount2 < 10)
    common::Time::MSleep(10);

  memcpy(prevImg, img, width * height * 3);
  memcpy(prevImg2, img2, width * height * 3);

  for (int i = 0; i < 10; ++i)
  {
    imageCount = 0;
    imageCount2 = 0;

    // Get some images
    while (imageCount < 1 || imageCount2 < 1)
      common::Time::MSleep(10);

    unsigned int diffMax12 = 0;
    unsigned int diffSum12 = 0;
    unsigned int diffSum = 0;
    unsigned int diffSum2 = 0;
    double diffAvg12 = 0.0;
    {
      unsigned int diffMax = 0;
      double diffAvg = 0.0;
      unsigned int diffMax2 = 0;
      double diffAvg2 = 0.0;

      std::lock_guard<std::mutex> lock(mutex);
      this->ImageCompare(img, prevImg, width, height, 3,
                         diffMax, diffSum, diffAvg);
      this->ImageCompare(prevImg2, prevImg2, width, height, 3,
                         diffMax2, diffSum2, diffAvg2);
      this->ImageCompare(img, img2, width, height, 3,
                         diffMax12, diffSum12, diffAvg12);
      memcpy(prevImg, img, width * height * 3);
      memcpy(prevImg2, img2, width * height * 3);
    }

    // Images from the same camera should be identical
    // Allow a very small tolerance. There could be a few pixel rgb value
    // changes between frames
    EXPECT_LE(diffSum, 10u);
    EXPECT_LE(diffSum2, 10u);

    // We expect that there will some noticeable difference
    // between the two different camera images.
    EXPECT_NE(diffSum12, 1000000u);
    EXPECT_GT(diffAvg12, 0.0);
    EXPECT_GT(diffMax12, 0.0);

    common::Time::MSleep(100);
  }
  delete[] img;
  delete[] img2;
  delete[] prevImg;
  delete[] prevImg2;
}

/////////////////////////////////////////////////
TEST_F(CameraSensor, PointCloud)
{
  // world contains a point cloud camera looking at 4 boxes whose faces have
  // different depth in each quadrant of the image
  Load("worlds/pointcloud_camera.world");

  // Make sure the render engine is available.
  if (rendering::RenderEngine::Instance()->GetRenderPathType() ==
      rendering::RenderEngine::NONE)
  {
    gzerr << "No rendering engine, unable to run camera test\n";
    return;
  }

  // get point cloud depth camera sensor
  std::string cameraName = "pointcloud_camera_sensor";
  sensors::SensorPtr sensor = sensors::get_sensor(cameraName);
  sensors::DepthCameraSensorPtr camSensor =
    std::dynamic_pointer_cast<sensors::DepthCameraSensor>(sensor);
  EXPECT_TRUE(camSensor != nullptr);
  rendering::DepthCameraPtr depthCam = camSensor->DepthCamera();
  EXPECT_TRUE(depthCam != nullptr);

  unsigned int width  = depthCam->ImageWidth();
  unsigned int height = depthCam->ImageHeight();
  EXPECT_GT(width, 0u);
  EXPECT_GT(height, 0u);

  imageCount = 0;
  depthImg = new float[width * height * 4];

  event::ConnectionPtr c = depthCam->ConnectNewRGBPointCloud(
        std::bind(&::OnNewRGBPointCloud, &imageCount, depthImg,
          std::placeholders::_1, std::placeholders::_2, std::placeholders::_3,
          std::placeholders::_4, std::placeholders::_5));

  // wait for a few images
  int total_images = 10;
  while (imageCount < total_images)
    common::Time::MSleep(10);

  // get the world
  physics::WorldPtr world = physics::get_world();
  ASSERT_TRUE(world != nullptr);

  // get the boxes
  physics::ModelPtr boxTR = world->ModelByName("tr_box");
  ASSERT_TRUE(boxTR != nullptr);
  physics::ModelPtr boxTL = world->ModelByName("tl_box");
  ASSERT_TRUE(boxTL != nullptr);
  physics::ModelPtr boxBR = world->ModelByName("br_box");
  ASSERT_TRUE(boxTR != nullptr);
  physics::ModelPtr boxBL = world->ModelByName("bl_box");
  ASSERT_TRUE(boxTL != nullptr);

  // get distance to boxes
  float boxWidth = 1.0;
  float boxHalfWidth = boxWidth * 0.5;
  float distToBoxTR = boxTR->WorldPose().Pos().X() - boxHalfWidth;
  float distToBoxTL = boxTL->WorldPose().Pos().X() - boxHalfWidth;
  float distToBoxBR = boxBR->WorldPose().Pos().X() - boxHalfWidth;
  float distToBoxBL = boxBL->WorldPose().Pos().X() - boxHalfWidth;

  // verify point cloud xyz data for four unit boxes at different distance
  // in front of the point cloud camera.
  // camera uses openni kinect optical frame convention, see comments in
  // issue #2323: x right, y down, z forward
  for (unsigned int i = 0; i < height; ++i)
  {
    // loop through the pixel values
    for (unsigned int j = 0; j < width * 4; j+=4)
    {
      int idx = i * width * 4 + j;
      float x = depthImg[idx];
      float y = depthImg[idx+1];
      float z = depthImg[idx+2];
      // rgb values not valid, see issue #1865
      // int rgb = depthImg[idx+3];

      // left
      if (j < width*4/2)
      {
        // all x values on the left side of camera should be negative and
        EXPECT_LE(x, 0.0);

        // top left
        if (i < height/2)
        {
          EXPECT_LE(y, 0.0);
          EXPECT_NEAR(z, distToBoxTL, 1e-4);
        }
        // bottom left
        else
        {
          EXPECT_GT(y, 0.0);
          EXPECT_NEAR(z, distToBoxBL, 1e-4);
        }
      }
      // right
      else
      {
        // all x values on the right side of camera should be positive
        EXPECT_GT(x, 0.0);

        // top right
        if (i < height/2)
        {
          EXPECT_LE(y, 0.0);
          EXPECT_NEAR(z, distToBoxTR, 1e-4);
        }
        // bottom right
        else
        {
          EXPECT_GT(y, 0.0);
          EXPECT_NEAR(z, distToBoxBR, 1e-4);
        }
      }
      // x and y should be within the width of 2 boxes
      EXPECT_GE(x, -boxWidth);
      EXPECT_LE(x, boxWidth);
      EXPECT_GE(y, -boxWidth);
      EXPECT_LE(y, boxWidth);
    }
  }
  c.reset();

  delete [] depthImg;
}

/////////////////////////////////////////////////
TEST_F(CameraSensor, LensFlare)
{
  Load("worlds/lensflare_plugin.world");

  // Make sure the render engine is available.
  if (rendering::RenderEngine::Instance()->GetRenderPathType() ==
      rendering::RenderEngine::NONE)
  {
    gzerr << "No rendering engine, unable to run camera test\n";
    return;
  }

  // Get the lens flare camera model
  std::string modelNameLensFlare = "camera_lensflare";
  std::string cameraNameLensFlare = "camera_sensor_lensflare";

  physics::WorldPtr world = physics::get_world();
  ASSERT_TRUE(world != nullptr);
  physics::ModelPtr model = world->ModelByName(modelNameLensFlare);
  ASSERT_TRUE(model != nullptr);

  sensors::SensorPtr sensorLensFlare =
    sensors::get_sensor(cameraNameLensFlare);
  sensors::CameraSensorPtr camSensorLensFlare =
    std::dynamic_pointer_cast<sensors::CameraSensor>(sensorLensFlare);
  ASSERT_TRUE(camSensorLensFlare != nullptr);

  // Get the lens flare camera model with scale applied
  std::string modelNameLensFlareScaled = "camera_lensflare_scaled";
  std::string cameraNameLensFlareScaled = "camera_sensor_lensflare_scaled";

  model = world->ModelByName(modelNameLensFlareScaled);
  ASSERT_TRUE(model != nullptr);

  sensors::SensorPtr sensorLensFlareScaled =
    sensors::get_sensor(cameraNameLensFlareScaled);
  sensors::CameraSensorPtr camSensorLensFlareScaled =
    std::dynamic_pointer_cast<sensors::CameraSensor>(sensorLensFlareScaled);
  ASSERT_TRUE(camSensorLensFlareScaled != nullptr);

  // Spawn a camera without lens flare at the same pose as
  // the camera lens flare model
  std::string modelName = "camera_model";
  std::string cameraName = "camera_sensor";
  unsigned int width  = camSensorLensFlare->ImageWidth();
  unsigned int height = camSensorLensFlare->ImageHeight();
  double updateRate = camSensorLensFlare->UpdateRate();

  EXPECT_GT(width, 0u);
  EXPECT_GT(height, 0u);
  EXPECT_GT(updateRate, 0u);

  ignition::math::Pose3d setPose = model->WorldPose();
  SpawnCamera(modelName, cameraName, setPose.Pos(),
      setPose.Rot().Euler(), width, height, updateRate);

  // get a pointer to the camera without lens flare
  sensors::SensorPtr sensor =
    sensors::get_sensor(cameraName);
  sensors::CameraSensorPtr camSensor =
    std::dynamic_pointer_cast<sensors::CameraSensor>(sensor);
  ASSERT_TRUE(camSensor != nullptr);

  // collect images from all 3 cameras
  imageCount = 0;
  imageCount2 = 0;
  imageCount3 = 0;
  img = new unsigned char[width * height * 3];
  img2 = new unsigned char[width * height * 3];
  img3 = new unsigned char[width * height * 3];
  event::ConnectionPtr c =
    camSensorLensFlare->Camera()->ConnectNewImageFrame(
        std::bind(&::OnNewCameraFrame, &imageCount, img,
          std::placeholders::_1, std::placeholders::_2, std::placeholders::_3,
          std::placeholders::_4, std::placeholders::_5));
  event::ConnectionPtr c2 =
    camSensorLensFlareScaled->Camera()->ConnectNewImageFrame(
        std::bind(&::OnNewCameraFrame, &imageCount2, img2,
          std::placeholders::_1, std::placeholders::_2, std::placeholders::_3,
          std::placeholders::_4, std::placeholders::_5));
  event::ConnectionPtr c3 =
    camSensor->Camera()->ConnectNewImageFrame(
        std::bind(&::OnNewCameraFrame, &imageCount3, img3,
          std::placeholders::_1, std::placeholders::_2, std::placeholders::_3,
          std::placeholders::_4, std::placeholders::_5));

  // Get some images
  int sleep = 0;
  while ((imageCount < 10 || imageCount2 < 10 || imageCount3 < 10)
      && sleep++ < 1000)
  {
    common::Time::MSleep(10);
  }

  EXPECT_GE(imageCount, 10);
  EXPECT_GE(imageCount2, 10);
  EXPECT_GE(imageCount3, 10);

  c.reset();
  c2.reset();
  c3.reset();

  // Compare colors.
  unsigned int colorSum = 0;
  unsigned int colorSum2 = 0;
  unsigned int colorSum3 = 0;
  for (unsigned int y = 0; y < height; ++y)
  {
    for (unsigned int x = 0; x < width*3; x+=3)
    {
      unsigned int r = img[(y*width*3) + x];
      unsigned int g = img[(y*width*3) + x + 1];
      unsigned int b = img[(y*width*3) + x + 2];
      colorSum += r + g + b;
      unsigned int r2 = img2[(y*width*3) + x];
      unsigned int g2 = img2[(y*width*3) + x + 1];
      unsigned int b2 = img2[(y*width*3) + x + 2];
      colorSum2 += r2 + g2 + b2;
      unsigned int r3 = img3[(y*width*3) + x];
      unsigned int g3 = img3[(y*width*3) + x + 1];
      unsigned int b3 = img3[(y*width*3) + x + 2];
      colorSum3 += r3 + g3 + b3;
    }
  }

  // camera with lens flare should be brighter than camera with scaled down
  // lens flare
  EXPECT_GT(colorSum, colorSum2) <<
      "colorSum: " << colorSum << ", " <<
      "colorSum2: " << colorSum2;
  // camera with scaled down lens flare should be brighter than camera without
  // lens flare
  EXPECT_GT(colorSum2, colorSum3) <<
      "colorSum2: " << colorSum2 << ", " <<
      "colorSum3: " << colorSum3;

  // test lens flare occlusion by spawning box in front of camera
  // Spawn a box in front of the cameras
  ignition::math::Vector3d boxPos = setPose.Pos()
      + ignition::math::Vector3d(2.5, 0, 0.5);
  SpawnBox("occlusion_box", ignition::math::Vector3d(0.5, 0.5, 0.5),
      boxPos, ignition::math::Vector3d::Zero, true);

  c = camSensorLensFlare->Camera()->ConnectNewImageFrame(
        std::bind(&::OnNewCameraFrame, &imageCount, img,
          std::placeholders::_1, std::placeholders::_2, std::placeholders::_3,
          std::placeholders::_4, std::placeholders::_5));
  c2 = camSensor->Camera()->ConnectNewImageFrame(
        std::bind(&::OnNewCameraFrame, &imageCount2, img2,
          std::placeholders::_1, std::placeholders::_2, std::placeholders::_3,
          std::placeholders::_4, std::placeholders::_5));

  // Get more images
  sleep = 0;
  imageCount = 0;
  imageCount2 = 0;
  while ((imageCount < 10 || imageCount2 < 10) && sleep++ < 1000)
    common::Time::MSleep(10);

  EXPECT_GE(imageCount, 10);
  EXPECT_GE(imageCount2, 10);

  // Lens flare should be completely occluded.
  // Camera sensor with lens flare plugin should have approx the same image as
  // the one without the lens flare plugin.
  colorSum = 0;
  colorSum2 = 0;
  for (unsigned int y = 0; y < height; ++y)
  {
    for (unsigned int x = 0; x < width*3; x+=3)
    {
      unsigned int r = img[(y*width*3) + x];
      unsigned int g = img[(y*width*3) + x + 1];
      unsigned int b = img[(y*width*3) + x + 2];
      colorSum += r + g + b;
      unsigned int r2 = img2[(y*width*3) + x];
      unsigned int g2 = img2[(y*width*3) + x + 1];
      unsigned int b2 = img2[(y*width*3) + x + 2];
      colorSum2 += r2 + g2 + b2;
    }
  }

  // set tolerance to be 0.02% of total pixel values
  unsigned int tol = width * height * 3 * 255 * 2e-4;
  EXPECT_NEAR(colorSum, colorSum2, tol);

  delete[] img;
  delete[] img2;
  delete[] img3;
}

/////////////////////////////////////////////////
TEST_F(CameraSensor, 16bit)
{
  // World contains a box positioned at top right quadrant of image generated
  // by a mono 16 bit camera and a color 16 bit camera.
  // Verify pixel values of top right quadrant of image (corresponding to box)
  // are approximately the same but different from the background's pixel
  // values.
  Load("worlds/16bit_camera.world");

  // Make sure the render engine is available.
  if (rendering::RenderEngine::Instance()->GetRenderPathType() ==
      rendering::RenderEngine::NONE)
  {
    gzerr << "No rendering engine, unable to run camera test\n";
    return;
  }

  // get L16 camera sensor
  std::string l16CameraName = "l16bit_camera_sensor";
  sensors::SensorPtr l16Sensor = sensors::get_sensor(l16CameraName);
  sensors::CameraSensorPtr l16CamSensor =
    std::dynamic_pointer_cast<sensors::CameraSensor>(l16Sensor);
  EXPECT_TRUE(l16CamSensor != nullptr);
  rendering::CameraPtr l16Cam = l16CamSensor->Camera();
  EXPECT_TRUE(l16Cam != nullptr);

  unsigned int l16Width  = l16Cam->ImageWidth();
  unsigned int l16Height = l16Cam->ImageHeight();
  EXPECT_GT(l16Width, 0u);
  EXPECT_GT(l16Height, 0u);

  // get rgb16 camera sensor
  std::string rgb16CameraName = "rgb16bit_camera_sensor";
  sensors::SensorPtr rgb16Sensor = sensors::get_sensor(rgb16CameraName);
  sensors::CameraSensorPtr rgb16CamSensor =
    std::dynamic_pointer_cast<sensors::CameraSensor>(rgb16Sensor);
  EXPECT_TRUE(rgb16CamSensor != nullptr);
  rendering::CameraPtr rgb16Cam = rgb16CamSensor->Camera();
  EXPECT_TRUE(rgb16Cam != nullptr);

  unsigned int rgb16Width  = rgb16Cam->ImageWidth();
  unsigned int rgb16Height = rgb16Cam->ImageHeight();
  EXPECT_GT(rgb16Width, 0u);
  EXPECT_GT(rgb16Height, 0u);

  // connect to new frame event
  imageCount = 0;
  imageCount2 = 0;
  img = new unsigned char[l16Width * l16Height * 2];
  img2 = new unsigned char[rgb16Width * rgb16Height * 3 * 2];

  event::ConnectionPtr c =
    l16CamSensor->Camera()->ConnectNewImageFrame(
        std::bind(&::OnNewCameraFrame, &imageCount, img,
          std::placeholders::_1, std::placeholders::_2, std::placeholders::_3,
          std::placeholders::_4, std::placeholders::_5));

  event::ConnectionPtr c2 =
    rgb16CamSensor->Camera()->ConnectNewImageFrame(
        std::bind(&::OnNewCameraFrame, &imageCount2, img2,
          std::placeholders::_1, std::placeholders::_2, std::placeholders::_3,
          std::placeholders::_4, std::placeholders::_5));

  // wait for a few images
  int sleep = 0;
  int maxSleep = 500;
  int totalImages = 10;
  while ((imageCount < totalImages || imageCount2 < totalImages)
      && sleep++ < maxSleep)
    common::Time::MSleep(10);

  EXPECT_GE(imageCount, totalImages);
  EXPECT_GE(imageCount2, totalImages);

  c.reset();
  c2.reset();

  // verify L16 camera images
  uint16_t bgValue = 0;
  uint16_t boxValue = 0;
  uint16_t *l16Img = reinterpret_cast<uint16_t *>(img);
  // expect pixel values to be within 0.2% of valid 16bit pixel range
  uint16_t tol = std::pow(2, 16) * 0.002;
  for (unsigned int y = 0; y < l16Height; ++y)
  {
    for (unsigned int x = 0; x < l16Width; ++x)
    {
      uint16_t value = l16Img[(y*l16Width)+x];
      EXPECT_NE(0, value);

      // box in top right quadrant of image
      if (x >= l16Width / 2 && y < l16Height / 2)
      {
        // set its color if not done already
        if (boxValue == 0)
          boxValue = value;
        // verify pixels correspond to box
        else
          EXPECT_NEAR(boxValue, value, tol);
      }
      // rest are all background
      else
      {
        // set background color if not done already
        if (bgValue == 0)
          bgValue = value;
        // verify pixels correspond to background
        else
          EXPECT_NEAR(bgValue, value, tol);
      }
    }
  }

  // expect background pixel value to be different from box pixel value
  EXPECT_GT(bgValue, boxValue);
  uint16_t minDiff = std::pow(2, 16) * 0.25;
  uint16_t diff = bgValue - boxValue;
  EXPECT_GT(diff, minDiff);


  // verify RGB UINT16 camera images
  uint16_t bgRValue = 0;
  uint16_t bgGValue = 0;
  uint16_t bgBValue = 0;
  uint16_t boxRValue = 0;
  uint16_t boxGValue = 0;
  uint16_t boxBValue = 0;
  uint16_t *rgb16Img = reinterpret_cast<uint16_t *>(img2);
  for (unsigned int y = 0; y < rgb16Height; ++y)
  {
    for (unsigned int x = 0; x < rgb16Width * 3; x+=3)
    {
      uint16_t r = rgb16Img[(y*rgb16Width*3)+x];
      uint16_t g = rgb16Img[(y*rgb16Width*3)+x+1];
      uint16_t b = rgb16Img[(y*rgb16Width*3)+x+2];
      // verify gray color
      EXPECT_EQ(r, g);
      EXPECT_EQ(r, b);
      EXPECT_NE(0, r);
      EXPECT_NE(0, g);
      EXPECT_NE(0, b);

      // box in top right quadrant of image
      if (x >= (rgb16Width*3) / 2 && y < rgb16Height / 2)
      {
        // set its color if not done already
        if (boxRValue == 0 && boxGValue == 0 && boxBValue == 0)
        {
          boxRValue = r;
          boxGValue = g;
          boxBValue = b;
        }
        // verify pixels correspond to box
        else
        {
          EXPECT_NEAR(boxRValue, r, tol);
          EXPECT_NEAR(boxGValue, g, tol);
          EXPECT_NEAR(boxBValue, b, tol);
        }
      }
      // rest are all background
      else
      {
        // set background color if not done already
        if (bgRValue == 0 && bgGValue == 0 && bgBValue == 0)
        {
          bgRValue = r;
          bgGValue = g;
          bgBValue = b;
        }
        // verify pixels correspond to background
        else
        {
          EXPECT_NEAR(bgRValue, r, tol);
          EXPECT_NEAR(bgGValue, g, tol);
          EXPECT_NEAR(bgBValue, b, tol);
        }
      }
    }
  }
  // expect background color to be different from box color
  EXPECT_GT(bgRValue, boxRValue);
  EXPECT_GT(bgGValue, boxGValue);
  EXPECT_GT(bgBValue, boxBValue);
  uint16_t diffR = bgRValue - boxRValue;
  uint16_t diffG = bgGValue - boxGValue;
  uint16_t diffB = bgBValue - boxBValue;
  EXPECT_GT(diffR, minDiff);
  EXPECT_GT(diffG, minDiff);
  EXPECT_GT(diffB, minDiff);

  delete [] img;
  delete [] img2;
}

/////////////////////////////////////////////////
TEST_F(CameraSensor, AmbientOcclusion)
{
  Load("worlds/ssao_plugin.world");

  // Make sure the render engine is available.
  if (rendering::RenderEngine::Instance()->GetRenderPathType() ==
      rendering::RenderEngine::NONE)
  {
    gzerr << "No rendering engine, unable to run camera test\n";
    return;
  }

  // spawn a camera
  std::string modelName = "camera_model";
  std::string cameraName = "camera_sensor";
  unsigned int width  = 320;
  unsigned int height = 240;
  double updateRate = 10;
  ignition::math::Pose3d setPose(
      ignition::math::Vector3d(6, 0, 2),
      ignition::math::Quaterniond(0, 0, 3.14));
  SpawnCamera(modelName, cameraName, setPose.Pos(),
      setPose.Rot().Euler(), width, height, updateRate);
  sensors::SensorPtr sensor = sensors::get_sensor(cameraName);
  sensors::CameraSensorPtr camSensor =
    std::dynamic_pointer_cast<sensors::CameraSensor>(sensor);

  // collect images
  imageCount = 0;
  img = new unsigned char[width * height * 3];
  event::ConnectionPtr c =
    camSensor->Camera()->ConnectNewImageFrame(
        std::bind(&::OnNewCameraFrame, &imageCount, img,
          std::placeholders::_1, std::placeholders::_2, std::placeholders::_3,
          std::placeholders::_4, std::placeholders::_5));
  // Get some images
  int sleep = 0;
  while ((imageCount < 10) && sleep++ < 1000)
    common::Time::MSleep(10);

  EXPECT_GE(imageCount, 10);

  // verify image contains gray pixels
  // Without the ambient occlusion plugin, it would just be a white image.
  std::map<unsigned int, unsigned int> uniquePixel;
  for (unsigned int y = 0; y < height; ++y)
  {
    for (unsigned int x = 0; x < width*3; x+=3)
    {
      unsigned int r = img[(y*width*3) + x];
      unsigned int g = img[(y*width*3) + x + 1];
      unsigned int b = img[(y*width*3) + x + 2];
      EXPECT_EQ(r, g);
      EXPECT_EQ(r, b);
      if (uniquePixel.find(r) != uniquePixel.end())
        uniquePixel[r] = ++uniquePixel[r];
      else
        uniquePixel[r] = 1;
    }
  }
  // verify image is predominantly white but not the whole image
  EXPECT_GT(uniquePixel[255], width*height*0.80);
  EXPECT_LT(uniquePixel[255], width*height*0.85);
  // there should be some variations of grayscale pixels
  EXPECT_LT(uniquePixel.size(), 255*0.35);
  delete[] img;
}

/////////////////////////////////////////////////
// Move a tall thin box across the center of the camera image
// (from -y to +y) over time and collect camera sensor timestamped images.
// For every image collected, extract center of box from image, and compare it
// against analytically computed box position.
TEST_F(CameraSensor, Timestamp)
{
  this->Load("worlds/empty_test.world", true);

  // Make sure the render engine is available.
  ASSERT_TRUE(rendering::RenderEngine::Instance()->GetRenderPathType() !=
      rendering::RenderEngine::NONE);

  // variables for testing
  // camera image width
  unsigned int width  = 240;
  // camera image height
  unsigned int height = 160;
  unsigned int halfHeight = height * 0.5;
  // camera sensor update rate
  double sensorUpdateRate = 10;
  // Speed at which the box is moved, in meters per second
  double boxMoveVel = 1.0;

  // world
  physics::WorldPtr world = physics::get_world("default");
  ASSERT_TRUE(world != nullptr);

  // set gravity to 0, 0, 0
  world->SetGravity(ignition::math::Vector3d::Zero);
  EXPECT_EQ(world->Gravity(), ignition::math::Vector3d::Zero);

  // spawn camera sensor
  std::string modelName = "camera_model";
  std::string cameraName = "camera_sensor";
  ignition::math::Pose3d setPose(
      ignition::math::Vector3d(-5, 0, 0),
      ignition::math::Quaterniond::Identity);
  SpawnCamera(modelName, cameraName, setPose.Pos(),
      setPose.Rot().Euler(), width, height, sensorUpdateRate);
  sensors::SensorPtr sensor = sensors::get_sensor(cameraName);
  sensors::CameraSensorPtr camSensor =
    std::dynamic_pointer_cast<sensors::CameraSensor>(sensor);

  // Make sure the above dynamic cast worked.
  EXPECT_TRUE(camSensor != nullptr);
  camSensor->SetActive(true);
  EXPECT_TRUE(camSensor->IsActive());

  // spawn a tall thin box in front of camera but out of its view at neg y;
  std::string boxName = "box_0";
  double initDist = -3;
  ignition::math::Pose3d boxPose(0, initDist, 0.0, 0, 0, 0);
  SpawnBox(boxName, ignition::math::Vector3d(0.005, 0.005, 0.1), boxPose.Pos(),
      boxPose.Rot().Euler());

  gazebo::physics::ModelPtr boxModel = world->ModelByName(boxName);
  EXPECT_TRUE(boxModel != nullptr);

  // step 100 times - this will be the start time for our experiment
  int startTimeIt = 100;
  world->Step(startTimeIt);

  // clear the list of timestamp images
  g_imagesStamped.clear();

  // verify that time moves forward
  double t = world->SimTime().Double();
  EXPECT_GT(t, 0);

  // subscribe to camera topic and collect timestamp images
  std::string cameraTopic = camSensor->Topic();
  EXPECT_TRUE(!cameraTopic.empty());
  transport::SubscriberPtr sub = this->node->Subscribe(cameraTopic, OnImage);

  // get physics engine
  physics::PhysicsEnginePtr physics = world->Physics();
  ASSERT_TRUE(physics != nullptr);

  // move the box for a period of 6 seconds along +y
  unsigned int period = 6;
  double stepSize = physics->GetMaxStepSize();
  unsigned int iterations = static_cast<unsigned int>(period*(1.0/stepSize));

  for (unsigned int i = 0; i < iterations; ++i)
  {
    double dist = (i+1)*(boxMoveVel*stepSize);
    // move the box along y
    boxModel->SetWorldPose(
        ignition::math::Pose3d(0, initDist+ dist, 0, 0, 0, 0));
    world->Step(1);
    EXPECT_EQ(boxModel->WorldPose().Pos().Y(), initDist + dist);
  }

  // wait until we get all timestamp images
  int sleep = 0;
  int maxSleep = 50;
  unsigned int imgSampleSize = period / (1.0 / sensorUpdateRate);
  while (sleep < maxSleep)
  {
    std::lock_guard<std::mutex> lock(mutex);
    if (g_imagesStamped.size() >= imgSampleSize)
      break;
    sleep++;
    gazebo::common::Time::MSleep(10);
  }

  // stop the camera subscriber
  sub.reset();

  // compute expected 2D pos of box and compare it against the
  // actual pos of the box found in the timestamp images.
  unsigned int imgSize = width * height * 3;
  img = new unsigned char[imgSize];
  for (const auto &msg : g_imagesStamped)
  {
    // time t
    gazebo::common::Time timestamp = gazebo::msgs::Convert(msg.time());
    double t = timestamp.Double();

    // calculate expected box pose at time=t
    int it = t * (1.0 / stepSize) - startTimeIt;
    double dist = it*(boxMoveVel*stepSize);
    // project box 3D pos to screen space
    ignition::math::Vector2i p2 = camSensor->Camera()->Project(
        ignition::math::Vector3d(0, initDist + dist, 0));

    // find actual box pose at time=t
    // walk along the middle row of the img and identify center of box
    int left = -1;
    int right = -1;
    bool transition = false;
    memcpy(img, msg.image().data().c_str(), imgSize);
    for (unsigned int i = 0; i < width; ++i)
    {
      int row = halfHeight * width * 3;
      int r = img[row + i*3];
      int g = img[row + i*3+1];
      int b = img[row + i*3+2];

      // bg color determined experimentally
      int bgColor = 178;

      if (r < bgColor && g < bgColor && b < bgColor)
      {
        if (!transition)
        {
          left = i;
          transition = true;
        }
      }
      else if (transition)
      {
        right = i-1;
        break;
      }
    }

    // if box is out of camera view, expect no box found in image
    if (p2.X() < 0 || p2.X () > static_cast<int>(width))
    {
      EXPECT_TRUE(left < 0 || right < 0)
          << "Expected box pos: " << p2 << "\n"
          << "Actual box left: " << left << ", right: " << right;
    }
    else
    {
      double mid = -1;
      // left and right of box found in image
      if (left >= 0 && right >= 0)
      {
        mid = (left + right) * 0.5;
      }
      // edge case - box at edge of image
      else if (left >= 0 && right < 0)
      {
        mid = left;
      }
      else
      {
        FAIL() << "No box found in image.\n"
               << "time: " << t << "\n"
               << "Expected box pos: " << p2 << "\n"
               << "Actual box left: " << left << ", right: " << right;
      }

      EXPECT_GE(mid, 0);

      // expected box pos should roughly be equal to actual box pos +- 1 pixel
      EXPECT_NEAR(mid, p2.X(), 1.0) << "Expected box pos: " << p2 << "\n"
          << "Actual box left: " << left << ", right: " << right;
    }
  }

  delete [] img;
}

/////////////////////////////////////////////////
TEST_F(CameraSensor, Light)
{
  Load("worlds/empty.world");

  // Make sure the render engine is available.
  if (rendering::RenderEngine::Instance()->GetRenderPathType() ==
      rendering::RenderEngine::NONE)
  {
    gzerr << "No rendering engine, unable to run camera test\n";
    return;
  }

  // spawn first camera sensor
  std::string modelName = "camera_model";
  std::string cameraName = "camera_sensor";
  unsigned int width  = 320;
  unsigned int height = 240;
  double updateRate = 10;
  ignition::math::Pose3d setPose, testPose(
      ignition::math::Vector3d(-5, 0, 5),
      ignition::math::Quaterniond(0, IGN_DTOR(15), 0));
  SpawnCamera(modelName, cameraName, setPose.Pos(),
      setPose.Rot().Euler(), width, height, updateRate);
  std::string sensorScopedName =
      "default::" + modelName + "::body::" + cameraName;
  sensors::SensorPtr sensor = sensors::get_sensor(sensorScopedName);
  EXPECT_TRUE(sensor != nullptr);
  sensors::CameraSensorPtr camSensor =
    std::dynamic_pointer_cast<sensors::CameraSensor>(sensor);
  ASSERT_TRUE(camSensor != nullptr);
  rendering::CameraPtr camera = camSensor->Camera();
  ASSERT_TRUE(camera != nullptr);

  // get camera scene
  rendering::ScenePtr scene = camera->GetScene();
  ASSERT_NE(nullptr, scene);

  transport::PublisherPtr lightModifyPub = this->node->Advertise<msgs::Light>(
        "~/light/modify");

  // Set the light to be green
  ignition::math::Color newColor(0, 1, 0);
  msgs::Light lightMsg;
  lightMsg.set_name("sun");
  msgs::Set(lightMsg.mutable_diffuse(), newColor);
  lightModifyPub->Publish(lightMsg);

  rendering::LightPtr sun = scene->LightByName("sun");
  ASSERT_TRUE(sun != nullptr);

  int sleep = 0;
  while (sun->DiffuseColor() != newColor && sleep++ < 50)
  {
    common::Time::MSleep(100);
  }
  EXPECT_EQ(newColor, sun->DiffuseColor());
}<|MERGE_RESOLUTION|>--- conflicted
+++ resolved
@@ -307,10 +307,6 @@
   // Load camera_strict_rate.world instead, and don't call SpawnCamera.
   // That allows us to secify the custom namespace in the world file instead
   // of modifying SpawnCamera() in ServerFixture.cc.
-<<<<<<< HEAD
-  //Load("worlds/empty_test.world");
-=======
->>>>>>> bd0085b9
   Load("worlds/camera_strict_rate.world");
 
   // Make sure the render engine is available.
@@ -321,10 +317,6 @@
     return;
   }
 
-<<<<<<< HEAD
-  // std::string modelName = "camera_model";
-=======
->>>>>>> bd0085b9
   std::string cameraName = "camera_sensor";
   sensors::SensorPtr sensor = sensors::get_sensor(cameraName);
   sensors::CameraSensorPtr camSensor =
@@ -345,17 +337,6 @@
   int totalImages = 5 * updateRate;
   physics::WorldPtr world = physics::get_world("default");
   ASSERT_TRUE(world != NULL);
-<<<<<<< HEAD
-
-  // Sleep until all expected images arrive
-  double simT0 = world->SimTime().Double();
-  while (imageCount < total_images)
-    common::Time::MSleep(1);
-  double dt = world->SimTime().Double() - simT0;
-
-  // check that the obtained rate is the one expected
-  double rate = static_cast<double>(total_images) / dt;
-=======
   double simT0 = 0.0;
 
   while (imageCount < totalImages)
@@ -370,10 +351,8 @@
   // check that the obtained rate is the one expected
   double dt = world->SimTime().Double() - simT0;
   double rate = static_cast<double>(totalImages) / dt;
->>>>>>> bd0085b9
   gzdbg << "timer [" << dt << "] seconds rate [" << rate << "] fps\n";
-  // Set a little higher than we actually want (2%), so that test isn't flakey
-  const double tolerance = 0.06;
+  const double tolerance = 0.02;
   EXPECT_GT(rate, updateRate * (1 - tolerance));
   EXPECT_LT(rate, updateRate * (1 + tolerance));
   c.reset();
