--- conflicted
+++ resolved
@@ -292,15 +292,12 @@
     EXPECT_EQ(cyclesRevolute,       17);
     EXPECT_EQ(cyclesContact,        17);
   }
-<<<<<<< HEAD
-=======
   else if (_physicsEngine.compare("simbody") == 0)
   {
     gzdbg << "Extra tests for simbody" << std::endl;
     EXPECT_EQ(cyclesPrismatic,      17);
     EXPECT_EQ(cyclesRevolute,       17);
   }
->>>>>>> 09d12dc5
   EXPECT_EQ(cyclesPluginExplicit, 17);
   EXPECT_EQ(cyclesPluginImplicit, 17);
 }
