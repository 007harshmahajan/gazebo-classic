/*
 * Copyright (C) 2015-2016 Open Source Robotics Foundation
 *
 * Licensed under the Apache License, Version 2.0 (the "License");
 * you may not use this file except in compliance with the License.
 * You may obtain a copy of the License at
 *
 *     http://www.apache.org/licenses/LICENSE-2.0
 *
 * Unless required by applicable law or agreed to in writing, software
 * distributed under the License is distributed on an "AS IS" BASIS,
 * WITHOUT WARRANTIES OR CONDITIONS OF ANY KIND, either express or implied.
 * See the License for the specific language governing permissions and
 * limitations under the License.
 *
*/
#include <string>

#include "gazebo/msgs/msgs.hh"
#include "gazebo/physics/physics.hh"
#include "gazebo/transport/transport.hh"
#include "gazebo/test/ServerFixture.hh"
#include "gazebo/test/helper_physics_generator.hh"

using namespace gazebo;

class InertiaMsgsTest : public ServerFixture,
                        public testing::WithParamInterface<const char*>
{
  /// \brief Set inertia parameters over ~/model/modify
  /// and verify that Inertial accessors register the change.
  /// \param[in] _physicsEngine Type of physics engine to use.
  public: void InertialAccessors(const std::string &_physicsEngine);

  /// \brief Set center of mass of link over ~/model/modify
  /// and verify that it causes a seesaw to unbalance.
  /// \param[in] _physicsEngine Type of physics engine to use.
  public: void SetCoG(const std::string &_physicsEngine);

  /// \brief Set mass of link over ~/model/modify
  /// and verify that it causes a seesaw to unbalance.
  /// \param[in] _physicsEngine Type of physics engine to use.
  public: void SetMass(const std::string &_physicsEngine);

  /// \brief Set moment of inertia of pendulums over ~/model/modify
  /// and verify that it changes frequency of oscillation.
  /// \param[in] _physicsEngine Type of physics engine to use.
  public: void SetPendulumInertia(const std::string &_physicsEngine);
};

/////////////////////////////////////////////////
void InertiaMsgsTest::InertialAccessors(const std::string &_physicsEngine)
{
  this->Load("worlds/seesaw.world", true, _physicsEngine);
  physics::WorldPtr world = physics::get_world("default");
  ASSERT_TRUE(world != NULL);

  const std::string modelName("cube1");
  auto model = world->ModelByName(modelName);
  ASSERT_TRUE(model != NULL);
  auto link = model->GetLink();
  ASSERT_TRUE(link != NULL);
  auto inertial = link->GetInertial();
  ASSERT_TRUE(inertial != NULL);
  const double mass = inertial->Mass();
  const math::Vector3 cog = inertial->CoG();
  const math::Vector3 Ixxyyzz = inertial->PrincipalMoments();
  const math::Vector3 Ixyxzyz = inertial->ProductsOfInertia();
  EXPECT_DOUBLE_EQ(mass, 45.56250000000001);
  EXPECT_EQ(cog, math::Vector3::Zero);
  EXPECT_EQ(Ixxyyzz, 1.537734375*math::Vector3::One);
  EXPECT_EQ(Ixyxzyz, math::Vector3::Zero);

  // new inertial values
  msgs::Model msg;
  msg.set_name(modelName);
  msg.add_link();
  auto msgLink = msg.mutable_link(0);
  msgLink->set_name("link");
  msgLink->set_id(link->GetId());
  auto msgInertial = msgLink->mutable_inertial();
  msgInertial->set_mass(99.9);
  msgInertial->set_ixx(12.3);
  msgInertial->set_ixy(0.123);
  msgInertial->set_ixz(0.456);
  msgInertial->set_iyy(13.4);
  msgInertial->set_iyz(0.789);
  msgInertial->set_izz(15.6);
  const ignition::math::Vector3d newCog(1.1, -2.2, 3.3);
  msgs::Set(msgInertial->mutable_pose(), ignition::math::Pose3d(
    newCog, ignition::math::Quaterniond()));

  // Set inertial properties by publishing to "~/model/modify"
  transport::PublisherPtr modelPub =
    this->node->Advertise<msgs::Model>("~/model/modify");
  modelPub->WaitForConnection();
  modelPub->Publish(msg, true);

  while (newCog != inertial->CoG())
  {
    world->Step(1);
    common::Time::MSleep(1);
    modelPub->Publish(msg, true);
  }
  EXPECT_DOUBLE_EQ(inertial->Mass(), msgInertial->mass());
  EXPECT_EQ(inertial->CoG(), newCog);
  EXPECT_EQ(inertial->PrincipalMoments(),
            ignition::math::Vector3d(
                msgInertial->ixx(),
                msgInertial->iyy(),
                msgInertial->izz()));
  EXPECT_EQ(inertial->ProductsOfInertia(),
            ignition::math::Vector3d(
                msgInertial->ixy(),
                msgInertial->ixz(),
                msgInertial->iyz()));
}

/////////////////////////////////////////////////
TEST_P(InertiaMsgsTest, InertialAccessors)
{
  InertialAccessors(GetParam());
}

/////////////////////////////////////////////////
void InertiaMsgsTest::SetCoG(const std::string &_physicsEngine)
{
  this->Load("worlds/seesaw.world", true, _physicsEngine);
  physics::WorldPtr world = physics::get_world("default");
  ASSERT_TRUE(world != NULL);

  // check the gravity vector
  physics::PhysicsEnginePtr physics = world->Physics();
  ASSERT_TRUE(physics != NULL);
  EXPECT_EQ(physics->GetType(), _physicsEngine);
  auto g = world->Gravity();
  EXPECT_EQ(g, ignition::math::Vector3d(0, 0, -9.8));

  const std::string modelName("plank");
  auto model = world->ModelByName(modelName);
  ASSERT_TRUE(model != NULL);
  auto link = model->GetLink();
  ASSERT_TRUE(link != NULL);
  auto inertial = link->GetInertial();
  ASSERT_TRUE(inertial != NULL);
  const double mass = inertial->Mass();
  const math::Vector3 cog = inertial->CoG();
  const math::Vector3 Ixxyyzz = inertial->PrincipalMoments();
  const math::Vector3 Ixyxzyz = inertial->ProductsOfInertia();
  EXPECT_DOUBLE_EQ(mass, 120);
  EXPECT_EQ(cog, math::Vector3::Zero);
  EXPECT_EQ(Ixxyyzz, math::Vector3(2.564, 360.064, 362.5));
  EXPECT_EQ(Ixyxzyz, math::Vector3::Zero);

  // new center of mass
  msgs::Model msg;
  msg.set_name(modelName);
  msg.add_link();
  auto msgLink = msg.mutable_link(0);
  msgLink->set_name("link");
  msgLink->set_id(link->GetId());
  auto msgInertial = msgLink->mutable_inertial();
  const ignition::math::Vector3d newCoG(2.5, 0, 0);
  msgs::Set(msgInertial->mutable_pose(), ignition::math::Pose3d(
      newCoG, ignition::math::Quaterniond()));

  // Set inertial properties by publishing to "~/model/modify"
  transport::PublisherPtr modelPub =
    this->node->Advertise<msgs::Model>("~/model/modify");
  modelPub->WaitForConnection();
  modelPub->Publish(msg, true);

  while (newCoG != inertial->CoG())
  {
    world->Step(1);
    common::Time::MSleep(1);
    modelPub->Publish(msg, true);
  }
  EXPECT_EQ(inertial->CoG(), newCoG);

  world->Step(1000);
  EXPECT_GT(model->WorldPose().Rot().Euler().Y(), 0.25);
}

/////////////////////////////////////////////////
TEST_P(InertiaMsgsTest, SetCoG)
{
  std::string physicsEngine = GetParam();
  if (physicsEngine == "bullet" || physicsEngine == "simbody")
  {
    gzerr << physicsEngine
          << " doesn't yet support dynamically changing a link's center of mass"
          << std::endl;
    return;
  }
  SetCoG(GetParam());
}

/////////////////////////////////////////////////
void InertiaMsgsTest::SetMass(const std::string &_physicsEngine)
{
  this->Load("worlds/seesaw.world", true, _physicsEngine);
  physics::WorldPtr world = physics::get_world("default");
  ASSERT_TRUE(world != NULL);

  // check the gravity vector
  physics::PhysicsEnginePtr physics = world->Physics();
  ASSERT_TRUE(physics != NULL);
  EXPECT_EQ(physics->GetType(), _physicsEngine);
  auto g = world->Gravity();
  EXPECT_EQ(g, ignition::math::Vector3d(0, 0, -9.8));

  const std::string modelName("cube1");
  auto model = world->ModelByName(modelName);
  ASSERT_TRUE(model != NULL);
  auto link = model->GetLink();
  ASSERT_TRUE(link != NULL);
  auto inertial = link->GetInertial();
  ASSERT_TRUE(inertial != NULL);
  const double mass = inertial->Mass();
  const math::Vector3 cog = inertial->CoG();
  const math::Vector3 Ixxyyzz = inertial->PrincipalMoments();
  const math::Vector3 Ixyxzyz = inertial->ProductsOfInertia();
  EXPECT_DOUBLE_EQ(mass, 45.56250000000001);
  EXPECT_EQ(cog, math::Vector3::Zero);
  EXPECT_EQ(Ixxyyzz, 1.537734375*math::Vector3::One);
  EXPECT_EQ(Ixyxzyz, math::Vector3::Zero);

  // new inertial values
  msgs::Model msg;
  msg.set_name(modelName);
  msg.add_link();
  auto msgLink = msg.mutable_link(0);
  msgLink->set_name("link");
  msgLink->set_id(link->GetId());
  auto msgInertial = msgLink->mutable_inertial();
  const double newMass = 500;
  msgInertial->set_mass(newMass);

  // Set inertial properties by publishing to "~/model/modify"
  transport::PublisherPtr modelPub =
    this->node->Advertise<msgs::Model>("~/model/modify");
  modelPub->WaitForConnection();
  modelPub->Publish(msg, true);

<<<<<<< HEAD
  while (!math::equal(newMass, inertial->Mass()))
=======
  while (!ignition::math::equal(newMass, inertial->GetMass()))
>>>>>>> 6f8ef68a
  {
    world->Step(1);
    common::Time::MSleep(1);
    modelPub->Publish(msg, true);
  }
  EXPECT_DOUBLE_EQ(inertial->Mass(), msgInertial->mass());

  world->Step(1000);
  EXPECT_LT(model->WorldPose().Pos().Z(), 0.40);
}

/////////////////////////////////////////////////
TEST_P(InertiaMsgsTest, SetMass)
{
  std::string physicsEngine = GetParam();
  if (physicsEngine == "simbody")
  {
    gzerr << physicsEngine
          << " doesn't yet support dynamically changing a link's mass"
          << std::endl;
    return;
  }
  SetMass(physicsEngine);
}

/////////////////////////////////////////////////
void InertiaMsgsTest::SetPendulumInertia(const std::string &_physicsEngine)
{
  this->Load("worlds/pendulum_axes.world", true, _physicsEngine);
  physics::WorldPtr world = physics::get_world("default");
  ASSERT_TRUE(world != NULL);

  // check the gravity vector
  physics::PhysicsEnginePtr physics = world->Physics();
  ASSERT_TRUE(physics != NULL);
  EXPECT_EQ(physics->GetType(), _physicsEngine);
  auto g = world->Gravity();
  EXPECT_EQ(g, ignition::math::Vector3d(0, 0, -9.8));
  double dt = physics->GetMaxStepSize();
  EXPECT_NEAR(dt, 1e-3, 1e-6);

  std::vector<std::string> modelNames;
  for (auto const &model : world->Models())
  {
    std::string name = model->GetName();
    if (name.compare(0, 9, "pendulum_") == 0)
    {
      modelNames.push_back(name);
    }
  }
  ASSERT_EQ(modelNames.size(), 6u);
  std::vector<physics::ModelPtr> models;
  std::vector<physics::JointPtr> joints;
  std::vector<physics::LinkPtr> links;
  std::vector<double> pendulumLengths;
  std::vector<double> initialAngles;
  std::vector<double> cycleAngles;
  std::vector<int> cycleCount;

  for (auto const &modelName : modelNames)
  {
    gzdbg << "Initializing model "
          << modelName
          << std::endl;

    auto model = world->ModelByName(modelName);
    ASSERT_TRUE(model != NULL);
    models.push_back(model);

    auto link = model->GetLink();
    ASSERT_TRUE(link != NULL);
    links.push_back(link);

    auto joint = model->GetJoint("joint");
    ASSERT_TRUE(joint != NULL);
    joints.push_back(joint);

    // Compute distance from cg to joint anchor
    auto linkPose = link->WorldCoGPose();
    auto jointPose = joint->WorldPose();
    auto jointToCoG = linkPose.Pos() - jointPose.Pos();
    double length = jointToCoG.Length();
    EXPECT_NEAR(length, 0.05, 1e-6);
    pendulumLengths.push_back(length);

    double angle =
      asin(jointToCoG.Cross(g).Dot(
            joint->GlobalAxis(0)) / length / 9.8);
    EXPECT_NEAR(angle, -M_PI / 10, 1e-5);
    initialAngles.push_back(angle);

    // hysteresis threshhold for cycle counting
    cycleAngles.push_back(angle / 2);

    // count of oscillation cycles
    cycleCount.push_back(0);
  }

  // unthrottle physics to allow for many timesteps
  physics->SetRealTimeUpdateRate(0.0);

  // simulate 30 seconds and count oscillation cycles
  const int steps = 30000;
  const double timeStepped = steps * dt;
  for (int step = 0; step < steps; ++step)
  {
    world->Step(1);
    for (unsigned int i = 0; i < models.size(); ++i)
    {
      auto model = models[i];
      auto joint = joints[i];
      auto initialAngle = initialAngles[i];
      auto cycleAngle = cycleAngles[i];

      auto angle = joint->Position(0) - initialAngle;
      if (angle / cycleAngle >= 1)
      {
        cycleAngles[i] *= -1;
        cycleCount[i]++;
      }
    }
  }

  // Verify that expected number of cycles is counted
  for (unsigned int i = 0; i < models.size(); ++i)
  {
    auto length = pendulumLengths[i];
    auto cycles = cycleCount[i];
    // expected natural frequency for box pendulum (Hz)
    // see physics_msgs_inertia.ipynb for derivation
    double freq = 0.5 * M_1_PI * sqrt(300.0 / 401.0 * g.Length() / length);
    // 2 cycles counted per oscillation
    double expectedCycles = 2 * freq * timeStepped;
    EXPECT_EQ(cycles, static_cast<int>(expectedCycles));
  }

  // modify inertia of each named pendulum
  for (unsigned int i = 0; i < models.size(); ++i)
  {
    auto model = models[i];
    auto joint = joints[i];
    auto link = links[i];

    auto inertial = link->GetInertial();
    ASSERT_TRUE(inertial != NULL);
    const math::Vector3 Ixxyyzz = inertial->PrincipalMoments();
    const math::Vector3 Ixyxzyz = inertial->ProductsOfInertia();

    // new inertial values
    msgs::Model msg;
    msg.set_name(modelNames[i]);
    msg.add_link();
    auto msgLink = msg.mutable_link(0);
    msgLink->set_name("link");
    msgLink->set_id(link->GetId());
    auto msgInertial = msgLink->mutable_inertial();
    msgInertial->set_ixx(Ixxyyzz[0] * 2);
    msgInertial->set_iyy(Ixxyyzz[1] * 2);
    msgInertial->set_izz(Ixxyyzz[2] * 2);

    // Set inertial properties by publishing to "~/model/modify"
    transport::PublisherPtr modelPub =
      this->node->Advertise<msgs::Model>("~/model/modify");
    modelPub->WaitForConnection();
    modelPub->Publish(msg, true);

    while (Ixxyyzz[0] == inertial->PrincipalMoments()[0])
    {
      world->Step(1);
      common::Time::MSleep(1);
      modelPub->Publish(msg, true);
    }
    EXPECT_NEAR(2*Ixxyyzz[0], inertial->PrincipalMoments()[0], 1e-10);
    EXPECT_NEAR(2*Ixxyyzz[1], inertial->PrincipalMoments()[1], 1e-10);
    EXPECT_NEAR(2*Ixxyyzz[2], inertial->PrincipalMoments()[2], 1e-10);
  }

  // Reset world and cycle count to restore initial conditions
  world->Reset();
  for (unsigned int i = 0; i < cycleCount.size(); ++i)
  {
    cycleCount[i] = 0;
    cycleAngles[i] = initialAngles[i] / 2;
  }

  // simulate 30 seconds and count oscillation cycles
  for (int step = 0; step < steps; ++step)
  {
    world->Step(1);
    for (unsigned int i = 0; i < models.size(); ++i)
    {
      auto model = models[i];
      auto joint = joints[i];
      auto initialAngle = initialAngles[i];
      auto cycleAngle = cycleAngles[i];

      auto angle = joint->Position(0) - initialAngle;
      if (angle / cycleAngle >= 1)
      {
        cycleAngles[i] *= -1;
        cycleCount[i]++;
      }
    }
  }

  // Verify that expected number of cycles is counted
  for (unsigned int i = 0; i < models.size(); ++i)
  {
    auto length = pendulumLengths[i];
    auto cycles = cycleCount[i];
    // expected natural frequency for box pendulum (Hz)
    // see physics_msgs_inertia.ipynb for derivation
    double freq = 0.5 * M_1_PI * sqrt(150.0 / 251.0 * g.Length() / length);
    // 2 cycles counted per oscillation
    double expectedCycles = 2 * freq * timeStepped;
    EXPECT_EQ(cycles, static_cast<int>(expectedCycles));
  }
}

/////////////////////////////////////////////////
TEST_P(InertiaMsgsTest, SetPendulumInertia)
{
  std::string physicsEngine = GetParam();
  if (physicsEngine == "simbody")
  {
    gzerr << physicsEngine
          << " doesn't yet support dynamically changing moment of inertia"
          << std::endl;
    return;
  }
  SetPendulumInertia(physicsEngine);
}

INSTANTIATE_TEST_CASE_P(PhysicsEngines, InertiaMsgsTest,
                        PHYSICS_ENGINE_VALUES);

/////////////////////////////////////////////////
int main(int argc, char **argv)
{
  ::testing::InitGoogleTest(&argc, argv);
  return RUN_ALL_TESTS();
}<|MERGE_RESOLUTION|>--- conflicted
+++ resolved
@@ -243,11 +243,7 @@
   modelPub->WaitForConnection();
   modelPub->Publish(msg, true);
 
-<<<<<<< HEAD
-  while (!math::equal(newMass, inertial->Mass()))
-=======
-  while (!ignition::math::equal(newMass, inertial->GetMass()))
->>>>>>> 6f8ef68a
+  while (!ignition::math::equal(newMass, inertial->Mass()))
   {
     world->Step(1);
     common::Time::MSleep(1);
