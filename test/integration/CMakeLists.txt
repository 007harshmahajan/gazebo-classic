--- conflicted
+++ resolved
@@ -108,11 +108,8 @@
   transceiver.cc
   transport.cc
   transporter.cc
-<<<<<<< HEAD
   transport_msg_count.cc
-=======
   wheel_slip.cc
->>>>>>> 76209129
   world.cc
   world_clone.cc
   world_entity_below_point.cc
