--- conflicted
+++ resolved
@@ -168,11 +168,8 @@
 gz_build_dri_tests(${dri_tests} EXTRA_LIBS gazebo_test_fixture)
 
 set(qt_tests
-<<<<<<< HEAD
   camera_gui.cc
-=======
   collada_visualization.cc
->>>>>>> 8392a797
   insert_model.cc
   model_editor.cc
   model_editor_undo.cc
