--- conflicted
+++ resolved
@@ -34,13 +34,10 @@
   file_handling.cc
   gripper.cc
   imu.cc
-<<<<<<< HEAD
-  joint_universal.cc
-=======
   joint_force_torque.cc
   joint_spawn.cc
   joint_test.cc
->>>>>>> db2d1156
+  joint_universal.cc
   laser.cc
   model_database.cc
   noise.cc
