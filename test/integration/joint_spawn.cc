--- conflicted
+++ resolved
@@ -162,9 +162,6 @@
     }
   }
 
-<<<<<<< HEAD
-  // world as child of a joint is not supported in sdf 1.7
-=======
   if (_physicsEngine == "dart")
   {
     // DART assumes that: (i) every link has its parent joint (ii) root link
@@ -193,7 +190,6 @@
       CheckJointProperties(i, joint);
     }
   }
->>>>>>> a42f269e
 }
 
 ////////////////////////////////////////////////////////////////////////
@@ -259,10 +255,9 @@
   ASSERT_TRUE(physics != nullptr);
   EXPECT_EQ(physics->GetType(), _physicsEngine);
 
-  {
-<<<<<<< HEAD
-    gzdbg << "SpawnJoint " << _jointType << " child world" << std::endl;
-=======
+  physics::JointPtr joint;
+  for (unsigned int i = 0; i < 2; ++i)
+  {
     bool worldChild = (i == 0);
     bool worldParent = (i == 1);
     std::string child = worldChild ? "world" : "child";
@@ -284,13 +279,15 @@
             << std::endl;
       continue;
     }
->>>>>>> a42f269e
-
-    physics::JointPtr joint = SpawnJoint(_jointType, false, true);
+
+    joint = SpawnJoint(_jointType, worldChild, worldParent);
     ASSERT_TRUE(joint != nullptr);
 
     physics::LinkPtr link;
-    link = joint->GetChild();
+    if (!worldChild)
+      link = joint->GetChild();
+    else if (!worldParent)
+      link = joint->GetParent();
     ASSERT_TRUE(link != nullptr);
 
     auto initialPose = link->WorldPose();
