/*
 * Copyright (C) 2015 Open Source Robotics Foundation
 *
 * Licensed under the Apache License, Version 2.0 (the "License");
 * you may not use this file except in compliance with the License.
 * You may obtain a copy of the License at
 *
 *     http://www.apache.org/licenses/LICENSE-2.0
 *
 * Unless required by applicable law or agreed to in writing, software
 * distributed under the License is distributed on an "AS IS" BASIS,
 * WITHOUT WARRANTIES OR CONDITIONS OF ANY KIND, either express or implied.
 * See the License for the specific language governing permissions and
 * limitations under the License.
 *
*/
#include <map>
#include <string>
#include <ignition/math/Helpers.hh>

#include "gazebo/physics/physics.hh"
#include "gazebo/test/ServerFixture.hh"
#include "gazebo/test/helper_physics_generator.hh"

using namespace gazebo;

const double g_big = 1e17;
const double g_physics_tol = 1e-2;

class PhysicsCollisionTest : public ServerFixture,
                             public testing::WithParamInterface<const char*>
{
  /// \brief Test Collision::GetBoundingBox.
  /// \param[in] _physicsEngine Type of physics engine to use.
  public: void GetBoundingBox(const std::string &_physicsEngine);

  /// \brief Spawn identical models with different collision pose offsets
  /// and verify that they have matching behavior.
  /// \param[in] _physicsEngine Type of physics engine to use.
  public: void PoseOffsets(const std::string &_physicsEngine);
};

/////////////////////////////////////////////////
void PhysicsCollisionTest::GetBoundingBox(const std::string &_physicsEngine)
{
  if (_physicsEngine == "simbody" ||
      _physicsEngine == "dart")
  {
    gzerr << "Bounding boxes not yet working with "
          << _physicsEngine
          << ", see issue #1148"
          << std::endl;
    return;
  }

  Load("worlds/empty.world", true, _physicsEngine);
  physics::WorldPtr world = physics::get_world("default");
  ASSERT_TRUE(world != NULL);

  // Check bounding box of ground plane
  {
    physics::ModelPtr model = world->ModelByName("ground_plane");
    ignition::math::Box box = model->BoundingBox();
    EXPECT_LT(box.Min().X(), -g_big);
    EXPECT_LT(box.Min().Y(), -g_big);
    EXPECT_LT(box.Min().Z(), -g_big);
    EXPECT_GT(box.Max().X(), g_big);
    EXPECT_GT(box.Max().Y(), g_big);
    EXPECT_DOUBLE_EQ(box.Max().Z(), 0.0);
  }
}

/////////////////////////////////////////////////
void PhysicsCollisionTest::PoseOffsets(const std::string &_physicsEngine)
{
  Load("worlds/collision_pose_offset.world", true, _physicsEngine);
  auto world = physics::get_world("default");
  ASSERT_TRUE(world != nullptr);

  // Box size
  const double dy = 0.4;
  const double dz = 0.9;

  int modelCount = 0;
  auto models = world->GetModels();
  for (auto model : models)
  {
<<<<<<< HEAD
    // Use msgs::AddBoxLink
    msgs::Model msgModel;
    ignition::math::Pose3d modelPose, linkPose, collisionPose;

    msgModel.set_name(this->GetUniqueString("model"));
    msgs::AddBoxLink(msgModel, mass, ignition::math::Vector3d(dx, dy, dz));
    modelPose.Pos().X() = i * dz * 5;
    modelPose.Pos().Z() = dz;
    double z0 = dz - dy/2;

    // i=0: rotated model pose
    //  expect collision pose to match model pose
    if (i == 0)
    {
      modelPose.Rot().Euler(angle, 0.0, 0.0);
    }
    // i=1: rotated link pose
    //  expect collision pose to match link pose
    else if (i == 1)
    {
      linkPose.Rot().Euler(angle, 0.0, 0.0);
    }
    // i=2: rotated collision pose
    //  expect collision pose to differ from link pose
    else if (i == 2)
    {
      collisionPose.Rot().Euler(angle, 0.0, 0.0);
    }
    // i=3: offset collision pose
    //  expect collision pose to differ from link pose
    else if (i == 3)
    {
      collisionPose.Pos().Set(0, 0, dz);
      z0 = 1.5 * dz;
    }

    {
      auto msgLink = msgModel.mutable_link(0);
      auto msgCollision = msgLink->mutable_collision(0);

      msgs::Set(msgModel.mutable_pose(), modelPose);
      msgs::Set(msgLink->mutable_pose(), linkPose);
      msgs::Set(msgCollision->mutable_pose(), collisionPose);
=======
    ASSERT_TRUE(model != nullptr);
    auto name = model->GetName();
    if (0 != name.compare(0, 4, "box_"))
    {
      continue;
>>>>>>> 2fce33f0
    }
    modelCount++;

    int i = std::stoi(name.substr(4, 5));

    auto link = model->GetLink();
    ASSERT_TRUE(link != nullptr);

    const unsigned int index = 0;
    auto collision = link->GetCollision(index);
    ASSERT_TRUE(collision != nullptr);

<<<<<<< HEAD
    EXPECT_EQ(model->WorldPose(), modelPose);
    EXPECT_EQ(link->WorldPose(), linkPose + modelPose);
    EXPECT_EQ(collision->WorldPose(), collisionPose + linkPose + modelPose);

=======
>>>>>>> 2fce33f0
    // i=0: rotated model pose
    //  expect collision pose to match model pose
    if (i == 0)
    {
      EXPECT_EQ(model->WorldPose(), collision->WorldPose());
    }
    // i=1: rotated link pose
    //  expect collision pose to match link pose
    else if (i == 1)
    {
      EXPECT_EQ(link->WorldPose(), collision->WorldPose());
    }
    // i=2: rotated collision pose
    //  expect collision position to match link position
    else if (i == 2)
    {
      EXPECT_EQ(link->WorldPose().Pos(), collision->WorldPose().Pos());
    }
    // i=3: offset collision pose
    //  expect collision postion to match link position plus offset
    else if (i == 3)
    {
<<<<<<< HEAD
      EXPECT_EQ(link->WorldPose().Pos() + collisionPose.Pos(),
                collision->WorldPose().Pos());
=======
      ignition::math::Pose3d collisionPose(0, 0, dz, 0, 0, 0);
      EXPECT_EQ(link->GetWorldPose().Ign().Pos() + collisionPose.Pos(),
                collision->GetWorldPose().Ign().Pos());
>>>>>>> 2fce33f0
    }
  }
  EXPECT_EQ(modelCount, 4);

  const double t0 = 1.5;
  const double dt = 1e-3;
  const int steps = floor(t0 / dt);
  world->Step(steps);

<<<<<<< HEAD
    auto physics = world->Physics();
    ASSERT_TRUE(physics != nullptr);
    physics->SetRealTimeUpdateRate(0);
    const double dt = physics->GetMaxStepSize();
    const double g = world->Gravity().Z();
    EXPECT_DOUBLE_EQ(dt, 1e-3);
    ASSERT_DOUBLE_EQ(g, -9.8);
    const double t0 = 1 + sqrt(2*z0 / (-g));
    const int steps = floor(t0 / dt);
    world->Step(steps);
=======
  for (auto model : models)
  {
    ASSERT_TRUE(model != nullptr);
    auto name = model->GetName();
    if (0 != name.compare(0, 4, "box_"))
    {
      continue;
    }

    int i = std::stoi(name.substr(4, 5));

    auto link = model->GetLink();
    ASSERT_TRUE(link != nullptr);

    const unsigned int index = 0;
    auto collision = link->GetCollision(index);
    ASSERT_TRUE(collision != nullptr);
>>>>>>> 2fce33f0

    // For 0-2, drop and expect box to rest at specific height
    if (i <= 2)
    {
      EXPECT_NEAR(collision->WorldPose().Pos().Z(), dy/2, g_physics_tol);
    }
    else
    {
      EXPECT_NEAR(collision->WorldPose().Pos().Z(), dz/2, g_physics_tol);
    }
  }
}

/////////////////////////////////////////////////
TEST_F(PhysicsCollisionTest, ModelSelfCollide)
{
  // self_collide is only implemented in ODE
  Load("worlds/model_self_collide.world", true, "ode");
  physics::WorldPtr world = physics::get_world("default");
  ASSERT_TRUE(world != NULL);

  // check the gravity vector
  physics::PhysicsEnginePtr physics = world->Physics();
  ASSERT_TRUE(physics != NULL);

  auto g = world->Gravity();
  // Assume gravity vector points down z axis only.
  EXPECT_EQ(g.X(), 0);
  EXPECT_EQ(g.Y(), 0);
  EXPECT_LE(g.Z(), -9.8);

  // get physics time step
  double dt = physics->GetMaxStepSize();
  EXPECT_GT(dt, 0);

  // 4 models: all_collide, some_collide, no_collide, and explicit_no_collide
  std::map<std::string, physics::ModelPtr> models;
  models["all_collide"]         = physics::ModelPtr();
  models["some_collide"]        = physics::ModelPtr();
  models["no_collide"]          = physics::ModelPtr();
  models["explicit_no_collide"] = physics::ModelPtr();
  for (auto &iter : models)
  {
    gzdbg << "Getting model " << iter.first << std::endl;
    iter.second = world->ModelByName(iter.first);
    ASSERT_TRUE(iter.second != NULL);
  }

  // Step forward 0.2 s
  double stepTime = 0.2;
  unsigned int steps = floor(stepTime / dt);
  world->Step(steps);

  // Expect boxes to be falling
  double fallVelocity = g.Z() * stepTime;
  for (auto &iter : models)
  {
    auto links = iter.second->GetLinks();
    for (auto &link : links)
    {
      ASSERT_TRUE(link != NULL);
      gzdbg << "Check falling: " << link->GetScopedName() << std::endl;
      EXPECT_LT(link->WorldLinearVel().Z(), fallVelocity*(1-g_physics_tol));
    }
  }

  // Another 3000 steps should put the boxes at rest
  world->Step(3000);

  // Expect 3 boxes to be stationary
  for (auto &iter : models)
  {
    auto links = iter.second->GetLinks();
    for (auto &link : links)
    {
      ASSERT_TRUE(link != NULL);
      gzdbg << "Check resting: " << link->GetScopedName() << std::endl;
      EXPECT_NEAR(link->WorldLinearVel().Z(), 0, g_physics_tol);
    }
  }

  gzdbg << "Check resting positions" << std::endl;

  // link2 of all_collide should have the highest z-coordinate (around 3)
  EXPECT_NEAR(models["all_collide"]->GetLink("link2")->WorldPose().Pos().Z(),
              2.5, g_physics_tol);

  // link2 of some_collide should have a middling z-coordinate (around 2)
  EXPECT_NEAR(models["some_collide"]->GetLink("link2")->WorldPose().Pos().Z(),
              1.5, g_physics_tol);

  // link2 of no_collide should have a low z-coordinate (around 1)
  EXPECT_NEAR(models["no_collide"]->GetLink("link2")->WorldPose().Pos().Z(),
              0.5, g_physics_tol);

  // link2 of explicit_no_collide should have the same z-coordinate as above
  EXPECT_NEAR(models["no_collide"]->GetLink("link2")->WorldPose().Pos().Z(),
     models["explicit_no_collide"]->GetLink("link2")->WorldPose().Pos().Z(),
     g_physics_tol);

  Unload();
}

/////////////////////////////////////////////////
TEST_P(PhysicsCollisionTest, GetBoundingBox)
{
  GetBoundingBox(GetParam());
}

/////////////////////////////////////////////////
TEST_P(PhysicsCollisionTest, PoseOffsets)
{
  PoseOffsets(GetParam());
}

INSTANTIATE_TEST_CASE_P(PhysicsEngines, PhysicsCollisionTest,
                        PHYSICS_ENGINE_VALUES);

/////////////////////////////////////////////////
int main(int argc, char **argv)
{
  ::testing::InitGoogleTest(&argc, argv);
  return RUN_ALL_TESTS();
}<|MERGE_RESOLUTION|>--- conflicted
+++ resolved
@@ -82,89 +82,36 @@
   const double dz = 0.9;
 
   int modelCount = 0;
-  auto models = world->GetModels();
+  auto models = world->Models();
   for (auto model : models)
   {
-<<<<<<< HEAD
-    // Use msgs::AddBoxLink
-    msgs::Model msgModel;
-    ignition::math::Pose3d modelPose, linkPose, collisionPose;
-
-    msgModel.set_name(this->GetUniqueString("model"));
-    msgs::AddBoxLink(msgModel, mass, ignition::math::Vector3d(dx, dy, dz));
-    modelPose.Pos().X() = i * dz * 5;
-    modelPose.Pos().Z() = dz;
-    double z0 = dz - dy/2;
+    ASSERT_TRUE(model != nullptr);
+    auto name = model->GetName();
+    if (0 != name.compare(0, 4, "box_"))
+    {
+      continue;
+    }
+    modelCount++;
+
+    int i = std::stoi(name.substr(4, 5));
+
+    auto link = model->GetLink();
+    ASSERT_TRUE(link != nullptr);
+
+    const unsigned int index = 0;
+    auto collision = link->GetCollision(index);
+    ASSERT_TRUE(collision != nullptr);
 
     // i=0: rotated model pose
     //  expect collision pose to match model pose
     if (i == 0)
     {
-      modelPose.Rot().Euler(angle, 0.0, 0.0);
+      EXPECT_EQ(model->WorldPose(), collision->WorldPose());
     }
     // i=1: rotated link pose
     //  expect collision pose to match link pose
     else if (i == 1)
     {
-      linkPose.Rot().Euler(angle, 0.0, 0.0);
-    }
-    // i=2: rotated collision pose
-    //  expect collision pose to differ from link pose
-    else if (i == 2)
-    {
-      collisionPose.Rot().Euler(angle, 0.0, 0.0);
-    }
-    // i=3: offset collision pose
-    //  expect collision pose to differ from link pose
-    else if (i == 3)
-    {
-      collisionPose.Pos().Set(0, 0, dz);
-      z0 = 1.5 * dz;
-    }
-
-    {
-      auto msgLink = msgModel.mutable_link(0);
-      auto msgCollision = msgLink->mutable_collision(0);
-
-      msgs::Set(msgModel.mutable_pose(), modelPose);
-      msgs::Set(msgLink->mutable_pose(), linkPose);
-      msgs::Set(msgCollision->mutable_pose(), collisionPose);
-=======
-    ASSERT_TRUE(model != nullptr);
-    auto name = model->GetName();
-    if (0 != name.compare(0, 4, "box_"))
-    {
-      continue;
->>>>>>> 2fce33f0
-    }
-    modelCount++;
-
-    int i = std::stoi(name.substr(4, 5));
-
-    auto link = model->GetLink();
-    ASSERT_TRUE(link != nullptr);
-
-    const unsigned int index = 0;
-    auto collision = link->GetCollision(index);
-    ASSERT_TRUE(collision != nullptr);
-
-<<<<<<< HEAD
-    EXPECT_EQ(model->WorldPose(), modelPose);
-    EXPECT_EQ(link->WorldPose(), linkPose + modelPose);
-    EXPECT_EQ(collision->WorldPose(), collisionPose + linkPose + modelPose);
-
-=======
->>>>>>> 2fce33f0
-    // i=0: rotated model pose
-    //  expect collision pose to match model pose
-    if (i == 0)
-    {
-      EXPECT_EQ(model->WorldPose(), collision->WorldPose());
-    }
-    // i=1: rotated link pose
-    //  expect collision pose to match link pose
-    else if (i == 1)
-    {
       EXPECT_EQ(link->WorldPose(), collision->WorldPose());
     }
     // i=2: rotated collision pose
@@ -177,14 +124,9 @@
     //  expect collision postion to match link position plus offset
     else if (i == 3)
     {
-<<<<<<< HEAD
+      ignition::math::Pose3d collisionPose(0, 0, dz, 0, 0, 0);
       EXPECT_EQ(link->WorldPose().Pos() + collisionPose.Pos(),
                 collision->WorldPose().Pos());
-=======
-      ignition::math::Pose3d collisionPose(0, 0, dz, 0, 0, 0);
-      EXPECT_EQ(link->GetWorldPose().Ign().Pos() + collisionPose.Pos(),
-                collision->GetWorldPose().Ign().Pos());
->>>>>>> 2fce33f0
     }
   }
   EXPECT_EQ(modelCount, 4);
@@ -194,18 +136,6 @@
   const int steps = floor(t0 / dt);
   world->Step(steps);
 
-<<<<<<< HEAD
-    auto physics = world->Physics();
-    ASSERT_TRUE(physics != nullptr);
-    physics->SetRealTimeUpdateRate(0);
-    const double dt = physics->GetMaxStepSize();
-    const double g = world->Gravity().Z();
-    EXPECT_DOUBLE_EQ(dt, 1e-3);
-    ASSERT_DOUBLE_EQ(g, -9.8);
-    const double t0 = 1 + sqrt(2*z0 / (-g));
-    const int steps = floor(t0 / dt);
-    world->Step(steps);
-=======
   for (auto model : models)
   {
     ASSERT_TRUE(model != nullptr);
@@ -223,7 +153,6 @@
     const unsigned int index = 0;
     auto collision = link->GetCollision(index);
     ASSERT_TRUE(collision != nullptr);
->>>>>>> 2fce33f0
 
     // For 0-2, drop and expect box to rest at specific height
     if (i <= 2)
