/*
 * Copyright (C) 2012 Open Source Robotics Foundation
 *
 * Licensed under the Apache License, Version 2.0 (the "License");
 * you may not use this file except in compliance with the License.
 * You may obtain a copy of the License at
 *
 *     http://www.apache.org/licenses/LICENSE-2.0
 *
 * Unless required by applicable law or agreed to in writing, software
 * distributed under the License is distributed on an "AS IS" BASIS,
 * WITHOUT WARRANTIES OR CONDITIONS OF ANY KIND, either express or implied.
 * See the License for the specific language governing permissions and
 * limitations under the License.
 *
*/
#include "gazebo/test/ServerFixture.hh"

using namespace gazebo;
class SDFTest : public ServerFixture
{
};

TEST_F(SDFTest, WorldGetSDF)
{
<<<<<<< HEAD
  sdf::ParamT<char> charP("c", 'a', 0);
  sdf::ParamT<bool> boolP("b", true, 0);
  sdf::ParamT<float> floatP("f", 1.0, 0);
  sdf::ParamT<double> doubleP("d", 1.0, 0);
  sdf::ParamT<int> intP("i", 1, 0);
  sdf::ParamT<unsigned int> uintP("ui", 1, 0);
  sdf::ParamT<std::string> stringP("s", "default", 0);
  sdf::ParamT<ignition::math::Color> colorP("c",
      ignition::math::Color(.1, .2, .3, 1), 0);
  sdf::ParamT<ignition::math::Vector3d> vec3P("v3",
      ignition::math::Vector3d(1, 2, 3), 0);
  sdf::ParamT<ignition::math::Pose3d> poseP("v3", ignition:math::Posed(
      ignition::math::Vector3d(1, 2, 3),
      ignition::math::Quaterniond(0, 0, M_PI)), 0);
=======
  // load the empty world
  Load("worlds/empty.world");
  physics::WorldPtr world = physics::get_world("default");
  ASSERT_TRUE(world != NULL);
  world->SetPaused(true);
>>>>>>> 6893734e

  // get the world sdf and assert that it is not null
  sdf::ElementPtr worldSdf = world->SDF();
  ASSERT_NE(worldSdf, nullptr);

  // only one top-level element expected, which is "world"
  EXPECT_FALSE(worldSdf->GetNextElement());
  EXPECT_EQ(worldSdf->GetName(), "world");

  // get the first (and only) model child, which has to be the ground floor
  sdf::ElementPtr modelSdf = worldSdf->GetFirstElement();
  ASSERT_NE(modelSdf, nullptr);
  // now get the first model child of the world element
  modelSdf = modelSdf->GetNextElement("model");
  ASSERT_NE(modelSdf, nullptr);
  EXPECT_FALSE(modelSdf->GetNextElement("model"));
  ASSERT_TRUE(modelSdf->HasAttribute("name"));
  EXPECT_EQ(modelSdf->GetAttribute("name")->GetAsString(), "ground_plane");
}

int main(int argc, char **argv)
{
  ::testing::InitGoogleTest(&argc, argv);
  return RUN_ALL_TESTS();
}<|MERGE_RESOLUTION|>--- conflicted
+++ resolved
@@ -23,28 +23,11 @@
 
 TEST_F(SDFTest, WorldGetSDF)
 {
-<<<<<<< HEAD
-  sdf::ParamT<char> charP("c", 'a', 0);
-  sdf::ParamT<bool> boolP("b", true, 0);
-  sdf::ParamT<float> floatP("f", 1.0, 0);
-  sdf::ParamT<double> doubleP("d", 1.0, 0);
-  sdf::ParamT<int> intP("i", 1, 0);
-  sdf::ParamT<unsigned int> uintP("ui", 1, 0);
-  sdf::ParamT<std::string> stringP("s", "default", 0);
-  sdf::ParamT<ignition::math::Color> colorP("c",
-      ignition::math::Color(.1, .2, .3, 1), 0);
-  sdf::ParamT<ignition::math::Vector3d> vec3P("v3",
-      ignition::math::Vector3d(1, 2, 3), 0);
-  sdf::ParamT<ignition::math::Pose3d> poseP("v3", ignition:math::Posed(
-      ignition::math::Vector3d(1, 2, 3),
-      ignition::math::Quaterniond(0, 0, M_PI)), 0);
-=======
   // load the empty world
   Load("worlds/empty.world");
   physics::WorldPtr world = physics::get_world("default");
   ASSERT_TRUE(world != NULL);
   world->SetPaused(true);
->>>>>>> 6893734e
 
   // get the world sdf and assert that it is not null
   sdf::ElementPtr worldSdf = world->SDF();
