--- conflicted
+++ resolved
@@ -91,27 +91,15 @@
   ignition::math::Vector3d forceWorld = poseWorld0.Rot().RotateVector(_force);
   EXPECT_EQ(forceWorld, _link->WorldForce());
 
-<<<<<<< HEAD
-  math::Vector3 worldOffset = poseWorld0.rot.RotateVector(
+  ignition::math::Vector3d worldOffset = poseWorld0.Rot().RotateVector(
       _offset - _link->GetInertial()->CoG());
-  math::Vector3 torqueWorld = worldOffset.Cross(forceWorld);
-  EXPECT_EQ(torqueWorld, _link->GetWorldTorque());
-
-  // Check acceleration in world frame
-  math::Vector3 oneStepLinearAccel =
-      forceWorld/_link->GetInertial()->Mass();
-  EXPECT_EQ(oneStepLinearAccel, _link->GetWorldLinearAccel());
-=======
-  ignition::math::Vector3d worldOffset = poseWorld0.Rot().RotateVector(
-      _offset - _link->GetInertial()->GetCoG().Ign());
   ignition::math::Vector3d torqueWorld = worldOffset.Cross(forceWorld);
   EXPECT_EQ(torqueWorld, _link->WorldTorque());
 
   // Check acceleration in world frame
   ignition::math::Vector3d oneStepLinearAccel =
-      forceWorld/_link->GetInertial()->GetMass();
+      forceWorld/_link->GetInertial()->Mass();
   EXPECT_EQ(oneStepLinearAccel, _link->WorldLinearAccel());
->>>>>>> 6f8ef68a
 
   // Compute angular accel by multiplying world torque
   // by inverse of world inertia matrix.
@@ -224,36 +212,6 @@
       ignition::math::Vector3d(-2, 1, 0));
 
   gzdbg << "World == link != inertial frames, no offset" << std::endl;
-<<<<<<< HEAD
-  model->SetLinkWorldPose(math::Pose(), link);
-  math::Pose inertialPose = math::Pose(math::Vector3(1, 5, 8),
-      math::Vector3(M_PI/3.0, M_PI*1.5, M_PI/4));
-  link->GetInertial()->SetCoG(inertialPose.Ign());
-  EXPECT_EQ(math::Pose(), link->GetWorldPose());
-  EXPECT_EQ(inertialPose, link->GetWorldInertialPose());
-  this->AddLinkForceTwoWays(world, link, math::Vector3(1, 2, 1));
-
-  gzdbg << "World != link != inertial frames, with offset" << std::endl;
-  model->SetLinkWorldPose(math::Pose(math::Vector3(5, 10, -4),
-                          math::Vector3(0, M_PI/2.0, M_PI/6)), link);
-  inertialPose = math::Pose(math::Vector3(0, -5, 10),
-      math::Vector3(0, 2.0*M_PI, M_PI/3));
-  link->GetInertial()->SetCoG(inertialPose.Ign());
-  this->AddLinkForceTwoWays(world, link, math::Vector3(1, 2, 1),
-      math::Vector3(-2, 0.5, 1));
-
-  gzdbg << "World != link != inertial frames, with offset and initial vel"
-      << std::endl;
-  model->SetLinkWorldPose(math::Pose(math::Vector3(-1.5, 0.8, 3),
-                          math::Vector3(-M_PI/4.5, M_PI/3.0, M_PI*1.2)), link);
-  inertialPose = math::Pose(math::Vector3(1, 0, -5.6),
-      math::Vector3(M_PI/9, 0, M_PI*3));
-  link->GetInertial()->SetCoG(inertialPose.Ign());
-  link->SetLinearVel(math::Vector3(2, -0.1, 5));
-  link->SetAngularVel(math::Vector3(-M_PI/10, 0, 0.0001));
-  this->AddLinkForceTwoWays(world, link, math::Vector3(-3, 2.5, -15),
-      math::Vector3(-6, -1, -0.2));
-=======
   model->SetLinkWorldPose(ignition::math::Pose3d::Zero, link);
   ignition::math::Pose3d inertialPose = ignition::math::Pose3d(
       ignition::math::Vector3d(1, 5, 8),
@@ -285,7 +243,6 @@
   link->SetAngularVel(ignition::math::Vector3d(-IGN_PI/10, 0, 0.0001));
   this->AddLinkForceTwoWays(world, link, ignition::math::Vector3d(-3, 2.5, -15),
       ignition::math::Vector3d(-6, -1, -0.2));
->>>>>>> 6f8ef68a
 }
 
 /////////////////////////////////////////////////
@@ -658,17 +615,11 @@
     wrenchPub->Publish(msg);
 
     // Calculate expected values
-<<<<<<< HEAD
-    math::Vector3 forceWorld = forces[i];
-    math::Vector3 worldOffset = forceOffsets[i] - link->GetInertial()->CoG();
-    math::Vector3 torqueWorld = worldOffset.Cross(forces[i]) + torques[i];
-=======
     ignition::math::Vector3d forceWorld = forces[i];
     ignition::math::Vector3d worldOffset =
-      forceOffsets[i] - link->GetInertial()->GetCoG().Ign();
+      forceOffsets[i] - link->GetInertial()->CoG();
     ignition::math::Vector3d torqueWorld =
       worldOffset.Cross(forces[i]) + torques[i];
->>>>>>> 6f8ef68a
 
     // Wait for message to be received
     while (link->WorldForce() != forceWorld ||
