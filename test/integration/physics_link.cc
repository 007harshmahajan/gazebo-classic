/*
 * Copyright (C) 2014 Open Source Robotics Foundation
 *
 * Licensed under the Apache License, Version 2.0 (the "License");
 * you may not use this file except in compliance with the License.
 * You may obtain a copy of the License at
 *
 *     http://www.apache.org/licenses/LICENSE-2.0
 *
 * Unless required by applicable law or agreed to in writing, software
 * distributed under the License is distributed on an "AS IS" BASIS,
 * WITHOUT WARRANTIES OR CONDITIONS OF ANY KIND, either express or implied.
 * See the License for the specific language governing permissions and
 * limitations under the License.
 *
*/
#include <string.h>
#include <boost/algorithm/string.hpp>
<<<<<<< HEAD
#include <ignition/math/Pose3.hh>
#include <ignition/math/Vector3Stats.hh>
=======
#include <ignition/math/MassMatrix3.hh>
>>>>>>> 03dfe04a

#include "gazebo/msgs/msgs.hh"
#include "gazebo/physics/physics.hh"
#include "gazebo/test/ServerFixture.hh"
#include "gazebo/test/helper_physics_generator.hh"

using namespace gazebo;

const double g_tolerance = 1e-4;

class PhysicsLinkTest : public ServerFixture,
                        public testing::WithParamInterface<const char*>
{
  /// \brief Test force adding functions.
  /// \param[in] _physicsEngine Type of physics engine to use.
  public: void AddForce(const std::string &_physicsEngine);

  /// \brief Use AddLinkForce on the given direction and then the opposite
  /// direction so they cancel out.
  /// \param[in] _world World pointer.
  /// \param[in] _link Link pointer.
  /// \param[in] _force Force expressed in link frame.
  /// \param[in] _offset Offset expressed in link frame, defaults to link
  /// origin.
  public: void AddLinkForceTwoWays(physics::WorldPtr _world,
      physics::LinkPtr _link, ignition::math::Vector3d _force,
      ignition::math::Vector3d _offset = ignition::math::Vector3d::Zero);

  /// \brief Test GetWorldAngularMomentum.
  /// \param[in] _physicsEngine Type of physics engine to use.
  public: void GetWorldAngularMomentum(const std::string &_physicsEngine);

  /// \brief Test GetWorldEnergy* functions.
  /// \param[in] _physicsEngine Type of physics engine to use.
  public: void GetWorldEnergy(const std::string &_physicsEngine);

  /// \brief Test Link::GetWorldInertia* functions.
  /// \param[in] _physicsEngine Physics engine to use.
  public: void GetWorldInertia(const std::string &_physicsEngine);

  /// \brief Test wrench subscriber.
  /// \param[in] _physicsEngine Type of physics engine to use.
  public: void OnWrenchMsg(const std::string &_physicsEngine);

  /// \brief Test velocity setting functions.
  /// \param[in] _physicsEngine Type of physics engine to use.
  public: void SetVelocity(const std::string &_physicsEngine);
};

/////////////////////////////////////////////////
void PhysicsLinkTest::AddLinkForceTwoWays(physics::WorldPtr _world,
    physics::LinkPtr _link, ignition::math::Vector3d _force,
    ignition::math::Vector3d _offset)
{
  // Get state before adding force
  ignition::math::Vector3d linearVelWorld0 = _link->WorldCoGLinearVel();
  ignition::math::Vector3d angularVelWorld0 = _link->WorldAngularVel();
  ignition::math::Pose3d poseWorld0 = _link->WorldPose();

  // Add Link Force
  if (_offset == ignition::math::Vector3d::Zero)
    _link->AddLinkForce(_force);
  else
    _link->AddLinkForce(_force, _offset);

  double dt = _world->Physics()->GetMaxStepSize();
  _world->Step(1);

  int moreThanOneStep = 2;

  // Check force and torque (at CoG?) in world frame
  ignition::math::Vector3d forceWorld = poseWorld0.Rot().RotateVector(_force);
  EXPECT_EQ(forceWorld, _link->WorldForce());

  ignition::math::Vector3d worldOffset = poseWorld0.Rot().RotateVector(
      _offset - _link->GetInertial()->CoG());
  ignition::math::Vector3d torqueWorld = worldOffset.Cross(forceWorld);
  EXPECT_EQ(torqueWorld, _link->WorldTorque());

  // Check acceleration in world frame
  ignition::math::Vector3d oneStepLinearAccel =
      forceWorld/_link->GetInertial()->Mass();
  EXPECT_EQ(oneStepLinearAccel, _link->WorldLinearAccel());

  // Compute angular accel by multiplying world torque
  // by inverse of world inertia matrix.
  // In this case, the gyroscopic coupling terms are zero
  // since the model is a unit box.
  ignition::math::Vector3d oneStepAngularAccel =
      _link->WorldInertiaMatrix().Inverse() * torqueWorld;
  EXPECT_EQ(oneStepAngularAccel, _link->WorldAngularAccel());

  // Check velocity in world frame
  ignition::math::Vector3d oneStepLinearVel = linearVelWorld0 +
    dt*oneStepLinearAccel;
  EXPECT_EQ(oneStepLinearVel, _link->WorldCoGLinearVel());

  ignition::math::Vector3d oneStepAngularVel = angularVelWorld0 +
    dt*oneStepAngularAccel;
  EXPECT_EQ(oneStepAngularVel, _link->WorldAngularVel());

  // Step forward and check again
  _world->Step(moreThanOneStep);

  // Check that force and torque are zero
  EXPECT_EQ(ignition::math::Vector3d::Zero, _link->WorldForce());
  EXPECT_EQ(ignition::math::Vector3d::Zero, _link->WorldTorque());

  // Check that acceleration is zero
  EXPECT_EQ(ignition::math::Vector3d::Zero, _link->WorldLinearAccel());
  EXPECT_EQ(ignition::math::Vector3d::Zero, _link->WorldAngularAccel());

  // Check that velocity hasn't changed
  EXPECT_EQ(oneStepLinearVel, _link->WorldCoGLinearVel());
  EXPECT_EQ(oneStepAngularVel, _link->WorldAngularVel());

  // Add opposing force in link frame and check that link is back to initial
  // velocity
  if (_offset == ignition::math::Vector3d::Zero)
    _link->AddLinkForce(-_force);
  else
    _link->AddLinkForce(-_force, _offset);

  _world->Step(moreThanOneStep);
  EXPECT_EQ(ignition::math::Vector3d::Zero, _link->WorldForce());
  EXPECT_EQ(ignition::math::Vector3d::Zero, _link->WorldTorque());
  EXPECT_EQ(linearVelWorld0, _link->WorldCoGLinearVel());
  EXPECT_EQ(angularVelWorld0, _link->WorldAngularVel());
  EXPECT_EQ(ignition::math::Vector3d::Zero, _link->WorldLinearAccel());
  EXPECT_EQ(ignition::math::Vector3d::Zero, _link->WorldAngularAccel());
}

/////////////////////////////////////////////////
void PhysicsLinkTest::AddForce(const std::string &_physicsEngine)
{
  // TODO bullet, dart and simbody currently fail this test
  if (_physicsEngine != "ode")
  {
    gzerr << "Aborting AddForce test for Bullet, DART and Simbody. "
          << "See issues #1476, #1477, and #1478."
          << std::endl;
    return;
  }

  Load("worlds/blank.world", true, _physicsEngine);
  physics::WorldPtr world = physics::get_world("default");
  ASSERT_TRUE(world != NULL);

  // check the physics engine
  physics::PhysicsEnginePtr physics = world->Physics();
  ASSERT_TRUE(physics != NULL);
  EXPECT_EQ(physics->GetType(), _physicsEngine);
  double dt = physics->GetMaxStepSize();
  EXPECT_GT(dt, 0);

  // disable gravity
  world->SetGravity(ignition::math::Vector3d::Zero);

  // Spawn a box
  ignition::math::Vector3d size(1, 1, 1);
  SpawnBox("box", size, ignition::math::Vector3d::Zero,
      ignition::math::Vector3d::Zero, false);
  physics::ModelPtr model = world->ModelByName("box");
  ASSERT_TRUE(model != NULL);
  physics::LinkPtr link = model->GetLink();
  ASSERT_TRUE(link != NULL);

  // Check that link is at rest
  EXPECT_EQ(ignition::math::Vector3d::Zero, link->WorldLinearVel());
  EXPECT_EQ(ignition::math::Vector3d::Zero, link->WorldAngularVel());
  EXPECT_EQ(ignition::math::Vector3d::Zero, link->WorldLinearAccel());
  EXPECT_EQ(ignition::math::Vector3d::Zero, link->WorldAngularAccel());

  // Add force at link frame
  gzdbg << "World == link == inertial frames, no offset" << std::endl;
  EXPECT_EQ(ignition::math::Pose3d::Zero, link->WorldPose());
  EXPECT_EQ(ignition::math::Pose3d::Zero, link->WorldInertialPose());
  this->AddLinkForceTwoWays(world, link, ignition::math::Vector3d(1, 20, 31));

  gzdbg << "World != link == inertial frames, no offset" << std::endl;
  model->SetLinkWorldPose(ignition::math::Pose3d(
        ignition::math::Vector3d(2, 3, 4),
        ignition::math::Quaterniond(0, IGN_PI/2.0, 1)), link);
  EXPECT_NE(ignition::math::Pose3d::Zero, link->WorldPose());
  EXPECT_EQ(link->WorldPose(), link->WorldInertialPose());
  this->AddLinkForceTwoWays(world, link, ignition::math::Vector3d(-1, 10, 5));

  gzdbg << "World == link == inertial frames, with offset" << std::endl;
  model->SetLinkWorldPose(ignition::math::Pose3d::Zero, link);
  EXPECT_EQ(ignition::math::Pose3d::Zero, link->WorldPose());
  EXPECT_EQ(ignition::math::Pose3d::Zero, link->WorldInertialPose());
  this->AddLinkForceTwoWays(world, link, ignition::math::Vector3d(5, 4, 3),
      ignition::math::Vector3d(-2, 1, 0));

  gzdbg << "World == link != inertial frames, no offset" << std::endl;
  model->SetLinkWorldPose(ignition::math::Pose3d::Zero, link);
  ignition::math::Pose3d inertialPose = ignition::math::Pose3d(
      ignition::math::Vector3d(1, 5, 8),
      ignition::math::Quaterniond(IGN_PI/3.0, IGN_PI*1.5, IGN_PI/4));
  link->GetInertial()->SetCoG(inertialPose);
  EXPECT_EQ(ignition::math::Pose3d::Zero, link->WorldPose());
  EXPECT_EQ(inertialPose, link->WorldInertialPose());
  this->AddLinkForceTwoWays(world, link, ignition::math::Vector3d(1, 2, 1));

  gzdbg << "World != link != inertial frames, with offset" << std::endl;
  model->SetLinkWorldPose(ignition::math::Pose3d(
        ignition::math::Vector3d(5, 10, -4),
        ignition::math::Quaterniond(0, IGN_PI/2.0, IGN_PI/6)), link);
  inertialPose = ignition::math::Pose3d(ignition::math::Vector3d(0, -5, 10),
      ignition::math::Quaterniond(0, 2.0*IGN_PI, IGN_PI/3));
  link->GetInertial()->SetCoG(inertialPose);
  this->AddLinkForceTwoWays(world, link, ignition::math::Vector3d(1, 2, 1),
      ignition::math::Vector3d(-2, 0.5, 1));

  gzdbg << "World != link != inertial frames, with offset and initial vel"
      << std::endl;
  model->SetLinkWorldPose(ignition::math::Pose3d(
        ignition::math::Vector3d(-1.5, 0.8, 3),
        ignition::math::Quaterniond(-IGN_PI/4.5, IGN_PI/3.0, IGN_PI*1.2)),
        link);
  inertialPose = ignition::math::Pose3d(ignition::math::Vector3d(1, 0, -5.6),
      ignition::math::Quaterniond(IGN_PI/9, 0, IGN_PI*3));
  link->GetInertial()->SetCoG(inertialPose);
  link->SetLinearVel(ignition::math::Vector3d(2, -0.1, 5));
  link->SetAngularVel(ignition::math::Vector3d(-IGN_PI/10, 0, 0.0001));
  this->AddLinkForceTwoWays(world, link, ignition::math::Vector3d(-3, 2.5, -15),
      ignition::math::Vector3d(-6, -1, -0.2));
}

/////////////////////////////////////////////////
// GetWorldAngularMomentum:
// Spawn box and verify Link::GetWorldAngularMomentum functions
// Make dimensions unequal and give angular velocity that causes
// gyroscopic tumbling.
void PhysicsLinkTest::GetWorldAngularMomentum(const std::string &_physicsEngine)
{
  // Load a blank world (no ground plane)
  Load("worlds/blank.world", true, _physicsEngine);
  auto world = physics::get_world("default");
  ASSERT_TRUE(world != NULL);

  // Verify physics engine type
  auto physics = world->Physics();
  ASSERT_TRUE(physics != NULL);
  EXPECT_EQ(physics->GetType(), _physicsEngine);

  // disable gravity
  world->SetGravity(ignition::math::Vector3d::Zero);

  physics::ModelPtr model;
  {
    // Box size
    const double dx = 0.1;
    const double dy = 0.4;
    const double dz = 0.9;
    const double mass = 10.0;

    msgs::Model msgModel;
    msgModel.set_name(this->GetUniqueString("model"));
    msgs::AddBoxLink(msgModel, mass, ignition::math::Vector3d(dx, dy, dz));
    model = this->SpawnModel(msgModel);
  }
  ASSERT_TRUE(model != NULL);

  // inertia matrix, recompute if dimensions change
  const double Ixx = 0.80833333;
  const double Iyy = 0.68333333;
  const double Izz = 0.14166667;
  const ignition::math::Matrix3d I0(
      Ixx, 0.0, 0.0 , 0.0, Iyy, 0.0 , 0.0, 0.0, Izz);

  // Since Ixx > Iyy > Izz,
  // angular velocity with large y component
  // will cause gyroscopic tumbling
  const ignition::math::Vector3d w0(1e-3, 1.5e0, 1.5e-2);
  model->SetAngularVel(w0);

  // Get link and verify inertia and initial velocity
  auto link = model->GetLink();
  ASSERT_TRUE(link != NULL);
  ASSERT_EQ(w0, link->WorldAngularVel());
  ASSERT_EQ(I0, link->WorldInertiaMatrix());

  // Compute initial angular momentum
  const auto H0((I0 * w0));
  ASSERT_EQ(H0, link->WorldAngularMomentum());
  const double H0mag = H0.Length();

  ignition::math::Vector3Stats angularMomentumError;
  const std::string stat("maxAbs");
  EXPECT_TRUE(angularMomentumError.InsertStatistic(stat));
  const int steps = 5000;
  for (int i = 0; i < steps; ++i)
  {
    world->Step(1);
    auto H = link->WorldAngularMomentum();
    angularMomentumError.InsertData((H - H0) / H0mag);
  }
  EXPECT_LT(angularMomentumError.Mag().Map()[stat], g_tolerance * 10);

  RecordProperty("engine", _physicsEngine);
  this->Record("angularMomentumError", angularMomentumError);
}

/////////////////////////////////////////////////
void PhysicsLinkTest::GetWorldEnergy(const std::string &_physicsEngine)
{
  Load("worlds/empty.world", true, _physicsEngine);
  physics::WorldPtr world = physics::get_world("default");
  ASSERT_TRUE(world != NULL);

  // check the physics engine
  physics::PhysicsEnginePtr physics = world->Physics();
  ASSERT_TRUE(physics != NULL);
  EXPECT_EQ(physics->GetType(), _physicsEngine);
  double dt = physics->GetMaxStepSize();
  EXPECT_GT(dt, 0);

  // Get gravity magnitude
  double g = world->Gravity().Length();

  // Spawn a box
  double z0 = 10.0;
  ignition::math::Vector3d size(1, 1, 1);
  ignition::math::Vector3d pos0(0, 0, z0 + size.Z() / 2);
  SpawnBox("box", size, pos0, ignition::math::Vector3d::Zero, false);
  physics::ModelPtr model = world->ModelByName("box");
  ASSERT_TRUE(model != NULL);
  physics::LinkPtr link = model->GetLink();
  ASSERT_TRUE(link != NULL);

  // Get initial energy
  double energy0 = link->GetWorldEnergy();
  EXPECT_NEAR(link->GetWorldEnergyKinetic(), 0, g_tolerance);

  double totalTime = sqrt(2*z0/g)*0.95;
  unsigned int stepSize = 10;
  unsigned int steps = floor(totalTime / (dt*stepSize));
  for (unsigned int i = 0; i < steps; ++i)
  {
    world->Step(stepSize);
    double energy = link->GetWorldEnergy();
    EXPECT_NEAR(energy / energy0, 1.0, g_tolerance * 10);
  }
}

/////////////////////////////////////////////////
// GetWorldInertia:
// Spawn boxes and verify Link::GetWorldInertia* functions
void PhysicsLinkTest::GetWorldInertia(const std::string &_physicsEngine)
{
  // Load a blank world (no ground plane)
  Load("worlds/blank.world", true, _physicsEngine);
  auto world = physics::get_world("default");
  ASSERT_TRUE(world != NULL);

  // Verify physics engine type
  auto physics = world->Physics();
  ASSERT_TRUE(physics != NULL);
  EXPECT_EQ(physics->GetType(), _physicsEngine);

  // disable gravity
  world->SetGravity(ignition::math::Vector3d::Zero);

  // Box size
  const double dx = 1.0;
  const double dy = 4.0;
  const double dz = 9.0;
  const double mass = 10.0;
  const double angle = IGN_PI / 3.0;

  const unsigned int testCases = 5;
  for (unsigned int i = 0; i < testCases; ++i)
  {
    // Use msgs::AddBoxLink
    msgs::Model msgModel;
    ignition::math::Pose3d modelPose, linkPose, inertialPose;

    msgModel.set_name(this->GetUniqueString("model"));
    msgs::AddBoxLink(msgModel, mass, ignition::math::Vector3d(dx, dy, dz));
    modelPose.Pos().X() = i * dz;
    modelPose.Pos().Z() = dz;

    // i=0: rotated model pose
    //  expect inertial pose to match model pose
    if (i == 0)
    {
      modelPose.Rot().Euler(0.0, 0.0, angle);
    }
    // i=1: rotated link pose
    //  expect inertial pose to match link pose
    else if (i == 1)
    {
      linkPose.Rot().Euler(0.0, 0.0, angle);
    }
    // i=2: rotated inertial pose
    //  expect inertial pose to differ from link pose
    else if (i == 2)
    {
      inertialPose.Rot().Euler(0.0, 0.0, angle);
    }
    // i=3: off-diagonal terms in inertia matrix
    //  expect inertial pose to differ from link pose
    else if (i == 3)
    {
<<<<<<< HEAD
      inertialPose.Pos().Set(1, 1, 1);
=======
      ignition::math::MassMatrix3d m;
      EXPECT_TRUE(m.SetFromBox(mass, ignition::math::Vector3d(dx, dy, dz),
          ignition::math::Quaterniond(0, 0, angle)));
      msgs::Set(msgModel.mutable_link(0)->mutable_inertial(), m);
    }
    // i=4: offset inertial pose
    //  expect inertial pose to differ from link pose
    else if (i == 4)
    {
      inertialPose.pos.Set(1, 1, 1);
>>>>>>> 03dfe04a
    }

    {
      auto msgLink = msgModel.mutable_link(0);
      auto msgInertial = msgLink->mutable_inertial();

      msgs::Set(msgModel.mutable_pose(), modelPose);
      msgs::Set(msgLink->mutable_pose(), linkPose);
      msgs::Set(msgInertial->mutable_pose(), inertialPose);
    }

    auto model = this->SpawnModel(msgModel);
    ASSERT_TRUE(model != NULL);

    auto link = model->GetLink();
    ASSERT_TRUE(link != NULL);

<<<<<<< HEAD
    EXPECT_EQ(model->WorldPose(), modelPose);
    EXPECT_EQ(link->WorldPose(), linkPose + modelPose);
    EXPECT_EQ(link->WorldInertialPose(), inertialPose + linkPose + modelPose);
=======
    EXPECT_EQ(model->GetWorldPose(), modelPose);
    EXPECT_EQ(link->GetWorldPose(), linkPose + modelPose);
    // only check inertial position
    // inertial rotation can vary (bullet for example)
    EXPECT_EQ(link->GetWorldInertialPose().Ign().Pos(),
              (inertialPose + linkPose + modelPose).Ign().Pos());
>>>>>>> 03dfe04a

    // i=0: rotated model pose
    //  expect inertial pose to match model pose
    if (i == 0)
    {
      EXPECT_EQ(model->WorldPose(), link->WorldInertialPose());
    }
    // i=1: rotated link pose
    //  expect inertial pose to match link pose
    else if (i == 1)
    {
      EXPECT_EQ(link->WorldPose(), link->WorldInertialPose());
    }
    // i=2: rotated inertial pose
    // i=3: off-diagonal inertia matrix terms
    //  expect center-of-mass positions to match
    else if (i == 2 || i == 3)
    {
<<<<<<< HEAD
      EXPECT_EQ(link->WorldPose().Pos(),
                link->WorldInertialPose().Pos());
=======
      EXPECT_EQ(link->GetWorldPose().Ign().Pos(),
                link->GetWorldInertialPose().Ign().Pos());
>>>>>>> 03dfe04a
    }
    // i=4: offset inertial pose
    //  expect inertial pose to differ from link pose
    else if (i == 4)
    {
      EXPECT_EQ(link->WorldPose().Pos() + inertialPose.Pos(),
                link->WorldInertialPose().Pos());
    }

    // Expect rotated inertia matrix
<<<<<<< HEAD
    ignition::math::Matrix3d inertia = link->WorldInertiaMatrix();
    if (i == 3)
=======
    math::Matrix3 inertia = link->GetWorldInertiaMatrix();
    if (i == 4)
>>>>>>> 03dfe04a
    {
      EXPECT_NEAR(inertia(0, 0), 80.8333, 1e-4);
      EXPECT_NEAR(inertia(1, 1), 68.3333, 1e-4);
      EXPECT_NEAR(inertia(2, 2), 14.1667, 1e-4);
      for (int row = 0; row < 3; ++row)
        for (int col = 0; col < 3; ++col)
          if (row != col)
            EXPECT_NEAR(inertia(row, col), 0.0, g_tolerance);
    }
    else
    {
      EXPECT_NEAR(inertia(0, 0), 71.4583, 1e-4);
      EXPECT_NEAR(inertia(1, 1), 77.7083, 1e-4);
      EXPECT_NEAR(inertia(2, 2), 14.1667, 1e-4);
      EXPECT_NEAR(inertia(0, 1),  5.4126, 1e-4);
      EXPECT_NEAR(inertia(1, 0),  5.4126, 1e-4);
      EXPECT_NEAR(inertia(0, 2), 0, g_tolerance);
      EXPECT_NEAR(inertia(2, 0), 0, g_tolerance);
      EXPECT_NEAR(inertia(1, 2), 0, g_tolerance);
      EXPECT_NEAR(inertia(2, 1), 0, g_tolerance);
    }

    // For 0-3, apply torque and expect equivalent response
    if (i <= 3)
    {
      for (int step = 0; step < 50; ++step)
      {
        link->SetTorque(ignition::math::Vector3d(100, 0, 0));
        world->Step(1);
      }
      if (_physicsEngine.compare("dart") == 0)
      {
        gzerr << "Dart fails this portion of the test (#1090)" << std::endl;
      }
      else
      {
        ignition::math::Vector3d vel = link->WorldAngularVel();
        EXPECT_NEAR(vel.X(),  0.0703, g_tolerance);
        EXPECT_NEAR(vel.Y(), -0.0049, g_tolerance);
        EXPECT_NEAR(vel.Z(),  0.0000, g_tolerance);
      }
    }
  }
}

/////////////////////////////////////////////////
void PhysicsLinkTest::OnWrenchMsg(const std::string &_physicsEngine)
{
  // TODO bullet, dart and simbody currently fail this test
  if (_physicsEngine != "ode")
  {
    gzerr << "Aborting OnWrenchMsg test for Bullet, DART and Simbody. "
          << "Because of issues #1476, #1477, and #1478."
          << std::endl;
    return;
  }

  Load("worlds/blank.world", true, _physicsEngine);
  physics::WorldPtr world = physics::get_world("default");
  ASSERT_TRUE(world != NULL);

  // check the physics engine
  physics::PhysicsEnginePtr physics = world->Physics();
  ASSERT_TRUE(physics != NULL);
  EXPECT_EQ(physics->GetType(), _physicsEngine);
  double dt = physics->GetMaxStepSize();
  EXPECT_GT(dt, 0);

  // disable gravity
  world->SetGravity(ignition::math::Vector3d::Zero);

  // Spawn a box
  ignition::math::Vector3d size(1, 1, 1);
  SpawnBox("box", size, ignition::math::Vector3d::Zero,
                        ignition::math::Vector3d::Zero, false);
  physics::ModelPtr model = world->ModelByName("box");
  ASSERT_TRUE(model != NULL);
  physics::LinkPtr link = model->GetLink();
  ASSERT_TRUE(link != NULL);

  // Check that link is at rest
  EXPECT_EQ(ignition::math::Vector3d::Zero, link->WorldLinearVel());
  EXPECT_EQ(ignition::math::Vector3d::Zero, link->WorldAngularVel());
  EXPECT_EQ(ignition::math::Vector3d::Zero, link->WorldLinearAccel());
  EXPECT_EQ(ignition::math::Vector3d::Zero, link->WorldAngularAccel());
  EXPECT_EQ(ignition::math::Vector3d::Zero, link->WorldForce());
  EXPECT_EQ(ignition::math::Vector3d::Zero, link->WorldTorque());

  // Publish wrench message
  std::string topicName = "~/" + link->GetScopedName() + "/wrench";
  boost::replace_all(topicName, "::", "/");
  transport::PublisherPtr wrenchPub =
    this->node->Advertise<msgs::Wrench>(topicName);

  msgs::Wrench msg;

  std::vector<ignition::math::Vector3d> forces;
  std::vector<ignition::math::Vector3d> torques;
  std::vector<ignition::math::Vector3d> forceOffsets;

  // Only force
  forces.push_back(ignition::math::Vector3d(1, 0, 0));
  torques.push_back(ignition::math::Vector3d::Zero);
  forceOffsets.push_back(ignition::math::Vector3d::Zero);

  // Only force, with an offset
  forces.push_back(ignition::math::Vector3d(5.2, 0.1, 10));
  torques.push_back(ignition::math::Vector3d::Zero);
  forceOffsets.push_back(ignition::math::Vector3d(2.1, 1, -0.6));

  // Only torque
  forces.push_back(ignition::math::Vector3d::Zero);
  torques.push_back(ignition::math::Vector3d(-0.2, 5, 0));
  forceOffsets.push_back(ignition::math::Vector3d::Zero);

  // All fields set
  forces.push_back(ignition::math::Vector3d(5, 6, -0.9));
  torques.push_back(ignition::math::Vector3d(-0.2, 5, 0));
  forceOffsets.push_back(ignition::math::Vector3d(-1, -4, -0.8));

  for (unsigned int i = 0; i < forces.size(); ++i)
  {
    gzdbg << "Testing force: " << forces[i].X() << ", "
                               << forces[i].Y() << ", "
                               << forces[i].Z() <<
                   " torque: " << torques[i].X() << ", "
                               << torques[i].Y() << ", "
                               << torques[i].Z() <<
             " force offset: " << forceOffsets[i].X() << ", "
                               << forceOffsets[i].Y() << ", "
                               << forceOffsets[i].Z() << std::endl;

    // Publish message
    msgs::Set(msg.mutable_force(), forces[i]);
    msgs::Set(msg.mutable_torque(), torques[i]);
    // Leave optional field unset if it's zero
    if (forceOffsets[i] != ignition::math::Vector3d::Zero)
      msgs::Set(msg.mutable_force_offset(), forceOffsets[i]);

    wrenchPub->Publish(msg);

    // Calculate expected values
    ignition::math::Vector3d forceWorld = forces[i];
    ignition::math::Vector3d worldOffset =
      forceOffsets[i] - link->GetInertial()->CoG();
    ignition::math::Vector3d torqueWorld =
      worldOffset.Cross(forces[i]) + torques[i];

    // Wait for message to be received
    while (link->WorldForce() != forceWorld ||
           link->WorldTorque() != torqueWorld)
    {
      world->Step(1);
      common::Time::MSleep(1);
    }

    // Check force and torque (at CoG?) in world frame
    EXPECT_EQ(link->WorldForce(), forceWorld);
    EXPECT_EQ(link->WorldTorque(), torqueWorld);

    // Reset link's physics states
    link->ResetPhysicsStates();
    link->SetWorldPose(ignition::math::Pose3d());
    world->Step(1);

    EXPECT_EQ(ignition::math::Vector3d::Zero, link->WorldLinearVel());
    EXPECT_EQ(ignition::math::Vector3d::Zero, link->WorldAngularVel());
    EXPECT_EQ(ignition::math::Vector3d::Zero, link->WorldLinearAccel());
    EXPECT_EQ(ignition::math::Vector3d::Zero, link->WorldAngularAccel());
    EXPECT_EQ(ignition::math::Vector3d::Zero, link->WorldForce());
    EXPECT_EQ(ignition::math::Vector3d::Zero, link->WorldTorque());
  }
}

/////////////////////////////////////////////////
void PhysicsLinkTest::SetVelocity(const std::string &_physicsEngine)
{
  Load("worlds/blank.world", true, _physicsEngine);
  physics::WorldPtr world = physics::get_world("default");
  ASSERT_TRUE(world != NULL);

  // check the physics engine
  physics::PhysicsEnginePtr physics = world->Physics();
  ASSERT_TRUE(physics != NULL);
  EXPECT_EQ(physics->GetType(), _physicsEngine);
  double dt = physics->GetMaxStepSize();
  EXPECT_GT(dt, 0);

  // disable gravity
  world->SetGravity(ignition::math::Vector3d::Zero);

  // Spawn a box
  ignition::math::Vector3d size(1, 1, 1);
  ignition::math::Vector3d pos0(0, 0, 1);
  SpawnBox("box", size, pos0, ignition::math::Vector3d::Zero, false);
  physics::ModelPtr model = world->ModelByName("box");
  ASSERT_TRUE(model != NULL);
  physics::LinkPtr link = model->GetLink();
  ASSERT_TRUE(link != NULL);

  // Set upward velocity and check
  ignition::math::Vector3d vel(0, 0, 1);
  link->SetLinearVel(vel);
  world->Step(1);
  EXPECT_EQ(vel, link->WorldLinearVel());
  EXPECT_EQ(ignition::math::Vector3d::Zero, link->WorldAngularVel());

  // Step forward and check velocity again
  world->Step(44);
  double time = world->SimTime().Double();
  EXPECT_EQ(vel, link->WorldLinearVel());
  EXPECT_EQ(ignition::math::Vector3d::Zero, link->WorldAngularVel());

  // check position
  ignition::math::Vector3d pos = link->WorldPose().Pos();
  EXPECT_EQ(pos0 + time*vel, pos);

  // Set velocity to zero
  link->SetLinearVel(ignition::math::Vector3d::Zero);
  world->Step(1);
  EXPECT_EQ(ignition::math::Vector3d::Zero, link->WorldLinearVel());
  EXPECT_EQ(ignition::math::Vector3d::Zero, link->WorldAngularVel());
  EXPECT_EQ(pos0 + time*vel, pos);

  // Start translating and rotating
  vel.Set(1, 1, 0);
  ignition::math::Vector3d vel2(0, 2.0, 0);
  link->SetLinearVel(vel);
  link->SetAngularVel(vel2);

  // Step once
  world->Step(1);
  EXPECT_EQ(vel, link->WorldLinearVel());
  EXPECT_EQ(vel2, link->WorldAngularVel());

  // test linear velocity at specific point in space
  ignition::math::Vector3d offset(0, 0, -0.5);
  ignition::math::Vector3d vel3 = link->WorldLinearVel(offset,
      ignition::math::Quaterniond::Identity);
  EXPECT_NEAR(vel3.X(), 0.0, g_tolerance);
  EXPECT_NEAR(vel3.Y(), 1.0, g_tolerance);
  EXPECT_NEAR(vel3.Z(), 0.0, g_tolerance);

  // check rotation
  ignition::math::Vector3d rpy = link->WorldPose().Rot().Euler();
  EXPECT_NEAR(rpy.X(), 0.0, g_tolerance);
  EXPECT_NEAR(rpy.Y(), vel2.Y()*dt, g_tolerance);
  EXPECT_NEAR(rpy.Z(), 0.0, g_tolerance);
}

/////////////////////////////////////////////////
TEST_P(PhysicsLinkTest, AddForce)
{
  AddForce(GetParam());
}

/////////////////////////////////////////////////
TEST_P(PhysicsLinkTest, GetWorldAngularMomentum)
{
  GetWorldAngularMomentum(GetParam());
}

/////////////////////////////////////////////////
TEST_P(PhysicsLinkTest, GetWorldEnergy)
{
  GetWorldEnergy(GetParam());
}

/////////////////////////////////////////////////
TEST_P(PhysicsLinkTest, GetWorldInertia)
{
  GetWorldInertia(GetParam());
}

/////////////////////////////////////////////////
TEST_P(PhysicsLinkTest, OnWrenchMsg)
{
  OnWrenchMsg(GetParam());
}

/////////////////////////////////////////////////
TEST_P(PhysicsLinkTest, SetVelocity)
{
  SetVelocity(GetParam());
}

INSTANTIATE_TEST_CASE_P(PhysicsEngines, PhysicsLinkTest,
                        PHYSICS_ENGINE_VALUES);

/////////////////////////////////////////////////
int main(int argc, char **argv)
{
  ::testing::InitGoogleTest(&argc, argv);
  return RUN_ALL_TESTS();
}<|MERGE_RESOLUTION|>--- conflicted
+++ resolved
@@ -16,12 +16,9 @@
 */
 #include <string.h>
 #include <boost/algorithm/string.hpp>
-<<<<<<< HEAD
+#include <ignition/math/MassMatrix3.hh>
 #include <ignition/math/Pose3.hh>
 #include <ignition/math/Vector3Stats.hh>
-=======
-#include <ignition/math/MassMatrix3.hh>
->>>>>>> 03dfe04a
 
 #include "gazebo/msgs/msgs.hh"
 #include "gazebo/physics/physics.hh"
@@ -427,9 +424,6 @@
     //  expect inertial pose to differ from link pose
     else if (i == 3)
     {
-<<<<<<< HEAD
-      inertialPose.Pos().Set(1, 1, 1);
-=======
       ignition::math::MassMatrix3d m;
       EXPECT_TRUE(m.SetFromBox(mass, ignition::math::Vector3d(dx, dy, dz),
           ignition::math::Quaterniond(0, 0, angle)));
@@ -439,8 +433,7 @@
     //  expect inertial pose to differ from link pose
     else if (i == 4)
     {
-      inertialPose.pos.Set(1, 1, 1);
->>>>>>> 03dfe04a
+      inertialPose.Pos().Set(1, 1, 1);
     }
 
     {
@@ -458,18 +451,12 @@
     auto link = model->GetLink();
     ASSERT_TRUE(link != NULL);
 
-<<<<<<< HEAD
     EXPECT_EQ(model->WorldPose(), modelPose);
     EXPECT_EQ(link->WorldPose(), linkPose + modelPose);
-    EXPECT_EQ(link->WorldInertialPose(), inertialPose + linkPose + modelPose);
-=======
-    EXPECT_EQ(model->GetWorldPose(), modelPose);
-    EXPECT_EQ(link->GetWorldPose(), linkPose + modelPose);
     // only check inertial position
     // inertial rotation can vary (bullet for example)
-    EXPECT_EQ(link->GetWorldInertialPose().Ign().Pos(),
-              (inertialPose + linkPose + modelPose).Ign().Pos());
->>>>>>> 03dfe04a
+    EXPECT_EQ(link->WorldInertialPose().Pos(),
+              (inertialPose + linkPose + modelPose).Pos());
 
     // i=0: rotated model pose
     //  expect inertial pose to match model pose
@@ -488,13 +475,8 @@
     //  expect center-of-mass positions to match
     else if (i == 2 || i == 3)
     {
-<<<<<<< HEAD
       EXPECT_EQ(link->WorldPose().Pos(),
                 link->WorldInertialPose().Pos());
-=======
-      EXPECT_EQ(link->GetWorldPose().Ign().Pos(),
-                link->GetWorldInertialPose().Ign().Pos());
->>>>>>> 03dfe04a
     }
     // i=4: offset inertial pose
     //  expect inertial pose to differ from link pose
@@ -505,13 +487,8 @@
     }
 
     // Expect rotated inertia matrix
-<<<<<<< HEAD
     ignition::math::Matrix3d inertia = link->WorldInertiaMatrix();
-    if (i == 3)
-=======
-    math::Matrix3 inertia = link->GetWorldInertiaMatrix();
     if (i == 4)
->>>>>>> 03dfe04a
     {
       EXPECT_NEAR(inertia(0, 0), 80.8333, 1e-4);
       EXPECT_NEAR(inertia(1, 1), 68.3333, 1e-4);
