--- conflicted
+++ resolved
@@ -180,20 +180,11 @@
   EXPECT_DOUBLE_EQ(raySensor->Range(samples-1), GZ_DBL_INF);
 
   // Move all boxes out of range
-<<<<<<< HEAD
-  world->ModelByName(box01)->SetWorldPose(
-      ignition::math::Pose3d(
-        ignition::math::Vector3d(maxRange + 1, 0, 0),
-        ignition::math::Quaterniond::Identity));
-  world->ModelByName(box02)->SetWorldPose(
-      ignition::math::Pose3d(ignition::math::Vector3d(0, -(maxRange + 1), 0),
-=======
   world->ModelByName(box01)->SetWorldPose(ignition::math::Pose3d(
       ignition::math::Vector3d(maxRange + 1, 0, 0),
       ignition::math::Quaterniond::Identity));
   world->ModelByName(box02)->SetWorldPose(ignition::math::Pose3d(
       ignition::math::Vector3d(0, -(maxRange + 1), 0),
->>>>>>> 6f58bce7
       ignition::math::Quaterniond::Identity));
 
   // wait for a few more laser scans
