import * from "grid.material"

vertex_program Gazebo/DepthMapVS glsl
{
  source depth_map.vert

  default_params
  {
    param_named_auto texelOffsets texel_offsets
  }
}

fragment_program Gazebo/DepthMapFS glsl
{
  source depth_map.frag

  default_params
  {
    param_named_auto pNear near_clip_distance
    param_named_auto pFar far_clip_distance
  }
}

material Gazebo/DepthMap
{
  technique
  {
    pass
    {
      vertex_program_ref Gazebo/DepthMapVS { }
      fragment_program_ref Gazebo/DepthMapFS { }
    }
  }
}

vertex_program Gazebo/XYZPointsVS glsl
{
  source depth_points_map.vert
}

fragment_program Gazebo/XYZPointsFS glsl
{
  source depth_points_map.frag

  default_params
  {
    param_named_auto width viewport_width
    param_named_auto height viewport_height
  }
}

material Gazebo/XYZPoints
{
  technique
  {
    pass pcd_tex
    {
      separate_scene_blend one zero one zero

      vertex_program_ref Gazebo/XYZPointsVS { }
      fragment_program_ref Gazebo/XYZPointsFS { }
    }
  }
}

vertex_program Gazebo/LaserScan1stVS glsl
{
  source laser_1st_pass.vert
}

fragment_program Gazebo/LaserScan1stFS glsl
{
  source laser_1st_pass.frag

  default_params
  {
    param_named retro float 0.0
    param_named_auto near near_clip_distance
    param_named_auto far far_clip_distance
  }
}

material Gazebo/LaserScan1st
{
  technique
  {
    pass laser_tex
    {
      separate_scene_blend one zero one zero

      vertex_program_ref Gazebo/LaserScan1stVS { }
      fragment_program_ref Gazebo/LaserScan1stFS { }
    }
  }
}

vertex_program Gazebo/LaserScan2ndVS glsl
{
  source laser_2nd_pass.vert
}

fragment_program Gazebo/LaserScan2ndFS glsl
{
  source laser_2nd_pass.frag

  default_params
  {
    param_named tex1 int 0
    param_named tex2 int 1
    param_named tex3 int 2
    param_named_auto texSize texture_size 0
  }
}

material Gazebo/LaserScan2nd
{
  technique
  {
    pass laser_tex_2nd
    {
      separate_scene_blend one zero one zero

      vertex_program_ref Gazebo/LaserScan2ndVS { }
      fragment_program_ref Gazebo/LaserScan2ndFS { }
    }
  }
}

material Gazebo/Grey
{
  technique
  {
    pass main
    {
      ambient .3 .3 .3  1.0
      diffuse .7 .7 .7  1.0
      specular 0.01 0.01 0.01 1.000000 1.500000
    }
  }
}

material Gazebo/DarkGrey
{
  technique
  {
    pass main
    {
      ambient .175 .175 .175  1.0
      diffuse .175 .175 .175  1.0
      specular .175 .175 .175 1.000000 1.500000
    }
  }
}

material Gazebo/White
{
  technique
  {
    pass ambient
    {
      ambient 1 1 1 1
    }

    pass light
    {
      diffuse 1 1 1 1
      specular .1 .1 .1 128
    }
  }
}

material Gazebo/FlatBlack
{
  technique
  {
    pass
    {
      ambient 0.1 0.1 0.1
      diffuse 0.1 0.1 0.1
      specular 0.01 0.01 0.01 1.0 1.0
    }
  }
}

material Gazebo/Black
{
  technique
  {
    pass
    {
      ambient 0 0 0 1
      diffuse 0 0 0 1
      specular 0.1 0.1 0.1 1 5.0
    }
  }
}


material Gazebo/Red
{
  technique
  {
    pass ambient
    {
      ambient 1 0 0
      diffuse 1 0 0
      specular 0.1 0.1 0.1 1 1
    }
  }
}

material Gazebo/RedBright
{
  technique
  {
    pass ambient
    {
      ambient 0.87 0.26 0.07
      diffuse 0.87 0.26 0.07
      specular 0.87 0.26 0.07 1 1
    }
  }
}

material Gazebo/Green
{
  technique
  {
    pass ambient
    {
      ambient 0 1 0
      diffuse 0 1 0
      specular 0.1 0.1 0.1 1 1
    }
  }
}

material Gazebo/Blue
{
  technique
  {
    pass ambient
    {
      ambient 0 0 1
      diffuse 0 0 1
      specular 0.1 0.1 0.1 1 1
    }
  }
}

material Gazebo/SkyBlue
{
  technique
  {
    pass ambient
    {
      ambient 0.13 0.44 0.70
      diffuse 0 0 1
      specular 0.1 0.1 0.1 1 1
    }
  }
}

material Gazebo/Yellow
{
  technique
  {
    pass ambient
    {
      ambient 1 1 0 1
      diffuse 1 1 0 1
      specular 0 0 0 0 0
    }
  }
}

material Gazebo/ZincYellow
{
  technique
  {
    pass ambient
    {
      ambient 0.9725 0.9529 0.2078 1
      diffuse 0.9725 0.9529 0.2078 1
      specular 0.9725 0.9529 0.2078 1 1
    }
  }
}

material Gazebo/Purple
{
  technique
  {
    pass ambient
    {
      ambient 1 0 1
      diffuse 1 0 1
      specular 0.1 0.1 0.1 1 1
    }
  }
}

material Gazebo/Turquoise
{
  technique
  {
    pass ambient
    {
      ambient 0 1 1
      diffuse 0 1 1
      specular 0.1 0.1 0.1 1 1
    }
  }
}

material Gazebo/Orange
{
  technique
  {
    pass ambient
    {
      lighting on

      ambient 1 0.5088 0.0468 1
      diffuse 1 0.5088 0.0468 1
      specular 0.5 0.5 0.5 128
    }
  }
}

material Gazebo/WhiteGlow : Gazebo/White
{
  technique
  {
    pass light
    {
      emissive 1 1 1
    }
  }
}

material Gazebo/RedGlow
{
  technique
  {
    pass ambient
    {
      ambient 1 0 0
      diffuse 1 0 0
      emissive 1 0 0
      specular 0 0 0 128
    }

    pass light
    {
      ambient 1 0 0
      diffuse 1 0 0
      emissive 1 0 0
      specular 1 0 0 128
    }
  }
}



material Gazebo/GreenGlow : Gazebo/Green
{
  technique
  {
    pass ambient
    {
      emissive 0 1 0
    }

    pass light
    {
      emissive 0 1 0
    }
  }
}

material Gazebo/BlueGlow : Gazebo/Blue
{
  technique
  {
    pass light
    {
      emissive 0 0 1
    }
  }
}

material Gazebo/YellowGlow : Gazebo/Yellow
{
  technique
  {
    pass light
    {
      emissive 1 1 0
    }
  }
}

material Gazebo/PurpleGlow : Gazebo/Purple
{
  technique
  {
    pass light
    {
      emissive 1 0 1
    }
  }
}

material Gazebo/TurquoiseGlow : Gazebo/Turquoise
{
  technique
  {
    pass light
    {
      emissive 0 1 1
    }
  }
}

material Gazebo/TurquoiseGlowOutline
{
  technique
  {
    pass ambient
    {
      scene_blend alpha_blend
      //lighting off

      diffuse 0 1 1 1
      specular .1 .1 .1 128
    }

    pass ambient2
    {
      scene_blend alpha_blend

      diffuse 0 1 1
      specular .1 .1 .1 128
      emissive 0 1 1

      polygon_mode wireframe
    }
  }
}

material Gazebo/RedTransparentOverlay
{
  technique
  {
    pass
    {
      scene_blend alpha_blend
      depth_write off
      lighting off
      depth_check off

      texture_unit
      {
        colour_op_ex source1 src_manual src_current 1 0 0
        alpha_op_ex source1 src_manual src_current 0.5
      }
    }
  }
}

material Gazebo/BlueTransparentOverlay
{
  technique
  {
    pass
    {
      scene_blend alpha_blend
      depth_write off
      lighting off
      depth_check off

      texture_unit
      {
        colour_op_ex source1 src_manual src_current 0 0 1
        alpha_op_ex source1 src_manual src_current 0.5
      }
    }
  }
}

material Gazebo/GreenTransparentOverlay
{
  technique
  {
    pass
    {
      scene_blend alpha_blend
      depth_write off
      lighting off
      depth_check off

      texture_unit
      {
        colour_op_ex source1 src_manual src_current 0 1 0
        alpha_op_ex source1 src_manual src_current 0.5
      }
    }
  }
}

material Gazebo/RedTransparent
{
  technique
  {
    pass
    {
      scene_blend alpha_blend
      depth_write off
      lighting off
      
      texture_unit
      {
        colour_op_ex source1 src_manual src_current 1 0 0
        alpha_op_ex source1 src_manual src_current 0.5
      }
    }
  }
}

material Gazebo/GreenTransparent
{
  technique
  {
    pass
    {
      scene_blend alpha_blend
      depth_write off

      ambient 0.0 1.0 0.0 1
      diffuse 0.0 1.0 0.0 1

      texture_unit
      {
        colour_op_ex source1 src_current src_current 0 1 0
        alpha_op_ex source1 src_manual src_current 0.5
      }
    }
  }
}

material Gazebo/BlueTransparent
{
  technique
  {
    pass
    {
      scene_blend alpha_blend
      depth_write off

      ambient 0.0 0.0 1.0 1
      diffuse 0.0 0.0 1.0 1

      texture_unit
      {
        colour_op_ex source1 src_current src_current 0 1 0
        alpha_op_ex source1 src_manual src_current 0.5
      }
    }
  }
}

material Gazebo/GreyTransparent
{
  technique
  {
    pass
    {
      scene_blend alpha_blend
      depth_write off

      ambient 0.5 0.5 0.5 1
      diffuse 0.5 0.5 0.5 1

      texture_unit
      {
        colour_op_ex source1 src_current src_current 0 1 0
        alpha_op_ex source1 src_manual src_current 0.5
      }
    }
  }
}

material Gazebo/YellowTransparent
{
  technique
  {
    pass
    {
      scene_blend alpha_blend
      depth_write off

      ambient 1.0 1.0 0.0 1
      diffuse 1.0 1.0 0.0 1

      texture_unit
      {
        colour_op_ex source1 src_current src_current 0 1 0
        alpha_op_ex source1 src_manual src_current 0.4
      }
    }

    pass
    {
      depth_write on

      ambient 1.0 1.0 0.0 1
      diffuse 1.0 1.0 0.0 1
      polygon_mode points

      texture_unit
      {
        colour_op_ex source1 src_current src_current 0 1 0
        alpha_op_ex source1 src_manual src_current 0.4
      }
    }
  }
}

material Gazebo/LightOn
{
  technique
  {
    pass ambient
    {
      diffuse 0 1 0
      ambient 0 1 0
      emissive 0 1 0
    }
  }
}

material Gazebo/LightOff
{
  technique
  {
    pass ambient
    {
      diffuse 1 0 0
      ambient 1 0 0
      emissive 1 0 0
    }
  }
}

material Gazebo/BlueLaser
{
  receive_shadows off

  technique
  {
    pass
    {
      scene_blend alpha_blend
      depth_write off
      cull_hardware none

      ambient 0.0 0.0 1.0 1
      diffuse 0.0 0.0 1.0 1

      texture_unit
      {
        colour_op_ex source1 src_current src_current 0 1 0
        alpha_op_ex source1 src_manual src_current 0.4
      }

    }
  }
}

material Gazebo/OrangeTransparent
{
  receive_shadows off

  technique
  {
    pass
    {
      scene_blend alpha_blend
      depth_write off

      ambient 1.0 0.44 0.0 1
      diffuse 1.0 0.44 0.0 1

      texture_unit
      {
        colour_op_ex source1 src_current src_current 0 1 0
        alpha_op_ex source1 src_manual src_current 0.4
      }

    }
  }
}


material Gazebo/JointAnchor
{
  receive_shadows off

  technique
  {
    pass
    {
      ambient 1.000000 1.000000 1.000000 1.000000
      diffuse 1.000000 1.000000 1.000000 1.000000
      specular 1.000000 1.000000 1.000000 1.000000
      emissive 1.000000 1.000000 1.000000 1.000000
      lighting off
    }
  }
}


material Gazebo/WoodFloor
{
  receive_shadows on

  technique
  {
    pass
    {
      ambient 0.5 0.5 0.5 1.000000

      texture_unit
      {
        texture hardwood_floor.jpg
      }
    }
  }
}

material Gazebo/CeilingTiled
{
  receive_shadows on

  technique
  {
    pass
    {
      ambient 0.5 0.5 0.5 1.000000

      texture_unit
      {
        texture ceiling_tiled.jpg
      }
    }
  }
}

material Gazebo/PaintedWall
{
  receive_shadows on

  technique
  {
    pass
    {
      ambient 1.0 1.0 1.0 1.000000

      texture_unit
      {
        texture paintedWall.jpg
      }
    }
  }
}

material Gazebo/PioneerBody
{
  receive_shadows on
  technique
  {
    pass Ambient
    {
      ambient 0.5 0 0

      texture_unit
      {
        texture pioneerBody.jpg
        filtering trilinear
      }
    }
    pass DirectionalLight
    {
      ambient 0 0 0
      diffuse 1 0 0 1
      specular 0.5 0 0 1 10

      texture_unit
      {
        texture pioneerBody.jpg
        filtering trilinear
      }
    }
    pass PointLight
    {
      ambient 0 0 0
      diffuse 1 0 0 1
      specular 0.5 0 0 1 10

      texture_unit
      {
        texture pioneerBody.jpg
        filtering trilinear
      }
    }

  }
}

material Gazebo/Pioneer2Body
{
  receive_shadows on
  technique
  {
    pass
    {
      //ambient 0.500000 0.500000 0.500000 1.000000
      ambient 0.481193 0.000123 0.000123 1.000000
      diffuse 0.681193 0.000923 0.000923 1.000000
      specular 0.500000 0.500000 0.500000 1.000000 12.500000
      emissive 0.000000 0.000000 0.000000 1.000000
    }
  }
}

material Gazebo/Gold
{
  receive_shadows on
  technique
  {
    pass
    {
      ambient 0.400000 0.248690 0.020759 1.000000
      diffuse 0.800000 0.648690 0.120759 1.000000
      specular 0.400000 0.400000 0.400000 1.000000 12.500000
    }
  }
}

material Gazebo/GreyGradientSky
{
  technique
  {
    pass
    {
      depth_write off
      lighting off

      texture_unit
      {
        texture grey_gradient.jpg
      }
    }
  }
}

material Gazebo/CloudySky
{
  technique
  {
    pass
    {
      depth_write off
      lighting off

      texture_unit
      {
        texture clouds.jpg
        scroll_anim 0.15 0
      }
    }
  }
}

material Gazebo/WoodPallet
{
  technique
  {
    pass
    {
      ambient 0.5 0.5 0.5 1.0
      diffuse 1.0 1.0 1.0 1.0
      specular 0.0 0.0 0.0 1.0 0.5

      texture_unit
      {
        texture WoodPallet.png
        filtering trilinear
      }
    }
  }

  /*
  technique
  {
    scheme GBuffer
    pass DeferredShading/GBuffer/Pass_16
    {
      lighting off

      vertex_program_ref Gazebo/NateVS
      {
      }

      fragment_program_ref Gazebo/NateFS
      {
      }
    }
  }*/
}

material Gazebo/Wood
{
  technique
  {
    pass
    {
      ambient 1.0 1.0 1.0 1.0
      diffuse 1.0 1.0 1.0 1.0
      specular 0.2 0.2 0.2 1.0 12.5

      texture_unit
      {
        texture wood.jpg
        filtering trilinear
      }
    }
  }
}

material Gazebo/Road
{
  technique
  {
    pass
    {
      ambient 0.1 0.1 0.1 1.0
      diffuse 0.8 0.8 0.8 1.0
      specular 0.01 0.01 0.01 1.0 2.0

      texture_unit
      {
        texture road1.jpg
        filtering trilinear
      }
    }
  }
}


material Gazebo/Residential
{
  technique
  {
    pass
    {
      ambient 0.1 0.1 0.1 1.0
      diffuse 0.8 0.8 0.8 1.0
      specular 0.01 0.01 0.01 1.0 2.0

      texture_unit
      {
        texture residential.jpg
        filtering trilinear
      }
    }
  }
}

material Gazebo/Tertiary
{
  technique
  {
    pass
    {
      ambient 0.1 0.1 0.1 1.0
      diffuse 0.8 0.8 0.8 1.0
      specular 0.01 0.01 0.01 1.0 2.0

      texture_unit
      {
        texture residential.jpg
        filtering trilinear
      }
    }
  }
}

material Gazebo/Pedestrian
{
  technique
  {
    pass
    {
      ambient 0.1 0.1 0.1 1.0
      diffuse 0.8 0.8 0.8 1.0
      specular 0.01 0.01 0.01 1.0 2.0

      texture_unit
      {
        texture sidewalk.jpg
        filtering trilinear
      }
    }
  }
}

material Gazebo/Footway
{
  technique
  {
    pass
    {
      ambient 0.1 0.1 0.1 1.0
      diffuse 0.8 0.8 0.8 1.0
      specular 0.01 0.01 0.01 1.0 2.0

      texture_unit
      {
        texture sidewalk.jpg
        filtering trilinear
      }
    }
  }
}

material Gazebo/Motorway
{
  technique
  {
    pass
    {
      ambient 0.1 0.1 0.1 1.0
      diffuse 0.8 0.8 0.8 1.0
      specular 0.01 0.01 0.01 1.0 2.0

      texture_unit
      {
        texture motorway.jpg
        filtering trilinear
      }
    }
  }
}

material Gazebo/Lanes_6
{
  technique
  {
    pass
    {
      ambient 0.1 0.1 0.1 1.0
      diffuse 0.8 0.8 0.8 1.0
      specular 0.01 0.01 0.01 1.0 2.0

      texture_unit
      {
        texture motorway.jpg
        filtering trilinear
      }
    }
  }
}

material Gazebo/Trunk
{
  technique
  {
    pass
    {
      ambient 0.1 0.1 0.1 1.0
      diffuse 0.8 0.8 0.8 1.0
      specular 0.01 0.01 0.01 1.0 2.0

      texture_unit
      {
        texture trunk.jpg
        filtering trilinear
      }
    }
  }
}

material Gazebo/Lanes_4
{
  technique
  {
    pass
    {
      ambient 0.1 0.1 0.1 1.0
      diffuse 0.8 0.8 0.8 1.0
      specular 0.01 0.01 0.01 1.0 2.0

      texture_unit
      {
        texture trunk.jpg
        filtering trilinear
      }
    }
  }
}

material Gazebo/Primary
{
  technique
  {
    pass
    {
      ambient 0.1 0.1 0.1 1.0
      diffuse 0.8 0.8 0.8 1.0
      specular 0.01 0.01 0.01 1.0 2.0

      texture_unit
      {
        texture primary.jpg
        filtering trilinear
      }
    }
  }
}

material Gazebo/Lanes_2
{
  technique
  {
    pass
    {
      ambient 0.1 0.1 0.1 1.0
      diffuse 0.8 0.8 0.8 1.0
      specular 0.01 0.01 0.01 1.0 2.0

      texture_unit
      {
        texture primary.jpg
        filtering trilinear
      }
    }
  }
}

material Gazebo/Secondary
{
  technique
  {
    pass
    {
      ambient 0.1 0.1 0.1 1.0
      diffuse 0.8 0.8 0.8 1.0
      specular 0.01 0.01 0.01 1.0 2.0

      texture_unit
      {
        texture secondary.jpg
        filtering trilinear
      }
    }
  }
}

material Gazebo/Lane_1
{
  technique
  {
    pass
    {
      ambient 0.1 0.1 0.1 1.0
      diffuse 0.8 0.8 0.8 1.0
      specular 0.01 0.01 0.01 1.0 2.0

      texture_unit
      {
        texture secondary.jpg
        filtering trilinear
      }
    }
  }
}

material Gazebo/Steps
{
  technique
  {
    pass
    {
      ambient 0.1 0.1 0.1 1.0
      diffuse 0.8 0.8 0.8 1.0
      specular 0.01 0.01 0.01 1.0 2.0

      texture_unit
      {
        texture steps.jpeg
        filtering trilinear
      }
    }
  }
}

material drc/san_fauxcity_sign
{
  receive_shadows off
  technique
  {
    pass
    {
      ambient 0.8 0.8 0.8 1.0
      diffuse 0.8 0.8 0.8 1.0
      specular 0.1 0.1 0.1 1.0 2.0

      texture_unit
      {
        texture san_fauxcity.png
        filtering trilinear
      }
    }
  }
}

vertex_program Gazebo/GaussianCameraNoiseVS glsl
{
  source camera_noise_gaussian_vs.glsl
}

fragment_program Gazebo/GaussianCameraNoiseFS glsl
{
  source camera_noise_gaussian_fs.glsl
  default_params
  {
    param_named RT int 0
    param_named mean float 0.0
    param_named stddev float 1.0
    param_named offsets float3 0.0 0.0 0.0
  }
}

material Gazebo/GaussianCameraNoise
{
  technique
  {
    pass
    {
      vertex_program_ref Gazebo/GaussianCameraNoiseVS { }
      fragment_program_ref Gazebo/GaussianCameraNoiseFS { }

      texture_unit RT
      {
        tex_coord_set 0
        tex_address_mode clamp
        filtering linear linear linear
      }
    }
  }
}

vertex_program Gazebo/CameraDistortionMapVS glsl
{
  source camera_distortion_map_vs.glsl
}

fragment_program Gazebo/CameraDistortionMapFS glsl
{
  source camera_distortion_map_fs.glsl
  default_params
  {
    param_named RT int 0
    param_named distortionMap int 1
    param_named scale float3 1.0 1.0 1.0
  }
}

material Gazebo/CameraDistortionMap
{
  technique
  {
    pass
    {
      vertex_program_ref Gazebo/CameraDistortionMapVS { }
      fragment_program_ref Gazebo/CameraDistortionMapFS { }

      texture_unit RT
      {
        tex_coord_set 0
        tex_address_mode border
        filtering linear linear linear
      }
    }
  }
}

material Gazebo/PointCloud
{
   technique
   {
      pass
      {
         diffuse vertexcolour
         specular vertexcolour
         ambient vertexcolour
         point_size 3
         point_sprites off
         point_size_attenuation off
      }
   }
<<<<<<< HEAD
}

material Gazebo/PointHandle
{
   technique
   {
      pass
      {
        lighting off
        scene_blend alpha_blend
        depth_write off
      }
   }
=======
>>>>>>> eab8d3f0
}<|MERGE_RESOLUTION|>--- conflicted
+++ resolved
@@ -1311,7 +1311,6 @@
          point_size_attenuation off
       }
    }
-<<<<<<< HEAD
 }
 
 material Gazebo/PointHandle
@@ -1325,6 +1324,4 @@
         depth_write off
       }
    }
-=======
->>>>>>> eab8d3f0
 }