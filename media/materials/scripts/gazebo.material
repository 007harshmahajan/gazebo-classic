import * from "grid.material"

vertex_program Gazebo/DepthMapVS glsl
{
  source depth_map.vert

  default_params
  {
    param_named_auto texelOffsets texel_offsets
  }
}

fragment_program Gazebo/DepthMapFS glsl
{
  source depth_map.frag

  default_params
  {
    param_named_auto pNear near_clip_distance
    param_named_auto pFar far_clip_distance
  }
}

material Gazebo/DepthMap
{
  technique
  {
    pass
    {
      vertex_program_ref Gazebo/DepthMapVS { }
      fragment_program_ref Gazebo/DepthMapFS { }
    }
  }
}

vertex_program Gazebo/XYZPointsVS glsl
{
  source depth_points_map.vert
}

fragment_program Gazebo/XYZPointsFS glsl
{
  source depth_points_map.frag

  default_params
  {
    param_named_auto width viewport_width
    param_named_auto height viewport_height
  }
}

material Gazebo/XYZPoints
{
  technique
  {
    pass pcd_tex
    {
      separate_scene_blend one zero one zero

      vertex_program_ref Gazebo/XYZPointsVS { }
      fragment_program_ref Gazebo/XYZPointsFS { }
    }
  }
}

vertex_program Gazebo/LaserScan1stVS glsl
{
  source laser_1st_pass.vert
}

fragment_program Gazebo/LaserScan1stFS glsl
{
  source laser_1st_pass.frag

  default_params
  {
    param_named retro float 0.0
    param_named_auto near near_clip_distance
    param_named_auto far far_clip_distance
  }
}

material Gazebo/LaserScan1st
{
  technique
  {
    pass laser_tex
    {
      separate_scene_blend one zero one zero

      vertex_program_ref Gazebo/LaserScan1stVS { }
      fragment_program_ref Gazebo/LaserScan1stFS { }
    }
  }
}

vertex_program Gazebo/LaserScan2ndVS glsl
{
  source laser_2nd_pass.vert
}

fragment_program Gazebo/LaserScan2ndFS glsl
{
  source laser_2nd_pass.frag

  default_params
  {
    param_named tex1 int 0
    param_named tex2 int 1
    param_named tex3 int 2
    param_named_auto texSize texture_size 0
  }
}

material Gazebo/LaserScan2nd
{
  technique
  {
    pass laser_tex_2nd
    {
      separate_scene_blend one zero one zero

      vertex_program_ref Gazebo/LaserScan2ndVS { }
      fragment_program_ref Gazebo/LaserScan2ndFS { }
    }
  }
}

material Gazebo/Grey
{
  technique
  {
    pass main
    {
      ambient .3 .3 .3  1.0
      diffuse .7 .7 .7  1.0
      specular 0.01 0.01 0.01 1.000000 1.500000
    }
  }
}

material Gazebo/White
{
	technique
	{
		pass ambient
		{
			ambient 1 1 1 1
		}

		pass light
		{
			diffuse 1 1 1 1
      			specular .1 .1 .1 128
		}
	}
}

material Gazebo/FlatBlack
{
	technique
	{
		pass
		{
			ambient 0.1 0.1 0.1
      			diffuse 0.1 0.1 0.1
      			specular 0.01 0.01 0.01 1.0 1.0
    		}
	}
}

material Gazebo/Black
{
	technique
	{
		pass
		{
			ambient 0 0 0 1
			diffuse 0 0 0 1
      			specular 0.1 0.1 0.1 1 5.0
		}
	}
}


material Gazebo/Red
{
	technique
	{
		pass ambient
		{
			ambient 1 0 0
      			diffuse 1 0 0
			specular 0.1 0.1 0.1 1 1
		}
	}
}

material Gazebo/Green
{
	technique
	{
		pass ambient
		{
			ambient 0 1 0
			diffuse 0 1 0
      			specular 0.1 0.1 0.1 1 1
		}
	}
}

material Gazebo/Blue
{
	technique
	{
	    pass ambient
	    {
			ambient 0 0 1
      			diffuse 0 0 1
      			specular 0.1 0.1 0.1 1 1
    	    }
	}
}

material Gazebo/Yellow
{
	technique
	{
		pass ambient
		{
			ambient 1 1 0 1
      			diffuse 1 1 0 1
			specular 0 0 0 0 0	
		}			
	}
}

material Gazebo/Purple
{
	technique
	{
		pass ambient
		{
			ambient 1 0 1
      			diffuse 1 0 1
      			specular 0.1 0.1 0.1 1 1
		}
	}
}

material Gazebo/Turquoise
{
	technique
	{
		pass ambient
		{
			ambient 0 1 1
			diffuse 0 1 1
      			specular 0.1 0.1 0.1 1 1
		}
	}
}

material Gazebo/Orange
{
	technique
	{
		pass ambient
		{
			lighting on

                        ambient 1 0.5088 0.0468 1
                        diffuse 1 0.5088 0.0468 1
                        specular 0.5 0.5 0.5 128
		}
	}
}

material Gazebo/WhiteGlow : Gazebo/White
{
	technique
	{
    pass light
    {
			emissive 1 1 1
    }
	}
}

material Gazebo/RedGlow
{
	technique
	{
    pass ambient
    {
      ambient 1 0 0
      diffuse 1 0 0
      emissive 1 0 0
			specular 0 0 0 128
    }

    pass light
    {
      ambient 1 0 0
      diffuse 1 0 0
			emissive 1 0 0
			specular 1 0 0 128
    }
	}
}



material Gazebo/GreenGlow : Gazebo/Green
{
  technique
  {
    pass ambient
    {
      emissive 0 1 0
    }

    pass light
    {
      emissive 0 1 0
    }
  }
}

material Gazebo/BlueGlow : Gazebo/Blue
{
  technique
  {
    pass light
    {
      emissive 0 0 1
    }
  }
}

material Gazebo/YellowGlow : Gazebo/Yellow
{
	technique
	{
		pass light
		{
			emissive 1 1 0
		}
	}
}

material Gazebo/PurpleGlow : Gazebo/Purple
{
	technique
	{
		pass light
		{
			emissive 1 0 1
		}
	}
}

material Gazebo/TurquoiseGlow : Gazebo/Turquoise
{
	technique
	{
		pass light
		{
			emissive 0 1 1
		}
	}
}

material Gazebo/TurquoiseGlowOutline
{
	technique
	{
    pass ambient
    {
      scene_blend alpha_blend
      //lighting off

			diffuse 0 1 1 1
			specular .1 .1 .1 128
    }

    pass ambient2
    {
      scene_blend alpha_blend

			diffuse 0 1 1
			specular .1 .1 .1 128
			emissive 0 1 1

      polygon_mode wireframe
    }
	}
}

material Gazebo/RedTransparentOverlay
{
	technique
	{
    pass
    {
      scene_blend alpha_blend
      depth_write off
      lighting off
      depth_check off

      texture_unit
      {
        colour_op_ex source1 src_manual src_current 1 0 0
        alpha_op_ex source1 src_manual src_current 0.5
      }
    }
	}
}
<<<<<<< HEAD

material Gazebo/BlueTransparentOverlay
{
	technique
	{
    pass
    {
      scene_blend alpha_blend
      depth_write off
      lighting off
      depth_check off

      texture_unit
      {
        colour_op_ex source1 src_manual src_current 0 0 1
        alpha_op_ex source1 src_manual src_current 0.5
      }
    }
	}
}

=======

material Gazebo/BlueTransparentOverlay
{
	technique
	{
    pass
    {
      scene_blend alpha_blend
      depth_write off
      lighting off
      depth_check off

      texture_unit
      {
        colour_op_ex source1 src_manual src_current 0 0 1
        alpha_op_ex source1 src_manual src_current 0.5
      }
    }
	}
	
  technique
	{
	  scheme "aaa"
	  
    pass
    {
      depth_write off
      lighting off
      depth_check off
      diffuse 0 0 1
    }
	}
}

>>>>>>> 52e3c81d
material Gazebo/GreenTransparentOverlay
{
	technique
	{
    pass
    {
      scene_blend alpha_blend
      depth_write off
      lighting off
      depth_check off

      texture_unit
      {
        colour_op_ex source1 src_manual src_current 0 1 0
        alpha_op_ex source1 src_manual src_current 0.5
      }
    }
	}
}

material Gazebo/RedTransparent
{
	technique
	{
    pass
    {
      scene_blend alpha_blend
      depth_write off
      lighting off
      
      texture_unit
      {
        colour_op_ex source1 src_manual src_current 1 0 0
        alpha_op_ex source1 src_manual src_current 0.5
      }
    }
	}
}

material Gazebo/GreenTransparent
{
	technique
	{
    pass
    {
      scene_blend alpha_blend
      depth_write off

      ambient 0.0 1.0 0.0 1
      diffuse 0.0 1.0 0.0 1

      texture_unit
      {
        colour_op_ex source1 src_current src_current 0 1 0
        alpha_op_ex source1 src_manual src_current 0.5
      }
    }
	}
}

material Gazebo/BlueTransparent
{
	technique
	{
    pass
    {
      scene_blend alpha_blend
      depth_write off

      ambient 0.0 0.0 1.0 1
      diffuse 0.0 0.0 1.0 1

      texture_unit
      {
        colour_op_ex source1 src_current src_current 0 1 0
        alpha_op_ex source1 src_manual src_current 0.5
      }
    }
	}
}

material Gazebo/YellowTransparent
{
  technique
  {
    pass
    {
      scene_blend alpha_blend
      depth_write off

      ambient 1.0 1.0 0.0 1
      diffuse 1.0 1.0 0.0 1

      texture_unit
      {
        colour_op_ex source1 src_current src_current 0 1 0
        alpha_op_ex source1 src_manual src_current 0.4
      }
    }

    pass
    {
      depth_write on

      ambient 1.0 1.0 0.0 1
      diffuse 1.0 1.0 0.0 1
      polygon_mode points

      texture_unit
      {
        colour_op_ex source1 src_current src_current 0 1 0
        alpha_op_ex source1 src_manual src_current 0.4
      }
    }
  }
}

material Gazebo/LightOn
{
  technique
  {
    pass ambient
    {
      diffuse 0 1 0
      ambient 0 1 0
      emissive 0 1 0
    }
  }
}

material Gazebo/LightOff
{
  technique
  {
    pass ambient
    {
      diffuse 1 0 0
      ambient 1 0 0
      emissive 1 0 0
    }
  }
}

material Gazebo/BlueLaser
{
  receive_shadows off

  technique
  {
    pass
    {
      scene_blend alpha_blend
      depth_write off
      cull_hardware none

      ambient 0.0 0.0 1.0 1
      diffuse 0.0 0.0 1.0 1

      texture_unit
      {
        colour_op_ex source1 src_current src_current 0 1 0
        alpha_op_ex source1 src_manual src_current 0.4
      }

    }
  }
}

material Gazebo/OrangeTransparent
{
  receive_shadows off

  technique
  {
    pass
    {
      scene_blend alpha_blend
      depth_write off

      ambient 1.0 0.44 0.0 1
      diffuse 1.0 0.44 0.0 1

      texture_unit
      {
        colour_op_ex source1 src_current src_current 0 1 0
        alpha_op_ex source1 src_manual src_current 0.4
      }

    }
  }
}


material Gazebo/JointAnchor
{
  receive_shadows off

  technique
  {
    pass
    {
      ambient 1.000000 1.000000 1.000000 1.000000
      diffuse 1.000000 1.000000 1.000000 1.000000
      specular 1.000000 1.000000 1.000000 1.000000
      emissive 1.000000 1.000000 1.000000 1.000000
      lighting off
    }
  }
}


material Gazebo/WoodFloor
{
  receive_shadows on

  technique
  {
    pass
    {
			ambient 0.5 0.5 0.5 1.000000

      texture_unit
      {
        texture hardwood_floor.jpg
      }
    }
  }
}

material Gazebo/CeilingTiled
{
  receive_shadows on

  technique
  {
    pass
    {
			ambient 0.5 0.5 0.5 1.000000

      texture_unit
      {
        texture ceiling_tiled.jpg
      }
    }
  }
}

material Gazebo/PaintedWall
{
  receive_shadows on

  technique
  {
    pass
    {
			ambient 1.0 1.0 1.0 1.000000

      texture_unit
      {
        texture paintedWall.jpg
      }
    }
  }
}

material Gazebo/PioneerBody
{
	receive_shadows on
	technique
	{
    pass Ambient
    {
      ambient 0.5 0 0

			texture_unit
			{
				texture pioneerBody.jpg
				filtering trilinear
			}
    }
    pass DirectionalLight
    {
      ambient 0 0 0
      diffuse 1 0 0 1
      specular 0.5 0 0 1 10

			texture_unit
			{
				texture pioneerBody.jpg
				filtering trilinear
			}
    }
    pass PointLight
    {
      ambient 0 0 0
      diffuse 1 0 0 1
      specular 0.5 0 0 1 10

			texture_unit
			{
				texture pioneerBody.jpg
				filtering trilinear
			}
    }

	}
}

material Gazebo/Pioneer2Body
{
	receive_shadows on
	technique
	{
		pass
		{
			//ambient 0.500000 0.500000 0.500000 1.000000
			ambient 0.481193 0.000123 0.000123 1.000000
			diffuse 0.681193 0.000923 0.000923 1.000000
			specular 0.500000 0.500000 0.500000 1.000000 12.500000
			emissive 0.000000 0.000000 0.000000 1.000000
		}
	}
}

material Gazebo/Gold
{
	receive_shadows on
	technique
	{
		pass
		{
			ambient 0.400000 0.248690 0.020759 1.000000
			diffuse 0.800000 0.648690 0.120759 1.000000
			specular 0.400000 0.400000 0.400000 1.000000 12.500000
		}
	}
}

material Gazebo/GreyGradientSky
{
	technique
	{
		pass
		{
			depth_write off
      lighting off

			texture_unit
			{
				texture grey_gradient.jpg
			}
		}
	}
}

material Gazebo/CloudySky
{
	technique
	{
		pass
		{
			depth_write off
      lighting off

			texture_unit
			{
				texture clouds.jpg
				scroll_anim 0.15 0
			}
		}
	}
}

material Gazebo/WoodPallet
{
	technique
	{
		pass
		{
			ambient 0.5 0.5 0.5 1.0
			diffuse 1.0 1.0 1.0 1.0
			specular 0.0 0.0 0.0 1.0 0.5

			texture_unit
			{
				texture WoodPallet.png
				filtering trilinear
			}
		}
	}

  /*
  technique
  {
    scheme GBuffer
    pass DeferredShading/GBuffer/Pass_16
    {
      lighting off

      vertex_program_ref Gazebo/NateVS
      {
      }

      fragment_program_ref Gazebo/NateFS
      {
      }
    }
  }*/
}

material Gazebo/Wood
{
	technique
	{
		pass
		{
			ambient 1.0 1.0 1.0 1.0
			diffuse 1.0 1.0 1.0 1.0
			specular 0.2 0.2 0.2 1.0 12.5

			texture_unit
			{
				texture wood.jpg
				filtering trilinear
			}
		}
	}
}

material Gazebo/Road
{
  technique
  {
    pass
    {
      ambient 0.1 0.1 0.1 1.0
      diffuse 0.8 0.8 0.8 1.0
      specular 0.01 0.01 0.01 1.0 2.0

			texture_unit
			{
				texture road1.jpg
				filtering trilinear
			}
    }
  }
}

material drc/san_fauxcity_sign
{
  receive_shadows off
  technique
  {
    pass
    {
      ambient 0.8 0.8 0.8 1.0
      diffuse 0.8 0.8 0.8 1.0
      specular 0.1 0.1 0.1 1.0 2.0

			texture_unit
			{
				texture san_fauxcity.png
				filtering trilinear
			}
    }
  }
}

vertex_program Gazebo/GaussianCameraNoiseVS glsl
{
  source camera_noise_gaussian_vs.glsl
}

fragment_program Gazebo/GaussianCameraNoiseFS glsl
{
  source camera_noise_gaussian_fs.glsl
  default_params
  {
    param_named RT int 0
    param_named mean float 0.0
    param_named stddev float 1.0
    param_named offsets float3 0.0 0.0 0.0
  }
}

material Gazebo/GaussianCameraNoise
{
  technique
  {
    pass
    {
      vertex_program_ref Gazebo/GaussianCameraNoiseVS { }
      fragment_program_ref Gazebo/GaussianCameraNoiseFS { }

      texture_unit RT
      {
        tex_coord_set 0
        tex_address_mode clamp
        filtering linear linear linear
      }
    }
  }
}<|MERGE_RESOLUTION|>--- conflicted
+++ resolved
@@ -416,29 +416,6 @@
     }
 	}
 }
-<<<<<<< HEAD
-
-material Gazebo/BlueTransparentOverlay
-{
-	technique
-	{
-    pass
-    {
-      scene_blend alpha_blend
-      depth_write off
-      lighting off
-      depth_check off
-
-      texture_unit
-      {
-        colour_op_ex source1 src_manual src_current 0 0 1
-        alpha_op_ex source1 src_manual src_current 0.5
-      }
-    }
-	}
-}
-
-=======
 
 material Gazebo/BlueTransparentOverlay
 {
@@ -473,7 +450,6 @@
 	}
 }
 
->>>>>>> 52e3c81d
 material Gazebo/GreenTransparentOverlay
 {
 	technique
