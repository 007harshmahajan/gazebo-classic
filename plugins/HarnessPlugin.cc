--- conflicted
+++ resolved
@@ -70,17 +70,13 @@
   // Create a link that is fixed the world. This will act as the base from
   // which a model can be lowered
   this->harnessLink = _model->CreateLink(harnessLinkName);
-<<<<<<< HEAD
 
   ignition::math::Pose3d harnessPose = _sdf->HasElement("harness_link_pose") ?
     _sdf->Get<ignition::math::Pose3d>("harness_link_pose") :
     ignition::math::Pose3d::Zero;
 
   this->harnessLink->SetWorldPose(harnessPose);
-=======
-  this->harnessLink->SetWorldPose(math::Pose(0, 0, 3, 0, 0, 0));
   this->harnessLink->Init();
->>>>>>> 4d6bd3b5
 
   this->harnessJoint = world->GetPhysicsEngine()->CreateJoint("fixed");
   this->harnessJoint->SetName(harnessLinkName + "__fixed_joint__");
