--- conflicted
+++ resolved
@@ -34,12 +34,6 @@
 
     /// \brief Destructor.
     public: ~LiftDragPlugin();
-<<<<<<< HEAD
-
-    // Documentation Inherited.
-    public: virtual void Load(physics::ModelPtr _model, sdf::ElementPtr _sdf);
-=======
->>>>>>> 46ed1ab6
 
     // Documentation Inherited.
     public: virtual void Load(physics::ModelPtr _model, sdf::ElementPtr _sdf);
@@ -133,13 +127,6 @@
     /// \brief Pointer to link currently targeted by mud joint.
     protected: physics::LinkPtr link;
 
-<<<<<<< HEAD
-    /// \brief Names of a joint that actuates a control surface for
-    /// this lifting body
-    protected: std::string controlJointName;
-
-=======
->>>>>>> 46ed1ab6
     /// \brief Pointer to a joint that actuates a control surface for
     /// this lifting body
     protected: physics::JointPtr controlJoint;
