/*
 * Copyright (C) 2014-2015 Open Source Robotics Foundation
 *
 * Licensed under the Apache License, Version 2.0 (the "License");
 * you may not use this file except in compliance with the License.
 * You may obtain a copy of the License at
 *
 *     http://www.apache.org/licenses/LICENSE-2.0
 *
 * Unless required by applicable law or agreed to in writing, software
 * distributed under the License is distributed on an "AS IS" BASIS,
 * WITHOUT WARRANTIES OR CONDITIONS OF ANY KIND, either express or implied.
 * See the License for the specific language governing permissions and
 * limitations under the License.
 *
*/

#include <algorithm>
#include <string>

#include "gazebo/common/Assert.hh"
#include "gazebo/physics/physics.hh"
#include "gazebo/sensors/SensorManager.hh"
#include "gazebo/transport/transport.hh"
#include "plugins/LiftDragPlugin.hh"

using namespace gazebo;

GZ_REGISTER_MODEL_PLUGIN(LiftDragPlugin)

/////////////////////////////////////////////////
LiftDragPlugin::LiftDragPlugin() : cla(1.0), cda(0.01), cma(0.01), rho(1.2041)
{
  this->cp = math::Vector3(0, 0, 0);
  this->forward = math::Vector3(1, 0, 0);
  this->upward = math::Vector3(0, 0, 1);
  this->area = 1.0;
  this->alpha0 = 0.0;
  this->alpha = 0.0;
  this->sweep = 0.0;
  this->velocityStall = 0.0;

  // 90 deg stall
  this->alphaStall = 0.5*M_PI;
  this->claStall = 0.0;

  /// \TODO: what's flat plate drag?
  this->cdaStall = 1.0;
  this->cmaStall = 0.0;
}

/////////////////////////////////////////////////
void LiftDragPlugin::Load(physics::ModelPtr _model, sdf::ElementPtr _sdf)
{
  GZ_ASSERT(_model, "LiftDragPlugin _model pointer is NULL");
  GZ_ASSERT(_sdf, "LiftDragPlugin _sdf pointer is NULL");
  this->model = _model;
  this->modelName = _model->GetName();
  this->sdf = _sdf;

  this->world = this->model->GetWorld();
  GZ_ASSERT(this->world, "LiftDragPlugin world pointer is NULL");

  this->physics = this->world->GetPhysicsEngine();
  GZ_ASSERT(this->physics, "LiftDragPlugin physics pointer is NULL");

  GZ_ASSERT(_sdf, "LiftDragPlugin _sdf pointer is NULL");

  if (_sdf->HasElement("a0"))
    this->alpha0 = _sdf->Get<double>("a0");

  if (_sdf->HasElement("cla"))
    this->cla = _sdf->Get<double>("cla");

  if (_sdf->HasElement("cda"))
    this->cda = _sdf->Get<double>("cda");

  if (_sdf->HasElement("cma"))
    this->cma = _sdf->Get<double>("cma");

  if (_sdf->HasElement("alpha_stall"))
    this->alphaStall = _sdf->Get<double>("alpha_stall");

  if (_sdf->HasElement("cla_stall"))
    this->claStall = _sdf->Get<double>("cla_stall");

  if (_sdf->HasElement("cda_stall"))
    this->cdaStall = _sdf->Get<double>("cda_stall");

  if (_sdf->HasElement("cma_stall"))
    this->cmaStall = _sdf->Get<double>("cma_stall");

  if (_sdf->HasElement("cp"))
    this->cp = _sdf->Get<math::Vector3>("cp");

  // blade forward (-drag) direction in link frame
  if (_sdf->HasElement("forward"))
    this->forward = _sdf->Get<math::Vector3>("forward");

  // blade upward (+lift) direction in link frame
  if (_sdf->HasElement("upward"))
    this->upward = _sdf->Get<math::Vector3>("upward");

  if (_sdf->HasElement("area"))
    this->area = _sdf->Get<double>("area");

  if (_sdf->HasElement("air_density"))
    this->rho = _sdf->Get<double>("air_density");

  if (_sdf->HasElement("link_name"))
  {
    sdf::ElementPtr elem = _sdf->GetElement("link_name");
    GZ_ASSERT(elem, "Element link_name doesn't exist!");
    this->linkName = elem->Get<std::string>();
    this->link = this->model->GetLink(this->linkName);
    GZ_ASSERT(link, "Link was NULL");
  }
}

/////////////////////////////////////////////////
void LiftDragPlugin::Init()
{
  this->updateConnection = event::Events::ConnectWorldUpdateBegin(
          boost::bind(&LiftDragPlugin::OnUpdate, this));
}

/////////////////////////////////////////////////
void LiftDragPlugin::OnUpdate()
{
  // get linear velocity at cp in inertial frame
  math::Vector3 vel = this->link->GetWorldLinearVel(this->cp);

  // smoothing
  // double e = 0.8;
  // this->velSmooth = e*vel + (1.0 - e)*velSmooth;
  // vel = this->velSmooth;

  if (vel.GetLength() <= 0.01)
    return;

  // pose of body
  math::Pose pose = this->link->GetWorldPose();

  // rotate forward and upward vectors into inertial frame
  math::Vector3 forwardI = pose.rot.RotateVector(this->forward);
  math::Vector3 upwardI = pose.rot.RotateVector(this->upward);

  // ldNormal vector to lift-drag-plane described in inertial frame
  math::Vector3 ldNormal = forwardI.Cross(upwardI).Normalize();

  double min = -1;
  double max = 1;
  // check sweep (angle between vel and lift-drag-plane)
  double sinSweepAngle =
      math::clamp(ldNormal.Dot(vel) / vel.GetLength(), min, max);

  // get cos from trig identity
  double cosSweepAngle2 = 1.0 - sinSweepAngle * sinSweepAngle;
  this->sweep = asin(sinSweepAngle);

  // truncate sweep to within +/-90 deg
  while (fabs(this->sweep) > 0.5 * M_PI)
    this->sweep = this->sweep > 0 ? this->sweep - M_PI
                                  : this->sweep + M_PI;

  // angle of attack is the angle between
  // vel projected into lift-drag plane
  //  and
  // forward vector
  //
  // projected = ldNormal Xcross ( vector Xcross ldNormal)
  //
  // so,
  // velocity in lift-drag plane (expressed in inertial frame) is:
  math::Vector3 velInLDPlane = ldNormal.Cross(vel.Cross(ldNormal));

  // get direction of drag
  math::Vector3 dragDirection = -velInLDPlane;
  dragDirection.Normalize();

  // get direction of lift
  math::Vector3 liftDirection = ldNormal.Cross(velInLDPlane);
  liftDirection.Normalize();

  // get direction of moment
  math::Vector3 momentDirection = ldNormal;

  double forwardVelocity = forwardI.GetLength() * velInLDPlane.GetLength();
  double cosAlpha = math::clamp(
    forwardI.Dot(velInLDPlane) / forwardVelocity, min, max);

<<<<<<< HEAD
  // should never happen
  if (cosAlpha >= max)
  {
    // gzwarn << "cosAlpha greater than domain for arccos!" << std::endl;
    cosAlpha = max;
  }
  else if (cosAlpha <= min)
  {
    // gzwarn << "cosAlpha less than domain for arccos!" << std::endl;
    cosAlpha = min;
  }
=======
>>>>>>> 8abebe01
  // gzerr << "ca " << forwardI.Dot(velInLDPlane) /
  //   (forwardI.GetLength() * velInLDPlane.GetLength()) << "\n";

  // get sign of alpha
  // take upwards component of velocity in lift-drag plane.
  // if sign == upward, then alpha is negative
  double upwardVelocity = upwardI.GetLength() + velInLDPlane.GetLength();
  double alphaSign = -upwardI.Dot(velInLDPlane)/upwardVelocity;

  if (alphaSign > 0.0)
    this->alpha = this->alpha0 + acos(cosAlpha);
  else
    this->alpha = this->alpha0 - acos(cosAlpha);

  // normalize to within +/-90 deg
  while (fabs(this->alpha) > 0.5 * M_PI)
    this->alpha = this->alpha > 0 ? this->alpha - M_PI
                                  : this->alpha + M_PI;

  // compute dynamic pressure
  double speedInLDPlane = velInLDPlane.GetLength();
  double q = 0.5 * this->rho * speedInLDPlane * speedInLDPlane;

  // compute cl at cp, check for stall, correct for sweep
  double cl;
  if (this->alpha > this->alphaStall)
  {
    cl = (this->cla * this->alphaStall +
          this->claStall * (this->alpha - this->alphaStall))
         * cosSweepAngle2;
    // make sure cl is still great than 0
    cl = std::max(0.0, cl);
  }
  else if (this->alpha < -this->alphaStall)
  {
    cl = (-this->cla * this->alphaStall +
          this->claStall * (this->alpha + this->alphaStall))
         * cosSweepAngle2;
    // make sure cl is still less than 0
    cl = std::min(0.0, cl);
  }
  else
    cl = this->cla * this->alpha * cosSweepAngle2;

  // compute lift force at cp
  math::Vector3 lift = cl * q * this->area * liftDirection;

  // compute cd at cp, check for stall, correct for sweep
  double cd;
  if (this->alpha > this->alphaStall)
  {
    cd = (this->cda * this->alphaStall +
          this->cdaStall * (this->alpha - this->alphaStall))
         * cosSweepAngle2;
  }
  else if (this->alpha < -this->alphaStall)
  {
    cd = (-this->cda * this->alphaStall +
          this->cdaStall * (this->alpha + this->alphaStall))
         * cosSweepAngle2;
  }
  else
    cd = (this->cda * this->alpha) * cosSweepAngle2;

  // make sure drag is positive
  cd = fabs(cd);

  // drag at cp
  math::Vector3 drag = cd * q * this->area * dragDirection;

  // compute cm at cp, check for stall, correct for sweep
  double cm;
  if (this->alpha > this->alphaStall)
  {
    cm = (this->cma * this->alphaStall +
          this->cmaStall * (this->alpha - this->alphaStall))
         * cosSweepAngle2;
    // make sure cm is still great than 0
    cm = std::max(0.0, cm);
  }
  else if (this->alpha < -this->alphaStall)
  {
    cm = (-this->cma * this->alphaStall +
          this->cmaStall * (this->alpha + this->alphaStall))
         * cosSweepAngle2;
    // make sure cm is still less than 0
    cm = std::min(0.0, cm);
  }
  else
    cm = this->cma * this->alpha * cosSweepAngle2;

  // reset cm to zero, as cm needs testing
  cm = 0.0;

  // compute moment (torque) at cp
  math::Vector3 moment = cm * q * this->area * momentDirection;

  // moment arm from cg to cp in inertial plane
  math::Vector3 momentArm = pose.rot.RotateVector(
    this->cp - this->link->GetInertial()->GetCoG());
  // gzerr << this->cp << " : " << this->link->GetInertial()->GetCoG() << "\n";

  // force and torque about cg in inertial frame
  math::Vector3 force = lift + drag;
  // + moment.Cross(momentArm);

  math::Vector3 torque = moment;
  // - lift.Cross(momentArm) - drag.Cross(momentArm);

  // debug
  //
  // if ((this->link->GetName() == "wing_1" ||
  //      this->link->GetName() == "wing_2") &&
  //     (vel.GetLength() > 50.0 &&
  //      vel.GetLength() < 50.0))
  if (0)
  {
    gzerr << "=============================\n";
    gzerr << "Link: [" << this->link->GetName()
          << "] pose: [" << pose
          << "] dynamic pressure: [" << q << "]\n";
    gzerr << "spd: [" << vel.GetLength() << "] vel: [" << vel << "]\n";
    gzerr << "spd sweep: [" << velInLDPlane.GetLength()
          << "] vel in LD: [" << velInLDPlane << "]\n";
    gzerr << "forward (inertial): " << forwardI << "\n";
    gzerr << "upward (inertial): " << upwardI << "\n";
    gzerr << "lift dir (inertial): " << liftDirection << "\n";
    gzerr << "LD Normal: " << ldNormal << "\n";
    gzerr << "sweep: " << this->sweep << "\n";
    gzerr << "alpha: " << this->alpha << "\n";
    gzerr << "lift: " << lift << "\n";
    gzerr << "drag: " << drag << " cd: "
    << cd << " cda: " << this->cda << "\n";
    gzerr << "moment: " << moment << "\n";
    gzerr << "cp momentArm: " << momentArm << "\n";
    gzerr << "force: " << force << "\n";
    gzerr << "torque: " << torque << "\n";
  }

  // Correct for nan or inf
  force.Correct();
  this->cp.Correct();
  torque.Correct();

  // apply forces at cg (with torques for position shift)
  this->link->AddForceAtRelativePosition(force, this->cp);
  this->link->AddTorque(torque);
}<|MERGE_RESOLUTION|>--- conflicted
+++ resolved
@@ -189,20 +189,6 @@
   double cosAlpha = math::clamp(
     forwardI.Dot(velInLDPlane) / forwardVelocity, min, max);
 
-<<<<<<< HEAD
-  // should never happen
-  if (cosAlpha >= max)
-  {
-    // gzwarn << "cosAlpha greater than domain for arccos!" << std::endl;
-    cosAlpha = max;
-  }
-  else if (cosAlpha <= min)
-  {
-    // gzwarn << "cosAlpha less than domain for arccos!" << std::endl;
-    cosAlpha = min;
-  }
-=======
->>>>>>> 8abebe01
   // gzerr << "ca " << forwardI.Dot(velInLDPlane) /
   //   (forwardI.GetLength() * velInLDPlane.GetLength()) << "\n";
 
