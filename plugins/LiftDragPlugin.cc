/*
 * Copyright (C) 2014-2016 Open Source Robotics Foundation
 *
 * Licensed under the Apache License, Version 2.0 (the "License");
 * you may not use this file except in compliance with the License.
 * You may obtain a copy of the License at
 *
 *     http://www.apache.org/licenses/LICENSE-2.0
 *
 * Unless required by applicable law or agreed to in writing, software
 * distributed under the License is distributed on an "AS IS" BASIS,
 * WITHOUT WARRANTIES OR CONDITIONS OF ANY KIND, either express or implied.
 * See the License for the specific language governing permissions and
 * limitations under the License.
 *
*/

#include <algorithm>
#include <functional>
#include <string>

#include <ignition/math/Pose3.hh>

#include "gazebo/common/Assert.hh"
#include "gazebo/physics/physics.hh"
#include "gazebo/sensors/SensorManager.hh"
#include "gazebo/transport/transport.hh"
#include "plugins/LiftDragPlugin.hh"

using namespace gazebo;

GZ_REGISTER_MODEL_PLUGIN(LiftDragPlugin)

/////////////////////////////////////////////////
LiftDragPlugin::LiftDragPlugin() : cla(1.0), cda(0.01), cma(0.01), rho(1.2041)
{
  this->cp = ignition::math::Vector3d(0, 0, 0);
  this->forward = ignition::math::Vector3d(1, 0, 0);
  this->upward = ignition::math::Vector3d(0, 0, 1);
  this->area = 1.0;
  this->alpha0 = 0.0;
  this->alpha = 0.0;
  this->sweep = 0.0;
  this->velocityStall = 0.0;

  // 90 deg stall
  this->alphaStall = 0.5*M_PI;
  this->claStall = 0.0;

  this->radialSymmetry = false;

  /// \TODO: what's flat plate drag?
  this->cdaStall = 1.0;
  this->cmaStall = 0.0;

  /// how much to change CL per every radian of the control joint value
  this->controlJointRadToCL = 4.0;
}

/////////////////////////////////////////////////
LiftDragPlugin::~LiftDragPlugin()
{
}

/////////////////////////////////////////////////
void LiftDragPlugin::Load(physics::ModelPtr _model,
                     sdf::ElementPtr _sdf)
{
  GZ_ASSERT(_model, "LiftDragPlugin _model pointer is NULL");
  GZ_ASSERT(_sdf, "LiftDragPlugin _sdf pointer is NULL");
  this->model = _model;
  this->sdf = _sdf;

  this->world = this->model->GetWorld();
  GZ_ASSERT(this->world, "LiftDragPlugin world pointer is NULL");

  this->physics = this->world->Physics();
  GZ_ASSERT(this->physics, "LiftDragPlugin physics pointer is NULL");

  GZ_ASSERT(_sdf, "LiftDragPlugin _sdf pointer is NULL");

  if (_sdf->HasElement("radial_symmetry"))
    this->radialSymmetry = _sdf->Get<bool>("radial_symmetry");

  if (_sdf->HasElement("a0"))
    this->alpha0 = _sdf->Get<double>("a0");

  if (_sdf->HasElement("cla"))
    this->cla = _sdf->Get<double>("cla");

  if (_sdf->HasElement("cda"))
    this->cda = _sdf->Get<double>("cda");

  if (_sdf->HasElement("cma"))
    this->cma = _sdf->Get<double>("cma");

  if (_sdf->HasElement("alpha_stall"))
    this->alphaStall = _sdf->Get<double>("alpha_stall");

  if (_sdf->HasElement("cla_stall"))
    this->claStall = _sdf->Get<double>("cla_stall");

  if (_sdf->HasElement("cda_stall"))
    this->cdaStall = _sdf->Get<double>("cda_stall");

  if (_sdf->HasElement("cma_stall"))
    this->cmaStall = _sdf->Get<double>("cma_stall");

  if (_sdf->HasElement("cp"))
    this->cp = _sdf->Get<ignition::math::Vector3d>("cp");

  // blade forward (-drag) direction in link frame
  if (_sdf->HasElement("forward"))
    this->forward = _sdf->Get<ignition::math::Vector3d>("forward");
  this->forward.Normalize();

  // blade upward (+lift) direction in link frame
  if (_sdf->HasElement("upward"))
    this->upward = _sdf->Get<ignition::math::Vector3d>("upward");
  this->upward.Normalize();

  if (_sdf->HasElement("area"))
    this->area = _sdf->Get<double>("area");

  if (_sdf->HasElement("air_density"))
    this->rho = _sdf->Get<double>("air_density");

  if (_sdf->HasElement("link_name"))
  {
    sdf::ElementPtr elem = _sdf->GetElement("link_name");
    GZ_ASSERT(elem, "Element link_name doesn't exist!");
    std::string linkName = elem->Get<std::string>();
    this->link = this->model->GetLink(linkName);
    GZ_ASSERT(this->link, "Link was NULL");

    if (!this->link)
    {
      gzerr << "Link with name[" << linkName << "] not found. "
        << "The LiftDragPlugin will not generate forces\n";
    }
    else
    {
      this->updateConnection = event::Events::ConnectWorldUpdateBegin(
          std::bind(&LiftDragPlugin::OnUpdate, this));
    }
  }

  if (_sdf->HasElement("control_joint_name"))
  {
    std::string controlJointName = _sdf->Get<std::string>("control_joint_name");
    this->controlJoint = this->model->GetJoint(controlJointName);
    if (!this->controlJoint)
    {
      gzerr << "Joint with name[" << controlJointName << "] does not exist.\n";
    }
  }

  if (_sdf->HasElement("control_joint_rad_to_cl"))
    this->controlJointRadToCL = _sdf->Get<double>("control_joint_rad_to_cl");
}

/////////////////////////////////////////////////
void LiftDragPlugin::OnUpdate()
{
  GZ_ASSERT(this->link, "Link was NULL");
  // get linear velocity at cp in inertial frame
  ignition::math::Vector3d vel = this->link->WorldLinearVel(this->cp);
  ignition::math::Vector3d velI = vel;
  velI.Normalize();

  // smoothing
  // double e = 0.8;
  // this->velSmooth = e*vel + (1.0 - e)*velSmooth;
  // vel = this->velSmooth;

  if (vel.Length() <= 0.01)
    return;

  // pose of body
  ignition::math::Pose3d pose = this->link->WorldPose();

  // rotate forward and upward vectors into inertial frame
  ignition::math::Vector3d forwardI = pose.Rot().RotateVector(this->forward);

  ignition::math::Vector3d upwardI;
  if (this->radialSymmetry)
  {
    // use inflow velocity to determine upward direction
    // which is the component of inflow perpendicular to forward direction.
    ignition::math::Vector3d tmp = forwardI.Cross(velI);
    upwardI = forwardI.Cross(tmp).Normalize();
  }
  else
  {
    upwardI = pose.Rot().RotateVector(this->upward);
  }

  // spanwiseI: a vector normal to lift-drag-plane described in inertial frame
  ignition::math::Vector3d spanwiseI = forwardI.Cross(upwardI).Normalize();

  const double minRatio = -1.0;
  const double maxRatio = 1.0;
  // check sweep (angle between velI and lift-drag-plane)
  double sinSweepAngle = ignition::math::clamp(
      spanwiseI.Dot(velI), minRatio, maxRatio);

  // get cos from trig identity
  double cosSweepAngle = 1.0 - sinSweepAngle * sinSweepAngle;
  this->sweep = asin(sinSweepAngle);

  // truncate sweep to within +/-90 deg
  while (fabs(this->sweep) > 0.5 * M_PI)
    this->sweep = this->sweep > 0 ? this->sweep - M_PI
                                  : this->sweep + M_PI;

  // angle of attack is the angle between
  // velI projected into lift-drag plane
  //  and
  // forward vector
  //
  // projected = spanwiseI Xcross ( vector Xcross spanwiseI)
  //
  // so,
  // removing spanwise velocity from vel
  ignition::math::Vector3d velInLDPlane = vel - vel.Dot(spanwiseI)*velI;

  // get direction of drag
  ignition::math::Vector3d dragDirection = -velInLDPlane;
  dragDirection.Normalize();

  // get direction of lift
  ignition::math::Vector3d liftI = spanwiseI.Cross(velInLDPlane);
  liftI.Normalize();

  // get direction of moment
  ignition::math::Vector3d momentDirection = spanwiseI;

  // compute angle between upwardI and liftI
  // in general, given vectors a and b:
  //   cos(theta) = a.Dot(b)/(a.Length()*b.Lenghth())
  // given upwardI and liftI are both unit vectors, we can drop the denominator
  //   cos(theta) = a.Dot(b)
  double cosAlpha =
    ignition::math::clamp(liftI.Dot(upwardI), minRatio, maxRatio);

  // Is alpha positive or negative? Test:
  // forwardI points toward zero alpha
  // if forwardI is in the same direction as lift, alpha is positive.
  // liftI is in the same direction as forwardI?
  if (liftI.Dot(forwardI) >= 0.0)
    this->alpha = this->alpha0 + acos(cosAlpha);
  else
    this->alpha = this->alpha0 - acos(cosAlpha);

  // normalize to within +/-90 deg
  while (fabs(this->alpha) > 0.5 * M_PI)
    this->alpha = this->alpha > 0 ? this->alpha - M_PI
                                  : this->alpha + M_PI;

  // compute dynamic pressure
  double speedInLDPlane = velInLDPlane.Length();
  double q = 0.5 * this->rho * speedInLDPlane * speedInLDPlane;

  // compute cl at cp, check for stall, correct for sweep
  double cl;
  if (this->alpha > this->alphaStall)
  {
    cl = (this->cla * this->alphaStall +
          this->claStall * (this->alpha - this->alphaStall))
         * cosSweepAngle;
    // make sure cl is still great than 0
    cl = std::max(0.0, cl);
  }
  else if (this->alpha < -this->alphaStall)
  {
    cl = (-this->cla * this->alphaStall +
          this->claStall * (this->alpha + this->alphaStall))
         * cosSweepAngle;
    // make sure cl is still less than 0
    cl = std::min(0.0, cl);
  }
  else
    cl = this->cla * this->alpha * cosSweepAngle;

  // modify cl per control joint value
  if (this->controlJoint)
  {
    double controlAngle = this->controlJoint->Position(0);
    cl = cl + this->controlJointRadToCL * controlAngle;
    /// \TODO: also change cm and cd
  }

  // compute lift force at cp
  ignition::math::Vector3d lift = cl * q * this->area * liftI;

  // compute cd at cp, check for stall, correct for sweep
  double cd;
  if (this->alpha > this->alphaStall)
  {
    cd = (this->cda * this->alphaStall +
          this->cdaStall * (this->alpha - this->alphaStall))
         * cosSweepAngle;
  }
  else if (this->alpha < -this->alphaStall)
  {
    cd = (-this->cda * this->alphaStall +
          this->cdaStall * (this->alpha + this->alphaStall))
         * cosSweepAngle;
  }
  else
    cd = (this->cda * this->alpha) * cosSweepAngle;

  // make sure drag is positive
  cd = fabs(cd);

  // drag at cp
  ignition::math::Vector3d drag = cd * q * this->area * dragDirection;

  // compute cm at cp, check for stall, correct for sweep
  double cm;
  if (this->alpha > this->alphaStall)
  {
    cm = (this->cma * this->alphaStall +
          this->cmaStall * (this->alpha - this->alphaStall))
         * cosSweepAngle;
    // make sure cm is still great than 0
    cm = std::max(0.0, cm);
  }
  else if (this->alpha < -this->alphaStall)
  {
    cm = (-this->cma * this->alphaStall +
          this->cmaStall * (this->alpha + this->alphaStall))
         * cosSweepAngle;
    // make sure cm is still less than 0
    cm = std::min(0.0, cm);
  }
  else
    cm = this->cma * this->alpha * cosSweepAngle;

  /// \TODO: implement cm
  /// for now, reset cm to zero, as cm needs testing
  cm = 0.0;

  // compute moment (torque) at cp
  ignition::math::Vector3d moment = cm * q * this->area * momentDirection;

  // moment arm from cg to cp in inertial plane
<<<<<<< HEAD
  math::Vector3 momentArm = pose.rot.RotateVector(
    this->cp - this->link->GetInertial()->CoG());
=======
  ignition::math::Vector3d momentArm = pose.Rot().RotateVector(
    this->cp - this->link->GetInertial()->GetCoG().Ign());
>>>>>>> 6f8ef68a
  // gzerr << this->cp << " : " << this->link->GetInertial()->GetCoG() << "\n";

  // force and torque about cg in inertial frame
  ignition::math::Vector3d force = lift + drag;
  // + moment.Cross(momentArm);

  ignition::math::Vector3d torque = moment;
  // - lift.Cross(momentArm) - drag.Cross(momentArm);

  // debug
  //
  // if ((this->link->GetName() == "wing_1" ||
  //      this->link->GetName() == "wing_2") &&
  //     (vel.Length() > 50.0 &&
  //      vel.Length() < 50.0))
  if (0)
  {
    gzdbg << "=============================\n";
    gzdbg << "sensor: [" << this->GetHandle() << "]\n";
    gzdbg << "Link: [" << this->link->GetName()
          << "] pose: [" << pose
          << "] dynamic pressure: [" << q << "]\n";
    gzdbg << "spd: [" << vel.Length()
          << "] vel: [" << vel << "]\n";
    gzdbg << "LD plane spd: [" << velInLDPlane.Length()
          << "] vel : [" << velInLDPlane << "]\n";
    gzdbg << "forward (inertial): " << forwardI << "\n";
    gzdbg << "upward (inertial): " << upwardI << "\n";
    gzdbg << "lift dir (inertial): " << liftI << "\n";
    gzdbg << "Span direction (normal to LD plane): " << spanwiseI << "\n";
    gzdbg << "sweep: " << this->sweep << "\n";
    gzdbg << "alpha: " << this->alpha << "\n";
    gzdbg << "lift: " << lift << "\n";
    gzdbg << "drag: " << drag << " cd: "
          << cd << " cda: " << this->cda << "\n";
    gzdbg << "moment: " << moment << "\n";
    gzdbg << "cp momentArm: " << momentArm << "\n";
    gzdbg << "force: " << force << "\n";
    gzdbg << "torque: " << torque << "\n";
  }

  // Correct for nan or inf
  force.Correct();
  this->cp.Correct();
  torque.Correct();

  // apply forces at cg (with torques for position shift)
  this->link->AddForceAtRelativePosition(force, this->cp);
  this->link->AddTorque(torque);
}<|MERGE_RESOLUTION|>--- conflicted
+++ resolved
@@ -345,13 +345,8 @@
   ignition::math::Vector3d moment = cm * q * this->area * momentDirection;
 
   // moment arm from cg to cp in inertial plane
-<<<<<<< HEAD
-  math::Vector3 momentArm = pose.rot.RotateVector(
+  ignition::math::Vector3d momentArm = pose.Rot().RotateVector(
     this->cp - this->link->GetInertial()->CoG());
-=======
-  ignition::math::Vector3d momentArm = pose.Rot().RotateVector(
-    this->cp - this->link->GetInertial()->GetCoG().Ign());
->>>>>>> 6f8ef68a
   // gzerr << this->cp << " : " << this->link->GetInertial()->GetCoG() << "\n";
 
   // force and torque about cg in inertial frame
