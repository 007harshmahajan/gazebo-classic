## Gazebo 8

## Gazebo 8.x.x (2017-xx-xx)

1. Fix memory and other issues found from running Coverity.
    * A contribution from Olivier Crave
<<<<<<< HEAD
    * [Pull request #2242](https://bitbucket.org/osrf/gazebo/pull-request/2242)
=======
    * [Pull request #2241](https://bitbucket.org/osrf/gazebo/pull-request/2241)
>>>>>>> 6bb5dced

1. Add Wind support
    * [Pull request #1985](https://bitbucket.org/osrf/gazebo/pull-request/1985)
    * A contribution from Olivier Crave

1. Adds an output option to gz log that allows the tool to filter a log file and write to a new log file.
    * [Pull request #2149](https://bitbucket.org/osrf/gazebo/pull-request/2149)

1. Update Actor animations by faciliting skeleton visualization, control via a plugin. Also resolves issue #1785.
    * [Pull request #2219](https://bitbucket.org/osrf/gazebo/pull-request/2219)

1. Use only Gazebo's internal version of tinyxml2. The version of tinyxml2 distributed with Ubuntu fails when parsing large log files.
    * [Pull request #2146](https://bitbucket.org/osrf/gazebo/pull-request/2146)

1. Moved gazebo ODE includes to have correct include path
    * [Pull request #2186](https://bitbucket.org/osrf/gazebo/pull-request/2186)

1. Atmosphere model
    * [Pull request #1989](https://bitbucket.org/osrf/gazebo/pull-request/1989)

1. Added static camera when following a model.
    * [Pull request #1980](https://bitbucket.org/osrf/gazebo/pull-request/1980)
    * A contribution from Oliver Crave

1. Support conversions between SDF and protobuf for more sensors.
    * [Pull request #2118](https://bitbucket.org/osrf/gazebo/pull-request/2118)

1. Fix ODE Ray-Cylinder collision, and added ability to instantiate stand alone MultiRayShapes.
    * [Pull request #2122](https://bitbucket.org/osrf/gazebo/pull-request/2122)

1. Update depth camera sensor to publish depth data over a topic.
    * [Pull request #2112](https://bitbucket.org/osrf/gazebo/pull-request/2112)

1. Model editor updates

    1. Undo / redo inserting and deleting links
        * [Pull request #2151](https://bitbucket.org/osrf/gazebo/pull-request/2151)

## Gazebo 7

## Gazebo 7.1.0 (2016-04-07)

1. fix: remove back projection
    * [Pull request 2201](https://bitbucket.org/osrf/gazebo/pull-request/2201)
    * A contribution from Yuki Furuta

1. Fix oculus 2 camera field of view
    * [Pull request 2157](https://bitbucket.org/osrf/gazebo/pull-request/2157)

1. Added BeforePhysicsUpdate world event
    * [Pull request 2128](https://bitbucket.org/osrf/gazebo/pull-request/2128)
    * A contribution from Martin Pecka

1. Update `gz sdf -c` command line tool to use the new `sdf::convertFile` API.
    * [Pull request #2227](https://bitbucket.org/osrf/gazebo/pull-requests/2227)

1. Backport depth camera OSX fix 
    * [Pull request 2233](https://bitbucket.org/osrf/gazebo/pull-request/2233)

1. Feat load collision.sdf only once
    * [Pull request 2236](https://bitbucket.org/osrf/gazebo/pull-request/2236)

1. Update gui/building/Item API
    * [Pull request 2228](https://bitbucket.org/osrf/gazebo/pull-request/2228)

1. Semantic version class to compare model versions in the model database.
    * [Pull request 2207](https://bitbucket.org/osrf/gazebo/pull-request/2207)

1. Backport issue 1834 fix to gazebo7
    * [Pull request 2222](https://bitbucket.org/osrf/gazebo/pull-request/2222)

1. Backport ImagesView_TEST changes
    * [Pull request 2217](https://bitbucket.org/osrf/gazebo/pull-request/2217)

1. Backport pull request #2189 (mutex in Transport::Conection)
    * [Pull request 2208](https://bitbucket.org/osrf/gazebo/pull-request/2208)

1. Process insertions on World::SetState
    * [Pull request #2200](https://bitbucket.org/osrf/gazebo/pull-requests/2200)

1. Process deletions on World::SetState
    * [Pull request #2204](https://bitbucket.org/osrf/gazebo/pull-requests/2204)

1. Fix ray-cylinder collision
    * [Pull request 2124](https://bitbucket.org/osrf/gazebo/pull-request/2124)

1. Fix editing physics parameters in gzclient, update test
    * [Pull request 2192](https://bitbucket.org/osrf/gazebo/pull-request/2192)

1. Fix Audio Decoder test failure
    * [Pull request 2193](https://bitbucket.org/osrf/gazebo/pull-request/2193)

1. Add layers to building levels
    * [Pull request 2180](https://bitbucket.org/osrf/gazebo/pull-request/2180)

1. Allow dynamically adding links to a model.
    * [Pull request #2185](https://bitbucket.org/osrf/gazebo/pull-requests/2185)

1. Fix editing physics parameters in gzclient, update test
    * [Pull request #2192](https://bitbucket.org/osrf/gazebo/pull-requests/2192)
    * [Issue #1876](https://bitbucket.org/osrf/gazebo/issues/1876)

1. Model database selects the latest model version.
    * [Pull request #2207](https://bitbucket.org/osrf/gazebo/pull-requests/2207)

1. Only link relevant libraries to tests
    * [Pull request 2130](https://bitbucket.org/osrf/gazebo/pull-request/2130)

1. PIMPLize gui/model/ModelCreator
    * [Pull request 2171](https://bitbucket.org/osrf/gazebo/pull-request/2171)

1. backport warning and test fixes from pull request #2177
    * [Pull request 2179](https://bitbucket.org/osrf/gazebo/pull-request/2179)

1. Prevent xml parser error from crashing LogPlay on osx -> gazebo7
    * [Pull request 2174](https://bitbucket.org/osrf/gazebo/pull-request/2174)

1. PIMPLize gui/building/ScaleWidget
    * [Pull request 2164](https://bitbucket.org/osrf/gazebo/pull-request/2164)

1. Fix using Shift key while scaling inside the model editor
    * [Pull request 2165](https://bitbucket.org/osrf/gazebo/pull-request/2165)

1. Backport fix for ign-math explicit constructors -> gazebo7
    * [Pull request 2163](https://bitbucket.org/osrf/gazebo/pull-request/2163)

1. Display physics engine type in the GUI
    * [Pull request #2155](https://bitbucket.org/osrf/gazebo/pull-requests/2155)
    * [Issue #1121](https://bitbucket.org/osrf/gazebo/issues/1121)
    * A contribution from Mohamd Ayman

1. Fix compilation against ffmpeg3 (libavcodec)
    * [Pull request #2154](https://bitbucket.org/osrf/gazebo/pull-request/2154)

1. Append a missing </gazebo_log> tag to log files when played.
    * [Pull request #2143](https://bitbucket.org/osrf/gazebo/pull-request/2143)

1. Add helper function QTestFixture::ProcessEventsAndDraw
    * [Pull request #2147](https://bitbucket.org/osrf/gazebo/pull-request/2147)

1. Add qt resources to gazebo gui library
    * [Pull request 2134](https://bitbucket.org/osrf/gazebo/pull-request/2134)

1. Undo scaling during simulation
    * [Pull request #2108](https://bitbucket.org/osrf/gazebo/pull-request/2108)

1. Fix SensorManager::SensorContainer::RunLoop sensor update time assertion
    * [Pull request #2115](https://bitbucket.org/osrf/gazebo/pull-request/2115)

1. Fix use of not initialized static attribute in Light class
    * [Pull request 2075](https://bitbucket.org/osrf/gazebo/pull-request/2075)
    * A contribution from Silvio Traversaro

1. Install GuiTypes header
    * [Pull request 2106](https://bitbucket.org/osrf/gazebo/pull-request/2106)

1. Removes one function call and replaces a manual swap with std::swap in ODE heightfield.
    * [Pull request #2114](https://bitbucket.org/osrf/gazebo/pull-request/2114)
    
1. New world event: BeforePhysicsUpdate
    * [Issue #1851](https://bitbucket.org/osrf/gazebo/issues/1851)

1. Model editor: Fix setting relative pose after alignment during joint creation.
    * [Issue #1844](https://bitbucket.org/osrf/gazebo/issues/1844)
    * [Pull request #2150](https://bitbucket.org/osrf/gazebo/pull-request/2150)

1. Model editor: Fix saving and spawning model with its original name
    * [Pull request #2183](https://bitbucket.org/osrf/gazebo/pull-request/2183)

1. Model editor: Fix inserting custom links
    * [Pull request #2222](https://bitbucket.org/osrf/gazebo/pull-request/2222)
    * [Issue #1834](https://bitbucket.org/osrf/gazebo/issues/1834)

1. Building editor: Add layers to building levels
    * [Pull request #2180](https://bitbucket.org/osrf/gazebo/pull-request/2180)
    * [Issue #1806](https://bitbucket.org/osrf/gazebo/issues/1806)

1. Building editor: Update gui/building/Item API
    * [Pull request #2228](https://bitbucket.org/osrf/gazebo/pull-request/2228)

## Gazebo 7.0.0 (2016-01-25)

1. Add FollowerPlugin
    * [Pull request #2085](https://bitbucket.org/osrf/gazebo/pull-request/2085)

1. Fix circular dependency so that physics does not call the sensors API.
    * [Pull request #2089](https://bitbucket.org/osrf/gazebo/pull-request/2089)
    * [Issue #1516](https://bitbucket.org/osrf/gazebo/issues/1516)

1. Add Gravity and MagneticField API to World class to match sdformat change.
    * [SDFormat pull request 247](https://bitbucket.org/osrf/sdformat/pull-requests/247)
    * [Issue #1823](https://bitbucket.org/osrf/gazebo/issues/1823)
    * [Pull request #2090](https://bitbucket.org/osrf/gazebo/pull-request/2090)

1. Use opaque pointers and deprecate functions in the rendering library
    * [Pull request #2069](https://bitbucket.org/osrf/gazebo/pull-request/2069)
    * [Pull request #2064](https://bitbucket.org/osrf/gazebo/pull-request/2064)
    * [Pull request #2066](https://bitbucket.org/osrf/gazebo/pull-request/2066)
    * [Pull request #2069](https://bitbucket.org/osrf/gazebo/pull-request/2069)
    * [Pull request #2074](https://bitbucket.org/osrf/gazebo/pull-request/2074)
    * [Pull request #2076](https://bitbucket.org/osrf/gazebo/pull-request/2076)
    * [Pull request #2070](https://bitbucket.org/osrf/gazebo/pull-request/2070)
    * [Pull request #2071](https://bitbucket.org/osrf/gazebo/pull-request/2071)
    * [Pull request #2084](https://bitbucket.org/osrf/gazebo/pull-request/2084)
    * [Pull request #2073](https://bitbucket.org/osrf/gazebo/pull-request/2073)

1. Use opaque pointers for the Master class.
    * [Pull request #2036](https://bitbucket.org/osrf/gazebo/pull-request/2036)

1. Use opaque pointers in the gui library
    * [Pull request #2057](https://bitbucket.org/osrf/gazebo/pull-request/2057)
    * [Pull request #2037](https://bitbucket.org/osrf/gazebo/pull-request/2037)
    * [Pull request #2052](https://bitbucket.org/osrf/gazebo/pull-request/2052)
    * [Pull request #2053](https://bitbucket.org/osrf/gazebo/pull-request/2053)
    * [Pull request #2028](https://bitbucket.org/osrf/gazebo/pull-request/2028)
    * [Pull request #2051](https://bitbucket.org/osrf/gazebo/pull-request/2051)
    * [Pull request #2027](https://bitbucket.org/osrf/gazebo/pull-request/2027)
    * [Pull request #2026](https://bitbucket.org/osrf/gazebo/pull-request/2026)
    * [Pull request #2029](https://bitbucket.org/osrf/gazebo/pull-request/2029)
    * [Pull request #2042](https://bitbucket.org/osrf/gazebo/pull-request/2042)

1. Use more opaque pointers.
    * [Pull request #2022](https://bitbucket.org/osrf/gazebo/pull-request/2022)
    * [Pull request #2025](https://bitbucket.org/osrf/gazebo/pull-request/2025)
    * [Pull request #2043](https://bitbucket.org/osrf/gazebo/pull-request/2043)
    * [Pull request #2044](https://bitbucket.org/osrf/gazebo/pull-request/2044)
    * [Pull request #2065](https://bitbucket.org/osrf/gazebo/pull-request/2065)
    * [Pull request #2067](https://bitbucket.org/osrf/gazebo/pull-request/2067)
    * [Pull request #2079](https://bitbucket.org/osrf/gazebo/pull-request/2079)

1. Fix visual transparency issues
    * [Pull request #2031](https://bitbucket.org/osrf/gazebo/pull-request/2031)
    * [Issue #1726](https://bitbucket.org/osrf/gazebo/issue/1726)
    * [Issue #1790](https://bitbucket.org/osrf/gazebo/issue/1790)

1. Implemented private data pointer for the RTShaderSystem class. Minimized shader updates to once per render update.
    * [Pull request #2003](https://bitbucket.org/osrf/gazebo/pull-request/2003)

1. Updating physics library to use ignition math.
    * [Pull request #2007](https://bitbucket.org/osrf/gazebo/pull-request/2007)

1. Switching to ignition math for the rendering library.
    * [Pull request #1993](https://bitbucket.org/osrf/gazebo/pull-request/1993)
    * [Pull request #1994](https://bitbucket.org/osrf/gazebo/pull-request/1994)
    * [Pull request #1995](https://bitbucket.org/osrf/gazebo/pull-request/1995)
    * [Pull request #1996](https://bitbucket.org/osrf/gazebo/pull-request/1996)

1. Removed deprecations
    * [Pull request #1992]((https://bitbucket.org/osrf/gazebo/pull-request/1992)

1. Add ability to set the pose of a visual from a link.
    * [Pull request #1963](https://bitbucket.org/osrf/gazebo/pull-request/1963)

1. Copy visual visibility flags on clone
    * [Pull request #2008](https://bitbucket.org/osrf/gazebo/pull-request/2008)

1. Publish camera sensor image size when rendering is not enabled
    * [Pull request #1969](https://bitbucket.org/osrf/gazebo/pull-request/1969)

1. Added Poissons Ratio and Elastic Modulus for ODE.
    * [Pull request #1974](https://bitbucket.org/osrf/gazebo/pull-request/1974)

1. Update rest web plugin to publish response messages and display login user name in toolbar.
    * [Pull request #1956](https://bitbucket.org/osrf/gazebo/pull-request/1956)

1. Improve overall speed of log playback. Added new functions to LogPlay.
   Use tinyxml2 for playback.
    * [Pull request #1931](https://bitbucket.org/osrf/gazebo/pull-request/1931)

1. Improve SVG import. Added support for transforms in paths.
    * [Pull request #1981](https://bitbucket.org/osrf/gazebo/pull-request/1981)

1. Enter time during log playback
    * [Pull request #2000](https://bitbucket.org/osrf/gazebo/pull-request/2000)

1. Added Ignition Transport dependency.
    * [Pull request #1930](https://bitbucket.org/osrf/gazebo/pull-request/1930)

1. Make latched subscribers receive the message only once
    * [Issue #1789](https://bitbucket.org/osrf/gazebo/issue/1789)
    * [Pull request #2019](https://bitbucket.org/osrf/gazebo/pull-request/2019)

1. Implemented transport clear buffers
    * [Pull request #2017](https://bitbucket.org/osrf/gazebo/pull-request/2017)

1. KeyEvent constructor should be in a source file. Removed a few visibility
flags from c functions. Windows did not like `CPPTYPE_*` in
`gazebo/gui/ConfigWidget.cc`, so I replaced it with `TYPE_*`.
    * [Pull request #1943](https://bitbucket.org/osrf/gazebo/pull-request/1943)

1. Added wide angle camera sensor.
    * [Pull request #1866](https://bitbucket.org/osrf/gazebo/pull-request/1866)

1. Change the `near` and `far` members of `gazebo/msgs/logical_camera_sensors.proto` to `near_clip` and `far_clip`
    + [Pull request #1942](https://bitbucket.org/osrf/gazebo/pull-request/1942)

1. Resolve issue #1702
    * [Issue #1702](https://bitbucket.org/osrf/gazebo/issue/1702)
    * [Pull request #1905](https://bitbucket.org/osrf/gazebo/pull-request/1905)
    * [Pull request #1913](https://bitbucket.org/osrf/gazebo/pull-request/1913)
    * [Pull request #1914](https://bitbucket.org/osrf/gazebo/pull-request/1914)

1. Update physics when the world is reset
    * [Pull request #1903](https://bitbucket.org/osrf/gazebo/pull-request/1903)

1. Light and light state for the server side
    * [Pull request #1920](https://bitbucket.org/osrf/gazebo/pull-request/1920)

1. Add scale to model state so scaling works on log/playback.
    * [Pull request #2020](https://bitbucket.org/osrf/gazebo/pull-request/2020)

1. Added tests for WorldState
    * [Pull request #1968](https://bitbucket.org/osrf/gazebo/pull-request/1968)

1. Rename Reset to Reset Time in time widget
    * [Pull request #1892](https://bitbucket.org/osrf/gazebo/pull-request/1892)
    * [Issue #1730](https://bitbucket.org/osrf/gazebo/issue/1730)

1. Set QTestfFxture to verbose
    * [Pull request #1944](https://bitbucket.org/osrf/gazebo/pull-request/1944)
    * [Issue #1756](https://bitbucket.org/osrf/gazebo/issue/1756)

1. Added torsional friction
    * [Pull request #1831](https://bitbucket.org/osrf/gazebo/pull-request/1831)

1. Support loading and spawning nested models
    * [Pull request #1868](https://bitbucket.org/osrf/gazebo/pull-request/1868)
    * [Pull request #1895](https://bitbucket.org/osrf/gazebo/pull-request/1895)

1. Undo user motion commands during simulation, added physics::UserCmdManager and gui::UserCmdHistory.
    * [Pull request #1934](https://bitbucket.org/osrf/gazebo/pull-request/1934)

1. Forward user command messages for undo.
    * [Pull request #2009](https://bitbucket.org/osrf/gazebo/pull-request/2009)

1. Undo reset commands during simulation, forwarding commands
    * [Pull request #1986](https://bitbucket.org/osrf/gazebo/pull-request/1986)

1. Undo apply force / torque during simulation
    * [Pull request #2030](https://bitbucket.org/osrf/gazebo/pull-request/2030)

1. Add function to get the derived scale of a Visual
    * [Pull request #1881](https://bitbucket.org/osrf/gazebo/pull-request/1881)

1. Added EnumIface, which supports iterators over enums.
    * [Pull request #1847](https://bitbucket.org/osrf/gazebo/pull-request/1847)

1. Added RegionEventBoxPlugin - fires events when models enter / exit the region
    * [Pull request #1856](https://bitbucket.org/osrf/gazebo/pull-request/1856)

1. Added tests for checking the playback control via messages.
    * [Pull request #1885](https://bitbucket.org/osrf/gazebo/pull-request/1885)

1. Added LoadArgs() function to ServerFixture for being able to load a server
using the same arguments used in the command line.
    * [Pull request #1874](https://bitbucket.org/osrf/gazebo/pull-request/1874)

1. Added battery class, plugins and test world.
    * [Pull request #1872](https://bitbucket.org/osrf/gazebo/pull-request/1872)

1. Display gearbox and screw joint properties in property tree
    * [Pull request #1838](https://bitbucket.org/osrf/gazebo/pull-request/1838)

1. Set window flags for dialogs and file dialogs
    * [Pull request #1816](https://bitbucket.org/osrf/gazebo/pull-request/1816)

1. Fix minimum window height
   * [Pull request #1977](https://bitbucket.org/osrf/gazebo/pull-request/1977)
   * [Issue #1706](https://bitbucket.org/osrf/gazebo/issue/1706)

1. Add option to reverse alignment direction
   * [Pull request #2040](https://bitbucket.org/osrf/gazebo/pull-request/2040)
   * [Issue #1242](https://bitbucket.org/osrf/gazebo/issue/1242)

1. Fix unadvertising a publisher - only unadvertise topic if it is the last publisher.
   * [Pull request #2005](https://bitbucket.org/osrf/gazebo/pull-request/2005)
   * [Issue #1782](https://bitbucket.org/osrf/gazebo/issue/1782)

1. Log playback GUI for multistep, rewind, forward and seek
    * [Pull request #1791](https://bitbucket.org/osrf/gazebo/pull-request/1791)

1. Added Apply Force/Torque movable text
    * [Pull request #1789](https://bitbucket.org/osrf/gazebo/pull-request/1789)

1. Added cascade parameter (apply to children) for Visual SetMaterial, SetAmbient, SetEmissive, SetSpecular, SetDiffuse, SetTransparency
    * [Pull request #1851](https://bitbucket.org/osrf/gazebo/pull-request/1851)

1. Tweaks to Data Logger, such as multiline text edit for path
    * [Pull request #1800](https://bitbucket.org/osrf/gazebo/pull-request/1800)

1. Added TopToolbar and hide / disable several widgets according to WindowMode
    * [Pull request #1869](https://bitbucket.org/osrf/gazebo/pull-request/1869)

1. Added Visual::IsAncestorOf and Visual::IsDescendantOf
    * [Pull request #1850](https://bitbucket.org/osrf/gazebo/pull-request/1850)

1. Added msgs::PluginFromSDF and tests
    * [Pull request #1858](https://bitbucket.org/osrf/gazebo/pull-request/1858)

1. Added msgs::CollisionFromSDF msgs::SurfaceFromSDF and msgs::FrictionFromSDF
    * [Pull request #1900](https://bitbucket.org/osrf/gazebo/pull-request/1900)

1. Added hotkeys chart dialog
    * [Pull request #1835](https://bitbucket.org/osrf/gazebo/pull-request/1835)

1. Space bar to play / pause
   * [Pull request #2023](https://bitbucket.org/osrf/gazebo/pull-request/2023)
   * [Issue #1798](https://bitbucket.org/osrf/gazebo/issue/1798)

1. Make it possible to create custom ConfigWidgets
    * [Pull request #1861](https://bitbucket.org/osrf/gazebo/pull-request/1861)

1. AddItem / RemoveItem / Clear enum config widgets
    * [Pull request #1878](https://bitbucket.org/osrf/gazebo/pull-request/1878)

1. Make all child ConfigWidgets emit signals.
    * [Pull request #1884](https://bitbucket.org/osrf/gazebo/pull-request/1884)

1. Refactored makers
    * [Pull request #1828](https://bitbucket.org/osrf/gazebo/pull-request/1828)

1. Added gui::Conversions to convert between Gazebo and Qt
    * [Pull request #2034](https://bitbucket.org/osrf/gazebo/pull-request/2034)

1. Model editor updates
    1. Support adding model plugins in model editor
        * [Pull request #2060](https://bitbucket.org/osrf/gazebo/pull-request/2060)

    1. Added support for copying and pasting top level nested models
        * [Pull request #2006](https://bitbucket.org/osrf/gazebo/pull-request/2006)

    1. Make non-editable background models white in model editor
        * [Pull request #1950](https://bitbucket.org/osrf/gazebo/pull-request/1950)

    1. Choose / swap parent and child links in joint inspector
        * [Pull request #1887](https://bitbucket.org/osrf/gazebo/pull-request/1887)
        * [Issue #1500](https://bitbucket.org/osrf/gazebo/issue/1500)

    1. Presets combo box for Vector3 config widget
        * [Pull request #1954](https://bitbucket.org/osrf/gazebo/pull-request/1954)

    1. Added support for more joint types (gearbox and fixed joints).
        * [Pull request #1794](https://bitbucket.org/osrf/gazebo/pull-request/1794)

    1. Added support for selecting links and joints, opening context menu and inspectors in Schematic View.
        * [Pull request #1787](https://bitbucket.org/osrf/gazebo/pull-request/1787)

    1. Color-coded edges in Schematic View to match joint color.
        * [Pull request #1781](https://bitbucket.org/osrf/gazebo/pull-request/1781)

    1. Scale link mass and inertia when a link is scaled
        * [Pull request #1836](https://bitbucket.org/osrf/gazebo/pull-request/1836)

    1. Add density widget to config widget and link inspector
        * [Pull request #1978](https://bitbucket.org/osrf/gazebo/pull-request/1978)

    1. Added icons for child and parent link in joint inspector
        * [Pull request #1953](https://bitbucket.org/osrf/gazebo/pull-request/1953)

    1. Load and save nested models
        * [Pull request #1894](https://bitbucket.org/osrf/gazebo/pull-request/1894)

    1. Display model plugins on the left panel and added model plugin inspector
        * [Pull request #1863](https://bitbucket.org/osrf/gazebo/pull-request/1863)

    1. Context menu and deletion for model plugins
        * [Pull request #1890](https://bitbucket.org/osrf/gazebo/pull-request/1890)

    1. Delete self from inspector
        * [Pull request #1904](https://bitbucket.org/osrf/gazebo/pull-request/1904)
        * [Issue #1543](https://bitbucket.org/osrf/gazebo/issue/1543)

    1. Apply inspector changes in real time and add reset button
        * [Pull request #1945](https://bitbucket.org/osrf/gazebo/pull-request/1945)
        * [Issue #1472](https://bitbucket.org/osrf/gazebo/issue/1472)

    1. Set physics to be paused when exiting model editor mode
        * [Pull request #1893](https://bitbucket.org/osrf/gazebo/pull-request/1893)
        * [Issue #1734](https://bitbucket.org/osrf/gazebo/issue/1734)

    1. Add Insert tab to model editor
        * [Pull request #1924](https://bitbucket.org/osrf/gazebo/pull-request/1924)

    1. Support inserting nested models from model maker
        * [Pull request #1982](https://bitbucket.org/osrf/gazebo/pull-request/1982)

    1. Added joint creation dialog
        * [Pull request #2021](https://bitbucket.org/osrf/gazebo/pull-request/2021)

    1. Added reverse checkboxes to joint creation dialog
        * [Pull request #2086](https://bitbucket.org/osrf/gazebo/pull-request/2086)

    1. Use opaque pointers in the model editor
        * [Pull request #2056](https://bitbucket.org/osrf/gazebo/pull-request/2056)
        * [Pull request #2059](https://bitbucket.org/osrf/gazebo/pull-request/2059)
        * [Pull request #2087](https://bitbucket.org/osrf/gazebo/pull-request/2087)

    1. Support joint creation between links in nested model.
        * [Pull request #2080](https://bitbucket.org/osrf/gazebo/pull-request/2080)

1. Building editor updates

    1. Use opaque pointers in the building editor
        * [Pull request #2041](https://bitbucket.org/osrf/gazebo/pull-request/2041)
        * [Pull request #2039](https://bitbucket.org/osrf/gazebo/pull-request/2039)
        * [Pull request #2055](https://bitbucket.org/osrf/gazebo/pull-request/2055)
        * [Pull request #2032](https://bitbucket.org/osrf/gazebo/pull-request/2032)
        * [Pull request #2082](https://bitbucket.org/osrf/gazebo/pull-request/2082)
        * [Pull request #2038](https://bitbucket.org/osrf/gazebo/pull-request/2038)
        * [Pull request #2033](https://bitbucket.org/osrf/gazebo/pull-request/2033)

    1. Use opaque pointers for GrabberHandle, add *LinkedGrabbers functions
        * [Pull request #2034](https://bitbucket.org/osrf/gazebo/pull-request/2034)

    1. Removed unused class: BuildingItem
        * [Pull request #2045](https://bitbucket.org/osrf/gazebo/pull-request/2045)

    1. Use opaque pointers for BuildingModelManip, move attachment logic to BuildingMaker
        * [Pull request #2046](https://bitbucket.org/osrf/gazebo/pull-request/2046)

    1. Use opaque pointers for all Dialog classes, add conversion from QPointF, move common logic to BaseInspectorDialog.
        * [Pull request #2083](https://bitbucket.org/osrf/gazebo/pull-request/2083)

## Gazebo 6.0

### Gazebo 6.6.0 (2016-04-07)

1. fix: remove back projection
    * [Pull request 2201](https://bitbucket.org/osrf/gazebo/pull-request/2201)
    * A contribution from Yuki Furuta

1. Backport depth camera OSX fix and test
    * [Pull request 2230](https://bitbucket.org/osrf/gazebo/pull-request/2230)

1. Add missing tinyxml includes (gazebo6)
    * [Pull request 2218](https://bitbucket.org/osrf/gazebo/pull-request/2218)

1. Fix ray-cylinder collision in ode
    * [Pull request 2125](https://bitbucket.org/osrf/gazebo/pull-request/2125)

1. backport fixes for ffmpeg3 to gazebo6 (from pull request #2154)
    * [Pull request 2162](https://bitbucket.org/osrf/gazebo/pull-request/2162)

1. Install shapes_bitmask.world
    * [Pull request 2104](https://bitbucket.org/osrf/gazebo/pull-request/2104)

1. Add gazebo_client to gazebo.pc (gazebo6)
    * [Pull request 2102](https://bitbucket.org/osrf/gazebo/pull-request/2102)

1. Fix removing multiple camera sensors that have the same camera name
    * [Pull request 2081](https://bitbucket.org/osrf/gazebo/pull-request/2081)

1. Ensure that LINK_FRAME_VISUAL arrow components are deleted (#1812)
    * [Pull request 2078](https://bitbucket.org/osrf/gazebo/pull-request/2078)

1. add migration notes for gazebo::setupClient to gazebo::client::setup
    * [Pull request 2068](https://bitbucket.org/osrf/gazebo/pull-request/2068)

1. Update inertia properties during simulation: part 2
    * [Pull request 1984](https://bitbucket.org/osrf/gazebo/pull-request/1984)

1. Fix minimum window height
    * [Pull request 2002](https://bitbucket.org/osrf/gazebo/pull-request/2002)

1. Backport gpu laser test fix
    * [Pull request 1999](https://bitbucket.org/osrf/gazebo/pull-request/1999)

1. Relax physics tolerances for single-precision bullet (gazebo6)
    * [Pull request 1997](https://bitbucket.org/osrf/gazebo/pull-request/1997)

1. Fix minimum window height
    * [Pull request 1998](https://bitbucket.org/osrf/gazebo/pull-request/1998)

1. backport model editor fixed joint option to gazebo6
    * [Pull request 1957](https://bitbucket.org/osrf/gazebo/pull-request/1957)

1. Update shaders once per render update
    * [Pull request 1991](https://bitbucket.org/osrf/gazebo/pull-request/1991)

1. Relax physics tolerances for single-precision bullet
    * [Pull request 1976](https://bitbucket.org/osrf/gazebo/pull-request/1976)

1. Fix visual transparency issues
    * [Pull request 1967](https://bitbucket.org/osrf/gazebo/pull-request/1967)

1. fix memory corruption in transport/Publisher.cc
    * [Pull request 1951](https://bitbucket.org/osrf/gazebo/pull-request/1951)

1. Add test for SphericalCoordinates::LocalFromGlobal
    * [Pull request 1959](https://bitbucket.org/osrf/gazebo/pull-request/1959)

### Gazebo 6.5.1 (2015-10-29)

1. Fix removing multiple camera sensors that have the same camera name.
    * [Pull request #2081](https://bitbucket.org/osrf/gazebo/pull-request/2081)
    * [Issue #1811](https://bitbucket.org/osrf/gazebo/issues/1811)

1. Backport model editor toolbar fixed joint option from [pull request #1794](https://bitbucket.org/osrf/gazebo/pull-request/1794)
    * [Pull request #1957](https://bitbucket.org/osrf/gazebo/pull-request/1957)

1. Fix minimum window height
    * Backport of [pull request #1977](https://bitbucket.org/osrf/gazebo/pull-request/1977)
    * [Pull request #1998](https://bitbucket.org/osrf/gazebo/pull-request/1998)
    * [Issue #1706](https://bitbucket.org/osrf/gazebo/issue/1706)

1. Fix visual transparency issues
    * [Pull request #1967](https://bitbucket.org/osrf/gazebo/pull-request/1967)
    * [Issue #1726](https://bitbucket.org/osrf/gazebo/issue/1726)

### Gazebo 6.5.0 (2015-10-22)

1. Added ability to convert from spherical coordinates to local coordinates.
    * [Pull request #1955](https://bitbucket.org/osrf/gazebo/pull-request/1955)

### Gazebo 6.4.0 (2015-10-14)

1. Fix ABI problem. Make `Sensor::SetPose` function non virtual.
    * [Pull request #1947](https://bitbucket.org/osrf/gazebo/pull-request/1947)

1. Update inertia properties during simulation
    * [Pull request #1909](https://bitbucket.org/osrf/gazebo/pull-requests/1909)
    * [Design document](https://bitbucket.org/osrf/gazebo_design/src/default/inertia_resize/inertia_resize.md)

1. Fix transparency correction for opaque materials
    * [Pull request #1946](https://bitbucket.org/osrf/gazebo/pull-requests/1946/fix-transparency-correction-for-opaque/diff)

### Gazebo 6.3.0 (2015-10-06)

1. Added `Sensor::SetPose` function
    * [Pull request #1935](https://bitbucket.org/osrf/gazebo/pull-request/1935)

### Gazebo 6.2.0 (2015-10-02)

1. Update physics when the world is reset
    * Backport of [pull request #1903](https://bitbucket.org/osrf/gazebo/pull-request/1903)
    * [Pull request #1916](https://bitbucket.org/osrf/gazebo/pull-request/1916)
    * [Issue #101](https://bitbucket.org/osrf/gazebo/issue/101)

1. Added Copy constructor and assignment operator to MouseEvent
    * [Pull request #1855](https://bitbucket.org/osrf/gazebo/pull-request/1855)

### Gazebo 6.1.0 (2015-08-02)

1. Added logical_camera sensor.
    * [Pull request #1845](https://bitbucket.org/osrf/gazebo/pull-request/1845)

1. Added RandomVelocityPlugin, which applies a random velocity to a model's link.
    * [Pull request #1839](https://bitbucket.org/osrf/gazebo/pull-request/1839)

1. Sim events for joint position, velocity and applied force
    * [Pull request #1849](https://bitbucket.org/osrf/gazebo/pull-request/1849)

### Gazebo 6.0.0 (2015-07-27)

1. Added magnetometer sensor. A contribution from Andrew Symington.
    * [Pull request #1788](https://bitbucket.org/osrf/gazebo/pull-request/1788)

1. Added altimeter sensor. A contribution from Andrew Symington.
    * [Pull request #1792](https://bitbucket.org/osrf/gazebo/pull-request/1792)

1. Implement more control options for log playback:
  1. Rewind: The simulation starts from the beginning.
  1. Forward: The simulation jumps to the end of the log file.
  1. Seek: The simulation jumps to a specific point specified by its simulation
  time.
      * [Pull request #1737](https://bitbucket.org/osrf/gazebo/pull-request/1737)

1. Added Gazebo splash screen
    * [Pull request #1745](https://bitbucket.org/osrf/gazebo/pull-request/1745)

1. Added a transporter plugin which allows models to move from one location
   to another based on their location and the location of transporter pads.
    * [Pull request #1738](https://bitbucket.org/osrf/gazebo/pull-request/1738)

1. Implement forward/backwards multi-step for log playback. Now, the semantics
of a multi-step while playing back a log session are different from a multi-step
during a live simulation. While playback, a multi-step simulates all the
intermediate steps as before, but the client only perceives a single step.
E.g: You have a log file containing a 1 hour simulation session. You want to
jump to the minute 00H::30M::00S to check a specific aspect of the simulation.
You should not see continuous updates until minute 00H:30M:00S. Instead, you
should visualize a single jump to the specific instant of the simulation that
you are interested.
    * [Pull request #1623](https://bitbucket.org/osrf/gazebo/pull-request/1623)

1. Added browse button to log record dialog.
    * [Pull request #1719](https://bitbucket.org/osrf/gazebo/pull-request/1719)

1. Improved SVG support: arcs in paths, and contours made of multiple paths.
    * [Pull request #1608](https://bitbucket.org/osrf/gazebo/pull-request/1608)

1. Added simulation iterations to the world state.
    * [Pull request #1722](https://bitbucket.org/osrf/gazebo/pull-request/1722)

1. Added multiple LiftDrag plugins to the cessna_demo.world to allow the Cessna
C-172 model to fly.
    * [Pull request #1715](https://bitbucket.org/osrf/gazebo/pull-request/1715)

1. Added a plugin to control a Cessna C-172 via messages (CessnaPlugin), and a
GUI plugin to test this functionality with the keyboard (CessnaGUIPlugin). Added
world with the Cessna model and the two previous plugins loaded
(cessna_demo.world).
    * [Pull request #1712](https://bitbucket.org/osrf/gazebo/pull-request/1712)

1. Added world with OSRF building and an elevator
    * [Pull request #1697](https://bitbucket.org/osrf/gazebo/pull-request/1697)

1. Fixed collide bitmask by changing default value from 0x1 to 0xffff.
    * [Pull request #1696](https://bitbucket.org/osrf/gazebo/pull-request/1696)

1. Added a plugin to control an elevator (ElevatorPlugin), and an OccupiedEvent plugin that sends a message when a model is within a specified region.
    * [Pull request #1694](https://bitbucket.org/osrf/gazebo/pull-request/1694)
    * [Pull request #1775](https://bitbucket.org/osrf/gazebo/pull-request/1775)

1. Added Layers tab and meta information for visuals.
    * [Pull request #1674](https://bitbucket.org/osrf/gazebo/pull-request/1674)

1. Added countdown behavior for common::Timer and exposed the feature in TimerGUIPlugin.
    * [Pull request #1690](https://bitbucket.org/osrf/gazebo/pull-request/1690)

1. Added BuoyancyPlugin for simulating the buoyancy of an object in a column of fluid.
    * [Pull request #1622](https://bitbucket.org/osrf/gazebo/pull-request/1622)

1. Added ComputeVolume function for simple shape subclasses of Shape.hh.
    * [Pull request #1605](https://bitbucket.org/osrf/gazebo/pull-request/1605)

1. Add option to parallelize the ODE quickstep constraint solver,
which solves an LCP twice with different parameters in order
to corrected for position projection errors.
    * [Pull request #1561](https://bitbucket.org/osrf/gazebo/pull-request/1561)

1. Get/Set user camera pose in GUI.
    * [Pull request #1649](https://bitbucket.org/osrf/gazebo/pull-request/1649)
    * [Issue #1595](https://bitbucket.org/osrf/gazebo/issue/1595)

1. Added ViewAngleWidget, removed hard-coded reset view and removed MainWindow::Reset(). Also added GLWidget::GetSelectedVisuals().
    * [Pull request #1768](https://bitbucket.org/osrf/gazebo/pull-request/1768)
    * [Issue #1507](https://bitbucket.org/osrf/gazebo/issue/1507)

1. Windows support. This consists mostly of numerous small changes to support
compilation on Windows.
    * [Pull request #1616](https://bitbucket.org/osrf/gazebo/pull-request/1616)
    * [Pull request #1618](https://bitbucket.org/osrf/gazebo/pull-request/1618)
    * [Pull request #1620](https://bitbucket.org/osrf/gazebo/pull-request/1620)
    * [Pull request #1625](https://bitbucket.org/osrf/gazebo/pull-request/1625)
    * [Pull request #1626](https://bitbucket.org/osrf/gazebo/pull-request/1626)
    * [Pull request #1627](https://bitbucket.org/osrf/gazebo/pull-request/1627)
    * [Pull request #1628](https://bitbucket.org/osrf/gazebo/pull-request/1628)
    * [Pull request #1629](https://bitbucket.org/osrf/gazebo/pull-request/1629)
    * [Pull request #1630](https://bitbucket.org/osrf/gazebo/pull-request/1630)
    * [Pull request #1631](https://bitbucket.org/osrf/gazebo/pull-request/1631)
    * [Pull request #1632](https://bitbucket.org/osrf/gazebo/pull-request/1632)
    * [Pull request #1633](https://bitbucket.org/osrf/gazebo/pull-request/1633)
    * [Pull request #1635](https://bitbucket.org/osrf/gazebo/pull-request/1635)
    * [Pull request #1637](https://bitbucket.org/osrf/gazebo/pull-request/1637)
    * [Pull request #1639](https://bitbucket.org/osrf/gazebo/pull-request/1639)
    * [Pull request #1647](https://bitbucket.org/osrf/gazebo/pull-request/1647)
    * [Pull request #1650](https://bitbucket.org/osrf/gazebo/pull-request/1650)
    * [Pull request #1651](https://bitbucket.org/osrf/gazebo/pull-request/1651)
    * [Pull request #1653](https://bitbucket.org/osrf/gazebo/pull-request/1653)
    * [Pull request #1654](https://bitbucket.org/osrf/gazebo/pull-request/1654)
    * [Pull request #1657](https://bitbucket.org/osrf/gazebo/pull-request/1657)
    * [Pull request #1658](https://bitbucket.org/osrf/gazebo/pull-request/1658)
    * [Pull request #1659](https://bitbucket.org/osrf/gazebo/pull-request/1659)
    * [Pull request #1660](https://bitbucket.org/osrf/gazebo/pull-request/1660)
    * [Pull request #1661](https://bitbucket.org/osrf/gazebo/pull-request/1661)
    * [Pull request #1669](https://bitbucket.org/osrf/gazebo/pull-request/1669)
    * [Pull request #1670](https://bitbucket.org/osrf/gazebo/pull-request/1670)
    * [Pull request #1672](https://bitbucket.org/osrf/gazebo/pull-request/1672)
    * [Pull request #1682](https://bitbucket.org/osrf/gazebo/pull-request/1682)
    * [Pull request #1683](https://bitbucket.org/osrf/gazebo/pull-request/1683)

1. Install `libgazebo_server_fixture`. This will facilitate tests external to the main gazebo repository. See `examples/stand_alone/test_fixture`.
    * [Pull request #1606](https://bitbucket.org/osrf/gazebo/pull-request/1606)

1. Laser visualization renders light blue for rays that do not hit obstacles, and dark blue for other rays.
    * [Pull request #1607](https://bitbucket.org/osrf/gazebo/pull-request/1607)
    * [Issue #1576](https://bitbucket.org/osrf/gazebo/issue/1576)

1. Add VisualType enum to Visual and clean up visuals when entity is deleted.
    * [Pull request #1614](https://bitbucket.org/osrf/gazebo/pull-request/1614)

1. Alert user of connection problems when using the REST service plugin
    * [Pull request #1655](https://bitbucket.org/osrf/gazebo/pull-request/1655)
    * [Issue #1574](https://bitbucket.org/osrf/gazebo/issue/1574)

1. ignition-math is now a dependency.
    + [http://ignitionrobotics.org/libraries/math](http://ignitionrobotics.org/libraries/math)
    + [Gazebo::math migration](https://bitbucket.org/osrf/gazebo/src/583edbeb90759d43d994cc57c0797119dd6d2794/ign-math-migration.md)

1. Detect uuid library during compilation.
    * [Pull request #1655](https://bitbucket.org/osrf/gazebo/pull-request/1655)
    * [Issue #1572](https://bitbucket.org/osrf/gazebo/issue/1572)

1. New accessors in LogPlay class.
    * [Pull request #1577](https://bitbucket.org/osrf/gazebo/pull-request/1577)

1. Added a plugin to send messages to an existing website.
   Added gui::MainWindow::AddMenu and msgs/rest_error, msgs/rest_login, msgs rest/post
    * [Pull request #1524](https://bitbucket.org/osrf/gazebo/pull-request/1524)

1. Fix deprecation warnings when using SDFormat 3.0.2, 3.0.3 prereleases
    * [Pull request #1568](https://bitbucket.org/osrf/gazebo/pull-request/1568)

1. Use GAZEBO_CFLAGS or GAZEBO_CXX_FLAGS in CMakeLists.txt for example plugins
    * [Pull request #1573](https://bitbucket.org/osrf/gazebo/pull-request/1573)

1. Added Link::OnWrenchMsg subscriber with test
    * [Pull request #1582](https://bitbucket.org/osrf/gazebo/pull-request/1582)

1. Show/hide GUI overlays using the menu bar.
    * [Pull request #1555](https://bitbucket.org/osrf/gazebo/pull-request/1555)

1. Added world origin indicator rendering::OriginVisual.
    * [Pull request #1700](https://bitbucket.org/osrf/gazebo/pull-request/1700)

1. Show/hide toolbars using the menu bars and shortcut.
   Added MainWindow::CloneAction.
   Added Window menu to Model Editor.
    * [Pull request #1584](https://bitbucket.org/osrf/gazebo/pull-request/1584)

1. Added event to show/hide toolbars.
    * [Pull request #1707](https://bitbucket.org/osrf/gazebo/pull-request/1707)

1. Added optional start/stop/reset buttons to timer GUI plugin.
    * [Pull request #1576](https://bitbucket.org/osrf/gazebo/pull-request/1576)

1. Timer GUI Plugin: Treat negative positions as positions from the ends
    * [Pull request #1703](https://bitbucket.org/osrf/gazebo/pull-request/1703)

1. Added Visual::GetDepth() and Visual::GetNthAncestor()
    * [Pull request #1613](https://bitbucket.org/osrf/gazebo/pull-request/1613)

1. Added a context menu for links
    * [Pull request #1589](https://bitbucket.org/osrf/gazebo/pull-request/1589)

1. Separate TimePanel's display into TimeWidget and LogPlayWidget.
    * [Pull request #1564](https://bitbucket.org/osrf/gazebo/pull-request/1564)

1. Display confirmation message after log is saved
    * [Pull request #1646](https://bitbucket.org/osrf/gazebo/pull-request/1646)

1. Added LogPlayView to display timeline and LogPlaybackStatistics message type.
    * [Pull request #1724](https://bitbucket.org/osrf/gazebo/pull-request/1724)

1. Added Time::FormattedString and removed all other FormatTime functions.
    * [Pull request #1710](https://bitbucket.org/osrf/gazebo/pull-request/1710)

1. Added support for Oculus DK2
    * [Pull request #1526](https://bitbucket.org/osrf/gazebo/pull-request/1526)

1. Use collide_bitmask from SDF to perform collision filtering
    * [Pull request #1470](https://bitbucket.org/osrf/gazebo/pull-request/1470)

1. Pass Coulomb surface friction parameters to DART.
    * [Pull request #1420](https://bitbucket.org/osrf/gazebo/pull-request/1420)

1. Added ModelAlign::SetHighlighted
    * [Pull request #1598](https://bitbucket.org/osrf/gazebo/pull-request/1598)

1. Added various Get functions to Visual. Also added a ConvertGeometryType function to msgs.
    * [Pull request #1402](https://bitbucket.org/osrf/gazebo/pull-request/1402)

1. Get and Set visibility of SelectionObj's handles, with unit test.
    * [Pull request #1417](https://bitbucket.org/osrf/gazebo/pull-request/1417)

1. Set material of SelectionObj's handles.
    * [Pull request #1472](https://bitbucket.org/osrf/gazebo/pull-request/1472)

1. Add SelectionObj::Fini with tests and make Visual::Fini virtual
    * [Pull request #1685](https://bitbucket.org/osrf/gazebo/pull-request/1685)

1. Allow link selection with the mouse if parent model already selected.
    * [Pull request #1409](https://bitbucket.org/osrf/gazebo/pull-request/1409)

1. Added ModelRightMenu::EntityTypes.
    * [Pull request #1414](https://bitbucket.org/osrf/gazebo/pull-request/1414)

1. Scale joint visuals according to link size.
    * [Pull request #1591](https://bitbucket.org/osrf/gazebo/pull-request/1591)
    * [Issue #1563](https://bitbucket.org/osrf/gazebo/issue/1563)

1. Added Gazebo/CoM material.
    * [Pull request #1439](https://bitbucket.org/osrf/gazebo/pull-request/1439)

1. Added arc parameter to MeshManager::CreateTube
    * [Pull request #1436](https://bitbucket.org/osrf/gazebo/pull-request/1436)

1. Added View Inertia and InertiaVisual, changed COMVisual to sphere proportional to mass.
    * [Pull request #1445](https://bitbucket.org/osrf/gazebo/pull-request/1445)

1. Added View Link Frame and LinkFrameVisual. Visual::SetTransparency goes into texture_unit.
    * [Pull request #1762](https://bitbucket.org/osrf/gazebo/pull-request/1762)
    * [Issue #853](https://bitbucket.org/osrf/gazebo/issue/853)

1. Changed the position of Save and Cancel buttons on editor dialogs
    * [Pull request #1442](https://bitbucket.org/osrf/gazebo/pull-request/1442)
    * [Issue #1377](https://bitbucket.org/osrf/gazebo/issue/1377)

1. Fixed Visual material updates
    * [Pull request #1454](https://bitbucket.org/osrf/gazebo/pull-request/1454)
    * [Issue #1455](https://bitbucket.org/osrf/gazebo/issue/1455)

1. Added Matrix3::Inverse() and tests
    * [Pull request #1481](https://bitbucket.org/osrf/gazebo/pull-request/1481)

1. Implemented AddLinkForce for ODE.
    * [Pull request #1456](https://bitbucket.org/osrf/gazebo/pull-request/1456)

1. Updated ConfigWidget class to parse enum values.
    * [Pull request #1518](https://bitbucket.org/osrf/gazebo/pull-request/1518)

1. Added PresetManager to physics libraries and corresponding integration test.
    * [Pull request #1471](https://bitbucket.org/osrf/gazebo/pull-request/1471)

1. Sync name and location on SaveDialog.
    * [Pull request #1563](https://bitbucket.org/osrf/gazebo/pull-request/1563)

1. Added Apply Force/Torque dialog
    * [Pull request #1600](https://bitbucket.org/osrf/gazebo/pull-request/1600)

1. Added Apply Force/Torque visuals
    * [Pull request #1619](https://bitbucket.org/osrf/gazebo/pull-request/1619)

1. Added Apply Force/Torque OnMouseRelease and ActivateWindow
    * [Pull request #1699](https://bitbucket.org/osrf/gazebo/pull-request/1699)

1. Added Apply Force/Torque mouse interactions, modes, activation
    * [Pull request #1731](https://bitbucket.org/osrf/gazebo/pull-request/1731)

1. Added inertia pose getter for COMVisual and COMVisual_TEST
    * [Pull request #1581](https://bitbucket.org/osrf/gazebo/pull-request/1581)

1. Model editor updates
    1. Joint preview using JointVisuals.
        * [Pull request #1369](https://bitbucket.org/osrf/gazebo/pull-request/1369)

    1. Added inspector for configuring link, visual, and collision properties.
        * [Pull request #1408](https://bitbucket.org/osrf/gazebo/pull-request/1408)

    1. Saving, exiting, generalizing SaveDialog.
        * [Pull request #1401](https://bitbucket.org/osrf/gazebo/pull-request/1401)

    1. Inspectors redesign
        * [Pull request #1586](https://bitbucket.org/osrf/gazebo/pull-request/1586)

    1. Edit existing model.
        * [Pull request #1425](https://bitbucket.org/osrf/gazebo/pull-request/1425)

    1. Add joint inspector to link's context menu.
        * [Pull request #1449](https://bitbucket.org/osrf/gazebo/pull-request/1449)
        * [Issue #1443](https://bitbucket.org/osrf/gazebo/issue/1443)

    1. Added button to select mesh file on inspector.
        * [Pull request #1460](https://bitbucket.org/osrf/gazebo/pull-request/1460)
        * [Issue #1450](https://bitbucket.org/osrf/gazebo/issue/1450)

    1. Renamed Part to Link.
        * [Pull request #1478](https://bitbucket.org/osrf/gazebo/pull-request/1478)

    1. Fix snapping inside editor.
        * [Pull request #1489](https://bitbucket.org/osrf/gazebo/pull-request/1489)
        * [Issue #1457](https://bitbucket.org/osrf/gazebo/issue/1457)

    1. Moved DataLogger from Window menu to the toolbar and moved screenshot button to the right.
        * [Pull request #1665](https://bitbucket.org/osrf/gazebo/pull-request/1665)

    1. Keep loaded model's name.
        * [Pull request #1516](https://bitbucket.org/osrf/gazebo/pull-request/1516)
        * [Issue #1504](https://bitbucket.org/osrf/gazebo/issue/1504)

    1. Added ExtrudeDialog.
        * [Pull request #1483](https://bitbucket.org/osrf/gazebo/pull-request/1483)

    1. Hide time panel inside editor and keep main window's paused state.
        * [Pull request #1500](https://bitbucket.org/osrf/gazebo/pull-request/1500)

    1. Fixed pose issues and added ModelCreator_TEST.
        * [Pull request #1509](https://bitbucket.org/osrf/gazebo/pull-request/1509)
        * [Issue #1497](https://bitbucket.org/osrf/gazebo/issue/1497)
        * [Issue #1509](https://bitbucket.org/osrf/gazebo/issue/1509)

    1. Added list of links and joints.
        * [Pull request #1515](https://bitbucket.org/osrf/gazebo/pull-request/1515)
        * [Issue #1418](https://bitbucket.org/osrf/gazebo/issue/1418)

    1. Expose API to support adding items to the palette.
        * [Pull request #1565](https://bitbucket.org/osrf/gazebo/pull-request/1565)

    1. Added menu for toggling joint visualization
        * [Pull request #1551](https://bitbucket.org/osrf/gazebo/pull-request/1551)
        * [Issue #1483](https://bitbucket.org/osrf/gazebo/issue/1483)

    1. Add schematic view to model editor
        * [Pull request #1562](https://bitbucket.org/osrf/gazebo/pull-request/1562)

1. Building editor updates
    1. Make palette tips tooltip clickable to open.
        * [Pull request #1519](https://bitbucket.org/osrf/gazebo/pull-request/1519)
        * [Issue #1370](https://bitbucket.org/osrf/gazebo/issue/1370)

    1. Add measurement unit to building inspectors.
        * [Pull request #1741](https://bitbucket.org/osrf/gazebo/pull-request/1741)
        * [Issue #1363](https://bitbucket.org/osrf/gazebo/issue/1363)

    1. Add `BaseInspectorDialog` as a base class for inspectors.
        * [Pull request #1749](https://bitbucket.org/osrf/gazebo/pull-request/1749)

## Gazebo 5.0

### Gazebo 5.3.0 (2015-04-07)

1. fix: remove back projection
    * [Pull request 2201](https://bitbucket.org/osrf/gazebo/pull-request/2201)
    * A contribution from Yuki Furuta

1. Backport depth camera OSX fix and test
    * [Pull request 2230](https://bitbucket.org/osrf/gazebo/pull-request/2230)

1. Add missing tinyxml includes
    * [Pull request 2216](https://bitbucket.org/osrf/gazebo/pull-request/2216)

1. backport fixes for ffmpeg3 to gazebo5 (from pull request #2154)
    * [Pull request 2161](https://bitbucket.org/osrf/gazebo/pull-request/2161)

1. Check for valid display using xwininfo -root
    * [Pull request 2111](https://bitbucket.org/osrf/gazebo/pull-request/2111)

1. Don't search for sdformat4 on gazebo5, since gazebo5 can't handle sdformat protocol 1.6
    * [Pull request 2092](https://bitbucket.org/osrf/gazebo/pull-request/2092)

1. Fix minimum window height
    * [Pull request 2002](https://bitbucket.org/osrf/gazebo/pull-request/2002)

1. Relax physics tolerances for single-precision bullet
    * [Pull request 1976](https://bitbucket.org/osrf/gazebo/pull-request/1976)

1. Try finding sdformat 4 in gazebo5 branch
    * [Pull request 1972](https://bitbucket.org/osrf/gazebo/pull-request/1972)

1. Fix_send_message (backport of pull request #1951)
    * [Pull request 1964](https://bitbucket.org/osrf/gazebo/pull-request/1964)
    * A contribution from Samuel Lekieffre

1. Export the media path in the cmake config file.
    * [Pull request 1933](https://bitbucket.org/osrf/gazebo/pull-request/1933)

1. Shorten gearbox test since it is failing via timeout on osx
    * [Pull request 1937](https://bitbucket.org/osrf/gazebo/pull-request/1937)

### Gazebo 5.2.1

1. Fix minimum window height
    * Backport of [pull request #1977](https://bitbucket.org/osrf/gazebo/pull-request/1977)
    * [Pull request #2002](https://bitbucket.org/osrf/gazebo/pull-request/2002)
    * [Issue #1706](https://bitbucket.org/osrf/gazebo/issue/1706)

### Gazebo 5.2.0 (2015-10-02)

1. Initialize sigact struct fields that valgrind said were being used uninitialized
    * [Pull request #1809](https://bitbucket.org/osrf/gazebo/pull-request/1809)

1. Add missing ogre includes to ensure macros are properly defined
    * [Pull request #1813](https://bitbucket.org/osrf/gazebo/pull-request/1813)

1. Use ToSDF functions to simplify physics_friction test
    * [Pull request #1808](https://bitbucket.org/osrf/gazebo/pull-request/1808)

1. Added lines to laser sensor visualization
    * [Pull request #1742](https://bitbucket.org/osrf/gazebo/pull-request/1742)
    * [Issue #935](https://bitbucket.org/osrf/gazebo/issue/935)

1. Fix BulletSliderJoint friction for bullet 2.83
    * [Pull request #1686](https://bitbucket.org/osrf/gazebo/pull-request/1686)

1. Fix heightmap model texture loading.
    * [Pull request #1592](https://bitbucket.org/osrf/gazebo/pull-request/1592)

1. Disable failing pr2 test for dart
    * [Pull request #1540](https://bitbucket.org/osrf/gazebo/pull-request/1540)
    * [Issue #1435](https://bitbucket.org/osrf/gazebo/issue/1435)

### Gazebo 5.1.0 (2015-03-20)
1. Backport pull request #1527 (FindOGRE.cmake for non-Debian systems)
  * [Pull request #1532](https://bitbucket.org/osrf/gazebo/pull-request/1532)

1. Respect system cflags when not using USE_UPSTREAM_CFLAGS
  * [Pull request #1531](https://bitbucket.org/osrf/gazebo/pull-request/1531)

1. Allow light manipulation
  * [Pull request #1529](https://bitbucket.org/osrf/gazebo/pull-request/1529)

1. Allow sdformat 2.3.1+ or 3+ and fix tests
  * [Pull request #1484](https://bitbucket.org/osrf/gazebo/pull-request/1484)

1. Add Link::GetWorldAngularMomentum function and test.
  * [Pull request #1482](https://bitbucket.org/osrf/gazebo/pull-request/1482)

1. Preserve previous GAZEBO_MODEL_PATH values when sourcing setup.sh
  * [Pull request #1430](https://bitbucket.org/osrf/gazebo/pull-request/1430)

1. Implement Coulomb joint friction for DART
  * [Pull request #1427](https://bitbucket.org/osrf/gazebo/pull-request/1427)
  * [Issue #1281](https://bitbucket.org/osrf/gazebo/issue/1281)

1. Fix simple shape normals.
    * [Pull request #1477](https://bitbucket.org/osrf/gazebo/pull-request/1477)
    * [Issue #1369](https://bitbucket.org/osrf/gazebo/issue/1369)

1. Use Msg-to-SDF conversion functions in tests, add ServerFixture::SpawnModel(msgs::Model).
    * [Pull request #1466](https://bitbucket.org/osrf/gazebo/pull-request/1466)

1. Added Model Msg-to-SDF conversion functions and test.
    * [Pull request #1429](https://bitbucket.org/osrf/gazebo/pull-request/1429)

1. Added Joint Msg-to-SDF conversion functions and test.
    * [Pull request #1419](https://bitbucket.org/osrf/gazebo/pull-request/1419)

1. Added Visual, Material Msg-to-SDF conversion functions and ShaderType to string conversion functions.
    * [Pull request #1415](https://bitbucket.org/osrf/gazebo/pull-request/1415)

1. Implement Coulomb joint friction for BulletSliderJoint
  * [Pull request #1452](https://bitbucket.org/osrf/gazebo/pull-request/1452)
  * [Issue #1348](https://bitbucket.org/osrf/gazebo/issue/1348)

### Gazebo 5.0.0 (2015-01-27)
1. Support for using [digital elevation maps](http://gazebosim.org/tutorials?tut=dem) has been added to debian packages.

1. C++11 support (C++11 compatible compiler is now required)
    * [Pull request #1340](https://bitbucket.org/osrf/gazebo/pull-request/1340)

1. Implemented private data pointer for the World class.
    * [Pull request #1383](https://bitbucket.org/osrf/gazebo/pull-request/1383)

1. Implemented private data pointer for the Scene class.
    * [Pull request #1385](https://bitbucket.org/osrf/gazebo/pull-request/1385)

1. Added a events::Event::resetWorld event that is triggered when World::Reset is called.
    * [Pull request #1332](https://bitbucket.org/osrf/gazebo/pull-request/1332)
    * [Issue #1375](https://bitbucket.org/osrf/gazebo/issue/1375)

1. Fixed `math::Box::GetCenter` functionality.
    * [Pull request #1278](https://bitbucket.org/osrf/gazebo/pull-request/1278)
    * [Issue #1327](https://bitbucket.org/osrf/gazebo/issue/1327)

1. Added a GUI timer plugin that facilitates the display and control a timer inside the Gazebo UI.
    * [Pull request #1270](https://bitbucket.org/osrf/gazebo/pull-request/1270)

1. Added ability to load plugins via SDF.
    * [Pull request #1261](https://bitbucket.org/osrf/gazebo/pull-request/1261)

1. Added GUIEvent to hide/show the left GUI pane.
    * [Pull request #1269](https://bitbucket.org/osrf/gazebo/pull-request/1269)

1. Modified KeyEventHandler and GLWidget so that hotkeys can be suppressed by custom KeyEvents set up by developers
    * [Pull request #1251](https://bitbucket.org/osrf/gazebo/pull-request/1251)

1. Added ability to read the directory where the log files are stored.
    * [Pull request #1277](https://bitbucket.org/osrf/gazebo/pull-request/1277)

1. Implemented a simulation cloner
    * [Pull request #1180](https://bitbucket.org/osrf/gazebo/pull-request/1180/clone-a-simulation)

1. Added GUI overlay plugins. Users can now write a Gazebo + QT plugin that displays widgets over the render window.
  * [Pull request #1181](https://bitbucket.org/osrf/gazebo/pull-request/1181)

1. Change behavior of Joint::SetVelocity, add Joint::SetVelocityLimit(unsigned int, double)
  * [Pull request #1218](https://bitbucket.org/osrf/gazebo/pull-request/1218)
  * [Issue #964](https://bitbucket.org/osrf/gazebo/issue/964)

1. Implement Coulomb joint friction for ODE
  * [Pull request #1221](https://bitbucket.org/osrf/gazebo/pull-request/1221)
  * [Issue #381](https://bitbucket.org/osrf/gazebo/issue/381)

1. Implement Coulomb joint friction for BulletHingeJoint
  * [Pull request #1317](https://bitbucket.org/osrf/gazebo/pull-request/1317)
  * [Issue #1348](https://bitbucket.org/osrf/gazebo/issue/1348)

1. Implemented camera lens distortion.
  * [Pull request #1213](https://bitbucket.org/osrf/gazebo/pull-request/1213)

1. Kill rogue gzservers left over from failed INTEGRATION_world_clone tests
   and improve robustness of `UNIT_gz_TEST`
  * [Pull request #1232](https://bitbucket.org/osrf/gazebo/pull-request/1232)
  * [Issue #1299](https://bitbucket.org/osrf/gazebo/issue/1299)

1. Added RenderWidget::ShowToolbar to toggle visibility of top toolbar.
  * [Pull request #1248](https://bitbucket.org/osrf/gazebo/pull-request/1248)

1. Fix joint axis visualization.
  * [Pull request #1258](https://bitbucket.org/osrf/gazebo/pull-request/1258)

1. Change UserCamera view control via joysticks. Clean up rate control vs. pose control.
   see UserCamera::OnJoyPose and UserCamera::OnJoyTwist. Added view twist control toggle
   with joystick button 1.
  * [Pull request #1249](https://bitbucket.org/osrf/gazebo/pull-request/1249)

1. Added RenderWidget::GetToolbar to get the top toolbar and change its actions on ModelEditor.
    * [Pull request #1263](https://bitbucket.org/osrf/gazebo/pull-request/1263)

1. Added accessor for MainWindow graphical widget to GuiIface.
    * [Pull request #1250](https://bitbucket.org/osrf/gazebo/pull-request/1250)

1. Added a ConfigWidget class that takes in a google protobuf message and generates widgets for configuring the fields in the message
    * [Pull request #1285](https://bitbucket.org/osrf/gazebo/pull-request/1285)

1. Added GLWidget::OnModelEditor when model editor is triggered, and MainWindow::OnEditorGroup to manually uncheck editor actions.
    * [Pull request #1283](https://bitbucket.org/osrf/gazebo/pull-request/1283)

1. Added Collision, Geometry, Inertial, Surface Msg-to-SDF conversion functions.
    * [Pull request #1315](https://bitbucket.org/osrf/gazebo/pull-request/1315)

1. Added "button modifier" fields (control, shift, and alt) to common::KeyEvent.
    * [Pull request #1325](https://bitbucket.org/osrf/gazebo/pull-request/1325)

1. Added inputs for environment variable GAZEBO_GUI_INI_FILE for reading a custom .ini file.
    * [Pull request #1252](https://bitbucket.org/osrf/gazebo/pull-request/1252)

1. Fixed crash on "permission denied" bug, added insert_model integration test.
    * [Pull request #1329](https://bitbucket.org/osrf/gazebo/pull-request/1329/)

1. Enable simbody joint tests, implement `SimbodyJoint::GetParam`, create
   `Joint::GetParam`, fix bug in `BulletHingeJoint::SetParam`.
    * [Pull request #1404](https://bitbucket.org/osrf/gazebo/pull-request/1404/)

1. Building editor updates
    1. Fixed inspector resizing.
        * [Pull request #1230](https://bitbucket.org/osrf/gazebo/pull-request/1230)
        * [Issue #395](https://bitbucket.org/osrf/gazebo/issue/395)

    1. Doors and windows move proportionally with wall.
        * [Pull request #1231](https://bitbucket.org/osrf/gazebo/pull-request/1231)
        * [Issue #368](https://bitbucket.org/osrf/gazebo/issue/368)

    1. Inspector dialogs stay on top.
        * [Pull request #1229](https://bitbucket.org/osrf/gazebo/pull-request/1229)
        * [Issue #417](https://bitbucket.org/osrf/gazebo/issue/417)

    1. Make model name editable on palette.
        * [Pull request #1239](https://bitbucket.org/osrf/gazebo/pull-request/1239)

    1. Import background image and improve add/delete levels.
        * [Pull request #1214](https://bitbucket.org/osrf/gazebo/pull-request/1214)
        * [Issue #422](https://bitbucket.org/osrf/gazebo/issue/422)
        * [Issue #361](https://bitbucket.org/osrf/gazebo/issue/361)

    1. Fix changing draw mode.
        * [Pull request #1233](https://bitbucket.org/osrf/gazebo/pull-request/1233)
        * [Issue #405](https://bitbucket.org/osrf/gazebo/issue/405)

    1. Tips on palette's top-right corner.
        * [Pull request #1241](https://bitbucket.org/osrf/gazebo/pull-request/1241)

    1. New buttons and layout for the palette.
        * [Pull request #1242](https://bitbucket.org/osrf/gazebo/pull-request/1242)

    1. Individual wall segments instead of polylines.
        * [Pull request #1246](https://bitbucket.org/osrf/gazebo/pull-request/1246)
        * [Issue #389](https://bitbucket.org/osrf/gazebo/issue/389)
        * [Issue #415](https://bitbucket.org/osrf/gazebo/issue/415)

    1. Fix exiting and saving, exiting when there's nothing drawn, fix text on popups.
        * [Pull request #1296](https://bitbucket.org/osrf/gazebo/pull-request/1296)

    1. Display measure for selected wall segment.
        * [Pull request #1291](https://bitbucket.org/osrf/gazebo/pull-request/1291)
        * [Issue #366](https://bitbucket.org/osrf/gazebo/issue/366)

    1. Highlight selected item's 3D visual.
        * [Pull request #1292](https://bitbucket.org/osrf/gazebo/pull-request/1292)

    1. Added color picker to inspector dialogs.
        * [Pull request #1298](https://bitbucket.org/osrf/gazebo/pull-request/1298)

    1. Snapping on by default, off holding Shift. Improved snapping.
        * [Pull request #1304](https://bitbucket.org/osrf/gazebo/pull-request/1304)

    1. Snap walls to length increments, moved scale to SegmentItem and added Get/SetScale, added SegmentItem::SnapAngle and SegmentItem::SnapLength.
        * [Pull request #1311](https://bitbucket.org/osrf/gazebo/pull-request/1311)

    1. Make buildings available in "Insert Models" tab, improve save flow.
        * [Pull request #1312](https://bitbucket.org/osrf/gazebo/pull-request/1312)

    1. Added EditorItem::SetHighlighted.
        * [Pull request #1308](https://bitbucket.org/osrf/gazebo/pull-request/1308)

    1. Current level is transparent, lower levels opaque, higher levels invisible.
        * [Pull request #1303](https://bitbucket.org/osrf/gazebo/pull-request/1303)

    1. Detach all child manips when item is deleted, added BuildingMaker::DetachAllChildren.
        * [Pull request #1316](https://bitbucket.org/osrf/gazebo/pull-request/1316)

    1. Added texture picker to inspector dialogs.
        * [Pull request #1306](https://bitbucket.org/osrf/gazebo/pull-request/1306)

    1. Measures for doors and windows. Added RectItem::angleOnWall and related Get/Set.
        * [Pull request #1322](https://bitbucket.org/osrf/gazebo/pull-request/1322)
        * [Issue #370](https://bitbucket.org/osrf/gazebo/issue/370)

    1. Added Gazebo/BuildingFrame material to display holes for doors and windows on walls.
        * [Pull request #1338](https://bitbucket.org/osrf/gazebo/pull-request/1338)

    1. Added Gazebo/Bricks material to be used as texture on the building editor.
        * [Pull request #1333](https://bitbucket.org/osrf/gazebo/pull-request/1333)

    1. Pick colors from the palette and assign on 3D view. Added mouse and key event handlers to BuildingMaker, and events to communicate from BuildingModelManip to EditorItem.
        * [Pull request #1336](https://bitbucket.org/osrf/gazebo/pull-request/1336)

    1. Pick textures from the palette and assign in 3D view.
        * [Pull request #1368](https://bitbucket.org/osrf/gazebo/pull-request/1368)

1. Model editor updates
    1. Fix adding/removing event filters .
        * [Pull request #1279](https://bitbucket.org/osrf/gazebo/pull-request/1279)

    1. Enabled multi-selection and align tool inside model editor.
        * [Pull request #1302](https://bitbucket.org/osrf/gazebo/pull-request/1302)
        * [Issue #1323](https://bitbucket.org/osrf/gazebo/issue/1323)

    1. Enabled snap mode inside model editor.
        * [Pull request #1331](https://bitbucket.org/osrf/gazebo/pull-request/1331)
        * [Issue #1318](https://bitbucket.org/osrf/gazebo/issue/1318)

    1. Implemented copy/pasting of links.
        * [Pull request #1330](https://bitbucket.org/osrf/gazebo/pull-request/1330)

1. GUI publishes model selection information on ~/selection topic.
    * [Pull request #1318](https://bitbucket.org/osrf/gazebo/pull-request/1318)

## Gazebo 4.0

### Gazebo 4.x.x (2015-xx-xx)

1. Fix build for Bullet 2.83, enable angle wrapping for BulletHingeJoint
    * [Pull request #1664](https://bitbucket.org/osrf/gazebo/pull-request/1664)

### Gazebo 4.1.3 (2015-05-07)

1. Fix saving visual geom SDF values
    * [Pull request #1597](https://bitbucket.org/osrf/gazebo/pull-request/1597)
1. Fix heightmap model texture loading.
    * [Pull request #1595](https://bitbucket.org/osrf/gazebo/pull-request/1595)
1. Fix visual collision scale on separate client
    * [Pull request #1585](https://bitbucket.org/osrf/gazebo/pull-request/1585)
1. Fix several clang compiler warnings
    * [Pull request #1594](https://bitbucket.org/osrf/gazebo/pull-request/1594)
1. Fix blank save / browse dialogs
    * [Pull request #1544](https://bitbucket.org/osrf/gazebo/pull-request/1544)

### Gazebo 4.1.2 (2015-03-20)

1. Fix quaternion documentation: target Gazebo_4.1
    * [Pull request #1525](https://bitbucket.org/osrf/gazebo/pull-request/1525)
1. Speed up World::Step in loops
    * [Pull request #1492](https://bitbucket.org/osrf/gazebo/pull-request/1492)
1. Reduce selection buffer updates -> 4.1
    * [Pull request #1494](https://bitbucket.org/osrf/gazebo/pull-request/1494)
1. Fix QT rendering, and rendering update rate
    * [Pull request #1487](https://bitbucket.org/osrf/gazebo/pull-request/1487)
1. Fix loading of SimbodyPhysics parameters
    * [Pull request #1474](https://bitbucket.org/osrf/gazebo/pull-request/1474)
1. Fix heightmap on OSX -> 4.1
    * [Pull request #1455](https://bitbucket.org/osrf/gazebo/pull-request/1455)
1. Remove extra pose tag in a world file that should not be there
    * [Pull request #1458](https://bitbucket.org/osrf/gazebo/pull-request/1458)
1. Better fix for #236 for IMU that doesn't require ABI changes
    * [Pull request #1448](https://bitbucket.org/osrf/gazebo/pull-request/1448)
1. Fix regression of #236 for ImuSensor in 4.1
    * [Pull request #1446](https://bitbucket.org/osrf/gazebo/pull-request/1446)
1. Preserve previous GAZEBO_MODEL_PATH values when sourcing setup.sh
    * [Pull request #1430](https://bitbucket.org/osrf/gazebo/pull-request/1430)
1. issue #857: fix segfault for simbody screw joint when setting limits due to uninitialized limitForce.
    * [Pull request #1423](https://bitbucket.org/osrf/gazebo/pull-request/1423)
1. Allow multiple contact sensors per link (#960)
    * [Pull request #1413](https://bitbucket.org/osrf/gazebo/pull-request/1413)
1. Fix for issue #351, ODE World Step
    * [Pull request #1406](https://bitbucket.org/osrf/gazebo/pull-request/1406)
1. Disable failing InelasticCollision/0 test (#1394)
    * [Pull request #1405](https://bitbucket.org/osrf/gazebo/pull-request/1405)
1. Prevent out of bounds array access in SkidSteerDrivePlugin (found by cppcheck 1.68)
    * [Pull request #1379](https://bitbucket.org/osrf/gazebo/pull-request/1379)

### Gazebo 4.1.1 (2015-01-15)

1. Fix BulletPlaneShape bounding box (#1265)
    * [Pull request #1367](https://bitbucket.org/osrf/gazebo/pull-request/1367)
1. Fix dart linking errors on osx
    * [Pull request #1372](https://bitbucket.org/osrf/gazebo/pull-request/1372)
1. Update to player interfaces
    * [Pull request #1324](https://bitbucket.org/osrf/gazebo/pull-request/1324)
1. Handle GpuLaser name collisions (#1403)
    * [Pull request #1360](https://bitbucket.org/osrf/gazebo/pull-request/1360)
1. Add checks for handling array's with counts of zero, and read specular values
    * [Pull request #1339](https://bitbucket.org/osrf/gazebo/pull-request/1339)
1. Fix model list widget test
    * [Pull request #1327](https://bitbucket.org/osrf/gazebo/pull-request/1327)
1. Fix ogre includes
    * [Pull request #1323](https://bitbucket.org/osrf/gazebo/pull-request/1323)

### Gazebo 4.1.0 (2014-11-20)

1. Modified GUI rendering to improve the rendering update rate.
    * [Pull request #1487](https://bitbucket.org/osrf/gazebo/pull-request/1487)

### Gazebo 4.1.0 (2014-11-20)

1. Add ArrangePlugin for arranging groups of models.
   Also add Model::ResetPhysicsStates to call Link::ResetPhysicsStates
   recursively on all links in model.
    * [Pull request #1208](https://bitbucket.org/osrf/gazebo/pull-request/1208)
1. The `gz model` command line tool will output model info using either `-i` for complete info, or `-p` for just the model pose.
    * [Pull request #1212](https://bitbucket.org/osrf/gazebo/pull-request/1212)
    * [DRCSim Issue #389](https://bitbucket.org/osrf/drcsim/issue/389)
1. Added SignalStats class for computing incremental signal statistics.
    * [Pull request #1198](https://bitbucket.org/osrf/gazebo/pull-request/1198)
1. Add InitialVelocityPlugin to setting the initial state of links
    * [Pull request #1237](https://bitbucket.org/osrf/gazebo/pull-request/1237)
1. Added Quaternion::Integrate function.
    * [Pull request #1255](https://bitbucket.org/osrf/gazebo/pull-request/1255)
1. Added ConvertJointType functions, display more joint info on model list.
    * [Pull request #1259](https://bitbucket.org/osrf/gazebo/pull-request/1259)
1. Added ModelListWidget::AddProperty, removed unnecessary checks on ModelListWidget.
    * [Pull request #1271](https://bitbucket.org/osrf/gazebo/pull-request/1271)
1. Fix loading collada meshes with unsupported input semantics.
    * [Pull request #1319](https://bitbucket.org/osrf/gazebo/pull-request/1319)

### Gazebo 4.0.2 (2014-09-23)

1. Fix and improve mechanism to generate pkgconfig libs
    * [Pull request #1027](https://bitbucket.org/osrf/gazebo/pull-request/1027)
    * [Issue #1284](https://bitbucket.org/osrf/gazebo/issue/1284)
1. Added arat.world
    * [Pull request #1205](https://bitbucket.org/osrf/gazebo/pull-request/1205)
1. Update gzprop to output zip files.
    * [Pull request #1197](https://bitbucket.org/osrf/gazebo/pull-request/1197)
1. Make Collision::GetShape a const function
    * [Pull requset #1189](https://bitbucket.org/osrf/gazebo/pull-request/1189)
1. Install missing physics headers
    * [Pull requset #1183](https://bitbucket.org/osrf/gazebo/pull-request/1183)
1. Remove SimbodyLink::AddTorque console message
    * [Pull requset #1185](https://bitbucket.org/osrf/gazebo/pull-request/1185)
1. Fix log xml
    * [Pull requset #1188](https://bitbucket.org/osrf/gazebo/pull-request/1188)

### Gazebo 4.0.0 (2014-08-08)

1. Added lcov support to cmake
    * [Pull request #1047](https://bitbucket.org/osrf/gazebo/pull-request/1047)
1. Fixed memory leak in image conversion
    * [Pull request #1057](https://bitbucket.org/osrf/gazebo/pull-request/1057)
1. Removed deprecated function
    * [Pull request #1067](https://bitbucket.org/osrf/gazebo/pull-request/1067)
1. Improved collada loading performance
    * [Pull request #1066](https://bitbucket.org/osrf/gazebo/pull-request/1066)
    * [Pull request #1082](https://bitbucket.org/osrf/gazebo/pull-request/1082)
    * [Issue #1134](https://bitbucket.org/osrf/gazebo/issue/1134)
1. Implemented a collada exporter
    * [Pull request #1064](https://bitbucket.org/osrf/gazebo/pull-request/1064)
1. Force torque sensor now makes use of sensor's pose.
    * [Pull request #1076](https://bitbucket.org/osrf/gazebo/pull-request/1076)
    * [Issue #940](https://bitbucket.org/osrf/gazebo/issue/940)
1. Fix Model::GetLinks segfault
    * [Pull request #1093](https://bitbucket.org/osrf/gazebo/pull-request/1093)
1. Fix deleting and saving lights in gzserver
    * [Pull request #1094](https://bitbucket.org/osrf/gazebo/pull-request/1094)
    * [Issue #1182](https://bitbucket.org/osrf/gazebo/issue/1182)
    * [Issue #346](https://bitbucket.org/osrf/gazebo/issue/346)
1. Fix Collision::GetWorldPose. The pose of a collision would not update properly.
    * [Pull request #1049](https://bitbucket.org/osrf/gazebo/pull-request/1049)
    * [Issue #1124](https://bitbucket.org/osrf/gazebo/issue/1124)
1. Fixed the animate_box and animate_joints examples
    * [Pull request #1086](https://bitbucket.org/osrf/gazebo/pull-request/1086)
1. Integrated Oculus Rift functionality
    * [Pull request #1074](https://bitbucket.org/osrf/gazebo/pull-request/1074)
    * [Pull request #1136](https://bitbucket.org/osrf/gazebo/pull-request/1136)
    * [Pull request #1139](https://bitbucket.org/osrf/gazebo/pull-request/1139)
1. Updated Base::GetScopedName
    * [Pull request #1104](https://bitbucket.org/osrf/gazebo/pull-request/1104)
1. Fix collada loader from adding duplicate materials into a Mesh
    * [Pull request #1105](https://bitbucket.org/osrf/gazebo/pull-request/1105)
    * [Issue #1180](https://bitbucket.org/osrf/gazebo/issue/1180)
1. Integrated Razer Hydra functionality
    * [Pull request #1083](https://bitbucket.org/osrf/gazebo/pull-request/1083)
    * [Pull request #1109](https://bitbucket.org/osrf/gazebo/pull-request/1109)
1. Added ability to copy and paste models in the GUI
    * [Pull request #1103](https://bitbucket.org/osrf/gazebo/pull-request/1103)
1. Removed unnecessary inclusion of gazebo.hh and common.hh in plugins
    * [Pull request #1111](https://bitbucket.org/osrf/gazebo/pull-request/1111)
1. Added ability to specify custom road textures
    * [Pull request #1027](https://bitbucket.org/osrf/gazebo/pull-request/1027)
1. Added support for DART 4.1
    * [Pull request #1113](https://bitbucket.org/osrf/gazebo/pull-request/1113)
    * [Pull request #1132](https://bitbucket.org/osrf/gazebo/pull-request/1132)
    * [Pull request #1134](https://bitbucket.org/osrf/gazebo/pull-request/1134)
    * [Pull request #1154](https://bitbucket.org/osrf/gazebo/pull-request/1154)
1. Allow position of joints to be directly set.
    * [Pull request #1097](https://bitbucket.org/osrf/gazebo/pull-request/1097)
    * [Issue #1138](https://bitbucket.org/osrf/gazebo/issue/1138)
1. Added extruded polyline geometry
    * [Pull request #1026](https://bitbucket.org/osrf/gazebo/pull-request/1026)
1. Fixed actor animation
    * [Pull request #1133](https://bitbucket.org/osrf/gazebo/pull-request/1133)
    * [Pull request #1141](https://bitbucket.org/osrf/gazebo/pull-request/1141)
1. Generate a versioned cmake config file
    * [Pull request #1153](https://bitbucket.org/osrf/gazebo/pull-request/1153)
    * [Issue #1226](https://bitbucket.org/osrf/gazebo/issue/1226)
1. Added KMeans class
    * [Pull request #1147](https://bitbucket.org/osrf/gazebo/pull-request/1147)
1. Added --summary-range feature to bitbucket pullrequest tool
    * [Pull request #1156](https://bitbucket.org/osrf/gazebo/pull-request/1156)
1. Updated web links
    * [Pull request #1159](https://bitbucket.org/osrf/gazebo/pull-request/1159)
1. Update tests
    * [Pull request #1155](https://bitbucket.org/osrf/gazebo/pull-request/1155)
    * [Pull request #1143](https://bitbucket.org/osrf/gazebo/pull-request/1143)
    * [Pull request #1138](https://bitbucket.org/osrf/gazebo/pull-request/1138)
    * [Pull request #1140](https://bitbucket.org/osrf/gazebo/pull-request/1140)
    * [Pull request #1127](https://bitbucket.org/osrf/gazebo/pull-request/1127)
    * [Pull request #1115](https://bitbucket.org/osrf/gazebo/pull-request/1115)
    * [Pull request #1102](https://bitbucket.org/osrf/gazebo/pull-request/1102)
    * [Pull request #1087](https://bitbucket.org/osrf/gazebo/pull-request/1087)
    * [Pull request #1084](https://bitbucket.org/osrf/gazebo/pull-request/1084)

## Gazebo 3.0

### Gazebo 3.x.x (yyyy-mm-dd)

1. Fixed sonar and wireless sensor visualization
    * [Pull request #1254](https://bitbucket.org/osrf/gazebo/pull-request/1254)
1. Update visual bounding box when model is selected
    * [Pull request #1280](https://bitbucket.org/osrf/gazebo/pull-request/1280)

### Gazebo 3.1.0 (2014-08-08)

1. Implemented Simbody::Link::Set*Vel
    * [Pull request #1160](https://bitbucket.org/osrf/gazebo/pull-request/1160)
    * [Issue #1012](https://bitbucket.org/osrf/gazebo/issue/1012)
1. Added World::RemoveModel function
    * [Pull request #1106](https://bitbucket.org/osrf/gazebo/pull-request/1106)
    * [Issue #1177](https://bitbucket.org/osrf/gazebo/issue/1177)
1. Fix exit from camera follow mode using the escape key
    * [Pull request #1137](https://bitbucket.org/osrf/gazebo/pull-request/1137)
    * [Issue #1220](https://bitbucket.org/osrf/gazebo/issue/1220)
1. Added support for SDF joint spring stiffness and reference positions
    * [Pull request #1117](https://bitbucket.org/osrf/gazebo/pull-request/1117)
1. Removed the gzmodel_create script
    * [Pull request #1130](https://bitbucket.org/osrf/gazebo/pull-request/1130)
1. Added Vector2 dot product
    * [Pull request #1101](https://bitbucket.org/osrf/gazebo/pull-request/1101)
1. Added SetPositionPID and SetVelocityPID to JointController
    * [Pull request #1091](https://bitbucket.org/osrf/gazebo/pull-request/1091)
1. Fix gzclient startup crash with ogre 1.9
    * [Pull request #1098](https://bitbucket.org/osrf/gazebo/pull-request/1098)
    * [Issue #996](https://bitbucket.org/osrf/gazebo/issue/996)
1. Update the bitbucket_pullrequests tool
    * [Pull request #1108](https://bitbucket.org/osrf/gazebo/pull-request/1108)
1. Light properties now remain in place after move by the user via the GUI.
    * [Pull request #1110](https://bitbucket.org/osrf/gazebo/pull-request/1110)
    * [Issue #1211](https://bitbucket.org/osrf/gazebo/issue/1211)
1. Allow position of joints to be directly set.
    * [Pull request #1096](https://bitbucket.org/osrf/gazebo/pull-request/1096)
    * [Issue #1138](https://bitbucket.org/osrf/gazebo/issue/1138)

### Gazebo 3.0.0 (2014-04-11)

1. Fix bug when deleting the sun light
    * [Pull request #1088](https://bitbucket.org/osrf/gazebo/pull-request/1088)
    * [Issue #1133](https://bitbucket.org/osrf/gazebo/issue/1133)
1. Fix ODE screw joint
    * [Pull request #1078](https://bitbucket.org/osrf/gazebo/pull-request/1078)
    * [Issue #1167](https://bitbucket.org/osrf/gazebo/issue/1167)
1. Update joint integration tests
    * [Pull request #1081](https://bitbucket.org/osrf/gazebo/pull-request/1081)
1. Fixed false positives in cppcheck.
    * [Pull request #1061](https://bitbucket.org/osrf/gazebo/pull-request/1061)
1. Made joint axis reference frame relative to child, and updated simbody and dart accordingly.
    * [Pull request #1069](https://bitbucket.org/osrf/gazebo/pull-request/1069)
    * [Issue #494](https://bitbucket.org/osrf/gazebo/issue/494)
    * [Issue #1143](https://bitbucket.org/osrf/gazebo/issue/1143)
1. Added ability to pass vector of strings to SetupClient and SetupServer
    * [Pull request #1068](https://bitbucket.org/osrf/gazebo/pull-request/1068)
    * [Issue #1132](https://bitbucket.org/osrf/gazebo/issue/1132)
1. Fix error correction in screw constraints for ODE
    * [Pull request #1159](https://bitbucket.org/osrf/gazebo/pull-request/1159)
    * [Issue #1159](https://bitbucket.org/osrf/gazebo/issue/1159)
1. Improved pkgconfig with SDF
    * [Pull request #1062](https://bitbucket.org/osrf/gazebo/pull-request/1062)
1. Added a plugin to simulate aero dynamics
    * [Pull request #905](https://bitbucket.org/osrf/gazebo/pull-request/905)
1. Updated bullet support
    * [Issue #1069](https://bitbucket.org/osrf/gazebo/issue/1069)
    * [Pull request #1011](https://bitbucket.org/osrf/gazebo/pull-request/1011)
    * [Pull request #996](https://bitbucket.org/osrf/gazebo/pull-request/966)
    * [Pull request #1024](https://bitbucket.org/osrf/gazebo/pull-request/1024)
1. Updated simbody support
    * [Pull request #995](https://bitbucket.org/osrf/gazebo/pull-request/995)
1. Updated worlds to SDF 1.5
    * [Pull request #1021](https://bitbucket.org/osrf/gazebo/pull-request/1021)
1. Improvements to ODE
    * [Pull request #1001](https://bitbucket.org/osrf/gazebo/pull-request/1001)
    * [Pull request #1014](https://bitbucket.org/osrf/gazebo/pull-request/1014)
    * [Pull request #1015](https://bitbucket.org/osrf/gazebo/pull-request/1015)
    * [Pull request #1016](https://bitbucket.org/osrf/gazebo/pull-request/1016)
1. New command line tool
    * [Pull request #972](https://bitbucket.org/osrf/gazebo/pull-request/972)
1. Graphical user interface improvements
    * [Pull request #971](https://bitbucket.org/osrf/gazebo/pull-request/971)
    * [Pull request #1013](https://bitbucket.org/osrf/gazebo/pull-request/1013)
    * [Pull request #989](https://bitbucket.org/osrf/gazebo/pull-request/989)
1. Created a friction pyramid class
    * [Pull request #935](https://bitbucket.org/osrf/gazebo/pull-request/935)
1. Added GetWorldEnergy functions to Model, Joint, and Link
    * [Pull request #1017](https://bitbucket.org/osrf/gazebo/pull-request/1017)
1. Preparing Gazebo for admission into Ubuntu
    * [Pull request #969](https://bitbucket.org/osrf/gazebo/pull-request/969)
    * [Pull request #998](https://bitbucket.org/osrf/gazebo/pull-request/998)
    * [Pull request #1002](https://bitbucket.org/osrf/gazebo/pull-request/1002)
1. Add method for querying if useImplicitStiffnessDamping flag is set for a given joint
    * [Issue #629](https://bitbucket.org/osrf/gazebo/issue/629)
    * [Pull request #1006](https://bitbucket.org/osrf/gazebo/pull-request/1006)
1. Fix joint axis frames
    * [Issue #494](https://bitbucket.org/osrf/gazebo/issue/494)
    * [Pull request #963](https://bitbucket.org/osrf/gazebo/pull-request/963)
1. Compute joint anchor pose relative to parent
    * [Issue #1029](https://bitbucket.org/osrf/gazebo/issue/1029)
    * [Pull request #982](https://bitbucket.org/osrf/gazebo/pull-request/982)
1. Cleanup the installed worlds
    * [Issue #1036](https://bitbucket.org/osrf/gazebo/issue/1036)
    * [Pull request #984](https://bitbucket.org/osrf/gazebo/pull-request/984)
1. Update to the GPS sensor
    * [Issue #1059](https://bitbucket.org/osrf/gazebo/issue/1059)
    * [Pull request #984](https://bitbucket.org/osrf/gazebo/pull-request/984)
1. Removed libtool from plugin loading
    * [Pull request #981](https://bitbucket.org/osrf/gazebo/pull-request/981)
1. Added functions to get inertial information for a link in the world frame.
    * [Pull request #1005](https://bitbucket.org/osrf/gazebo/pull-request/1005)

## Gazebo 2.0

### Gazebo 2.2.6 (2015-09-28)

1. Backport fixes to setup.sh from pull request #1430 to 2.2 branch
    * [Pull request 1889](https://bitbucket.org/osrf/gazebo/pull-request/1889)
1. Fix heightmap texture loading (2.2)
    * [Pull request 1596](https://bitbucket.org/osrf/gazebo/pull-request/1596)
1. Prevent out of bounds array access in SkidSteerDrivePlugin (found by cppcheck 1.68)
    * [Pull request 1379](https://bitbucket.org/osrf/gazebo/pull-request/1379)
1. Fix build with boost 1.57 for 2.2 branch (#1399)
    * [Pull request 1358](https://bitbucket.org/osrf/gazebo/pull-request/1358)
1. Fix manpage test failures by incrementing year to 2015
    * [Pull request 1361](https://bitbucket.org/osrf/gazebo/pull-request/1361)
1. Fix build for OS X 10.10 (#1304, #1289)
    * [Pull request 1346](https://bitbucket.org/osrf/gazebo/pull-request/1346)
1. Restore ODELink ABI, use Link variables instead (#1354)
    * [Pull request 1347](https://bitbucket.org/osrf/gazebo/pull-request/1347)
1. Fix inertia_ratio test
    * [Pull request 1344](https://bitbucket.org/osrf/gazebo/pull-request/1344)
1. backport collision visual fix -> 2.2
    * [Pull request 1343](https://bitbucket.org/osrf/gazebo/pull-request/1343)
1. Fix two code_check errors on 2.2
    * [Pull request 1314](https://bitbucket.org/osrf/gazebo/pull-request/1314)
1. issue #243 fix Link::GetWorldLinearAccel and Link::GetWorldAngularAccel for ODE
    * [Pull request 1284](https://bitbucket.org/osrf/gazebo/pull-request/1284)

### Gazebo 2.2.3 (2014-04-29)

1. Removed redundant call to World::Init
    * [Pull request #1107](https://bitbucket.org/osrf/gazebo/pull-request/1107)
    * [Issue #1208](https://bitbucket.org/osrf/gazebo/issue/1208)
1. Return proper error codes when gazebo exits
    * [Pull request #1085](https://bitbucket.org/osrf/gazebo/pull-request/1085)
    * [Issue #1178](https://bitbucket.org/osrf/gazebo/issue/1178)
1. Fixed Camera::GetWorldRotation().
    * [Pull request #1071](https://bitbucket.org/osrf/gazebo/pull-request/1071)
    * [Issue #1087](https://bitbucket.org/osrf/gazebo/issue/1087)
1. Fixed memory leak in image conversion
    * [Pull request #1073](https://bitbucket.org/osrf/gazebo/pull-request/1073)

### Gazebo 2.2.1 (xxxx-xx-xx)

1. Fix heightmap model texture loading.
    * [Pull request #1596](https://bitbucket.org/osrf/gazebo/pull-request/1596)

### Gazebo 2.2.0 (2014-01-10)

1. Fix compilation when using OGRE-1.9 (full support is being worked on)
    * [Issue #994](https://bitbucket.org/osrf/gazebo/issue/994)
    * [Issue #995](https://bitbucket.org/osrf/gazebo/issue/995)
    * [Issue #996](https://bitbucket.org/osrf/gazebo/issue/996)
    * [Pull request #883](https://bitbucket.org/osrf/gazebo/pull-request/883)
1. Added unit test for issue 624.
    * [Issue #624](https://bitbucket.org/osrf/gazebo/issue/624).
    * [Pull request #889](https://bitbucket.org/osrf/gazebo/pull-request/889)
1. Use 3x3 PCF shadows for smoother shadows.
    * [Pull request #887](https://bitbucket.org/osrf/gazebo/pull-request/887)
1. Update manpage copyright to 2014.
    * [Pull request #893](https://bitbucket.org/osrf/gazebo/pull-request/893)
1. Added friction integration test .
    * [Pull request #885](https://bitbucket.org/osrf/gazebo/pull-request/885)
1. Fix joint anchor when link pose is not specified.
    * [Issue #978](https://bitbucket.org/osrf/gazebo/issue/978)
    * [Pull request #862](https://bitbucket.org/osrf/gazebo/pull-request/862)
1. Added (ESC) tooltip for GUI Selection Mode icon.
    * [Issue #993](https://bitbucket.org/osrf/gazebo/issue/993)
    * [Pull request #888](https://bitbucket.org/osrf/gazebo/pull-request/888)
1. Removed old comment about resolved issue.
    * [Issue #837](https://bitbucket.org/osrf/gazebo/issue/837)
    * [Pull request #880](https://bitbucket.org/osrf/gazebo/pull-request/880)
1. Made SimbodyLink::Get* function thread-safe
    * [Issue #918](https://bitbucket.org/osrf/gazebo/issue/918)
    * [Pull request #872](https://bitbucket.org/osrf/gazebo/pull-request/872)
1. Suppressed spurious gzlog messages in ODE::Body
    * [Issue #983](https://bitbucket.org/osrf/gazebo/issue/983)
    * [Pull request #875](https://bitbucket.org/osrf/gazebo/pull-request/875)
1. Fixed Force Torque Sensor Test by properly initializing some values.
    * [Issue #982](https://bitbucket.org/osrf/gazebo/issue/982)
    * [Pull request #869](https://bitbucket.org/osrf/gazebo/pull-request/869)
1. Added breakable joint plugin to support breakable walls.
    * [Pull request #865](https://bitbucket.org/osrf/gazebo/pull-request/865)
1. Used different tuple syntax to fix compilation on OSX mavericks.
    * [Issue #947](https://bitbucket.org/osrf/gazebo/issue/947)
    * [Pull request #858](https://bitbucket.org/osrf/gazebo/pull-request/858)
1. Fixed sonar test and deprecation warning.
    * [Pull request #856](https://bitbucket.org/osrf/gazebo/pull-request/856)
1. Speed up test compilation.
    * Part of [Issue #955](https://bitbucket.org/osrf/gazebo/issue/955)
    * [Pull request #846](https://bitbucket.org/osrf/gazebo/pull-request/846)
1. Added Joint::SetEffortLimit API
    * [Issue #923](https://bitbucket.org/osrf/gazebo/issue/923)
    * [Pull request #808](https://bitbucket.org/osrf/gazebo/pull-request/808)
1. Made bullet output less verbose.
    * [Pull request #839](https://bitbucket.org/osrf/gazebo/pull-request/839)
1. Convergence acceleration and stability tweak to make atlas_v3 stable
    * [Issue #895](https://bitbucket.org/osrf/gazebo/issue/895)
    * [Pull request #772](https://bitbucket.org/osrf/gazebo/pull-request/772)
1. Added colors, textures and world files for the SPL RoboCup environment
    * [Pull request #838](https://bitbucket.org/osrf/gazebo/pull-request/838)
1. Fixed bitbucket_pullrequests tool to work with latest BitBucket API.
    * [Issue #933](https://bitbucket.org/osrf/gazebo/issue/933)
    * [Pull request #841](https://bitbucket.org/osrf/gazebo/pull-request/841)
1. Fixed cppcheck warnings.
    * [Pull request #842](https://bitbucket.org/osrf/gazebo/pull-request/842)

### Gazebo 2.1.0 (2013-11-08)
1. Fix mainwindow unit test
    * [Pull request #752](https://bitbucket.org/osrf/gazebo/pull-request/752)
1. Visualize moment of inertia
    * Pull request [#745](https://bitbucket.org/osrf/gazebo/pull-request/745), [#769](https://bitbucket.org/osrf/gazebo/pull-request/769), [#787](https://bitbucket.org/osrf/gazebo/pull-request/787)
    * [Issue #203](https://bitbucket.org/osrf/gazebo/issue/203)
1. Update tool to count lines of code
    * [Pull request #758](https://bitbucket.org/osrf/gazebo/pull-request/758)
1. Implement World::Clear
    * Pull request [#785](https://bitbucket.org/osrf/gazebo/pull-request/785), [#804](https://bitbucket.org/osrf/gazebo/pull-request/804)
1. Improve Bullet support
    * [Pull request #805](https://bitbucket.org/osrf/gazebo/pull-request/805)
1. Fix doxygen spacing
    * [Pull request #740](https://bitbucket.org/osrf/gazebo/pull-request/740)
1. Add tool to generate model images for thepropshop.org
    * [Pull request #734](https://bitbucket.org/osrf/gazebo/pull-request/734)
1. Added paging support for terrains
    * [Pull request #707](https://bitbucket.org/osrf/gazebo/pull-request/707)
1. Added plugin path to LID_LIBRARY_PATH in setup.sh
    * [Pull request #750](https://bitbucket.org/osrf/gazebo/pull-request/750)
1. Fix for OSX
    * [Pull request #766](https://bitbucket.org/osrf/gazebo/pull-request/766)
    * [Pull request #786](https://bitbucket.org/osrf/gazebo/pull-request/786)
    * [Issue #906](https://bitbucket.org/osrf/gazebo/issue/906)
1. Update copyright information
    * [Pull request #771](https://bitbucket.org/osrf/gazebo/pull-request/771)
1. Enable screen dependent tests
    * [Pull request #764](https://bitbucket.org/osrf/gazebo/pull-request/764)
    * [Issue #811](https://bitbucket.org/osrf/gazebo/issue/811)
1. Fix gazebo command line help message
    * [Pull request #775](https://bitbucket.org/osrf/gazebo/pull-request/775)
    * [Issue #898](https://bitbucket.org/osrf/gazebo/issue/898)
1. Fix man page test
    * [Pull request #774](https://bitbucket.org/osrf/gazebo/pull-request/774)
1. Improve load time by reducing calls to RTShader::Update
    * [Pull request #773](https://bitbucket.org/osrf/gazebo/pull-request/773)
    * [Issue #877](https://bitbucket.org/osrf/gazebo/issue/877)
1. Fix joint visualization
    * [Pull request #776](https://bitbucket.org/osrf/gazebo/pull-request/776)
    * [Pull request #802](https://bitbucket.org/osrf/gazebo/pull-request/802)
    * [Issue #464](https://bitbucket.org/osrf/gazebo/issue/464)
1. Add helpers to fix NaN
    * [Pull request #742](https://bitbucket.org/osrf/gazebo/pull-request/742)
1. Fix model resizing via the GUI
    * [Pull request #763](https://bitbucket.org/osrf/gazebo/pull-request/763)
    * [Issue #885](https://bitbucket.org/osrf/gazebo/issue/885)
1. Simplify gzlog test by using sha1
    * [Pull request #781](https://bitbucket.org/osrf/gazebo/pull-request/781)
    * [Issue #837](https://bitbucket.org/osrf/gazebo/issue/837)
1. Enable cppcheck for header files
    * [Pull request #782](https://bitbucket.org/osrf/gazebo/pull-request/782)
    * [Issue #907](https://bitbucket.org/osrf/gazebo/issue/907)
1. Fix broken regression test
    * [Pull request #784](https://bitbucket.org/osrf/gazebo/pull-request/784)
    * [Issue #884](https://bitbucket.org/osrf/gazebo/issue/884)
1. All simbody and dart to pass tests
    * [Pull request #790](https://bitbucket.org/osrf/gazebo/pull-request/790)
    * [Issue #873](https://bitbucket.org/osrf/gazebo/issue/873)
1. Fix camera rotation from SDF
    * [Pull request #789](https://bitbucket.org/osrf/gazebo/pull-request/789)
    * [Issue #920](https://bitbucket.org/osrf/gazebo/issue/920)
1. Fix bitbucket pullrequest command line tool to match new API
    * [Pull request #803](https://bitbucket.org/osrf/gazebo/pull-request/803)
1. Fix transceiver spawn errors in tests
    * [Pull request #811](https://bitbucket.org/osrf/gazebo/pull-request/811)
    * [Pull request #814](https://bitbucket.org/osrf/gazebo/pull-request/814)

### Gazebo 2.0.0 (2013-10-08)
1. Refactor code check tool.
    * [Pull Request #669](https://bitbucket.org/osrf/gazebo/pull-request/669)
1. Added pull request tool for Bitbucket.
    * [Pull Request #670](https://bitbucket.org/osrf/gazebo/pull-request/670)
    * [Pull Request #691](https://bitbucket.org/osrf/gazebo/pull-request/671)
1. New wireless receiver and transmitter sensor models.
    * [Pull Request #644](https://bitbucket.org/osrf/gazebo/pull-request/644)
    * [Pull Request #675](https://bitbucket.org/osrf/gazebo/pull-request/675)
    * [Pull Request #727](https://bitbucket.org/osrf/gazebo/pull-request/727)
1. Audio support using OpenAL.
    * [Pull Request #648](https://bitbucket.org/osrf/gazebo/pull-request/648)
    * [Pull Request #704](https://bitbucket.org/osrf/gazebo/pull-request/704)
1. Simplify command-line parsing of gztopic echo output.
    * [Pull Request #674](https://bitbucket.org/osrf/gazebo/pull-request/674)
    * Resolves: [Issue #795](https://bitbucket.org/osrf/gazebo/issue/795)
1. Use UNIX directories through the user of GNUInstallDirs cmake module.
    * [Pull Request #676](https://bitbucket.org/osrf/gazebo/pull-request/676)
    * [Pull Request #681](https://bitbucket.org/osrf/gazebo/pull-request/681)
1. New GUI interactions for object manipulation.
    * [Pull Request #634](https://bitbucket.org/osrf/gazebo/pull-request/634)
1. Fix for OSX menubar.
    * [Pull Request #677](https://bitbucket.org/osrf/gazebo/pull-request/677)
1. Remove internal SDF directories and dependencies.
    * [Pull Request #680](https://bitbucket.org/osrf/gazebo/pull-request/680)
1. Add minimum version for sdformat.
    * [Pull Request #682](https://bitbucket.org/osrf/gazebo/pull-request/682)
    * Resolves: [Issue #818](https://bitbucket.org/osrf/gazebo/issue/818)
1. Allow different gtest parameter types with ServerFixture
    * [Pull Request #686](https://bitbucket.org/osrf/gazebo/pull-request/686)
    * Resolves: [Issue #820](https://bitbucket.org/osrf/gazebo/issue/820)
1. GUI model scaling when using Bullet.
    * [Pull Request #683](https://bitbucket.org/osrf/gazebo/pull-request/683)
1. Fix typo in cmake config.
    * [Pull Request #694](https://bitbucket.org/osrf/gazebo/pull-request/694)
    * Resolves: [Issue #824](https://bitbucket.org/osrf/gazebo/issue/824)
1. Remove gazebo include subdir from pkgconfig and cmake config.
    * [Pull Request #691](https://bitbucket.org/osrf/gazebo/pull-request/691)
1. Torsional spring demo
    * [Pull Request #693](https://bitbucket.org/osrf/gazebo/pull-request/693)
1. Remove repeated call to SetAxis in Joint.cc
    * [Pull Request #695](https://bitbucket.org/osrf/gazebo/pull-request/695)
    * Resolves: [Issue #823](https://bitbucket.org/osrf/gazebo/issue/823)
1. Add test for rotational joints.
    * [Pull Request #697](https://bitbucket.org/osrf/gazebo/pull-request/697)
    * Resolves: [Issue #820](https://bitbucket.org/osrf/gazebo/issue/820)
1. Fix compilation of tests using Joint base class
    * [Pull Request #701](https://bitbucket.org/osrf/gazebo/pull-request/701)
1. Terrain paging implemented.
    * [Pull Request #687](https://bitbucket.org/osrf/gazebo/pull-request/687)
1. Improve timeout error reporting in ServerFixture
    * [Pull Request #705](https://bitbucket.org/osrf/gazebo/pull-request/705)
1. Fix mouse picking for cases where visuals overlap with the laser
    * [Pull Request #709](https://bitbucket.org/osrf/gazebo/pull-request/709)
1. Fix string literals for OSX
    * [Pull Request #712](https://bitbucket.org/osrf/gazebo/pull-request/712)
    * Resolves: [Issue #803](https://bitbucket.org/osrf/gazebo/issue/803)
1. Support for ENABLE_TESTS_COMPILATION cmake parameter
    * [Pull Request #708](https://bitbucket.org/osrf/gazebo/pull-request/708)
1. Updated system gui plugin
    * [Pull Request #702](https://bitbucket.org/osrf/gazebo/pull-request/702)
1. Fix force torque unit test issue
    * [Pull Request #673](https://bitbucket.org/osrf/gazebo/pull-request/673)
    * Resolves: [Issue #813](https://bitbucket.org/osrf/gazebo/issue/813)
1. Use variables to control auto generation of CFlags
    * [Pull Request #699](https://bitbucket.org/osrf/gazebo/pull-request/699)
1. Remove deprecated functions.
    * [Pull Request #715](https://bitbucket.org/osrf/gazebo/pull-request/715)
1. Fix typo in `Camera.cc`
    * [Pull Request #719](https://bitbucket.org/osrf/gazebo/pull-request/719)
    * Resolves: [Issue #846](https://bitbucket.org/osrf/gazebo/issue/846)
1. Performance improvements
    * [Pull Request #561](https://bitbucket.org/osrf/gazebo/pull-request/561)
1. Fix gripper model.
    * [Pull Request #713](https://bitbucket.org/osrf/gazebo/pull-request/713)
    * Resolves: [Issue #314](https://bitbucket.org/osrf/gazebo/issue/314)
1. First part of Simbody integration
    * [Pull Request #716](https://bitbucket.org/osrf/gazebo/pull-request/716)

## Gazebo 1.9

### Gazebo 1.9.6 (2014-04-29)

1. Refactored inertia ratio reduction for ODE
    * [Pull request #1114](https://bitbucket.org/osrf/gazebo/pull-request/1114)
1. Improved collada loading performance
    * [Pull request #1075](https://bitbucket.org/osrf/gazebo/pull-request/1075)

### Gazebo 1.9.3 (2014-01-10)

1. Add thickness to plane to remove shadow flickering.
    * [Pull request #886](https://bitbucket.org/osrf/gazebo/pull-request/886)
1. Temporary GUI shadow toggle fix.
    * [Issue #925](https://bitbucket.org/osrf/gazebo/issue/925)
    * [Pull request #868](https://bitbucket.org/osrf/gazebo/pull-request/868)
1. Fix memory access bugs with libc++ on mavericks.
    * [Issue #965](https://bitbucket.org/osrf/gazebo/issue/965)
    * [Pull request #857](https://bitbucket.org/osrf/gazebo/pull-request/857)
    * [Pull request #881](https://bitbucket.org/osrf/gazebo/pull-request/881)
1. Replaced printf with cout in gztopic hz.
    * [Issue #969](https://bitbucket.org/osrf/gazebo/issue/969)
    * [Pull request #854](https://bitbucket.org/osrf/gazebo/pull-request/854)
1. Add Dark grey material and fix indentation.
    * [Pull request #851](https://bitbucket.org/osrf/gazebo/pull-request/851)
1. Fixed sonar sensor unit test.
    * [Pull request #848](https://bitbucket.org/osrf/gazebo/pull-request/848)
1. Convergence acceleration and stability tweak to make atlas_v3 stable.
    * [Pull request #845](https://bitbucket.org/osrf/gazebo/pull-request/845)
1. Update gtest to 1.7.0 to resolve problems with libc++.
    * [Issue #947](https://bitbucket.org/osrf/gazebo/issue/947)
    * [Pull request #827](https://bitbucket.org/osrf/gazebo/pull-request/827)
1. Fixed LD_LIBRARY_PATH for plugins.
    * [Issue #957](https://bitbucket.org/osrf/gazebo/issue/957)
    * [Pull request #844](https://bitbucket.org/osrf/gazebo/pull-request/844)
1. Fix transceiver sporadic errors.
    * Backport of [pull request #811](https://bitbucket.org/osrf/gazebo/pull-request/811)
    * [Pull request #836](https://bitbucket.org/osrf/gazebo/pull-request/836)
1. Modified the MsgTest to be deterministic with time checks.
    * [Pull request #843](https://bitbucket.org/osrf/gazebo/pull-request/843)
1. Fixed seg fault in LaserVisual.
    * [Issue #950](https://bitbucket.org/osrf/gazebo/issue/950)
    * [Pull request #832](https://bitbucket.org/osrf/gazebo/pull-request/832)
1. Implemented the option to disable tests that need a working screen to run properly.
    * Backport of [Pull request #764](https://bitbucket.org/osrf/gazebo/pull-request/764)
    * [Pull request #837](https://bitbucket.org/osrf/gazebo/pull-request/837)
1. Cleaned up gazebo shutdown.
    * [Pull request #829](https://bitbucket.org/osrf/gazebo/pull-request/829)
1. Fixed bug associated with loading joint child links.
    * [Issue #943](https://bitbucket.org/osrf/gazebo/issue/943)
    * [Pull request #820](https://bitbucket.org/osrf/gazebo/pull-request/820)

### Gazebo 1.9.2 (2013-11-08)
1. Fix enable/disable sky and clouds from SDF
    * [Pull request #809](https://bitbucket.org/osrf/gazebo/pull-request/809])
1. Fix occasional blank GUI screen on startup
    * [Pull request #815](https://bitbucket.org/osrf/gazebo/pull-request/815])
1. Fix GPU laser when interacting with heightmaps
    * [Pull request #796](https://bitbucket.org/osrf/gazebo/pull-request/796])
1. Added API/ABI checker command line tool
    * [Pull request #765](https://bitbucket.org/osrf/gazebo/pull-request/765])
1. Added gtest version information
    * [Pull request #801](https://bitbucket.org/osrf/gazebo/pull-request/801])
1. Fix GUI world saving
    * [Pull request #806](https://bitbucket.org/osrf/gazebo/pull-request/806])
1. Enable anti-aliasing for camera sensor
    * [Pull request #800](https://bitbucket.org/osrf/gazebo/pull-request/800])
1. Make sensor noise deterministic
    * [Pull request #788](https://bitbucket.org/osrf/gazebo/pull-request/788])
1. Fix build problem
    * [Issue #901](https://bitbucket.org/osrf/gazebo/issue/901)
    * [Pull request #778](https://bitbucket.org/osrf/gazebo/pull-request/778])
1. Fix a typo in Camera.cc
    * [Pull request #720](https://bitbucket.org/osrf/gazebo/pull-request/720])
    * [Issue #846](https://bitbucket.org/osrf/gazebo/issue/846)
1. Fix OSX menu bar
    * [Pull request #688](https://bitbucket.org/osrf/gazebo/pull-request/688])
1. Fix gazebo::init by calling sdf::setFindCallback() before loading the sdf in gzfactory.
    * [Pull request #678](https://bitbucket.org/osrf/gazebo/pull-request/678])
    * [Issue #817](https://bitbucket.org/osrf/gazebo/issue/817)

### Gazebo 1.9.1 (2013-08-20)
* Deprecate header files that require case-sensitive filesystem (e.g. Common.hh, Physics.hh) [https://bitbucket.org/osrf/gazebo/pull-request/638/fix-for-775-deprecate-headers-that-require]
* Initial support for building on Mac OS X [https://bitbucket.org/osrf/gazebo/pull-request/660/osx-support-for-gazebo-19] [https://bitbucket.org/osrf/gazebo/pull-request/657/cmake-fixes-for-osx]
* Fixes for various issues [https://bitbucket.org/osrf/gazebo/pull-request/635/fix-for-issue-792/diff] [https://bitbucket.org/osrf/gazebo/pull-request/628/allow-scoped-and-non-scoped-joint-names-to/diff] [https://bitbucket.org/osrf/gazebo/pull-request/636/fix-build-dependency-in-message-generation/diff] [https://bitbucket.org/osrf/gazebo/pull-request/639/make-the-unversioned-setupsh-a-copy-of-the/diff] [https://bitbucket.org/osrf/gazebo/pull-request/650/added-missing-lib-to-player-client-library/diff] [https://bitbucket.org/osrf/gazebo/pull-request/656/install-gzmode_create-without-sh-suffix/diff]

### Gazebo 1.9.0 (2013-07-23)
* Use external package [sdformat](https://bitbucket.org/osrf/sdformat) for sdf parsing, refactor the `Element::GetValue*` function calls, and deprecate Gazebo's internal sdf parser [https://bitbucket.org/osrf/gazebo/pull-request/627]
* Improved ROS support ([[Tutorials#ROS_Integration |documentation here]]) [https://bitbucket.org/osrf/gazebo/pull-request/559]
* Added Sonar, Force-Torque, and Tactile Pressure sensors [https://bitbucket.org/osrf/gazebo/pull-request/557], [https://bitbucket.org/osrf/gazebo/pull-request/567]
* Add compile-time defaults for environment variables so that sourcing setup.sh is unnecessary in most cases [https://bitbucket.org/osrf/gazebo/pull-request/620]
* Enable user camera to follow objects in client window [https://bitbucket.org/osrf/gazebo/pull-request/603]
* Install protobuf message files for use in custom messages [https://bitbucket.org/osrf/gazebo/pull-request/614]
* Change default compilation flags to improve debugging [https://bitbucket.org/osrf/gazebo/pull-request/617]
* Change to supported relative include paths [https://bitbucket.org/osrf/gazebo/pull-request/594]
* Fix display of laser scans when sensor is rotated [https://bitbucket.org/osrf/gazebo/pull-request/599]

## Gazebo 1.8

### Gazebo 1.8.7 (2013-07-16)
* Fix bug in URDF parsing of Vector3 elements [https://bitbucket.org/osrf/gazebo/pull-request/613]
* Fix compilation errors with newest libraries [https://bitbucket.org/osrf/gazebo/pull-request/615]

### Gazebo 1.8.6 (2013-06-07)
* Fix inertia lumping in the URDF parser[https://bitbucket.org/osrf/gazebo/pull-request/554]
* Fix for ODEJoint CFM damping sign error [https://bitbucket.org/osrf/gazebo/pull-request/586]
* Fix transport memory growth[https://bitbucket.org/osrf/gazebo/pull-request/584]
* Reduce log file data in order to reduce buffer growth that results in out of memory kernel errors[https://bitbucket.org/osrf/gazebo/pull-request/587]

### Gazebo 1.8.5 (2013-06-04)
* Fix Gazebo build for machines without a valid display.[https://bitbucket.org/osrf/gazebo/commits/37f00422eea03365b839a632c1850431ee6a1d67]

### Gazebo 1.8.4 (2013-06-03)
* Fix UDRF to SDF converter so that URDF gazebo extensions are applied to all collisions in a link.[https://bitbucket.org/osrf/gazebo/pull-request/579]
* Prevent transport layer from locking when a gzclient connects to a gzserver over a connection with high latency.[https://bitbucket.org/osrf/gazebo/pull-request/572]
* Improve performance and fix uninitialized conditional jumps.[https://bitbucket.org/osrf/gazebo/pull-request/571]

### Gazebo 1.8.3 (2013-06-03)
* Fix for gzlog hanging when gzserver is not present or not responsive[https://bitbucket.org/osrf/gazebo/pull-request/577]
* Fix occasional segfault when generating log files[https://bitbucket.org/osrf/gazebo/pull-request/575]
* Performance improvement to ODE[https://bitbucket.org/osrf/gazebo/pull-request/556]
* Fix node initialization[https://bitbucket.org/osrf/gazebo/pull-request/570]
* Fix GPU laser Hz rate reduction when sensor moved away from world origin[https://bitbucket.org/osrf/gazebo/pull-request/566]
* Fix incorrect lighting in camera sensors when GPU laser is subscribe to[https://bitbucket.org/osrf/gazebo/pull-request/563]

### Gazebo 1.8.2 (2013-05-28)
* ODE performance improvements[https://bitbucket.org/osrf/gazebo/pull-request/535][https://bitbucket.org/osrf/gazebo/pull-request/537]
* Fixed tests[https://bitbucket.org/osrf/gazebo/pull-request/538][https://bitbucket.org/osrf/gazebo/pull-request/541][https://bitbucket.org/osrf/gazebo/pull-request/542]
* Fixed sinking vehicle bug[https://bitbucket.org/osrf/drcsim/issue/300] in pull-request[https://bitbucket.org/osrf/gazebo/pull-request/538]
* Fix GPU sensor throttling[https://bitbucket.org/osrf/gazebo/pull-request/536]
* Reduce string comparisons for better performance[https://bitbucket.org/osrf/gazebo/pull-request/546]
* Contact manager performance improvements[https://bitbucket.org/osrf/gazebo/pull-request/543]
* Transport performance improvements[https://bitbucket.org/osrf/gazebo/pull-request/548]
* Reduce friction noise[https://bitbucket.org/osrf/gazebo/pull-request/545]

### Gazebo 1.8.1 (2013-05-22)
* Please note that 1.8.1 contains a bug[https://bitbucket.org/osrf/drcsim/issue/300] that causes interpenetration between objects in resting contact to grow slowly.  Please update to 1.8.2 for the patch.
* Added warm starting[https://bitbucket.org/osrf/gazebo/pull-request/529]
* Reduced console output[https://bitbucket.org/osrf/gazebo/pull-request/533]
* Improved off screen rendering performance[https://bitbucket.org/osrf/gazebo/pull-request/530]
* Performance improvements [https://bitbucket.org/osrf/gazebo/pull-request/535] [https://bitbucket.org/osrf/gazebo/pull-request/537]

### Gazebo 1.8.0 (2013-05-17)
* Fixed slider axis [https://bitbucket.org/osrf/gazebo/pull-request/527]
* Fixed heightmap shadows [https://bitbucket.org/osrf/gazebo/pull-request/525]
* Fixed model and canonical link pose [https://bitbucket.org/osrf/gazebo/pull-request/519]
* Fixed OSX message header[https://bitbucket.org/osrf/gazebo/pull-request/524]
* Added zlib compression for logging [https://bitbucket.org/osrf/gazebo/pull-request/515]
* Allow clouds to be disabled in cameras [https://bitbucket.org/osrf/gazebo/pull-request/507]
* Camera rendering performance [https://bitbucket.org/osrf/gazebo/pull-request/528]


## Gazebo 1.7

### Gazebo 1.7.3 (2013-05-08)
* Fixed log cleanup (again) [https://bitbucket.org/osrf/gazebo/pull-request/511/fix-log-cleanup-logic]

### Gazebo 1.7.2 (2013-05-07)
* Fixed log cleanup [https://bitbucket.org/osrf/gazebo/pull-request/506/fix-gzlog-stop-command-line]
* Minor documentation fix [https://bitbucket.org/osrf/gazebo/pull-request/488/minor-documentation-fix]

### Gazebo 1.7.1 (2013-04-19)
* Fixed tests
* IMU sensor receives time stamped data from links
* Fix saving image frames [https://bitbucket.org/osrf/gazebo/pull-request/466/fix-saving-frames/diff]
* Wireframe rendering in GUI [https://bitbucket.org/osrf/gazebo/pull-request/414/allow-rendering-of-models-in-wireframe]
* Improved logging performance [https://bitbucket.org/osrf/gazebo/pull-request/457/improvements-to-gzlog-filter-and-logging]
* Viscous mud model [https://bitbucket.org/osrf/gazebo/pull-request/448/mud-plugin/diff]

## Gazebo 1.6

### Gazebo 1.6.3 (2013-04-15)
* Fixed a [critical SDF bug](https://bitbucket.org/osrf/gazebo/pull-request/451)
* Fixed a [laser offset bug](https://bitbucket.org/osrf/gazebo/pull-request/449)

### Gazebo 1.6.2 (2013-04-14)
* Fix for fdir1 physics property [https://bitbucket.org/osrf/gazebo/pull-request/429/fixes-to-treat-fdir1-better-1-rotate-into/diff]
* Fix for force torque sensor [https://bitbucket.org/osrf/gazebo/pull-request/447]
* SDF documentation fix [https://bitbucket.org/osrf/gazebo/issue/494/joint-axis-reference-frame-doesnt-match]

### Gazebo 1.6.1 (2013-04-05)
* Switch default build type to Release.

### Gazebo 1.6.0 (2013-04-05)
* Improvements to inertia in rubble pile
* Various Bullet integration advances.
* Noise models for ray, camera, and imu sensors.
* SDF 1.4, which accommodates more physics engine parameters and also some sensor noise models.
* Initial support for making movies from within Gazebo.
* Many performance improvements.
* Many bug fixes.
* Progress toward to building on OS X.

## Gazebo 1.5

### Gazebo 1.5.0 (2013-03-11)
* Partial integration of Bullet
  * Includes: cubes, spheres, cylinders, planes, meshes, revolute joints, ray sensors
* GUI Interface for log writing.
* Threaded sensors.
* Multi-camera sensor.

* Fixed the following issues:
 * [https://bitbucket.org/osrf/gazebo/issue/236 Issue #236]
 * [https://bitbucket.org/osrf/gazebo/issue/507 Issue #507]
 * [https://bitbucket.org/osrf/gazebo/issue/530 Issue #530]
 * [https://bitbucket.org/osrf/gazebo/issue/279 Issue #279]
 * [https://bitbucket.org/osrf/gazebo/issue/529 Issue #529]
 * [https://bitbucket.org/osrf/gazebo/issue/239 Issue #239]
 * [https://bitbucket.org/osrf/gazebo/issue/5 Issue #5]

## Gazebo 1.4

### Gazebo 1.4.0 (2013-02-01)
* New Features:
 * GUI elements to display messages from the server.
 * Multi-floor building editor and creator.
 * Improved sensor visualizations.
 * Improved mouse interactions

* Fixed the following issues:
 * [https://bitbucket.org/osrf/gazebo/issue/16 Issue #16]
 * [https://bitbucket.org/osrf/gazebo/issue/142 Issue #142]
 * [https://bitbucket.org/osrf/gazebo/issue/229 Issue #229]
 * [https://bitbucket.org/osrf/gazebo/issue/277 Issue #277]
 * [https://bitbucket.org/osrf/gazebo/issue/291 Issue #291]
 * [https://bitbucket.org/osrf/gazebo/issue/310 Issue #310]
 * [https://bitbucket.org/osrf/gazebo/issue/320 Issue #320]
 * [https://bitbucket.org/osrf/gazebo/issue/329 Issue #329]
 * [https://bitbucket.org/osrf/gazebo/issue/333 Issue #333]
 * [https://bitbucket.org/osrf/gazebo/issue/334 Issue #334]
 * [https://bitbucket.org/osrf/gazebo/issue/335 Issue #335]
 * [https://bitbucket.org/osrf/gazebo/issue/341 Issue #341]
 * [https://bitbucket.org/osrf/gazebo/issue/350 Issue #350]
 * [https://bitbucket.org/osrf/gazebo/issue/384 Issue #384]
 * [https://bitbucket.org/osrf/gazebo/issue/431 Issue #431]
 * [https://bitbucket.org/osrf/gazebo/issue/433 Issue #433]
 * [https://bitbucket.org/osrf/gazebo/issue/453 Issue #453]
 * [https://bitbucket.org/osrf/gazebo/issue/456 Issue #456]
 * [https://bitbucket.org/osrf/gazebo/issue/457 Issue #457]
 * [https://bitbucket.org/osrf/gazebo/issue/459 Issue #459]

## Gazebo 1.3

### Gazebo 1.3.1 (2012-12-14)
* Fixed the following issues:
 * [https://bitbucket.org/osrf/gazebo/issue/297 Issue #297]
* Other bugs fixed:
 * [https://bitbucket.org/osrf/gazebo/pull-request/164/ Fix light bounding box to disable properly when deselected]
 * [https://bitbucket.org/osrf/gazebo/pull-request/169/ Determine correct local IP address, to make remote clients work properly]
 * Various test fixes

### Gazebo 1.3.0 (2012-12-03)
* Fixed the following issues:
 * [https://bitbucket.org/osrf/gazebo/issue/233 Issue #233]
 * [https://bitbucket.org/osrf/gazebo/issue/238 Issue #238]
 * [https://bitbucket.org/osrf/gazebo/issue/2 Issue #2]
 * [https://bitbucket.org/osrf/gazebo/issue/95 Issue #95]
 * [https://bitbucket.org/osrf/gazebo/issue/97 Issue #97]
 * [https://bitbucket.org/osrf/gazebo/issue/90 Issue #90]
 * [https://bitbucket.org/osrf/gazebo/issue/253 Issue #253]
 * [https://bitbucket.org/osrf/gazebo/issue/163 Issue #163]
 * [https://bitbucket.org/osrf/gazebo/issue/91 Issue #91]
 * [https://bitbucket.org/osrf/gazebo/issue/245 Issue #245]
 * [https://bitbucket.org/osrf/gazebo/issue/242 Issue #242]
 * [https://bitbucket.org/osrf/gazebo/issue/156 Issue #156]
 * [https://bitbucket.org/osrf/gazebo/issue/78 Issue #78]
 * [https://bitbucket.org/osrf/gazebo/issue/36 Issue #36]
 * [https://bitbucket.org/osrf/gazebo/issue/104 Issue #104]
 * [https://bitbucket.org/osrf/gazebo/issue/249 Issue #249]
 * [https://bitbucket.org/osrf/gazebo/issue/244 Issue #244]
 * [https://bitbucket.org/osrf/gazebo/issue/36 Issue #36]

* New features:
 * Default camera view changed to look down at the origin from a height of 2 meters at location (5, -5, 2).
 * Record state data using the '-r' command line option, playback recorded state data using the '-p' command line option
 * Adjust placement of lights using the mouse.
 * Reduced the startup time.
 * Added visual reference for GUI mouse movements.
 * SDF version 1.3 released (changes from 1.2 listed below):
     - added `name` to `<camera name="cam_name"/>`
     - added `pose` to `<camera><pose>...</pose></camera>`
     - removed `filename` from `<mesh><filename>...</filename><mesh>`, use uri only.
     - recovered `provide_feedback` under `<joint>`, allowing calling `physics::Joint::GetForceTorque` in plugins.
     - added `imu` under `<sensor>`.

## Gazebo 1.2

### Gazebo 1.2.6 (2012-11-08)
* Fixed a transport issue with the GUI. Fixed saving the world via the GUI. Added more documentation. ([https://bitbucket.org/osrf/gazebo/pull-request/43/fixed-a-transport-issue-with-the-gui-fixed/diff pull request #43])
* Clean up mutex usage. ([https://bitbucket.org/osrf/gazebo/pull-request/54/fix-mutex-in-modellistwidget-using-boost/diff pull request #54])
* Fix OGRE path determination ([https://bitbucket.org/osrf/gazebo/pull-request/58/fix-ogre-paths-so-this-also-works-with/diff pull request #58], [https://bitbucket.org/osrf/gazebo/pull-request/68/fix-ogre-plugindir-determination/diff pull request #68])
* Fixed a couple of crashes and model selection/dragging problems ([https://bitbucket.org/osrf/gazebo/pull-request/59/fixed-a-couple-of-crashes-and-model/diff pull request #59])

### Gazebo 1.2.5 (2012-10-22)
* Step increment update while paused fixed ([https://bitbucket.org/osrf/gazebo/pull-request/45/fix-proper-world-stepinc-count-we-were/diff pull request #45])
* Actually call plugin destructors on shutdown ([https://bitbucket.org/osrf/gazebo/pull-request/51/fixed-a-bug-which-prevent-a-plugin/diff pull request #51])
* Don't crash on bad SDF input ([https://bitbucket.org/osrf/gazebo/pull-request/52/fixed-loading-of-bad-sdf-files/diff pull request #52])
* Fix cleanup of ray sensors on model deletion ([https://bitbucket.org/osrf/gazebo/pull-request/53/deleting-a-model-with-a-ray-sensor-did/diff pull request #53])
* Fix loading / deletion of improperly specified models ([https://bitbucket.org/osrf/gazebo/pull-request/56/catch-when-loading-bad-models-joint/diff pull request #56])

### Gazebo 1.2.4 (10-19-2012:08:00:52)
*  Style fixes ([https://bitbucket.org/osrf/gazebo/pull-request/30/style-fixes/diff pull request #30]).
*  Fix joint position control ([https://bitbucket.org/osrf/gazebo/pull-request/49/fixed-position-joint-control/diff pull request #49])

### Gazebo 1.2.3 (10-16-2012:18:39:54)
*  Disabled selection highlighting due to bug ([https://bitbucket.org/osrf/gazebo/pull-request/44/disabled-selection-highlighting-fixed/diff pull request #44]).
*  Fixed saving a world via the GUI.

### Gazebo 1.2.2 (10-16-2012:15:12:22)
*  Skip search for system install of libccd, use version inside gazebo ([https://bitbucket.org/osrf/gazebo/pull-request/39/skip-search-for-system-install-of-libccd/diff pull request #39]).
*  Fixed sensor initialization race condition ([https://bitbucket.org/osrf/gazebo/pull-request/42/fix-sensor-initializaiton-race-condition pull request #42]).

### Gazebo 1.2.1 (10-15-2012:21:32:55)
*  Properly removed projectors attached to deleted models ([https://bitbucket.org/osrf/gazebo/pull-request/37/remove-projectors-that-are-attached-to/diff pull request #37]).
*  Fix model plugin loading bug ([https://bitbucket.org/osrf/gazebo/pull-request/31/moving-bool-first-in-model-and-world pull request #31]).
*  Fix light insertion and visualization of models prior to insertion ([https://bitbucket.org/osrf/gazebo/pull-request/35/fixed-light-insertion-and-visualization-of/diff pull request #35]).
*  Fixed GUI manipulation of static objects ([https://bitbucket.org/osrf/gazebo/issue/63/moving-static-objects-does-not-move-the issue #63] [https://bitbucket.org/osrf/gazebo/pull-request/38/issue-63-bug-patch-moving-static-objects/diff pull request #38]).
*  Fixed GUI selection bug ([https://bitbucket.org/osrf/gazebo/pull-request/40/fixed-selection-of-multiple-objects-at/diff pull request #40])

### Gazebo 1.2.0 (10-04-2012:20:01:20)
*  Updated GUI: new style, improved mouse controls, and removal of non-functional items.
*  Model database: An online repository of models.
*  Numerous bug fixes
*  APT repository hosted at [http://osrfoundation.org OSRF]
*  Improved process control prevents zombie processes<|MERGE_RESOLUTION|>--- conflicted
+++ resolved
@@ -4,11 +4,8 @@
 
 1. Fix memory and other issues found from running Coverity.
     * A contribution from Olivier Crave
-<<<<<<< HEAD
+    * [Pull request #2241](https://bitbucket.org/osrf/gazebo/pull-request/2241)
     * [Pull request #2242](https://bitbucket.org/osrf/gazebo/pull-request/2242)
-=======
-    * [Pull request #2241](https://bitbucket.org/osrf/gazebo/pull-request/2241)
->>>>>>> 6bb5dced
 
 1. Add Wind support
     * [Pull request #1985](https://bitbucket.org/osrf/gazebo/pull-request/1985)
