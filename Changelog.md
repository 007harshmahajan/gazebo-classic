--- conflicted
+++ resolved
@@ -1,16 +1,12 @@
 ## Gazebo 7
 
-## Gazebo 7.X.X (2018-XX-XX)
-
-<<<<<<< HEAD
++## Gazebo 7.XX.X (2019-XX-XX)
+
 1. VariableGearboxPlugin: use splines to support arbitrary smooth input-output gearbox profiles
     * [Pull request 3073](https://bitbucket.org/osrf/gazebo/pull-request/3073)
-=======
-+## Gazebo 7.XX.X (2019-XX-XX)
 
 1. Backport Camera PreRender and PostRender events
     * [Pull request 3119](https://bitbucket.org/osrf/gazebo/pull-request/3119)
->>>>>>> 1c1aa73b
 
 ## Gazebo 7.15.0 (2018-03-26)
 
