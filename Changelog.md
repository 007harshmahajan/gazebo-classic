## Gazebo 7

<<<<<<< HEAD
## Gazebo 7.5.0 (2017-01-11)
=======
### Gazebo 6.7.0 (201X-01-12)
>>>>>>> 293d7127

1. Remove qt4 webkit in gazebo7 (used for HotkeyDialog).
    * [Pull request 2584](https://bitbucket.org/osrf/gazebo/pull-request/2584)

1. Support configuring heightmap sampling level
    * [Pull request 2519](https://bitbucket.org/osrf/gazebo/pull-request/2519)

1. Fix `model.config` dependency support, and add ability to reference
   textures using a URI.
    * [Pull request 2517](https://bitbucket.org/osrf/gazebo/pull-request/2517)

1. Fix DEM heightmap size, collision, scale
    * [Pull request 2477](https://bitbucket.org/osrf/gazebo/pull-request/2477)

1. Create ode_quiet parameter to silence solver messages
    * [Pull request 2512](https://bitbucket.org/osrf/gazebo/pull-request/2512)

1. Update QT render loop to throttle based on UserCamera::RenderRate.
    * [Pull request 2476](https://bitbucket.org/osrf/gazebo/pull-request/2476)
    * [Issue 1560](https://bitbucket.org/osrf/gazebo/issues/1560)

1. Generate visualization on demand, instead of on load. This helps to
   reduce load time.
    * [Pull request 2457](https://bitbucket.org/osrf/gazebo/pull-request/2457)

1. Added a plugin to teleoperate joints in a model with the keyboard.
    * [Pull request 2490](https://bitbucket.org/osrf/gazebo/pull-request/2490)

1. Add GUI items to change the user camera clip distance
    * [Pull request 2470](https://bitbucket.org/osrf/gazebo/pull-request/2470)
    * [Issue 2064](https://bitbucket.org/osrf/gazebo/issues/2064)

1. Support custom material scripts for heightmaps
    * [Pull request 2473](https://bitbucket.org/osrf/gazebo/pull-request/2473)

1. Sim events plugin accepts custom topics
    * [Pull request 2535](https://bitbucket.org/osrf/gazebo/pull-request/2535)

1. Model Editor: Show / hide collisions
    * [Pull request 2503](https://bitbucket.org/osrf/gazebo/pull-request/2503)

1. Model Editor: Show / hide visuals
    * [Pull request 2516](https://bitbucket.org/osrf/gazebo/pull-request/2516)

1. Model Editor: Show / hide link frames
    * [Pull request 2521](https://bitbucket.org/osrf/gazebo/pull-request/2521)

## Gazebo 7.4.0 (2016-10-11)

1. Add test for HarnessPlugin, reduce likelihood of race condition
    * [Pull request 2431](https://bitbucket.org/osrf/gazebo/pull-request/2431)
    * [Issue 2034](https://bitbucket.org/osrf/gazebo/issues/2034)

1. Add `syntax = proto2` in proto files to fix some protobuf3 warnings
    * [Pull request 2456](https://bitbucket.org/osrf/gazebo/pull-request/2456)

1. Add support for loading wavefront obj mesh files
    * [Pull request 2454](https://bitbucket.org/osrf/gazebo/pull-request/2454)

1. Added filesystem operations to the common library. Additions include
   `cwd`, `exists`, `isDirectory`, `isFile`, `copyFile`, and `moveFile`.
    * [Pull request 2417](https://bitbucket.org/osrf/gazebo/pull-request/2417)

1. Fix loading collada files with multiple texture coordinates.
    * [Pull request 2413](https://bitbucket.org/osrf/gazebo/pull-request/2413)

1. Added visualization of minimum range to laservisual.
    * [Pull request 2412](https://bitbucket.org/osrf/gazebo/pull-request/2412)
    * [Issue 2018](https://bitbucket.org/osrf/gazebo/issues/2018)

1. Use precision 2 for FPS display in TimePanel
    * [Pull request 2405](https://bitbucket.org/osrf/gazebo/pull-request/2405)

1. Switch ImuSensor::worldToReference transform from Pose to Quaternion
    * [Pull request 2410](https://bitbucket.org/osrf/gazebo/pull-request/2410)
    * [Issue 1959](https://bitbucket.org/osrf/gazebo/issues/1959)

1. Include Boost_LIBRARIES  in the linking of gazebo_physics
    * [Pull request 2402](https://bitbucket.org/osrf/gazebo/pull-request/2402)

1. Backported KeyboardGUIPlugin and msgs::Any
    * [Pull request 2416](https://bitbucket.org/osrf/gazebo/pull-request/2416)

1. Use XML_SUCCESS enum instead of XML_NO_ERROR, which has been deleted in tinyxml2 4.0
    * [Pull request 2397](https://bitbucket.org/osrf/gazebo/pull-request/2397)

1. Ignore ffmpeg deprecation warnings to clean up CI since they are noted in #2002
    * [Pull request 2388](https://bitbucket.org/osrf/gazebo/pull-request/2388)

1. Added a visual blinking plugin
    * [Pull request 2394](https://bitbucket.org/osrf/gazebo/pull-request/2394)

1. Fix InertiaVisual for non-diagonal inertia matrices
    * [Pull request 2354](https://bitbucket.org/osrf/gazebo/pull-request/2354)

## Gazebo 7.3.1 (2016-07-13)

1. Fix homebrew test failure of UNIT_ApplyWrenchDialog_TEST
    * [Pull request 2393](https://bitbucket.org/osrf/gazebo/pull-request/2393)

1. Fix MainWindow crash when window is minimized and maximized
    * [Pull request 2392](https://bitbucket.org/osrf/gazebo/pull-request/2392)
    * [Issue 2003](https://bitbucket.org/osrf/gazebo/issues/2003)

## Gazebo 7.3.0 (2016-07-12)

1. Fix selecting ApplyWrenchVisual's force torque visuals
    * [Pull request 2377](https://bitbucket.org/osrf/gazebo/pull-request/2377)
    * [Issue 1999](https://bitbucket.org/osrf/gazebo/issues/1999)

1. Use ignition math in gazebo::msgs
    * [Pull request 2389](https://bitbucket.org/osrf/gazebo/pull-request/2389)

1. Parse command-line options for GUI plugins in Server to fix parsing of
   positional argument for world file.
   This fixes command-line parsing for `gazebo -g gui_plugin.so`.
    * [Pull request 2387](https://bitbucket.org/osrf/gazebo/pull-request/2387)

1. Added a harness plugin that supports lowering a model at a controlled rate
    * [Pull request 2346](https://bitbucket.org/osrf/gazebo/pull-request/2346)

1. Fix ogre log test on xenial+nvidia
    * [Pull request 2374](https://bitbucket.org/osrf/gazebo/pull-request/2374)

1. Redirect QT messages to Gazebo's console message handling system.
    * [Pull request 2375](https://bitbucket.org/osrf/gazebo/pull-request/2375)

1. Fix buoyancy plugin when multiple link tags are used within the plugin
    * [Pull request 2369](https://bitbucket.org/osrf/gazebo/pull-request/2369)

1. Remove contact filters with names that contain `::`
    * [Pull request 2363](https://bitbucket.org/osrf/gazebo/pull-request/2363)
    * [Issue 1805](https://bitbucket.org/osrf/gazebo/issues/1805)

1. Fix Model Manipulator switching between local and global frames
    * [Pull request 2361](https://bitbucket.org/osrf/gazebo/pull-request/2361)

1. Remove duplicate code from cmake config file caused by bad merge
    * [Pull request 2347](https://bitbucket.org/osrf/gazebo/pull-request/2347)

1. Properly cleanup pointers when destroying a world with joints.
    * [Pull request 2309](https://bitbucket.org/osrf/gazebo/pull-request/2309)

1. Fix right click view options after deleting and respawning a model.
    * [Pull request 2349](https://bitbucket.org/osrf/gazebo/pull-request/2349)
    * [Issue 1985](https://bitbucket.org/osrf/gazebo/issues/1985)

1. Implement missing function: LogicalCamera::Topic()
    * [Pull request 2343](https://bitbucket.org/osrf/gazebo/pull-request/2343)
    * [Issue 1980](https://bitbucket.org/osrf/gazebo/issues/1980)

## Gazebo 7.2.0 (2016-06-13)

1. Backport single pixel selection buffer for mouse picking
    * [Pull request 2338](https://bitbucket.org/osrf/gazebo/pull-request/2338)

1. Prevent mouse pan and orbit from deselecting entities in model editor
    * [Pull request 2333](https://bitbucket.org/osrf/gazebo/pull-request/2333)

1. Handle model manipulation tool RTS shortcuts in keyPress
    * [Pull request 2312](https://bitbucket.org/osrf/gazebo/pull-request/2312)

1. Reset ODE joint force feedback after world reset
    * [Pull request 2255](https://bitbucket.org/osrf/gazebo/pull-request/2255)

1. Update model editor snap to grid modifier key
    * [Pull request 2259](https://bitbucket.org/osrf/gazebo/pull-request/2259)
    * [Issue #1583](https://bitbucket.org/osrf/gazebo/issues/1583)

1. PIMPLize gui/model/ModelEditorPalette
    * [Pull request 2279](https://bitbucket.org/osrf/gazebo/pull-request/2279)

1. Properly cleanup pointers when destroying a blank world.
    * [Pull request 2220](https://bitbucket.org/osrf/gazebo/pull-request/2220)

1. Properly cleanup pointers when destroying a world with models and lights.
    * [Pull request 2263](https://bitbucket.org/osrf/gazebo/pull-request/2263)

1. Fix view control mouse focus in model editor
    * [Pull request 2315](https://bitbucket.org/osrf/gazebo/pull-request/2315)
    * [Issue #1791](https://bitbucket.org/osrf/gazebo/issues/1791)

1. Server generates unique model names in case of overlap
    * [Pull request 2296](https://bitbucket.org/osrf/gazebo/pull-request/2296)
    * [Issue 510](https://bitbucket.org/osrf/gazebo/issues/510)

1. Model Editor: Select and align nested models
    * [Pull request 2282](https://bitbucket.org/osrf/gazebo/pull-request/2282)

## Gazebo 7.1.0 (2016-04-07)

1. fix: remove back projection
    * [Pull request 2201](https://bitbucket.org/osrf/gazebo/pull-request/2201)
    * A contribution from Yuki Furuta

1. Fix oculus 2 camera field of view
    * [Pull request 2157](https://bitbucket.org/osrf/gazebo/pull-request/2157)

1. Added BeforePhysicsUpdate world event
    * [Pull request 2128](https://bitbucket.org/osrf/gazebo/pull-request/2128)
    * A contribution from Martin Pecka

1. Update `gz sdf -c` command line tool to use the new `sdf::convertFile` API.
    * [Pull request #2227](https://bitbucket.org/osrf/gazebo/pull-requests/2227)

1. Backport depth camera OSX fix
    * [Pull request 2233](https://bitbucket.org/osrf/gazebo/pull-request/2233)

1. Feat load collision.sdf only once
    * [Pull request 2236](https://bitbucket.org/osrf/gazebo/pull-request/2236)

1. Update gui/building/Item API
    * [Pull request 2228](https://bitbucket.org/osrf/gazebo/pull-request/2228)

1. Semantic version class to compare model versions in the model database.
    * [Pull request 2207](https://bitbucket.org/osrf/gazebo/pull-request/2207)

1. Backport issue 1834 fix to gazebo7
    * [Pull request 2222](https://bitbucket.org/osrf/gazebo/pull-request/2222)

1. Backport ImagesView_TEST changes
    * [Pull request 2217](https://bitbucket.org/osrf/gazebo/pull-request/2217)

1. Backport pull request #2189 (mutex in Transport::Conection)
    * [Pull request 2208](https://bitbucket.org/osrf/gazebo/pull-request/2208)

1. Process insertions on World::SetState
    * [Pull request #2200](https://bitbucket.org/osrf/gazebo/pull-requests/2200)

1. Process deletions on World::SetState
    * [Pull request #2204](https://bitbucket.org/osrf/gazebo/pull-requests/2204)

1. Fix ray-cylinder collision
    * [Pull request 2124](https://bitbucket.org/osrf/gazebo/pull-request/2124)

1. Fix editing physics parameters in gzclient, update test
    * [Pull request 2192](https://bitbucket.org/osrf/gazebo/pull-request/2192)

1. Fix Audio Decoder test failure
    * [Pull request 2193](https://bitbucket.org/osrf/gazebo/pull-request/2193)

1. Add layers to building levels
    * [Pull request 2180](https://bitbucket.org/osrf/gazebo/pull-request/2180)

1. Allow dynamically adding links to a model.
    * [Pull request #2185](https://bitbucket.org/osrf/gazebo/pull-requests/2185)

1. Fix editing physics parameters in gzclient, update test
    * [Pull request #2192](https://bitbucket.org/osrf/gazebo/pull-requests/2192)
    * [Issue #1876](https://bitbucket.org/osrf/gazebo/issues/1876)

1. Model database selects the latest model version.
    * [Pull request #2207](https://bitbucket.org/osrf/gazebo/pull-requests/2207)

1. Only link relevant libraries to tests
    * [Pull request 2130](https://bitbucket.org/osrf/gazebo/pull-request/2130)

1. PIMPLize gui/model/ModelCreator
    * [Pull request 2171](https://bitbucket.org/osrf/gazebo/pull-request/2171)

1. backport warning and test fixes from pull request #2177
    * [Pull request 2179](https://bitbucket.org/osrf/gazebo/pull-request/2179)

1. Prevent xml parser error from crashing LogPlay on osx -> gazebo7
    * [Pull request 2174](https://bitbucket.org/osrf/gazebo/pull-request/2174)

1. PIMPLize gui/building/ScaleWidget
    * [Pull request 2164](https://bitbucket.org/osrf/gazebo/pull-request/2164)

1. Fix using Shift key while scaling inside the model editor
    * [Pull request 2165](https://bitbucket.org/osrf/gazebo/pull-request/2165)

1. Backport fix for ign-math explicit constructors -> gazebo7
    * [Pull request 2163](https://bitbucket.org/osrf/gazebo/pull-request/2163)

1. Display physics engine type in the GUI
    * [Pull request #2155](https://bitbucket.org/osrf/gazebo/pull-requests/2155)
    * [Issue #1121](https://bitbucket.org/osrf/gazebo/issues/1121)
    * A contribution from Mohamd Ayman

1. Fix compilation against ffmpeg3 (libavcodec)
    * [Pull request #2154](https://bitbucket.org/osrf/gazebo/pull-request/2154)

1. Append a missing </gazebo_log> tag to log files when played.
    * [Pull request #2143](https://bitbucket.org/osrf/gazebo/pull-request/2143)

1. Add helper function QTestFixture::ProcessEventsAndDraw
    * [Pull request #2147](https://bitbucket.org/osrf/gazebo/pull-request/2147)

1. Add qt resources to gazebo gui library
    * [Pull request 2134](https://bitbucket.org/osrf/gazebo/pull-request/2134)

1. Undo scaling during simulation
    * [Pull request #2108](https://bitbucket.org/osrf/gazebo/pull-request/2108)

1. Fix SensorManager::SensorContainer::RunLoop sensor update time assertion
    * [Pull request #2115](https://bitbucket.org/osrf/gazebo/pull-request/2115)

1. Fix use of not initialized static attribute in Light class
    * [Pull request 2075](https://bitbucket.org/osrf/gazebo/pull-request/2075)
    * A contribution from Silvio Traversaro

1. Install GuiTypes header
    * [Pull request 2106](https://bitbucket.org/osrf/gazebo/pull-request/2106)

1. Removes one function call and replaces a manual swap with std::swap in ODE heightfield.
    * [Pull request #2114](https://bitbucket.org/osrf/gazebo/pull-request/2114)

1. New world event: BeforePhysicsUpdate
    * [Pull request #2128](https://bitbucket.org/osrf/gazebo/pull-request/2128)
    * [Issue #1851](https://bitbucket.org/osrf/gazebo/issues/1851)

1. Model editor: Fix setting relative pose after alignment during joint creation.
    * [Issue #1844](https://bitbucket.org/osrf/gazebo/issues/1844)
    * [Pull request #2150](https://bitbucket.org/osrf/gazebo/pull-request/2150)

1. Model editor: Fix saving and spawning model with its original name
    * [Pull request #2183](https://bitbucket.org/osrf/gazebo/pull-request/2183)

1. Model editor: Fix inserting custom links
    * [Pull request #2222](https://bitbucket.org/osrf/gazebo/pull-request/2222)
    * [Issue #1834](https://bitbucket.org/osrf/gazebo/issues/1834)

1. Model editor: Reset visual / collision insertion / deletion
        * [Pull request #2254](https://bitbucket.org/osrf/gazebo/pull-request/2254)
        * [Issue #1777](https://bitbucket.org/osrf/gazebo/issues/1777)
        * [Issue #1852](https://bitbucket.org/osrf/gazebo/issues/1852)

1. Building editor: Add layers to building levels
    * [Pull request #2180](https://bitbucket.org/osrf/gazebo/pull-request/2180)
    * [Issue #1806](https://bitbucket.org/osrf/gazebo/issues/1806)

1. Building editor: Update gui/building/Item API
    * [Pull request #2228](https://bitbucket.org/osrf/gazebo/pull-request/2228)

## Gazebo 7.0.0 (2016-01-25)

1. Add FollowerPlugin
    * [Pull request #2085](https://bitbucket.org/osrf/gazebo/pull-request/2085)

1. Fix circular dependency so that physics does not call the sensors API.
    * [Pull request #2089](https://bitbucket.org/osrf/gazebo/pull-request/2089)
    * [Issue #1516](https://bitbucket.org/osrf/gazebo/issues/1516)

1. Add Gravity and MagneticField API to World class to match sdformat change.
    * [SDFormat pull request 247](https://bitbucket.org/osrf/sdformat/pull-requests/247)
    * [Issue #1823](https://bitbucket.org/osrf/gazebo/issues/1823)
    * [Pull request #2090](https://bitbucket.org/osrf/gazebo/pull-request/2090)

1. Use opaque pointers and deprecate functions in the rendering library
    * [Pull request #2069](https://bitbucket.org/osrf/gazebo/pull-request/2069)
    * [Pull request #2064](https://bitbucket.org/osrf/gazebo/pull-request/2064)
    * [Pull request #2066](https://bitbucket.org/osrf/gazebo/pull-request/2066)
    * [Pull request #2069](https://bitbucket.org/osrf/gazebo/pull-request/2069)
    * [Pull request #2074](https://bitbucket.org/osrf/gazebo/pull-request/2074)
    * [Pull request #2076](https://bitbucket.org/osrf/gazebo/pull-request/2076)
    * [Pull request #2070](https://bitbucket.org/osrf/gazebo/pull-request/2070)
    * [Pull request #2071](https://bitbucket.org/osrf/gazebo/pull-request/2071)
    * [Pull request #2084](https://bitbucket.org/osrf/gazebo/pull-request/2084)
    * [Pull request #2073](https://bitbucket.org/osrf/gazebo/pull-request/2073)

1. Use opaque pointers for the Master class.
    * [Pull request #2036](https://bitbucket.org/osrf/gazebo/pull-request/2036)

1. Use opaque pointers in the gui library
    * [Pull request #2057](https://bitbucket.org/osrf/gazebo/pull-request/2057)
    * [Pull request #2037](https://bitbucket.org/osrf/gazebo/pull-request/2037)
    * [Pull request #2052](https://bitbucket.org/osrf/gazebo/pull-request/2052)
    * [Pull request #2053](https://bitbucket.org/osrf/gazebo/pull-request/2053)
    * [Pull request #2028](https://bitbucket.org/osrf/gazebo/pull-request/2028)
    * [Pull request #2051](https://bitbucket.org/osrf/gazebo/pull-request/2051)
    * [Pull request #2027](https://bitbucket.org/osrf/gazebo/pull-request/2027)
    * [Pull request #2026](https://bitbucket.org/osrf/gazebo/pull-request/2026)
    * [Pull request #2029](https://bitbucket.org/osrf/gazebo/pull-request/2029)
    * [Pull request #2042](https://bitbucket.org/osrf/gazebo/pull-request/2042)

1. Use more opaque pointers.
    * [Pull request #2022](https://bitbucket.org/osrf/gazebo/pull-request/2022)
    * [Pull request #2025](https://bitbucket.org/osrf/gazebo/pull-request/2025)
    * [Pull request #2043](https://bitbucket.org/osrf/gazebo/pull-request/2043)
    * [Pull request #2044](https://bitbucket.org/osrf/gazebo/pull-request/2044)
    * [Pull request #2065](https://bitbucket.org/osrf/gazebo/pull-request/2065)
    * [Pull request #2067](https://bitbucket.org/osrf/gazebo/pull-request/2067)
    * [Pull request #2079](https://bitbucket.org/osrf/gazebo/pull-request/2079)

1. Fix visual transparency issues
    * [Pull request #2031](https://bitbucket.org/osrf/gazebo/pull-request/2031)
    * [Issue #1726](https://bitbucket.org/osrf/gazebo/issue/1726)
    * [Issue #1790](https://bitbucket.org/osrf/gazebo/issue/1790)

1. Implemented private data pointer for the RTShaderSystem class. Minimized shader updates to once per render update.
    * [Pull request #2003](https://bitbucket.org/osrf/gazebo/pull-request/2003)

1. Updating physics library to use ignition math.
    * [Pull request #2007](https://bitbucket.org/osrf/gazebo/pull-request/2007)

1. Switching to ignition math for the rendering library.
    * [Pull request #1993](https://bitbucket.org/osrf/gazebo/pull-request/1993)
    * [Pull request #1994](https://bitbucket.org/osrf/gazebo/pull-request/1994)
    * [Pull request #1995](https://bitbucket.org/osrf/gazebo/pull-request/1995)
    * [Pull request #1996](https://bitbucket.org/osrf/gazebo/pull-request/1996)

1. Removed deprecations
    * [Pull request #1992]((https://bitbucket.org/osrf/gazebo/pull-request/1992)

1. Add ability to set the pose of a visual from a link.
    * [Pull request #1963](https://bitbucket.org/osrf/gazebo/pull-request/1963)

1. Copy visual visibility flags on clone
    * [Pull request #2008](https://bitbucket.org/osrf/gazebo/pull-request/2008)

1. Publish camera sensor image size when rendering is not enabled
    * [Pull request #1969](https://bitbucket.org/osrf/gazebo/pull-request/1969)

1. Added Poissons Ratio and Elastic Modulus for ODE.
    * [Pull request #1974](https://bitbucket.org/osrf/gazebo/pull-request/1974)

1. Update rest web plugin to publish response messages and display login user name in toolbar.
    * [Pull request #1956](https://bitbucket.org/osrf/gazebo/pull-request/1956)

1. Improve overall speed of log playback. Added new functions to LogPlay.
   Use tinyxml2 for playback.
    * [Pull request #1931](https://bitbucket.org/osrf/gazebo/pull-request/1931)

1. Improve SVG import. Added support for transforms in paths.
    * [Pull request #1981](https://bitbucket.org/osrf/gazebo/pull-request/1981)

1. Enter time during log playback
    * [Pull request #2000](https://bitbucket.org/osrf/gazebo/pull-request/2000)

1. Added Ignition Transport dependency.
    * [Pull request #1930](https://bitbucket.org/osrf/gazebo/pull-request/1930)

1. Make latched subscribers receive the message only once
    * [Issue #1789](https://bitbucket.org/osrf/gazebo/issue/1789)
    * [Pull request #2019](https://bitbucket.org/osrf/gazebo/pull-request/2019)

1. Implemented transport clear buffers
    * [Pull request #2017](https://bitbucket.org/osrf/gazebo/pull-request/2017)

1. KeyEvent constructor should be in a source file. Removed a few visibility
flags from c functions. Windows did not like `CPPTYPE_*` in
`gazebo/gui/ConfigWidget.cc`, so I replaced it with `TYPE_*`.
    * [Pull request #1943](https://bitbucket.org/osrf/gazebo/pull-request/1943)

1. Added wide angle camera sensor.
    * [Pull request #1866](https://bitbucket.org/osrf/gazebo/pull-request/1866)

1. Change the `near` and `far` members of `gazebo/msgs/logical_camera_sensors.proto` to `near_clip` and `far_clip`
    + [Pull request #1942](https://bitbucket.org/osrf/gazebo/pull-request/1942)

1. Resolve issue #1702
    * [Issue #1702](https://bitbucket.org/osrf/gazebo/issue/1702)
    * [Pull request #1905](https://bitbucket.org/osrf/gazebo/pull-request/1905)
    * [Pull request #1913](https://bitbucket.org/osrf/gazebo/pull-request/1913)
    * [Pull request #1914](https://bitbucket.org/osrf/gazebo/pull-request/1914)

1. Update physics when the world is reset
    * [Pull request #1903](https://bitbucket.org/osrf/gazebo/pull-request/1903)

1. Light and light state for the server side
    * [Pull request #1920](https://bitbucket.org/osrf/gazebo/pull-request/1920)

1. Add scale to model state so scaling works on log/playback.
    * [Pull request #2020](https://bitbucket.org/osrf/gazebo/pull-request/2020)

1. Added tests for WorldState
    * [Pull request #1968](https://bitbucket.org/osrf/gazebo/pull-request/1968)

1. Rename Reset to Reset Time in time widget
    * [Pull request #1892](https://bitbucket.org/osrf/gazebo/pull-request/1892)
    * [Issue #1730](https://bitbucket.org/osrf/gazebo/issue/1730)

1. Set QTestfFxture to verbose
    * [Pull request #1944](https://bitbucket.org/osrf/gazebo/pull-request/1944)
    * [Issue #1756](https://bitbucket.org/osrf/gazebo/issue/1756)

1. Added torsional friction
    * [Pull request #1831](https://bitbucket.org/osrf/gazebo/pull-request/1831)

1. Support loading and spawning nested models
    * [Pull request #1868](https://bitbucket.org/osrf/gazebo/pull-request/1868)
    * [Pull request #1895](https://bitbucket.org/osrf/gazebo/pull-request/1895)

1. Undo user motion commands during simulation, added physics::UserCmdManager and gui::UserCmdHistory.
    * [Pull request #1934](https://bitbucket.org/osrf/gazebo/pull-request/1934)

1. Forward user command messages for undo.
    * [Pull request #2009](https://bitbucket.org/osrf/gazebo/pull-request/2009)

1. Undo reset commands during simulation, forwarding commands
    * [Pull request #1986](https://bitbucket.org/osrf/gazebo/pull-request/1986)

1. Undo apply force / torque during simulation
    * [Pull request #2030](https://bitbucket.org/osrf/gazebo/pull-request/2030)

1. Add function to get the derived scale of a Visual
    * [Pull request #1881](https://bitbucket.org/osrf/gazebo/pull-request/1881)

1. Added EnumIface, which supports iterators over enums.
    * [Pull request #1847](https://bitbucket.org/osrf/gazebo/pull-request/1847)

1. Added RegionEventBoxPlugin - fires events when models enter / exit the region
    * [Pull request #1856](https://bitbucket.org/osrf/gazebo/pull-request/1856)

1. Added tests for checking the playback control via messages.
    * [Pull request #1885](https://bitbucket.org/osrf/gazebo/pull-request/1885)

1. Added LoadArgs() function to ServerFixture for being able to load a server
using the same arguments used in the command line.
    * [Pull request #1874](https://bitbucket.org/osrf/gazebo/pull-request/1874)

1. Added battery class, plugins and test world.
    * [Pull request #1872](https://bitbucket.org/osrf/gazebo/pull-request/1872)

1. Display gearbox and screw joint properties in property tree
    * [Pull request #1838](https://bitbucket.org/osrf/gazebo/pull-request/1838)

1. Set window flags for dialogs and file dialogs
    * [Pull request #1816](https://bitbucket.org/osrf/gazebo/pull-request/1816)

1. Fix minimum window height
   * [Pull request #1977](https://bitbucket.org/osrf/gazebo/pull-request/1977)
   * [Issue #1706](https://bitbucket.org/osrf/gazebo/issue/1706)

1. Add option to reverse alignment direction
   * [Pull request #2040](https://bitbucket.org/osrf/gazebo/pull-request/2040)
   * [Issue #1242](https://bitbucket.org/osrf/gazebo/issue/1242)

1. Fix unadvertising a publisher - only unadvertise topic if it is the last publisher.
   * [Pull request #2005](https://bitbucket.org/osrf/gazebo/pull-request/2005)
   * [Issue #1782](https://bitbucket.org/osrf/gazebo/issue/1782)

1. Log playback GUI for multistep, rewind, forward and seek
    * [Pull request #1791](https://bitbucket.org/osrf/gazebo/pull-request/1791)

1. Added Apply Force/Torque movable text
    * [Pull request #1789](https://bitbucket.org/osrf/gazebo/pull-request/1789)

1. Added cascade parameter (apply to children) for Visual SetMaterial, SetAmbient, SetEmissive, SetSpecular, SetDiffuse, SetTransparency
    * [Pull request #1851](https://bitbucket.org/osrf/gazebo/pull-request/1851)

1. Tweaks to Data Logger, such as multiline text edit for path
    * [Pull request #1800](https://bitbucket.org/osrf/gazebo/pull-request/1800)

1. Added TopToolbar and hide / disable several widgets according to WindowMode
    * [Pull request #1869](https://bitbucket.org/osrf/gazebo/pull-request/1869)

1. Added Visual::IsAncestorOf and Visual::IsDescendantOf
    * [Pull request #1850](https://bitbucket.org/osrf/gazebo/pull-request/1850)

1. Added msgs::PluginFromSDF and tests
    * [Pull request #1858](https://bitbucket.org/osrf/gazebo/pull-request/1858)

1. Added msgs::CollisionFromSDF msgs::SurfaceFromSDF and msgs::FrictionFromSDF
    * [Pull request #1900](https://bitbucket.org/osrf/gazebo/pull-request/1900)

1. Added hotkeys chart dialog
    * [Pull request #1835](https://bitbucket.org/osrf/gazebo/pull-request/1835)

1. Space bar to play / pause
   * [Pull request #2023](https://bitbucket.org/osrf/gazebo/pull-request/2023)
   * [Issue #1798](https://bitbucket.org/osrf/gazebo/issue/1798)

1. Make it possible to create custom ConfigWidgets
    * [Pull request #1861](https://bitbucket.org/osrf/gazebo/pull-request/1861)

1. AddItem / RemoveItem / Clear enum config widgets
    * [Pull request #1878](https://bitbucket.org/osrf/gazebo/pull-request/1878)

1. Make all child ConfigWidgets emit signals.
    * [Pull request #1884](https://bitbucket.org/osrf/gazebo/pull-request/1884)

1. Refactored makers
    * [Pull request #1828](https://bitbucket.org/osrf/gazebo/pull-request/1828)

1. Added gui::Conversions to convert between Gazebo and Qt
    * [Pull request #2034](https://bitbucket.org/osrf/gazebo/pull-request/2034)

1. Model editor updates
    1. Support adding model plugins in model editor
        * [Pull request #2060](https://bitbucket.org/osrf/gazebo/pull-request/2060)

    1. Added support for copying and pasting top level nested models
        * [Pull request #2006](https://bitbucket.org/osrf/gazebo/pull-request/2006)

    1. Make non-editable background models white in model editor
        * [Pull request #1950](https://bitbucket.org/osrf/gazebo/pull-request/1950)

    1. Choose / swap parent and child links in joint inspector
        * [Pull request #1887](https://bitbucket.org/osrf/gazebo/pull-request/1887)
        * [Issue #1500](https://bitbucket.org/osrf/gazebo/issue/1500)

    1. Presets combo box for Vector3 config widget
        * [Pull request #1954](https://bitbucket.org/osrf/gazebo/pull-request/1954)

    1. Added support for more joint types (gearbox and fixed joints).
        * [Pull request #1794](https://bitbucket.org/osrf/gazebo/pull-request/1794)

    1. Added support for selecting links and joints, opening context menu and inspectors in Schematic View.
        * [Pull request #1787](https://bitbucket.org/osrf/gazebo/pull-request/1787)

    1. Color-coded edges in Schematic View to match joint color.
        * [Pull request #1781](https://bitbucket.org/osrf/gazebo/pull-request/1781)

    1. Scale link mass and inertia when a link is scaled
        * [Pull request #1836](https://bitbucket.org/osrf/gazebo/pull-request/1836)

    1. Added icons for child and parent link in joint inspector
        * [Pull request #1953](https://bitbucket.org/osrf/gazebo/pull-request/1953)

    1. Load and save nested models
        * [Pull request #1894](https://bitbucket.org/osrf/gazebo/pull-request/1894)

    1. Display model plugins on the left panel and added model plugin inspector
        * [Pull request #1863](https://bitbucket.org/osrf/gazebo/pull-request/1863)

    1. Context menu and deletion for model plugins
        * [Pull request #1890](https://bitbucket.org/osrf/gazebo/pull-request/1890)

    1. Delete self from inspector
        * [Pull request #1904](https://bitbucket.org/osrf/gazebo/pull-request/1904)
        * [Issue #1543](https://bitbucket.org/osrf/gazebo/issue/1543)

    1. Apply inspector changes in real time and add reset button
        * [Pull request #1945](https://bitbucket.org/osrf/gazebo/pull-request/1945)
        * [Issue #1472](https://bitbucket.org/osrf/gazebo/issue/1472)

    1. Set physics to be paused when exiting model editor mode
        * [Pull request #1893](https://bitbucket.org/osrf/gazebo/pull-request/1893)
        * [Issue #1734](https://bitbucket.org/osrf/gazebo/issue/1734)

    1. Add Insert tab to model editor
        * [Pull request #1924](https://bitbucket.org/osrf/gazebo/pull-request/1924)

    1. Support inserting nested models from model maker
        * [Pull request #1982](https://bitbucket.org/osrf/gazebo/pull-request/1982)

    1. Added joint creation dialog
        * [Pull request #2021](https://bitbucket.org/osrf/gazebo/pull-request/2021)

    1. Added reverse checkboxes to joint creation dialog
        * [Pull request #2086](https://bitbucket.org/osrf/gazebo/pull-request/2086)

    1. Use opaque pointers in the model editor
        * [Pull request #2056](https://bitbucket.org/osrf/gazebo/pull-request/2056)
        * [Pull request #2059](https://bitbucket.org/osrf/gazebo/pull-request/2059)
        * [Pull request #2087](https://bitbucket.org/osrf/gazebo/pull-request/2087)

    1. Support joint creation between links in nested model.
        * [Pull request #2080](https://bitbucket.org/osrf/gazebo/pull-request/2080)

1. Building editor updates

    1. Use opaque pointers in the building editor
        * [Pull request #2041](https://bitbucket.org/osrf/gazebo/pull-request/2041)
        * [Pull request #2039](https://bitbucket.org/osrf/gazebo/pull-request/2039)
        * [Pull request #2055](https://bitbucket.org/osrf/gazebo/pull-request/2055)
        * [Pull request #2032](https://bitbucket.org/osrf/gazebo/pull-request/2032)
        * [Pull request #2082](https://bitbucket.org/osrf/gazebo/pull-request/2082)
        * [Pull request #2038](https://bitbucket.org/osrf/gazebo/pull-request/2038)
        * [Pull request #2033](https://bitbucket.org/osrf/gazebo/pull-request/2033)

    1. Use opaque pointers for GrabberHandle, add *LinkedGrabbers functions
        * [Pull request #2034](https://bitbucket.org/osrf/gazebo/pull-request/2034)

    1. Removed unused class: BuildingItem
        * [Pull request #2045](https://bitbucket.org/osrf/gazebo/pull-request/2045)

    1. Use opaque pointers for BuildingModelManip, move attachment logic to BuildingMaker
        * [Pull request #2046](https://bitbucket.org/osrf/gazebo/pull-request/2046)

    1. Use opaque pointers for all Dialog classes, add conversion from QPointF, move common logic to BaseInspectorDialog.
        * [Pull request #2083](https://bitbucket.org/osrf/gazebo/pull-request/2083)

## Gazebo 6.0

### Gazebo 6.X.X (201X-XX-XX)

1. Fix buoyancy plugin when multiple link tags are used within the plugin
    * [Pull request 2369](https://bitbucket.org/osrf/gazebo/pull-request/2369)

1. Fix race condition in ~TimePanelPrivate (#1919)
    * [Pull request 2250](https://bitbucket.org/osrf/gazebo/pull-request/2250)

### Gazebo 6.6.0 (2016-04-07)

1. fix: remove back projection
    * [Pull request 2201](https://bitbucket.org/osrf/gazebo/pull-request/2201)
    * A contribution from Yuki Furuta

1. Backport depth camera OSX fix and test
    * [Pull request 2230](https://bitbucket.org/osrf/gazebo/pull-request/2230)

1. Add missing tinyxml includes (gazebo6)
    * [Pull request 2218](https://bitbucket.org/osrf/gazebo/pull-request/2218)

1. Fix ray-cylinder collision in ode
    * [Pull request 2125](https://bitbucket.org/osrf/gazebo/pull-request/2125)

1. backport fixes for ffmpeg3 to gazebo6 (from pull request #2154)
    * [Pull request 2162](https://bitbucket.org/osrf/gazebo/pull-request/2162)

1. Install shapes_bitmask.world
    * [Pull request 2104](https://bitbucket.org/osrf/gazebo/pull-request/2104)

1. Add gazebo_client to gazebo.pc (gazebo6)
    * [Pull request 2102](https://bitbucket.org/osrf/gazebo/pull-request/2102)

1. Fix removing multiple camera sensors that have the same camera name
    * [Pull request 2081](https://bitbucket.org/osrf/gazebo/pull-request/2081)

1. Ensure that LINK_FRAME_VISUAL arrow components are deleted (#1812)
    * [Pull request 2078](https://bitbucket.org/osrf/gazebo/pull-request/2078)

1. add migration notes for gazebo::setupClient to gazebo::client::setup
    * [Pull request 2068](https://bitbucket.org/osrf/gazebo/pull-request/2068)

1. Update inertia properties during simulation: part 2
    * [Pull request 1984](https://bitbucket.org/osrf/gazebo/pull-request/1984)

1. Fix minimum window height
    * [Pull request 2002](https://bitbucket.org/osrf/gazebo/pull-request/2002)

1. Backport gpu laser test fix
    * [Pull request 1999](https://bitbucket.org/osrf/gazebo/pull-request/1999)

1. Relax physics tolerances for single-precision bullet (gazebo6)
    * [Pull request 1997](https://bitbucket.org/osrf/gazebo/pull-request/1997)

1. Fix minimum window height
    * [Pull request 1998](https://bitbucket.org/osrf/gazebo/pull-request/1998)

1. backport model editor fixed joint option to gazebo6
    * [Pull request 1957](https://bitbucket.org/osrf/gazebo/pull-request/1957)

1. Update shaders once per render update
    * [Pull request 1991](https://bitbucket.org/osrf/gazebo/pull-request/1991)

1. Relax physics tolerances for single-precision bullet
    * [Pull request 1976](https://bitbucket.org/osrf/gazebo/pull-request/1976)

1. Fix visual transparency issues
    * [Pull request 1967](https://bitbucket.org/osrf/gazebo/pull-request/1967)

1. fix memory corruption in transport/Publisher.cc
    * [Pull request 1951](https://bitbucket.org/osrf/gazebo/pull-request/1951)

1. Add test for SphericalCoordinates::LocalFromGlobal
    * [Pull request 1959](https://bitbucket.org/osrf/gazebo/pull-request/1959)

### Gazebo 6.5.1 (2015-10-29)

1. Fix removing multiple camera sensors that have the same camera name.
    * [Pull request #2081](https://bitbucket.org/osrf/gazebo/pull-request/2081)
    * [Issue #1811](https://bitbucket.org/osrf/gazebo/issues/1811)

1. Backport model editor toolbar fixed joint option from [pull request #1794](https://bitbucket.org/osrf/gazebo/pull-request/1794)
    * [Pull request #1957](https://bitbucket.org/osrf/gazebo/pull-request/1957)

1. Fix minimum window height
    * Backport of [pull request #1977](https://bitbucket.org/osrf/gazebo/pull-request/1977)
    * [Pull request #1998](https://bitbucket.org/osrf/gazebo/pull-request/1998)
    * [Issue #1706](https://bitbucket.org/osrf/gazebo/issue/1706)

1. Fix visual transparency issues
    * [Pull request #1967](https://bitbucket.org/osrf/gazebo/pull-request/1967)
    * [Issue #1726](https://bitbucket.org/osrf/gazebo/issue/1726)

### Gazebo 6.5.0 (2015-10-22)

1. Added ability to convert from spherical coordinates to local coordinates.
    * [Pull request #1955](https://bitbucket.org/osrf/gazebo/pull-request/1955)

### Gazebo 6.4.0 (2015-10-14)

1. Fix ABI problem. Make `Sensor::SetPose` function non virtual.
    * [Pull request #1947](https://bitbucket.org/osrf/gazebo/pull-request/1947)

1. Update inertia properties during simulation
    * [Pull request #1909](https://bitbucket.org/osrf/gazebo/pull-requests/1909)
    * [Design document](https://bitbucket.org/osrf/gazebo_design/src/default/inertia_resize/inertia_resize.md)

1. Fix transparency correction for opaque materials
    * [Pull request #1946](https://bitbucket.org/osrf/gazebo/pull-requests/1946/fix-transparency-correction-for-opaque/diff)

### Gazebo 6.3.0 (2015-10-06)

1. Added `Sensor::SetPose` function
    * [Pull request #1935](https://bitbucket.org/osrf/gazebo/pull-request/1935)

### Gazebo 6.2.0 (2015-10-02)

1. Update physics when the world is reset
    * Backport of [pull request #1903](https://bitbucket.org/osrf/gazebo/pull-request/1903)
    * [Pull request #1916](https://bitbucket.org/osrf/gazebo/pull-request/1916)
    * [Issue #101](https://bitbucket.org/osrf/gazebo/issue/101)

1. Added Copy constructor and assignment operator to MouseEvent
    * [Pull request #1855](https://bitbucket.org/osrf/gazebo/pull-request/1855)

### Gazebo 6.1.0 (2015-08-02)

1. Added logical_camera sensor.
    * [Pull request #1845](https://bitbucket.org/osrf/gazebo/pull-request/1845)

1. Added RandomVelocityPlugin, which applies a random velocity to a model's link.
    * [Pull request #1839](https://bitbucket.org/osrf/gazebo/pull-request/1839)

1. Sim events for joint position, velocity and applied force
    * [Pull request #1849](https://bitbucket.org/osrf/gazebo/pull-request/1849)

### Gazebo 6.0.0 (2015-07-27)

1. Added magnetometer sensor. A contribution from Andrew Symington.
    * [Pull request #1788](https://bitbucket.org/osrf/gazebo/pull-request/1788)

1. Added altimeter sensor. A contribution from Andrew Symington.
    * [Pull request #1792](https://bitbucket.org/osrf/gazebo/pull-request/1792)

1. Implement more control options for log playback:
  1. Rewind: The simulation starts from the beginning.
  1. Forward: The simulation jumps to the end of the log file.
  1. Seek: The simulation jumps to a specific point specified by its simulation
  time.
      * [Pull request #1737](https://bitbucket.org/osrf/gazebo/pull-request/1737)

1. Added Gazebo splash screen
    * [Pull request #1745](https://bitbucket.org/osrf/gazebo/pull-request/1745)

1. Added a transporter plugin which allows models to move from one location
   to another based on their location and the location of transporter pads.
    * [Pull request #1738](https://bitbucket.org/osrf/gazebo/pull-request/1738)

1. Implement forward/backwards multi-step for log playback. Now, the semantics
of a multi-step while playing back a log session are different from a multi-step
during a live simulation. While playback, a multi-step simulates all the
intermediate steps as before, but the client only perceives a single step.
E.g: You have a log file containing a 1 hour simulation session. You want to
jump to the minute 00H::30M::00S to check a specific aspect of the simulation.
You should not see continuous updates until minute 00H:30M:00S. Instead, you
should visualize a single jump to the specific instant of the simulation that
you are interested.
    * [Pull request #1623](https://bitbucket.org/osrf/gazebo/pull-request/1623)

1. Added browse button to log record dialog.
    * [Pull request #1719](https://bitbucket.org/osrf/gazebo/pull-request/1719)

1. Improved SVG support: arcs in paths, and contours made of multiple paths.
    * [Pull request #1608](https://bitbucket.org/osrf/gazebo/pull-request/1608)

1. Added simulation iterations to the world state.
    * [Pull request #1722](https://bitbucket.org/osrf/gazebo/pull-request/1722)

1. Added multiple LiftDrag plugins to the cessna_demo.world to allow the Cessna
C-172 model to fly.
    * [Pull request #1715](https://bitbucket.org/osrf/gazebo/pull-request/1715)

1. Added a plugin to control a Cessna C-172 via messages (CessnaPlugin), and a
GUI plugin to test this functionality with the keyboard (CessnaGUIPlugin). Added
world with the Cessna model and the two previous plugins loaded
(cessna_demo.world).
    * [Pull request #1712](https://bitbucket.org/osrf/gazebo/pull-request/1712)

1. Added world with OSRF building and an elevator
    * [Pull request #1697](https://bitbucket.org/osrf/gazebo/pull-request/1697)

1. Fixed collide bitmask by changing default value from 0x1 to 0xffff.
    * [Pull request #1696](https://bitbucket.org/osrf/gazebo/pull-request/1696)

1. Added a plugin to control an elevator (ElevatorPlugin), and an OccupiedEvent plugin that sends a message when a model is within a specified region.
    * [Pull request #1694](https://bitbucket.org/osrf/gazebo/pull-request/1694)
    * [Pull request #1775](https://bitbucket.org/osrf/gazebo/pull-request/1775)

1. Added Layers tab and meta information for visuals.
    * [Pull request #1674](https://bitbucket.org/osrf/gazebo/pull-request/1674)

1. Added countdown behavior for common::Timer and exposed the feature in TimerGUIPlugin.
    * [Pull request #1690](https://bitbucket.org/osrf/gazebo/pull-request/1690)

1. Added BuoyancyPlugin for simulating the buoyancy of an object in a column of fluid.
    * [Pull request #1622](https://bitbucket.org/osrf/gazebo/pull-request/1622)

1. Added ComputeVolume function for simple shape subclasses of Shape.hh.
    * [Pull request #1605](https://bitbucket.org/osrf/gazebo/pull-request/1605)

1. Add option to parallelize the ODE quickstep constraint solver,
which solves an LCP twice with different parameters in order
to corrected for position projection errors.
    * [Pull request #1561](https://bitbucket.org/osrf/gazebo/pull-request/1561)

1. Get/Set user camera pose in GUI.
    * [Pull request #1649](https://bitbucket.org/osrf/gazebo/pull-request/1649)
    * [Issue #1595](https://bitbucket.org/osrf/gazebo/issue/1595)

1. Added ViewAngleWidget, removed hard-coded reset view and removed MainWindow::Reset(). Also added GLWidget::GetSelectedVisuals().
    * [Pull request #1768](https://bitbucket.org/osrf/gazebo/pull-request/1768)
    * [Issue #1507](https://bitbucket.org/osrf/gazebo/issue/1507)

1. Windows support. This consists mostly of numerous small changes to support
compilation on Windows.
    * [Pull request #1616](https://bitbucket.org/osrf/gazebo/pull-request/1616)
    * [Pull request #1618](https://bitbucket.org/osrf/gazebo/pull-request/1618)
    * [Pull request #1620](https://bitbucket.org/osrf/gazebo/pull-request/1620)
    * [Pull request #1625](https://bitbucket.org/osrf/gazebo/pull-request/1625)
    * [Pull request #1626](https://bitbucket.org/osrf/gazebo/pull-request/1626)
    * [Pull request #1627](https://bitbucket.org/osrf/gazebo/pull-request/1627)
    * [Pull request #1628](https://bitbucket.org/osrf/gazebo/pull-request/1628)
    * [Pull request #1629](https://bitbucket.org/osrf/gazebo/pull-request/1629)
    * [Pull request #1630](https://bitbucket.org/osrf/gazebo/pull-request/1630)
    * [Pull request #1631](https://bitbucket.org/osrf/gazebo/pull-request/1631)
    * [Pull request #1632](https://bitbucket.org/osrf/gazebo/pull-request/1632)
    * [Pull request #1633](https://bitbucket.org/osrf/gazebo/pull-request/1633)
    * [Pull request #1635](https://bitbucket.org/osrf/gazebo/pull-request/1635)
    * [Pull request #1637](https://bitbucket.org/osrf/gazebo/pull-request/1637)
    * [Pull request #1639](https://bitbucket.org/osrf/gazebo/pull-request/1639)
    * [Pull request #1647](https://bitbucket.org/osrf/gazebo/pull-request/1647)
    * [Pull request #1650](https://bitbucket.org/osrf/gazebo/pull-request/1650)
    * [Pull request #1651](https://bitbucket.org/osrf/gazebo/pull-request/1651)
    * [Pull request #1653](https://bitbucket.org/osrf/gazebo/pull-request/1653)
    * [Pull request #1654](https://bitbucket.org/osrf/gazebo/pull-request/1654)
    * [Pull request #1657](https://bitbucket.org/osrf/gazebo/pull-request/1657)
    * [Pull request #1658](https://bitbucket.org/osrf/gazebo/pull-request/1658)
    * [Pull request #1659](https://bitbucket.org/osrf/gazebo/pull-request/1659)
    * [Pull request #1660](https://bitbucket.org/osrf/gazebo/pull-request/1660)
    * [Pull request #1661](https://bitbucket.org/osrf/gazebo/pull-request/1661)
    * [Pull request #1669](https://bitbucket.org/osrf/gazebo/pull-request/1669)
    * [Pull request #1670](https://bitbucket.org/osrf/gazebo/pull-request/1670)
    * [Pull request #1672](https://bitbucket.org/osrf/gazebo/pull-request/1672)
    * [Pull request #1682](https://bitbucket.org/osrf/gazebo/pull-request/1682)
    * [Pull request #1683](https://bitbucket.org/osrf/gazebo/pull-request/1683)

1. Install `libgazebo_server_fixture`. This will facilitate tests external to the main gazebo repository. See `examples/stand_alone/test_fixture`.
    * [Pull request #1606](https://bitbucket.org/osrf/gazebo/pull-request/1606)

1. Laser visualization renders light blue for rays that do not hit obstacles, and dark blue for other rays.
    * [Pull request #1607](https://bitbucket.org/osrf/gazebo/pull-request/1607)
    * [Issue #1576](https://bitbucket.org/osrf/gazebo/issue/1576)

1. Add VisualType enum to Visual and clean up visuals when entity is deleted.
    * [Pull request #1614](https://bitbucket.org/osrf/gazebo/pull-request/1614)

1. Alert user of connection problems when using the REST service plugin
    * [Pull request #1655](https://bitbucket.org/osrf/gazebo/pull-request/1655)
    * [Issue #1574](https://bitbucket.org/osrf/gazebo/issue/1574)

1. ignition-math is now a dependency.
    + [http://ignitionrobotics.org/libraries/math](http://ignitionrobotics.org/libraries/math)
    + [Gazebo::math migration](https://bitbucket.org/osrf/gazebo/src/583edbeb90759d43d994cc57c0797119dd6d2794/ign-math-migration.md)

1. Detect uuid library during compilation.
    * [Pull request #1655](https://bitbucket.org/osrf/gazebo/pull-request/1655)
    * [Issue #1572](https://bitbucket.org/osrf/gazebo/issue/1572)

1. New accessors in LogPlay class.
    * [Pull request #1577](https://bitbucket.org/osrf/gazebo/pull-request/1577)

1. Added a plugin to send messages to an existing website.
   Added gui::MainWindow::AddMenu and msgs/rest_error, msgs/rest_login, msgs rest/post
    * [Pull request #1524](https://bitbucket.org/osrf/gazebo/pull-request/1524)

1. Fix deprecation warnings when using SDFormat 3.0.2, 3.0.3 prereleases
    * [Pull request #1568](https://bitbucket.org/osrf/gazebo/pull-request/1568)

1. Use GAZEBO_CFLAGS or GAZEBO_CXX_FLAGS in CMakeLists.txt for example plugins
    * [Pull request #1573](https://bitbucket.org/osrf/gazebo/pull-request/1573)

1. Added Link::OnWrenchMsg subscriber with test
    * [Pull request #1582](https://bitbucket.org/osrf/gazebo/pull-request/1582)

1. Show/hide GUI overlays using the menu bar.
    * [Pull request #1555](https://bitbucket.org/osrf/gazebo/pull-request/1555)

1. Added world origin indicator rendering::OriginVisual.
    * [Pull request #1700](https://bitbucket.org/osrf/gazebo/pull-request/1700)

1. Show/hide toolbars using the menu bars and shortcut.
   Added MainWindow::CloneAction.
   Added Window menu to Model Editor.
    * [Pull request #1584](https://bitbucket.org/osrf/gazebo/pull-request/1584)

1. Added event to show/hide toolbars.
    * [Pull request #1707](https://bitbucket.org/osrf/gazebo/pull-request/1707)

1. Added optional start/stop/reset buttons to timer GUI plugin.
    * [Pull request #1576](https://bitbucket.org/osrf/gazebo/pull-request/1576)

1. Timer GUI Plugin: Treat negative positions as positions from the ends
    * [Pull request #1703](https://bitbucket.org/osrf/gazebo/pull-request/1703)

1. Added Visual::GetDepth() and Visual::GetNthAncestor()
    * [Pull request #1613](https://bitbucket.org/osrf/gazebo/pull-request/1613)

1. Added a context menu for links
    * [Pull request #1589](https://bitbucket.org/osrf/gazebo/pull-request/1589)

1. Separate TimePanel's display into TimeWidget and LogPlayWidget.
    * [Pull request #1564](https://bitbucket.org/osrf/gazebo/pull-request/1564)

1. Display confirmation message after log is saved
    * [Pull request #1646](https://bitbucket.org/osrf/gazebo/pull-request/1646)

1. Added LogPlayView to display timeline and LogPlaybackStatistics message type.
    * [Pull request #1724](https://bitbucket.org/osrf/gazebo/pull-request/1724)

1. Added Time::FormattedString and removed all other FormatTime functions.
    * [Pull request #1710](https://bitbucket.org/osrf/gazebo/pull-request/1710)

1. Added support for Oculus DK2
    * [Pull request #1526](https://bitbucket.org/osrf/gazebo/pull-request/1526)

1. Use collide_bitmask from SDF to perform collision filtering
    * [Pull request #1470](https://bitbucket.org/osrf/gazebo/pull-request/1470)

1. Pass Coulomb surface friction parameters to DART.
    * [Pull request #1420](https://bitbucket.org/osrf/gazebo/pull-request/1420)

1. Added ModelAlign::SetHighlighted
    * [Pull request #1598](https://bitbucket.org/osrf/gazebo/pull-request/1598)

1. Added various Get functions to Visual. Also added a ConvertGeometryType function to msgs.
    * [Pull request #1402](https://bitbucket.org/osrf/gazebo/pull-request/1402)

1. Get and Set visibility of SelectionObj's handles, with unit test.
    * [Pull request #1417](https://bitbucket.org/osrf/gazebo/pull-request/1417)

1. Set material of SelectionObj's handles.
    * [Pull request #1472](https://bitbucket.org/osrf/gazebo/pull-request/1472)

1. Add SelectionObj::Fini with tests and make Visual::Fini virtual
    * [Pull request #1685](https://bitbucket.org/osrf/gazebo/pull-request/1685)

1. Allow link selection with the mouse if parent model already selected.
    * [Pull request #1409](https://bitbucket.org/osrf/gazebo/pull-request/1409)

1. Added ModelRightMenu::EntityTypes.
    * [Pull request #1414](https://bitbucket.org/osrf/gazebo/pull-request/1414)

1. Scale joint visuals according to link size.
    * [Pull request #1591](https://bitbucket.org/osrf/gazebo/pull-request/1591)
    * [Issue #1563](https://bitbucket.org/osrf/gazebo/issue/1563)

1. Added Gazebo/CoM material.
    * [Pull request #1439](https://bitbucket.org/osrf/gazebo/pull-request/1439)

1. Added arc parameter to MeshManager::CreateTube
    * [Pull request #1436](https://bitbucket.org/osrf/gazebo/pull-request/1436)

1. Added View Inertia and InertiaVisual, changed COMVisual to sphere proportional to mass.
    * [Pull request #1445](https://bitbucket.org/osrf/gazebo/pull-request/1445)

1. Added View Link Frame and LinkFrameVisual. Visual::SetTransparency goes into texture_unit.
    * [Pull request #1762](https://bitbucket.org/osrf/gazebo/pull-request/1762)
    * [Issue #853](https://bitbucket.org/osrf/gazebo/issue/853)

1. Changed the position of Save and Cancel buttons on editor dialogs
    * [Pull request #1442](https://bitbucket.org/osrf/gazebo/pull-request/1442)
    * [Issue #1377](https://bitbucket.org/osrf/gazebo/issue/1377)

1. Fixed Visual material updates
    * [Pull request #1454](https://bitbucket.org/osrf/gazebo/pull-request/1454)
    * [Issue #1455](https://bitbucket.org/osrf/gazebo/issue/1455)

1. Added Matrix3::Inverse() and tests
    * [Pull request #1481](https://bitbucket.org/osrf/gazebo/pull-request/1481)

1. Implemented AddLinkForce for ODE.
    * [Pull request #1456](https://bitbucket.org/osrf/gazebo/pull-request/1456)

1. Updated ConfigWidget class to parse enum values.
    * [Pull request #1518](https://bitbucket.org/osrf/gazebo/pull-request/1518)

1. Added PresetManager to physics libraries and corresponding integration test.
    * [Pull request #1471](https://bitbucket.org/osrf/gazebo/pull-request/1471)

1. Sync name and location on SaveDialog.
    * [Pull request #1563](https://bitbucket.org/osrf/gazebo/pull-request/1563)

1. Added Apply Force/Torque dialog
    * [Pull request #1600](https://bitbucket.org/osrf/gazebo/pull-request/1600)

1. Added Apply Force/Torque visuals
    * [Pull request #1619](https://bitbucket.org/osrf/gazebo/pull-request/1619)

1. Added Apply Force/Torque OnMouseRelease and ActivateWindow
    * [Pull request #1699](https://bitbucket.org/osrf/gazebo/pull-request/1699)

1. Added Apply Force/Torque mouse interactions, modes, activation
    * [Pull request #1731](https://bitbucket.org/osrf/gazebo/pull-request/1731)

1. Added inertia pose getter for COMVisual and COMVisual_TEST
    * [Pull request #1581](https://bitbucket.org/osrf/gazebo/pull-request/1581)

1. Model editor updates
    1. Joint preview using JointVisuals.
        * [Pull request #1369](https://bitbucket.org/osrf/gazebo/pull-request/1369)

    1. Added inspector for configuring link, visual, and collision properties.
        * [Pull request #1408](https://bitbucket.org/osrf/gazebo/pull-request/1408)

    1. Saving, exiting, generalizing SaveDialog.
        * [Pull request #1401](https://bitbucket.org/osrf/gazebo/pull-request/1401)

    1. Inspectors redesign
        * [Pull request #1586](https://bitbucket.org/osrf/gazebo/pull-request/1586)

    1. Edit existing model.
        * [Pull request #1425](https://bitbucket.org/osrf/gazebo/pull-request/1425)

    1. Add joint inspector to link's context menu.
        * [Pull request #1449](https://bitbucket.org/osrf/gazebo/pull-request/1449)
        * [Issue #1443](https://bitbucket.org/osrf/gazebo/issue/1443)

    1. Added button to select mesh file on inspector.
        * [Pull request #1460](https://bitbucket.org/osrf/gazebo/pull-request/1460)
        * [Issue #1450](https://bitbucket.org/osrf/gazebo/issue/1450)

    1. Renamed Part to Link.
        * [Pull request #1478](https://bitbucket.org/osrf/gazebo/pull-request/1478)

    1. Fix snapping inside editor.
        * [Pull request #1489](https://bitbucket.org/osrf/gazebo/pull-request/1489)
        * [Issue #1457](https://bitbucket.org/osrf/gazebo/issue/1457)

    1. Moved DataLogger from Window menu to the toolbar and moved screenshot button to the right.
        * [Pull request #1665](https://bitbucket.org/osrf/gazebo/pull-request/1665)

    1. Keep loaded model's name.
        * [Pull request #1516](https://bitbucket.org/osrf/gazebo/pull-request/1516)
        * [Issue #1504](https://bitbucket.org/osrf/gazebo/issue/1504)

    1. Added ExtrudeDialog.
        * [Pull request #1483](https://bitbucket.org/osrf/gazebo/pull-request/1483)

    1. Hide time panel inside editor and keep main window's paused state.
        * [Pull request #1500](https://bitbucket.org/osrf/gazebo/pull-request/1500)

    1. Fixed pose issues and added ModelCreator_TEST.
        * [Pull request #1509](https://bitbucket.org/osrf/gazebo/pull-request/1509)
        * [Issue #1497](https://bitbucket.org/osrf/gazebo/issue/1497)
        * [Issue #1509](https://bitbucket.org/osrf/gazebo/issue/1509)

    1. Added list of links and joints.
        * [Pull request #1515](https://bitbucket.org/osrf/gazebo/pull-request/1515)
        * [Issue #1418](https://bitbucket.org/osrf/gazebo/issue/1418)

    1. Expose API to support adding items to the palette.
        * [Pull request #1565](https://bitbucket.org/osrf/gazebo/pull-request/1565)

    1. Added menu for toggling joint visualization
        * [Pull request #1551](https://bitbucket.org/osrf/gazebo/pull-request/1551)
        * [Issue #1483](https://bitbucket.org/osrf/gazebo/issue/1483)

    1. Add schematic view to model editor
        * [Pull request #1562](https://bitbucket.org/osrf/gazebo/pull-request/1562)

1. Building editor updates
    1. Make palette tips tooltip clickable to open.
        * [Pull request #1519](https://bitbucket.org/osrf/gazebo/pull-request/1519)
        * [Issue #1370](https://bitbucket.org/osrf/gazebo/issue/1370)

    1. Add measurement unit to building inspectors.
        * [Pull request #1741](https://bitbucket.org/osrf/gazebo/pull-request/1741)
        * [Issue #1363](https://bitbucket.org/osrf/gazebo/issue/1363)

    1. Add `BaseInspectorDialog` as a base class for inspectors.
        * [Pull request #1749](https://bitbucket.org/osrf/gazebo/pull-request/1749)

## Gazebo 5.0

### Gazebo 5.4.0 (2017-01-17)

1. Check FSAA support when creating camera render textures
    * [Pull request 2442](https://bitbucket.org/osrf/gazebo/pull-request/2442)
    * [Issue #1837](https://bitbucket.org/osrf/gazebo/issue/1837)

1. Fix mouse picking with transparent visuals
    * [Pull request 2305](https://bitbucket.org/osrf/gazebo/pull-request/2305)
    * [Issue #1956](https://bitbucket.org/osrf/gazebo/issue/1956)

1. Backport fix for DepthCamera visibility mask
    * [Pull request 2286](https://bitbucket.org/osrf/gazebo/pull-request/2286)
    * [Pull request 2287](https://bitbucket.org/osrf/gazebo/pull-request/2287)

1. Backport sensor reset fix
    * [Pull request 2272](https://bitbucket.org/osrf/gazebo/pull-request/2272)
    * [Issue #1917](https://bitbucket.org/osrf/gazebo/issue/1917)

1. Fix model snap tool highlighting
    * [Pull request 2293](https://bitbucket.org/osrf/gazebo/pull-request/2293)
    * [Issue #1955](https://bitbucket.org/osrf/gazebo/issue/1955)

### Gazebo 5.3.0 (2015-04-07)

1. fix: remove back projection
    * [Pull request 2201](https://bitbucket.org/osrf/gazebo/pull-request/2201)
    * A contribution from Yuki Furuta

1. Backport depth camera OSX fix and test
    * [Pull request 2230](https://bitbucket.org/osrf/gazebo/pull-request/2230)

1. Add missing tinyxml includes
    * [Pull request 2216](https://bitbucket.org/osrf/gazebo/pull-request/2216)

1. backport fixes for ffmpeg3 to gazebo5 (from pull request #2154)
    * [Pull request 2161](https://bitbucket.org/osrf/gazebo/pull-request/2161)

1. Check for valid display using xwininfo -root
    * [Pull request 2111](https://bitbucket.org/osrf/gazebo/pull-request/2111)

1. Don't search for sdformat4 on gazebo5, since gazebo5 can't handle sdformat protocol 1.6
    * [Pull request 2092](https://bitbucket.org/osrf/gazebo/pull-request/2092)

1. Fix minimum window height
    * [Pull request 2002](https://bitbucket.org/osrf/gazebo/pull-request/2002)

1. Relax physics tolerances for single-precision bullet
    * [Pull request 1976](https://bitbucket.org/osrf/gazebo/pull-request/1976)

1. Try finding sdformat 4 in gazebo5 branch
    * [Pull request 1972](https://bitbucket.org/osrf/gazebo/pull-request/1972)

1. Fix_send_message (backport of pull request #1951)
    * [Pull request 1964](https://bitbucket.org/osrf/gazebo/pull-request/1964)
    * A contribution from Samuel Lekieffre

1. Export the media path in the cmake config file.
    * [Pull request 1933](https://bitbucket.org/osrf/gazebo/pull-request/1933)

1. Shorten gearbox test since it is failing via timeout on osx
    * [Pull request 1937](https://bitbucket.org/osrf/gazebo/pull-request/1937)

### Gazebo 5.2.1 (2015-10-02)

1. Fix minimum window height
    * Backport of [pull request #1977](https://bitbucket.org/osrf/gazebo/pull-request/1977)
    * [Pull request #2002](https://bitbucket.org/osrf/gazebo/pull-request/2002)
    * [Issue #1706](https://bitbucket.org/osrf/gazebo/issue/1706)

### Gazebo 5.2.0 (2015-10-02)

1. Initialize sigact struct fields that valgrind said were being used uninitialized
    * [Pull request #1809](https://bitbucket.org/osrf/gazebo/pull-request/1809)

1. Add missing ogre includes to ensure macros are properly defined
    * [Pull request #1813](https://bitbucket.org/osrf/gazebo/pull-request/1813)

1. Use ToSDF functions to simplify physics_friction test
    * [Pull request #1808](https://bitbucket.org/osrf/gazebo/pull-request/1808)

1. Added lines to laser sensor visualization
    * [Pull request #1742](https://bitbucket.org/osrf/gazebo/pull-request/1742)
    * [Issue #935](https://bitbucket.org/osrf/gazebo/issue/935)

1. Fix BulletSliderJoint friction for bullet 2.83
    * [Pull request #1686](https://bitbucket.org/osrf/gazebo/pull-request/1686)

1. Fix heightmap model texture loading.
    * [Pull request #1592](https://bitbucket.org/osrf/gazebo/pull-request/1592)

1. Disable failing pr2 test for dart
    * [Pull request #1540](https://bitbucket.org/osrf/gazebo/pull-request/1540)
    * [Issue #1435](https://bitbucket.org/osrf/gazebo/issue/1435)

### Gazebo 5.1.0 (2015-03-20)
1. Backport pull request #1527 (FindOGRE.cmake for non-Debian systems)
  * [Pull request #1532](https://bitbucket.org/osrf/gazebo/pull-request/1532)

1. Respect system cflags when not using USE_UPSTREAM_CFLAGS
  * [Pull request #1531](https://bitbucket.org/osrf/gazebo/pull-request/1531)

1. Allow light manipulation
  * [Pull request #1529](https://bitbucket.org/osrf/gazebo/pull-request/1529)

1. Allow sdformat 2.3.1+ or 3+ and fix tests
  * [Pull request #1484](https://bitbucket.org/osrf/gazebo/pull-request/1484)

1. Add Link::GetWorldAngularMomentum function and test.
  * [Pull request #1482](https://bitbucket.org/osrf/gazebo/pull-request/1482)

1. Preserve previous GAZEBO_MODEL_PATH values when sourcing setup.sh
  * [Pull request #1430](https://bitbucket.org/osrf/gazebo/pull-request/1430)

1. Implement Coulomb joint friction for DART
  * [Pull request #1427](https://bitbucket.org/osrf/gazebo/pull-request/1427)
  * [Issue #1281](https://bitbucket.org/osrf/gazebo/issue/1281)

1. Fix simple shape normals.
    * [Pull request #1477](https://bitbucket.org/osrf/gazebo/pull-request/1477)
    * [Issue #1369](https://bitbucket.org/osrf/gazebo/issue/1369)

1. Use Msg-to-SDF conversion functions in tests, add ServerFixture::SpawnModel(msgs::Model).
    * [Pull request #1466](https://bitbucket.org/osrf/gazebo/pull-request/1466)

1. Added Model Msg-to-SDF conversion functions and test.
    * [Pull request #1429](https://bitbucket.org/osrf/gazebo/pull-request/1429)

1. Added Joint Msg-to-SDF conversion functions and test.
    * [Pull request #1419](https://bitbucket.org/osrf/gazebo/pull-request/1419)

1. Added Visual, Material Msg-to-SDF conversion functions and ShaderType to string conversion functions.
    * [Pull request #1415](https://bitbucket.org/osrf/gazebo/pull-request/1415)

1. Implement Coulomb joint friction for BulletSliderJoint
  * [Pull request #1452](https://bitbucket.org/osrf/gazebo/pull-request/1452)
  * [Issue #1348](https://bitbucket.org/osrf/gazebo/issue/1348)

### Gazebo 5.0.0 (2015-01-27)
1. Support for using [digital elevation maps](http://gazebosim.org/tutorials?tut=dem) has been added to debian packages.

1. C++11 support (C++11 compatible compiler is now required)
    * [Pull request #1340](https://bitbucket.org/osrf/gazebo/pull-request/1340)

1. Implemented private data pointer for the World class.
    * [Pull request #1383](https://bitbucket.org/osrf/gazebo/pull-request/1383)

1. Implemented private data pointer for the Scene class.
    * [Pull request #1385](https://bitbucket.org/osrf/gazebo/pull-request/1385)

1. Added a events::Event::resetWorld event that is triggered when World::Reset is called.
    * [Pull request #1332](https://bitbucket.org/osrf/gazebo/pull-request/1332)
    * [Issue #1375](https://bitbucket.org/osrf/gazebo/issue/1375)

1. Fixed `math::Box::GetCenter` functionality.
    * [Pull request #1278](https://bitbucket.org/osrf/gazebo/pull-request/1278)
    * [Issue #1327](https://bitbucket.org/osrf/gazebo/issue/1327)

1. Added a GUI timer plugin that facilitates the display and control a timer inside the Gazebo UI.
    * [Pull request #1270](https://bitbucket.org/osrf/gazebo/pull-request/1270)

1. Added ability to load plugins via SDF.
    * [Pull request #1261](https://bitbucket.org/osrf/gazebo/pull-request/1261)

1. Added GUIEvent to hide/show the left GUI pane.
    * [Pull request #1269](https://bitbucket.org/osrf/gazebo/pull-request/1269)

1. Modified KeyEventHandler and GLWidget so that hotkeys can be suppressed by custom KeyEvents set up by developers
    * [Pull request #1251](https://bitbucket.org/osrf/gazebo/pull-request/1251)

1. Added ability to read the directory where the log files are stored.
    * [Pull request #1277](https://bitbucket.org/osrf/gazebo/pull-request/1277)

1. Implemented a simulation cloner
    * [Pull request #1180](https://bitbucket.org/osrf/gazebo/pull-request/1180/clone-a-simulation)

1. Added GUI overlay plugins. Users can now write a Gazebo + QT plugin that displays widgets over the render window.
  * [Pull request #1181](https://bitbucket.org/osrf/gazebo/pull-request/1181)

1. Change behavior of Joint::SetVelocity, add Joint::SetVelocityLimit(unsigned int, double)
  * [Pull request #1218](https://bitbucket.org/osrf/gazebo/pull-request/1218)
  * [Issue #964](https://bitbucket.org/osrf/gazebo/issue/964)

1. Implement Coulomb joint friction for ODE
  * [Pull request #1221](https://bitbucket.org/osrf/gazebo/pull-request/1221)
  * [Issue #381](https://bitbucket.org/osrf/gazebo/issue/381)

1. Implement Coulomb joint friction for BulletHingeJoint
  * [Pull request #1317](https://bitbucket.org/osrf/gazebo/pull-request/1317)
  * [Issue #1348](https://bitbucket.org/osrf/gazebo/issue/1348)

1. Implemented camera lens distortion.
  * [Pull request #1213](https://bitbucket.org/osrf/gazebo/pull-request/1213)

1. Kill rogue gzservers left over from failed INTEGRATION_world_clone tests
   and improve robustness of `UNIT_gz_TEST`
  * [Pull request #1232](https://bitbucket.org/osrf/gazebo/pull-request/1232)
  * [Issue #1299](https://bitbucket.org/osrf/gazebo/issue/1299)

1. Added RenderWidget::ShowToolbar to toggle visibility of top toolbar.
  * [Pull request #1248](https://bitbucket.org/osrf/gazebo/pull-request/1248)

1. Fix joint axis visualization.
  * [Pull request #1258](https://bitbucket.org/osrf/gazebo/pull-request/1258)

1. Change UserCamera view control via joysticks. Clean up rate control vs. pose control.
   see UserCamera::OnJoyPose and UserCamera::OnJoyTwist. Added view twist control toggle
   with joystick button 1.
  * [Pull request #1249](https://bitbucket.org/osrf/gazebo/pull-request/1249)

1. Added RenderWidget::GetToolbar to get the top toolbar and change its actions on ModelEditor.
    * [Pull request #1263](https://bitbucket.org/osrf/gazebo/pull-request/1263)

1. Added accessor for MainWindow graphical widget to GuiIface.
    * [Pull request #1250](https://bitbucket.org/osrf/gazebo/pull-request/1250)

1. Added a ConfigWidget class that takes in a google protobuf message and generates widgets for configuring the fields in the message
    * [Pull request #1285](https://bitbucket.org/osrf/gazebo/pull-request/1285)

1. Added GLWidget::OnModelEditor when model editor is triggered, and MainWindow::OnEditorGroup to manually uncheck editor actions.
    * [Pull request #1283](https://bitbucket.org/osrf/gazebo/pull-request/1283)

1. Added Collision, Geometry, Inertial, Surface Msg-to-SDF conversion functions.
    * [Pull request #1315](https://bitbucket.org/osrf/gazebo/pull-request/1315)

1. Added "button modifier" fields (control, shift, and alt) to common::KeyEvent.
    * [Pull request #1325](https://bitbucket.org/osrf/gazebo/pull-request/1325)

1. Added inputs for environment variable GAZEBO_GUI_INI_FILE for reading a custom .ini file.
    * [Pull request #1252](https://bitbucket.org/osrf/gazebo/pull-request/1252)

1. Fixed crash on "permission denied" bug, added insert_model integration test.
    * [Pull request #1329](https://bitbucket.org/osrf/gazebo/pull-request/1329/)

1. Enable simbody joint tests, implement `SimbodyJoint::GetParam`, create
   `Joint::GetParam`, fix bug in `BulletHingeJoint::SetParam`.
    * [Pull request #1404](https://bitbucket.org/osrf/gazebo/pull-request/1404/)

1. Building editor updates
    1. Fixed inspector resizing.
        * [Pull request #1230](https://bitbucket.org/osrf/gazebo/pull-request/1230)
        * [Issue #395](https://bitbucket.org/osrf/gazebo/issue/395)

    1. Doors and windows move proportionally with wall.
        * [Pull request #1231](https://bitbucket.org/osrf/gazebo/pull-request/1231)
        * [Issue #368](https://bitbucket.org/osrf/gazebo/issue/368)

    1. Inspector dialogs stay on top.
        * [Pull request #1229](https://bitbucket.org/osrf/gazebo/pull-request/1229)
        * [Issue #417](https://bitbucket.org/osrf/gazebo/issue/417)

    1. Make model name editable on palette.
        * [Pull request #1239](https://bitbucket.org/osrf/gazebo/pull-request/1239)

    1. Import background image and improve add/delete levels.
        * [Pull request #1214](https://bitbucket.org/osrf/gazebo/pull-request/1214)
        * [Issue #422](https://bitbucket.org/osrf/gazebo/issue/422)
        * [Issue #361](https://bitbucket.org/osrf/gazebo/issue/361)

    1. Fix changing draw mode.
        * [Pull request #1233](https://bitbucket.org/osrf/gazebo/pull-request/1233)
        * [Issue #405](https://bitbucket.org/osrf/gazebo/issue/405)

    1. Tips on palette's top-right corner.
        * [Pull request #1241](https://bitbucket.org/osrf/gazebo/pull-request/1241)

    1. New buttons and layout for the palette.
        * [Pull request #1242](https://bitbucket.org/osrf/gazebo/pull-request/1242)

    1. Individual wall segments instead of polylines.
        * [Pull request #1246](https://bitbucket.org/osrf/gazebo/pull-request/1246)
        * [Issue #389](https://bitbucket.org/osrf/gazebo/issue/389)
        * [Issue #415](https://bitbucket.org/osrf/gazebo/issue/415)

    1. Fix exiting and saving, exiting when there's nothing drawn, fix text on popups.
        * [Pull request #1296](https://bitbucket.org/osrf/gazebo/pull-request/1296)

    1. Display measure for selected wall segment.
        * [Pull request #1291](https://bitbucket.org/osrf/gazebo/pull-request/1291)
        * [Issue #366](https://bitbucket.org/osrf/gazebo/issue/366)

    1. Highlight selected item's 3D visual.
        * [Pull request #1292](https://bitbucket.org/osrf/gazebo/pull-request/1292)

    1. Added color picker to inspector dialogs.
        * [Pull request #1298](https://bitbucket.org/osrf/gazebo/pull-request/1298)

    1. Snapping on by default, off holding Shift. Improved snapping.
        * [Pull request #1304](https://bitbucket.org/osrf/gazebo/pull-request/1304)

    1. Snap walls to length increments, moved scale to SegmentItem and added Get/SetScale, added SegmentItem::SnapAngle and SegmentItem::SnapLength.
        * [Pull request #1311](https://bitbucket.org/osrf/gazebo/pull-request/1311)

    1. Make buildings available in "Insert Models" tab, improve save flow.
        * [Pull request #1312](https://bitbucket.org/osrf/gazebo/pull-request/1312)

    1. Added EditorItem::SetHighlighted.
        * [Pull request #1308](https://bitbucket.org/osrf/gazebo/pull-request/1308)

    1. Current level is transparent, lower levels opaque, higher levels invisible.
        * [Pull request #1303](https://bitbucket.org/osrf/gazebo/pull-request/1303)

    1. Detach all child manips when item is deleted, added BuildingMaker::DetachAllChildren.
        * [Pull request #1316](https://bitbucket.org/osrf/gazebo/pull-request/1316)

    1. Added texture picker to inspector dialogs.
        * [Pull request #1306](https://bitbucket.org/osrf/gazebo/pull-request/1306)

    1. Measures for doors and windows. Added RectItem::angleOnWall and related Get/Set.
        * [Pull request #1322](https://bitbucket.org/osrf/gazebo/pull-request/1322)
        * [Issue #370](https://bitbucket.org/osrf/gazebo/issue/370)

    1. Added Gazebo/BuildingFrame material to display holes for doors and windows on walls.
        * [Pull request #1338](https://bitbucket.org/osrf/gazebo/pull-request/1338)

    1. Added Gazebo/Bricks material to be used as texture on the building editor.
        * [Pull request #1333](https://bitbucket.org/osrf/gazebo/pull-request/1333)

    1. Pick colors from the palette and assign on 3D view. Added mouse and key event handlers to BuildingMaker, and events to communicate from BuildingModelManip to EditorItem.
        * [Pull request #1336](https://bitbucket.org/osrf/gazebo/pull-request/1336)

    1. Pick textures from the palette and assign in 3D view.
        * [Pull request #1368](https://bitbucket.org/osrf/gazebo/pull-request/1368)

1. Model editor updates
    1. Fix adding/removing event filters .
        * [Pull request #1279](https://bitbucket.org/osrf/gazebo/pull-request/1279)

    1. Enabled multi-selection and align tool inside model editor.
        * [Pull request #1302](https://bitbucket.org/osrf/gazebo/pull-request/1302)
        * [Issue #1323](https://bitbucket.org/osrf/gazebo/issue/1323)

    1. Enabled snap mode inside model editor.
        * [Pull request #1331](https://bitbucket.org/osrf/gazebo/pull-request/1331)
        * [Issue #1318](https://bitbucket.org/osrf/gazebo/issue/1318)

    1. Implemented copy/pasting of links.
        * [Pull request #1330](https://bitbucket.org/osrf/gazebo/pull-request/1330)

1. GUI publishes model selection information on ~/selection topic.
    * [Pull request #1318](https://bitbucket.org/osrf/gazebo/pull-request/1318)

## Gazebo 4.0

### Gazebo 4.x.x (2015-xx-xx)

1. Fix build for Bullet 2.83, enable angle wrapping for BulletHingeJoint
    * [Pull request #1664](https://bitbucket.org/osrf/gazebo/pull-request/1664)

### Gazebo 4.1.3 (2015-05-07)

1. Fix saving visual geom SDF values
    * [Pull request #1597](https://bitbucket.org/osrf/gazebo/pull-request/1597)
1. Fix heightmap model texture loading.
    * [Pull request #1595](https://bitbucket.org/osrf/gazebo/pull-request/1595)
1. Fix visual collision scale on separate client
    * [Pull request #1585](https://bitbucket.org/osrf/gazebo/pull-request/1585)
1. Fix several clang compiler warnings
    * [Pull request #1594](https://bitbucket.org/osrf/gazebo/pull-request/1594)
1. Fix blank save / browse dialogs
    * [Pull request #1544](https://bitbucket.org/osrf/gazebo/pull-request/1544)

### Gazebo 4.1.2 (2015-03-20)

1. Fix quaternion documentation: target Gazebo_4.1
    * [Pull request #1525](https://bitbucket.org/osrf/gazebo/pull-request/1525)
1. Speed up World::Step in loops
    * [Pull request #1492](https://bitbucket.org/osrf/gazebo/pull-request/1492)
1. Reduce selection buffer updates -> 4.1
    * [Pull request #1494](https://bitbucket.org/osrf/gazebo/pull-request/1494)
1. Fix loading of SimbodyPhysics parameters
    * [Pull request #1474](https://bitbucket.org/osrf/gazebo/pull-request/1474)
1. Fix heightmap on OSX -> 4.1
    * [Pull request #1455](https://bitbucket.org/osrf/gazebo/pull-request/1455)
1. Remove extra pose tag in a world file that should not be there
    * [Pull request #1458](https://bitbucket.org/osrf/gazebo/pull-request/1458)
1. Better fix for #236 for IMU that doesn't require ABI changes
    * [Pull request #1448](https://bitbucket.org/osrf/gazebo/pull-request/1448)
1. Fix regression of #236 for ImuSensor in 4.1
    * [Pull request #1446](https://bitbucket.org/osrf/gazebo/pull-request/1446)
1. Preserve previous GAZEBO_MODEL_PATH values when sourcing setup.sh
    * [Pull request #1430](https://bitbucket.org/osrf/gazebo/pull-request/1430)
1. issue #857: fix segfault for simbody screw joint when setting limits due to uninitialized limitForce.
    * [Pull request #1423](https://bitbucket.org/osrf/gazebo/pull-request/1423)
1. Allow multiple contact sensors per link (#960)
    * [Pull request #1413](https://bitbucket.org/osrf/gazebo/pull-request/1413)
1. Fix for issue #351, ODE World Step
    * [Pull request #1406](https://bitbucket.org/osrf/gazebo/pull-request/1406)
1. Disable failing InelasticCollision/0 test (#1394)
    * [Pull request #1405](https://bitbucket.org/osrf/gazebo/pull-request/1405)
1. Prevent out of bounds array access in SkidSteerDrivePlugin (found by cppcheck 1.68)
    * [Pull request #1379](https://bitbucket.org/osrf/gazebo/pull-request/1379)

### Gazebo 4.1.1 (2015-01-15)

1. Fix BulletPlaneShape bounding box (#1265)
    * [Pull request #1367](https://bitbucket.org/osrf/gazebo/pull-request/1367)
1. Fix dart linking errors on osx
    * [Pull request #1372](https://bitbucket.org/osrf/gazebo/pull-request/1372)
1. Update to player interfaces
    * [Pull request #1324](https://bitbucket.org/osrf/gazebo/pull-request/1324)
1. Handle GpuLaser name collisions (#1403)
    * [Pull request #1360](https://bitbucket.org/osrf/gazebo/pull-request/1360)
1. Add checks for handling array's with counts of zero, and read specular values
    * [Pull request #1339](https://bitbucket.org/osrf/gazebo/pull-request/1339)
1. Fix model list widget test
    * [Pull request #1327](https://bitbucket.org/osrf/gazebo/pull-request/1327)
1. Fix ogre includes
    * [Pull request #1323](https://bitbucket.org/osrf/gazebo/pull-request/1323)

### Gazebo 4.1.0 (2014-11-20)

1. Modified GUI rendering to improve the rendering update rate.
    * [Pull request #1487](https://bitbucket.org/osrf/gazebo/pull-request/1487)
1. Add ArrangePlugin for arranging groups of models.
   Also add Model::ResetPhysicsStates to call Link::ResetPhysicsStates
   recursively on all links in model.
    * [Pull request #1208](https://bitbucket.org/osrf/gazebo/pull-request/1208)
1. The `gz model` command line tool will output model info using either `-i` for complete info, or `-p` for just the model pose.
    * [Pull request #1212](https://bitbucket.org/osrf/gazebo/pull-request/1212)
    * [DRCSim Issue #389](https://bitbucket.org/osrf/drcsim/issue/389)
1. Added SignalStats class for computing incremental signal statistics.
    * [Pull request #1198](https://bitbucket.org/osrf/gazebo/pull-request/1198)
1. Add InitialVelocityPlugin to setting the initial state of links
    * [Pull request #1237](https://bitbucket.org/osrf/gazebo/pull-request/1237)
1. Added Quaternion::Integrate function.
    * [Pull request #1255](https://bitbucket.org/osrf/gazebo/pull-request/1255)
1. Added ConvertJointType functions, display more joint info on model list.
    * [Pull request #1259](https://bitbucket.org/osrf/gazebo/pull-request/1259)
1. Added ModelListWidget::AddProperty, removed unnecessary checks on ModelListWidget.
    * [Pull request #1271](https://bitbucket.org/osrf/gazebo/pull-request/1271)
1. Fix loading collada meshes with unsupported input semantics.
    * [Pull request #1319](https://bitbucket.org/osrf/gazebo/pull-request/1319)

### Gazebo 4.0.2 (2014-09-23)

1. Fix and improve mechanism to generate pkgconfig libs
    * [Pull request #1207](https://bitbucket.org/osrf/gazebo/pull-request/1207)
    * [Issue #1284](https://bitbucket.org/osrf/gazebo/issue/1284)
1. Added arat.world
    * [Pull request #1205](https://bitbucket.org/osrf/gazebo/pull-request/1205)
1. Update gzprop to output zip files.
    * [Pull request #1197](https://bitbucket.org/osrf/gazebo/pull-request/1197)
1. Make Collision::GetShape a const function
    * [Pull requset #1189](https://bitbucket.org/osrf/gazebo/pull-request/1189)
1. Install missing physics headers
    * [Pull requset #1183](https://bitbucket.org/osrf/gazebo/pull-request/1183)
1. Remove SimbodyLink::AddTorque console message
    * [Pull requset #1185](https://bitbucket.org/osrf/gazebo/pull-request/1185)
1. Fix log xml
    * [Pull requset #1188](https://bitbucket.org/osrf/gazebo/pull-request/1188)

### Gazebo 4.0.0 (2014-08-08)

1. Added lcov support to cmake
    * [Pull request #1047](https://bitbucket.org/osrf/gazebo/pull-request/1047)
1. Fixed memory leak in image conversion
    * [Pull request #1057](https://bitbucket.org/osrf/gazebo/pull-request/1057)
1. Removed deprecated function
    * [Pull request #1067](https://bitbucket.org/osrf/gazebo/pull-request/1067)
1. Improved collada loading performance
    * [Pull request #1066](https://bitbucket.org/osrf/gazebo/pull-request/1066)
    * [Pull request #1082](https://bitbucket.org/osrf/gazebo/pull-request/1082)
    * [Issue #1134](https://bitbucket.org/osrf/gazebo/issue/1134)
1. Implemented a collada exporter
    * [Pull request #1064](https://bitbucket.org/osrf/gazebo/pull-request/1064)
1. Force torque sensor now makes use of sensor's pose.
    * [Pull request #1076](https://bitbucket.org/osrf/gazebo/pull-request/1076)
    * [Issue #940](https://bitbucket.org/osrf/gazebo/issue/940)
1. Fix Model::GetLinks segfault
    * [Pull request #1093](https://bitbucket.org/osrf/gazebo/pull-request/1093)
1. Fix deleting and saving lights in gzserver
    * [Pull request #1094](https://bitbucket.org/osrf/gazebo/pull-request/1094)
    * [Issue #1182](https://bitbucket.org/osrf/gazebo/issue/1182)
    * [Issue #346](https://bitbucket.org/osrf/gazebo/issue/346)
1. Fix Collision::GetWorldPose. The pose of a collision would not update properly.
    * [Pull request #1049](https://bitbucket.org/osrf/gazebo/pull-request/1049)
    * [Issue #1124](https://bitbucket.org/osrf/gazebo/issue/1124)
1. Fixed the animate_box and animate_joints examples
    * [Pull request #1086](https://bitbucket.org/osrf/gazebo/pull-request/1086)
1. Integrated Oculus Rift functionality
    * [Pull request #1074](https://bitbucket.org/osrf/gazebo/pull-request/1074)
    * [Pull request #1136](https://bitbucket.org/osrf/gazebo/pull-request/1136)
    * [Pull request #1139](https://bitbucket.org/osrf/gazebo/pull-request/1139)
1. Updated Base::GetScopedName
    * [Pull request #1104](https://bitbucket.org/osrf/gazebo/pull-request/1104)
1. Fix collada loader from adding duplicate materials into a Mesh
    * [Pull request #1105](https://bitbucket.org/osrf/gazebo/pull-request/1105)
    * [Issue #1180](https://bitbucket.org/osrf/gazebo/issue/1180)
1. Integrated Razer Hydra functionality
    * [Pull request #1083](https://bitbucket.org/osrf/gazebo/pull-request/1083)
    * [Pull request #1109](https://bitbucket.org/osrf/gazebo/pull-request/1109)
1. Added ability to copy and paste models in the GUI
    * [Pull request #1103](https://bitbucket.org/osrf/gazebo/pull-request/1103)
1. Removed unnecessary inclusion of gazebo.hh and common.hh in plugins
    * [Pull request #1111](https://bitbucket.org/osrf/gazebo/pull-request/1111)
1. Added ability to specify custom road textures
    * [Pull request #1027](https://bitbucket.org/osrf/gazebo/pull-request/1027)
1. Added support for DART 4.1
    * [Pull request #1113](https://bitbucket.org/osrf/gazebo/pull-request/1113)
    * [Pull request #1132](https://bitbucket.org/osrf/gazebo/pull-request/1132)
    * [Pull request #1134](https://bitbucket.org/osrf/gazebo/pull-request/1134)
    * [Pull request #1154](https://bitbucket.org/osrf/gazebo/pull-request/1154)
1. Allow position of joints to be directly set.
    * [Pull request #1097](https://bitbucket.org/osrf/gazebo/pull-request/1097)
    * [Issue #1138](https://bitbucket.org/osrf/gazebo/issue/1138)
1. Added extruded polyline geometry
    * [Pull request #1026](https://bitbucket.org/osrf/gazebo/pull-request/1026)
1. Fixed actor animation
    * [Pull request #1133](https://bitbucket.org/osrf/gazebo/pull-request/1133)
    * [Pull request #1141](https://bitbucket.org/osrf/gazebo/pull-request/1141)
1. Generate a versioned cmake config file
    * [Pull request #1153](https://bitbucket.org/osrf/gazebo/pull-request/1153)
    * [Issue #1226](https://bitbucket.org/osrf/gazebo/issue/1226)
1. Added KMeans class
    * [Pull request #1147](https://bitbucket.org/osrf/gazebo/pull-request/1147)
1. Added --summary-range feature to bitbucket pullrequest tool
    * [Pull request #1156](https://bitbucket.org/osrf/gazebo/pull-request/1156)
1. Updated web links
    * [Pull request #1159](https://bitbucket.org/osrf/gazebo/pull-request/1159)
1. Update tests
    * [Pull request #1155](https://bitbucket.org/osrf/gazebo/pull-request/1155)
    * [Pull request #1143](https://bitbucket.org/osrf/gazebo/pull-request/1143)
    * [Pull request #1138](https://bitbucket.org/osrf/gazebo/pull-request/1138)
    * [Pull request #1140](https://bitbucket.org/osrf/gazebo/pull-request/1140)
    * [Pull request #1127](https://bitbucket.org/osrf/gazebo/pull-request/1127)
    * [Pull request #1115](https://bitbucket.org/osrf/gazebo/pull-request/1115)
    * [Pull request #1102](https://bitbucket.org/osrf/gazebo/pull-request/1102)
    * [Pull request #1087](https://bitbucket.org/osrf/gazebo/pull-request/1087)
    * [Pull request #1084](https://bitbucket.org/osrf/gazebo/pull-request/1084)

## Gazebo 3.0

### Gazebo 3.x.x (yyyy-mm-dd)

1. Fixed sonar and wireless sensor visualization
    * [Pull request #1254](https://bitbucket.org/osrf/gazebo/pull-request/1254)
1. Update visual bounding box when model is selected
    * [Pull request #1280](https://bitbucket.org/osrf/gazebo/pull-request/1280)

### Gazebo 3.1.0 (2014-08-08)

1. Implemented Simbody::Link::Set*Vel
    * [Pull request #1160](https://bitbucket.org/osrf/gazebo/pull-request/1160)
    * [Issue #1012](https://bitbucket.org/osrf/gazebo/issue/1012)
1. Added World::RemoveModel function
    * [Pull request #1106](https://bitbucket.org/osrf/gazebo/pull-request/1106)
    * [Issue #1177](https://bitbucket.org/osrf/gazebo/issue/1177)
1. Fix exit from camera follow mode using the escape key
    * [Pull request #1137](https://bitbucket.org/osrf/gazebo/pull-request/1137)
    * [Issue #1220](https://bitbucket.org/osrf/gazebo/issue/1220)
1. Added support for SDF joint spring stiffness and reference positions
    * [Pull request #1117](https://bitbucket.org/osrf/gazebo/pull-request/1117)
1. Removed the gzmodel_create script
    * [Pull request #1130](https://bitbucket.org/osrf/gazebo/pull-request/1130)
1. Added Vector2 dot product
    * [Pull request #1101](https://bitbucket.org/osrf/gazebo/pull-request/1101)
1. Added SetPositionPID and SetVelocityPID to JointController
    * [Pull request #1091](https://bitbucket.org/osrf/gazebo/pull-request/1091)
1. Fix gzclient startup crash with ogre 1.9
    * [Pull request #1098](https://bitbucket.org/osrf/gazebo/pull-request/1098)
    * [Issue #996](https://bitbucket.org/osrf/gazebo/issue/996)
1. Update the bitbucket_pullrequests tool
    * [Pull request #1108](https://bitbucket.org/osrf/gazebo/pull-request/1108)
1. Light properties now remain in place after move by the user via the GUI.
    * [Pull request #1110](https://bitbucket.org/osrf/gazebo/pull-request/1110)
    * [Issue #1211](https://bitbucket.org/osrf/gazebo/issue/1211)
1. Allow position of joints to be directly set.
    * [Pull request #1096](https://bitbucket.org/osrf/gazebo/pull-request/1096)
    * [Issue #1138](https://bitbucket.org/osrf/gazebo/issue/1138)

### Gazebo 3.0.0 (2014-04-11)

1. Fix bug when deleting the sun light
    * [Pull request #1088](https://bitbucket.org/osrf/gazebo/pull-request/1088)
    * [Issue #1133](https://bitbucket.org/osrf/gazebo/issue/1133)
1. Fix ODE screw joint
    * [Pull request #1078](https://bitbucket.org/osrf/gazebo/pull-request/1078)
    * [Issue #1167](https://bitbucket.org/osrf/gazebo/issue/1167)
1. Update joint integration tests
    * [Pull request #1081](https://bitbucket.org/osrf/gazebo/pull-request/1081)
1. Fixed false positives in cppcheck.
    * [Pull request #1061](https://bitbucket.org/osrf/gazebo/pull-request/1061)
1. Made joint axis reference frame relative to child, and updated simbody and dart accordingly.
    * [Pull request #1069](https://bitbucket.org/osrf/gazebo/pull-request/1069)
    * [Issue #494](https://bitbucket.org/osrf/gazebo/issue/494)
    * [Issue #1143](https://bitbucket.org/osrf/gazebo/issue/1143)
1. Added ability to pass vector of strings to SetupClient and SetupServer
    * [Pull request #1068](https://bitbucket.org/osrf/gazebo/pull-request/1068)
    * [Issue #1132](https://bitbucket.org/osrf/gazebo/issue/1132)
1. Fix error correction in screw constraints for ODE
    * [Pull request #1070](https://bitbucket.org/osrf/gazebo/pull-request/1070)
    * [Issue #1159](https://bitbucket.org/osrf/gazebo/issue/1159)
1. Improved pkgconfig with SDF
    * [Pull request #1062](https://bitbucket.org/osrf/gazebo/pull-request/1062)
1. Added a plugin to simulate aero dynamics
    * [Pull request #905](https://bitbucket.org/osrf/gazebo/pull-request/905)
1. Updated bullet support
    * [Issue #1069](https://bitbucket.org/osrf/gazebo/issue/1069)
    * [Pull request #1011](https://bitbucket.org/osrf/gazebo/pull-request/1011)
    * [Pull request #996](https://bitbucket.org/osrf/gazebo/pull-request/966)
    * [Pull request #1024](https://bitbucket.org/osrf/gazebo/pull-request/1024)
1. Updated simbody support
    * [Pull request #995](https://bitbucket.org/osrf/gazebo/pull-request/995)
1. Updated worlds to SDF 1.5
    * [Pull request #1021](https://bitbucket.org/osrf/gazebo/pull-request/1021)
1. Improvements to ODE
    * [Pull request #1001](https://bitbucket.org/osrf/gazebo/pull-request/1001)
    * [Pull request #1014](https://bitbucket.org/osrf/gazebo/pull-request/1014)
    * [Pull request #1015](https://bitbucket.org/osrf/gazebo/pull-request/1015)
    * [Pull request #1016](https://bitbucket.org/osrf/gazebo/pull-request/1016)
1. New command line tool
    * [Pull request #972](https://bitbucket.org/osrf/gazebo/pull-request/972)
1. Graphical user interface improvements
    * [Pull request #971](https://bitbucket.org/osrf/gazebo/pull-request/971)
    * [Pull request #1013](https://bitbucket.org/osrf/gazebo/pull-request/1013)
    * [Pull request #989](https://bitbucket.org/osrf/gazebo/pull-request/989)
1. Created a friction pyramid class
    * [Pull request #935](https://bitbucket.org/osrf/gazebo/pull-request/935)
1. Added GetWorldEnergy functions to Model, Joint, and Link
    * [Pull request #1017](https://bitbucket.org/osrf/gazebo/pull-request/1017)
1. Preparing Gazebo for admission into Ubuntu
    * [Pull request #969](https://bitbucket.org/osrf/gazebo/pull-request/969)
    * [Pull request #998](https://bitbucket.org/osrf/gazebo/pull-request/998)
    * [Pull request #1002](https://bitbucket.org/osrf/gazebo/pull-request/1002)
1. Add method for querying if useImplicitStiffnessDamping flag is set for a given joint
    * [Issue #629](https://bitbucket.org/osrf/gazebo/issue/629)
    * [Pull request #1006](https://bitbucket.org/osrf/gazebo/pull-request/1006)
1. Fix joint axis frames
    * [Issue #494](https://bitbucket.org/osrf/gazebo/issue/494)
    * [Pull request #963](https://bitbucket.org/osrf/gazebo/pull-request/963)
1. Compute joint anchor pose relative to parent
    * [Issue #1029](https://bitbucket.org/osrf/gazebo/issue/1029)
    * [Pull request #982](https://bitbucket.org/osrf/gazebo/pull-request/982)
1. Cleanup the installed worlds
    * [Issue #1036](https://bitbucket.org/osrf/gazebo/issue/1036)
    * [Pull request #984](https://bitbucket.org/osrf/gazebo/pull-request/984)
1. Update to the GPS sensor
    * [Issue #1059](https://bitbucket.org/osrf/gazebo/issue/1059)
    * [Pull request #978](https://bitbucket.org/osrf/gazebo/pull-request/978)
1. Removed libtool from plugin loading
    * [Pull request #981](https://bitbucket.org/osrf/gazebo/pull-request/981)
1. Added functions to get inertial information for a link in the world frame.
    * [Pull request #1005](https://bitbucket.org/osrf/gazebo/pull-request/1005)

## Gazebo 2.0

### Gazebo 2.2.6 (2015-09-28)

1. Backport fixes to setup.sh from pull request #1430 to 2.2 branch
    * [Pull request 1889](https://bitbucket.org/osrf/gazebo/pull-request/1889)
1. Fix heightmap texture loading (2.2)
    * [Pull request 1596](https://bitbucket.org/osrf/gazebo/pull-request/1596)
1. Prevent out of bounds array access in SkidSteerDrivePlugin (found by cppcheck 1.68)
    * [Pull request 1379](https://bitbucket.org/osrf/gazebo/pull-request/1379)
1. Fix build with boost 1.57 for 2.2 branch (#1399)
    * [Pull request 1358](https://bitbucket.org/osrf/gazebo/pull-request/1358)
1. Fix manpage test failures by incrementing year to 2015
    * [Pull request 1361](https://bitbucket.org/osrf/gazebo/pull-request/1361)
1. Fix build for OS X 10.10 (#1304, #1289)
    * [Pull request 1346](https://bitbucket.org/osrf/gazebo/pull-request/1346)
1. Restore ODELink ABI, use Link variables instead (#1354)
    * [Pull request 1347](https://bitbucket.org/osrf/gazebo/pull-request/1347)
1. Fix inertia_ratio test
    * [Pull request 1344](https://bitbucket.org/osrf/gazebo/pull-request/1344)
1. backport collision visual fix -> 2.2
    * [Pull request 1343](https://bitbucket.org/osrf/gazebo/pull-request/1343)
1. Fix two code_check errors on 2.2
    * [Pull request 1314](https://bitbucket.org/osrf/gazebo/pull-request/1314)
1. issue #243 fix Link::GetWorldLinearAccel and Link::GetWorldAngularAccel for ODE
    * [Pull request 1284](https://bitbucket.org/osrf/gazebo/pull-request/1284)

### Gazebo 2.2.3 (2014-04-29)

1. Removed redundant call to World::Init
    * [Pull request #1107](https://bitbucket.org/osrf/gazebo/pull-request/1107)
    * [Issue #1208](https://bitbucket.org/osrf/gazebo/issue/1208)
1. Return proper error codes when gazebo exits
    * [Pull request #1085](https://bitbucket.org/osrf/gazebo/pull-request/1085)
    * [Issue #1178](https://bitbucket.org/osrf/gazebo/issue/1178)
1. Fixed Camera::GetWorldRotation().
    * [Pull request #1071](https://bitbucket.org/osrf/gazebo/pull-request/1071)
    * [Issue #1087](https://bitbucket.org/osrf/gazebo/issue/1087)
1. Fixed memory leak in image conversion
    * [Pull request #1073](https://bitbucket.org/osrf/gazebo/pull-request/1073)

### Gazebo 2.2.1 (xxxx-xx-xx)

1. Fix heightmap model texture loading.
    * [Pull request #1596](https://bitbucket.org/osrf/gazebo/pull-request/1596)

### Gazebo 2.2.0 (2014-01-10)

1. Fix compilation when using OGRE-1.9 (full support is being worked on)
    * [Issue #994](https://bitbucket.org/osrf/gazebo/issue/994)
    * [Issue #995](https://bitbucket.org/osrf/gazebo/issue/995)
    * [Issue #996](https://bitbucket.org/osrf/gazebo/issue/996)
    * [Pull request #883](https://bitbucket.org/osrf/gazebo/pull-request/883)
1. Added unit test for issue 624.
    * [Issue #624](https://bitbucket.org/osrf/gazebo/issue/624).
    * [Pull request #889](https://bitbucket.org/osrf/gazebo/pull-request/889)
1. Use 3x3 PCF shadows for smoother shadows.
    * [Pull request #887](https://bitbucket.org/osrf/gazebo/pull-request/887)
1. Update manpage copyright to 2014.
    * [Pull request #893](https://bitbucket.org/osrf/gazebo/pull-request/893)
1. Added friction integration test .
    * [Pull request #885](https://bitbucket.org/osrf/gazebo/pull-request/885)
1. Fix joint anchor when link pose is not specified.
    * [Issue #978](https://bitbucket.org/osrf/gazebo/issue/978)
    * [Pull request #862](https://bitbucket.org/osrf/gazebo/pull-request/862)
1. Added (ESC) tooltip for GUI Selection Mode icon.
    * [Issue #993](https://bitbucket.org/osrf/gazebo/issue/993)
    * [Pull request #888](https://bitbucket.org/osrf/gazebo/pull-request/888)
1. Removed old comment about resolved issue.
    * [Issue #837](https://bitbucket.org/osrf/gazebo/issue/837)
    * [Pull request #880](https://bitbucket.org/osrf/gazebo/pull-request/880)
1. Made SimbodyLink::Get* function thread-safe
    * [Issue #918](https://bitbucket.org/osrf/gazebo/issue/918)
    * [Pull request #872](https://bitbucket.org/osrf/gazebo/pull-request/872)
1. Suppressed spurious gzlog messages in ODE::Body
    * [Issue #983](https://bitbucket.org/osrf/gazebo/issue/983)
    * [Pull request #875](https://bitbucket.org/osrf/gazebo/pull-request/875)
1. Fixed Force Torque Sensor Test by properly initializing some values.
    * [Issue #982](https://bitbucket.org/osrf/gazebo/issue/982)
    * [Pull request #869](https://bitbucket.org/osrf/gazebo/pull-request/869)
1. Added breakable joint plugin to support breakable walls.
    * [Pull request #865](https://bitbucket.org/osrf/gazebo/pull-request/865)
1. Used different tuple syntax to fix compilation on OSX mavericks.
    * [Issue #947](https://bitbucket.org/osrf/gazebo/issue/947)
    * [Pull request #858](https://bitbucket.org/osrf/gazebo/pull-request/858)
1. Fixed sonar test and deprecation warning.
    * [Pull request #856](https://bitbucket.org/osrf/gazebo/pull-request/856)
1. Speed up test compilation.
    * Part of [Issue #955](https://bitbucket.org/osrf/gazebo/issue/955)
    * [Pull request #846](https://bitbucket.org/osrf/gazebo/pull-request/846)
1. Added Joint::SetEffortLimit API
    * [Issue #923](https://bitbucket.org/osrf/gazebo/issue/923)
    * [Pull request #808](https://bitbucket.org/osrf/gazebo/pull-request/808)
1. Made bullet output less verbose.
    * [Pull request #839](https://bitbucket.org/osrf/gazebo/pull-request/839)
1. Convergence acceleration and stability tweak to make atlas_v3 stable
    * [Issue #895](https://bitbucket.org/osrf/gazebo/issue/895)
    * [Pull request #772](https://bitbucket.org/osrf/gazebo/pull-request/772)
1. Added colors, textures and world files for the SPL RoboCup environment
    * [Pull request #838](https://bitbucket.org/osrf/gazebo/pull-request/838)
1. Fixed bitbucket_pullrequests tool to work with latest BitBucket API.
    * [Issue #933](https://bitbucket.org/osrf/gazebo/issue/933)
    * [Pull request #841](https://bitbucket.org/osrf/gazebo/pull-request/841)
1. Fixed cppcheck warnings.
    * [Pull request #842](https://bitbucket.org/osrf/gazebo/pull-request/842)

### Gazebo 2.1.0 (2013-11-08)
1. Fix mainwindow unit test
    * [Pull request #752](https://bitbucket.org/osrf/gazebo/pull-request/752)
1. Visualize moment of inertia
    * Pull request [#745](https://bitbucket.org/osrf/gazebo/pull-request/745), [#769](https://bitbucket.org/osrf/gazebo/pull-request/769), [#787](https://bitbucket.org/osrf/gazebo/pull-request/787)
    * [Issue #203](https://bitbucket.org/osrf/gazebo/issue/203)
1. Update tool to count lines of code
    * [Pull request #758](https://bitbucket.org/osrf/gazebo/pull-request/758)
1. Implement World::Clear
    * Pull request [#785](https://bitbucket.org/osrf/gazebo/pull-request/785), [#804](https://bitbucket.org/osrf/gazebo/pull-request/804)
1. Improve Bullet support
    * [Pull request #805](https://bitbucket.org/osrf/gazebo/pull-request/805)
1. Fix doxygen spacing
    * [Pull request #740](https://bitbucket.org/osrf/gazebo/pull-request/740)
1. Add tool to generate model images for thepropshop.org
    * [Pull request #734](https://bitbucket.org/osrf/gazebo/pull-request/734)
1. Added paging support for terrains
    * [Pull request #707](https://bitbucket.org/osrf/gazebo/pull-request/707)
1. Added plugin path to LID_LIBRARY_PATH in setup.sh
    * [Pull request #750](https://bitbucket.org/osrf/gazebo/pull-request/750)
1. Fix for OSX
    * [Pull request #766](https://bitbucket.org/osrf/gazebo/pull-request/766)
    * [Pull request #786](https://bitbucket.org/osrf/gazebo/pull-request/786)
    * [Issue #906](https://bitbucket.org/osrf/gazebo/issue/906)
1. Update copyright information
    * [Pull request #771](https://bitbucket.org/osrf/gazebo/pull-request/771)
1. Enable screen dependent tests
    * [Pull request #764](https://bitbucket.org/osrf/gazebo/pull-request/764)
    * [Issue #811](https://bitbucket.org/osrf/gazebo/issue/811)
1. Fix gazebo command line help message
    * [Pull request #775](https://bitbucket.org/osrf/gazebo/pull-request/775)
    * [Issue #898](https://bitbucket.org/osrf/gazebo/issue/898)
1. Fix man page test
    * [Pull request #774](https://bitbucket.org/osrf/gazebo/pull-request/774)
1. Improve load time by reducing calls to RTShader::Update
    * [Pull request #773](https://bitbucket.org/osrf/gazebo/pull-request/773)
    * [Issue #877](https://bitbucket.org/osrf/gazebo/issue/877)
1. Fix joint visualization
    * [Pull request #776](https://bitbucket.org/osrf/gazebo/pull-request/776)
    * [Pull request #802](https://bitbucket.org/osrf/gazebo/pull-request/802)
    * [Issue #464](https://bitbucket.org/osrf/gazebo/issue/464)
1. Add helpers to fix NaN
    * [Pull request #742](https://bitbucket.org/osrf/gazebo/pull-request/742)
1. Fix model resizing via the GUI
    * [Pull request #763](https://bitbucket.org/osrf/gazebo/pull-request/763)
    * [Issue #885](https://bitbucket.org/osrf/gazebo/issue/885)
1. Simplify gzlog test by using sha1
    * [Pull request #781](https://bitbucket.org/osrf/gazebo/pull-request/781)
    * [Issue #837](https://bitbucket.org/osrf/gazebo/issue/837)
1. Enable cppcheck for header files
    * [Pull request #782](https://bitbucket.org/osrf/gazebo/pull-request/782)
    * [Issue #907](https://bitbucket.org/osrf/gazebo/issue/907)
1. Fix broken regression test
    * [Pull request #784](https://bitbucket.org/osrf/gazebo/pull-request/784)
    * [Issue #884](https://bitbucket.org/osrf/gazebo/issue/884)
1. All simbody and dart to pass tests
    * [Pull request #790](https://bitbucket.org/osrf/gazebo/pull-request/790)
    * [Issue #873](https://bitbucket.org/osrf/gazebo/issue/873)
1. Fix camera rotation from SDF
    * [Pull request #789](https://bitbucket.org/osrf/gazebo/pull-request/789)
    * [Issue #920](https://bitbucket.org/osrf/gazebo/issue/920)
1. Fix bitbucket pullrequest command line tool to match new API
    * [Pull request #803](https://bitbucket.org/osrf/gazebo/pull-request/803)
1. Fix transceiver spawn errors in tests
    * [Pull request #811](https://bitbucket.org/osrf/gazebo/pull-request/811)
    * [Pull request #814](https://bitbucket.org/osrf/gazebo/pull-request/814)

### Gazebo 2.0.0 (2013-10-08)
1. Refactor code check tool.
    * [Pull Request #669](https://bitbucket.org/osrf/gazebo/pull-request/669)
1. Added pull request tool for Bitbucket.
    * [Pull Request #670](https://bitbucket.org/osrf/gazebo/pull-request/670)
    * [Pull Request #691](https://bitbucket.org/osrf/gazebo/pull-request/671)
1. New wireless receiver and transmitter sensor models.
    * [Pull Request #644](https://bitbucket.org/osrf/gazebo/pull-request/644)
    * [Pull Request #675](https://bitbucket.org/osrf/gazebo/pull-request/675)
    * [Pull Request #727](https://bitbucket.org/osrf/gazebo/pull-request/727)
1. Audio support using OpenAL.
    * [Pull Request #648](https://bitbucket.org/osrf/gazebo/pull-request/648)
    * [Pull Request #704](https://bitbucket.org/osrf/gazebo/pull-request/704)
1. Simplify command-line parsing of gztopic echo output.
    * [Pull Request #674](https://bitbucket.org/osrf/gazebo/pull-request/674)
    * Resolves: [Issue #795](https://bitbucket.org/osrf/gazebo/issue/795)
1. Use UNIX directories through the user of GNUInstallDirs cmake module.
    * [Pull Request #676](https://bitbucket.org/osrf/gazebo/pull-request/676)
    * [Pull Request #681](https://bitbucket.org/osrf/gazebo/pull-request/681)
1. New GUI interactions for object manipulation.
    * [Pull Request #634](https://bitbucket.org/osrf/gazebo/pull-request/634)
1. Fix for OSX menubar.
    * [Pull Request #677](https://bitbucket.org/osrf/gazebo/pull-request/677)
1. Remove internal SDF directories and dependencies.
    * [Pull Request #680](https://bitbucket.org/osrf/gazebo/pull-request/680)
1. Add minimum version for sdformat.
    * [Pull Request #682](https://bitbucket.org/osrf/gazebo/pull-request/682)
    * Resolves: [Issue #818](https://bitbucket.org/osrf/gazebo/issue/818)
1. Allow different gtest parameter types with ServerFixture
    * [Pull Request #686](https://bitbucket.org/osrf/gazebo/pull-request/686)
    * Resolves: [Issue #820](https://bitbucket.org/osrf/gazebo/issue/820)
1. GUI model scaling when using Bullet.
    * [Pull Request #683](https://bitbucket.org/osrf/gazebo/pull-request/683)
1. Fix typo in cmake config.
    * [Pull Request #694](https://bitbucket.org/osrf/gazebo/pull-request/694)
    * Resolves: [Issue #824](https://bitbucket.org/osrf/gazebo/issue/824)
1. Remove gazebo include subdir from pkgconfig and cmake config.
    * [Pull Request #691](https://bitbucket.org/osrf/gazebo/pull-request/691)
1. Torsional spring demo
    * [Pull Request #693](https://bitbucket.org/osrf/gazebo/pull-request/693)
1. Remove repeated call to SetAxis in Joint.cc
    * [Pull Request #695](https://bitbucket.org/osrf/gazebo/pull-request/695)
    * Resolves: [Issue #823](https://bitbucket.org/osrf/gazebo/issue/823)
1. Add test for rotational joints.
    * [Pull Request #697](https://bitbucket.org/osrf/gazebo/pull-request/697)
    * Resolves: [Issue #820](https://bitbucket.org/osrf/gazebo/issue/820)
1. Fix compilation of tests using Joint base class
    * [Pull Request #701](https://bitbucket.org/osrf/gazebo/pull-request/701)
1. Terrain paging implemented.
    * [Pull Request #687](https://bitbucket.org/osrf/gazebo/pull-request/687)
1. Improve timeout error reporting in ServerFixture
    * [Pull Request #705](https://bitbucket.org/osrf/gazebo/pull-request/705)
1. Fix mouse picking for cases where visuals overlap with the laser
    * [Pull Request #709](https://bitbucket.org/osrf/gazebo/pull-request/709)
1. Fix string literals for OSX
    * [Pull Request #712](https://bitbucket.org/osrf/gazebo/pull-request/712)
    * Resolves: [Issue #803](https://bitbucket.org/osrf/gazebo/issue/803)
1. Support for ENABLE_TESTS_COMPILATION cmake parameter
    * [Pull Request #708](https://bitbucket.org/osrf/gazebo/pull-request/708)
1. Updated system gui plugin
    * [Pull Request #702](https://bitbucket.org/osrf/gazebo/pull-request/702)
1. Fix force torque unit test issue
    * [Pull Request #673](https://bitbucket.org/osrf/gazebo/pull-request/673)
    * Resolves: [Issue #813](https://bitbucket.org/osrf/gazebo/issue/813)
1. Use variables to control auto generation of CFlags
    * [Pull Request #699](https://bitbucket.org/osrf/gazebo/pull-request/699)
1. Remove deprecated functions.
    * [Pull Request #715](https://bitbucket.org/osrf/gazebo/pull-request/715)
1. Fix typo in `Camera.cc`
    * [Pull Request #719](https://bitbucket.org/osrf/gazebo/pull-request/719)
    * Resolves: [Issue #846](https://bitbucket.org/osrf/gazebo/issue/846)
1. Performance improvements
    * [Pull Request #561](https://bitbucket.org/osrf/gazebo/pull-request/561)
1. Fix gripper model.
    * [Pull Request #713](https://bitbucket.org/osrf/gazebo/pull-request/713)
    * Resolves: [Issue #314](https://bitbucket.org/osrf/gazebo/issue/314)
1. First part of Simbody integration
    * [Pull Request #716](https://bitbucket.org/osrf/gazebo/pull-request/716)

## Gazebo 1.9

### Gazebo 1.9.6 (2014-04-29)

1. Refactored inertia ratio reduction for ODE
    * [Pull request #1114](https://bitbucket.org/osrf/gazebo/pull-request/1114)
1. Improved collada loading performance
    * [Pull request #1075](https://bitbucket.org/osrf/gazebo/pull-request/1075)

### Gazebo 1.9.3 (2014-01-10)

1. Add thickness to plane to remove shadow flickering.
    * [Pull request #886](https://bitbucket.org/osrf/gazebo/pull-request/886)
1. Temporary GUI shadow toggle fix.
    * [Issue #925](https://bitbucket.org/osrf/gazebo/issue/925)
    * [Pull request #868](https://bitbucket.org/osrf/gazebo/pull-request/868)
1. Fix memory access bugs with libc++ on mavericks.
    * [Issue #965](https://bitbucket.org/osrf/gazebo/issue/965)
    * [Pull request #857](https://bitbucket.org/osrf/gazebo/pull-request/857)
    * [Pull request #881](https://bitbucket.org/osrf/gazebo/pull-request/881)
1. Replaced printf with cout in gztopic hz.
    * [Issue #969](https://bitbucket.org/osrf/gazebo/issue/969)
    * [Pull request #854](https://bitbucket.org/osrf/gazebo/pull-request/854)
1. Add Dark grey material and fix indentation.
    * [Pull request #851](https://bitbucket.org/osrf/gazebo/pull-request/851)
1. Fixed sonar sensor unit test.
    * [Pull request #848](https://bitbucket.org/osrf/gazebo/pull-request/848)
1. Convergence acceleration and stability tweak to make atlas_v3 stable.
    * [Pull request #845](https://bitbucket.org/osrf/gazebo/pull-request/845)
1. Update gtest to 1.7.0 to resolve problems with libc++.
    * [Issue #947](https://bitbucket.org/osrf/gazebo/issue/947)
    * [Pull request #827](https://bitbucket.org/osrf/gazebo/pull-request/827)
1. Fixed LD_LIBRARY_PATH for plugins.
    * [Issue #957](https://bitbucket.org/osrf/gazebo/issue/957)
    * [Pull request #844](https://bitbucket.org/osrf/gazebo/pull-request/844)
1. Fix transceiver sporadic errors.
    * Backport of [pull request #811](https://bitbucket.org/osrf/gazebo/pull-request/811)
    * [Pull request #836](https://bitbucket.org/osrf/gazebo/pull-request/836)
1. Modified the MsgTest to be deterministic with time checks.
    * [Pull request #843](https://bitbucket.org/osrf/gazebo/pull-request/843)
1. Fixed seg fault in LaserVisual.
    * [Issue #950](https://bitbucket.org/osrf/gazebo/issue/950)
    * [Pull request #832](https://bitbucket.org/osrf/gazebo/pull-request/832)
1. Implemented the option to disable tests that need a working screen to run properly.
    * Backport of [Pull request #764](https://bitbucket.org/osrf/gazebo/pull-request/764)
    * [Pull request #837](https://bitbucket.org/osrf/gazebo/pull-request/837)
1. Cleaned up gazebo shutdown.
    * [Pull request #829](https://bitbucket.org/osrf/gazebo/pull-request/829)
1. Fixed bug associated with loading joint child links.
    * [Issue #943](https://bitbucket.org/osrf/gazebo/issue/943)
    * [Pull request #820](https://bitbucket.org/osrf/gazebo/pull-request/820)

### Gazebo 1.9.2 (2013-11-08)
1. Fix enable/disable sky and clouds from SDF
    * [Pull request #809](https://bitbucket.org/osrf/gazebo/pull-request/809])
1. Fix occasional blank GUI screen on startup
    * [Pull request #815](https://bitbucket.org/osrf/gazebo/pull-request/815])
1. Fix GPU laser when interacting with heightmaps
    * [Pull request #796](https://bitbucket.org/osrf/gazebo/pull-request/796])
1. Added API/ABI checker command line tool
    * [Pull request #765](https://bitbucket.org/osrf/gazebo/pull-request/765])
1. Added gtest version information
    * [Pull request #801](https://bitbucket.org/osrf/gazebo/pull-request/801])
1. Fix GUI world saving
    * [Pull request #806](https://bitbucket.org/osrf/gazebo/pull-request/806])
1. Enable anti-aliasing for camera sensor
    * [Pull request #800](https://bitbucket.org/osrf/gazebo/pull-request/800])
1. Make sensor noise deterministic
    * [Pull request #788](https://bitbucket.org/osrf/gazebo/pull-request/788])
1. Fix build problem
    * [Issue #901](https://bitbucket.org/osrf/gazebo/issue/901)
    * [Pull request #778](https://bitbucket.org/osrf/gazebo/pull-request/778])
1. Fix a typo in Camera.cc
    * [Pull request #720](https://bitbucket.org/osrf/gazebo/pull-request/720])
    * [Issue #846](https://bitbucket.org/osrf/gazebo/issue/846)
1. Fix OSX menu bar
    * [Pull request #688](https://bitbucket.org/osrf/gazebo/pull-request/688])
1. Fix gazebo::init by calling sdf::setFindCallback() before loading the sdf in gzfactory.
    * [Pull request #678](https://bitbucket.org/osrf/gazebo/pull-request/678])
    * [Issue #817](https://bitbucket.org/osrf/gazebo/issue/817)

### Gazebo 1.9.1 (2013-08-20)
* Deprecate header files that require case-sensitive filesystem (e.g. Common.hh, Physics.hh) [https://bitbucket.org/osrf/gazebo/pull-request/638/fix-for-775-deprecate-headers-that-require]
* Initial support for building on Mac OS X [https://bitbucket.org/osrf/gazebo/pull-request/660/osx-support-for-gazebo-19] [https://bitbucket.org/osrf/gazebo/pull-request/657/cmake-fixes-for-osx]
* Fixes for various issues [https://bitbucket.org/osrf/gazebo/pull-request/635/fix-for-issue-792/diff] [https://bitbucket.org/osrf/gazebo/pull-request/628/allow-scoped-and-non-scoped-joint-names-to/diff] [https://bitbucket.org/osrf/gazebo/pull-request/636/fix-build-dependency-in-message-generation/diff] [https://bitbucket.org/osrf/gazebo/pull-request/639/make-the-unversioned-setupsh-a-copy-of-the/diff] [https://bitbucket.org/osrf/gazebo/pull-request/650/added-missing-lib-to-player-client-library/diff] [https://bitbucket.org/osrf/gazebo/pull-request/656/install-gzmode_create-without-sh-suffix/diff]

### Gazebo 1.9.0 (2013-07-23)
* Use external package [sdformat](https://bitbucket.org/osrf/sdformat) for sdf parsing, refactor the `Element::GetValue*` function calls, and deprecate Gazebo's internal sdf parser [https://bitbucket.org/osrf/gazebo/pull-request/627]
* Improved ROS support ([[Tutorials#ROS_Integration |documentation here]]) [https://bitbucket.org/osrf/gazebo/pull-request/559]
* Added Sonar, Force-Torque, and Tactile Pressure sensors [https://bitbucket.org/osrf/gazebo/pull-request/557], [https://bitbucket.org/osrf/gazebo/pull-request/567]
* Add compile-time defaults for environment variables so that sourcing setup.sh is unnecessary in most cases [https://bitbucket.org/osrf/gazebo/pull-request/620]
* Enable user camera to follow objects in client window [https://bitbucket.org/osrf/gazebo/pull-request/603]
* Install protobuf message files for use in custom messages [https://bitbucket.org/osrf/gazebo/pull-request/614]
* Change default compilation flags to improve debugging [https://bitbucket.org/osrf/gazebo/pull-request/617]
* Change to supported relative include paths [https://bitbucket.org/osrf/gazebo/pull-request/594]
* Fix display of laser scans when sensor is rotated [https://bitbucket.org/osrf/gazebo/pull-request/599]

## Gazebo 1.8

### Gazebo 1.8.7 (2013-07-16)
* Fix bug in URDF parsing of Vector3 elements [https://bitbucket.org/osrf/gazebo/pull-request/613]
* Fix compilation errors with newest libraries [https://bitbucket.org/osrf/gazebo/pull-request/615]

### Gazebo 1.8.6 (2013-06-07)
* Fix inertia lumping in the URDF parser[https://bitbucket.org/osrf/gazebo/pull-request/554]
* Fix for ODEJoint CFM damping sign error [https://bitbucket.org/osrf/gazebo/pull-request/586]
* Fix transport memory growth[https://bitbucket.org/osrf/gazebo/pull-request/584]
* Reduce log file data in order to reduce buffer growth that results in out of memory kernel errors[https://bitbucket.org/osrf/gazebo/pull-request/587]

### Gazebo 1.8.5 (2013-06-04)
* Fix Gazebo build for machines without a valid display.[https://bitbucket.org/osrf/gazebo/commits/37f00422eea03365b839a632c1850431ee6a1d67]

### Gazebo 1.8.4 (2013-06-03)
* Fix UDRF to SDF converter so that URDF gazebo extensions are applied to all collisions in a link.[https://bitbucket.org/osrf/gazebo/pull-request/579]
* Prevent transport layer from locking when a gzclient connects to a gzserver over a connection with high latency.[https://bitbucket.org/osrf/gazebo/pull-request/572]
* Improve performance and fix uninitialized conditional jumps.[https://bitbucket.org/osrf/gazebo/pull-request/571]

### Gazebo 1.8.3 (2013-06-03)
* Fix for gzlog hanging when gzserver is not present or not responsive[https://bitbucket.org/osrf/gazebo/pull-request/577]
* Fix occasional segfault when generating log files[https://bitbucket.org/osrf/gazebo/pull-request/575]
* Performance improvement to ODE[https://bitbucket.org/osrf/gazebo/pull-request/556]
* Fix node initialization[https://bitbucket.org/osrf/gazebo/pull-request/570]
* Fix GPU laser Hz rate reduction when sensor moved away from world origin[https://bitbucket.org/osrf/gazebo/pull-request/566]
* Fix incorrect lighting in camera sensors when GPU laser is subscribe to[https://bitbucket.org/osrf/gazebo/pull-request/563]

### Gazebo 1.8.2 (2013-05-28)
* ODE performance improvements[https://bitbucket.org/osrf/gazebo/pull-request/535][https://bitbucket.org/osrf/gazebo/pull-request/537]
* Fixed tests[https://bitbucket.org/osrf/gazebo/pull-request/538][https://bitbucket.org/osrf/gazebo/pull-request/541][https://bitbucket.org/osrf/gazebo/pull-request/542]
* Fixed sinking vehicle bug[https://bitbucket.org/osrf/drcsim/issue/300] in pull-request[https://bitbucket.org/osrf/gazebo/pull-request/538]
* Fix GPU sensor throttling[https://bitbucket.org/osrf/gazebo/pull-request/536]
* Reduce string comparisons for better performance[https://bitbucket.org/osrf/gazebo/pull-request/546]
* Contact manager performance improvements[https://bitbucket.org/osrf/gazebo/pull-request/543]
* Transport performance improvements[https://bitbucket.org/osrf/gazebo/pull-request/548]
* Reduce friction noise[https://bitbucket.org/osrf/gazebo/pull-request/545]

### Gazebo 1.8.1 (2013-05-22)
* Please note that 1.8.1 contains a bug[https://bitbucket.org/osrf/drcsim/issue/300] that causes interpenetration between objects in resting contact to grow slowly.  Please update to 1.8.2 for the patch.
* Added warm starting[https://bitbucket.org/osrf/gazebo/pull-request/529]
* Reduced console output[https://bitbucket.org/osrf/gazebo/pull-request/533]
* Improved off screen rendering performance[https://bitbucket.org/osrf/gazebo/pull-request/530]
* Performance improvements [https://bitbucket.org/osrf/gazebo/pull-request/535] [https://bitbucket.org/osrf/gazebo/pull-request/537]

### Gazebo 1.8.0 (2013-05-17)
* Fixed slider axis [https://bitbucket.org/osrf/gazebo/pull-request/527]
* Fixed heightmap shadows [https://bitbucket.org/osrf/gazebo/pull-request/525]
* Fixed model and canonical link pose [https://bitbucket.org/osrf/gazebo/pull-request/519]
* Fixed OSX message header[https://bitbucket.org/osrf/gazebo/pull-request/524]
* Added zlib compression for logging [https://bitbucket.org/osrf/gazebo/pull-request/515]
* Allow clouds to be disabled in cameras [https://bitbucket.org/osrf/gazebo/pull-request/507]
* Camera rendering performance [https://bitbucket.org/osrf/gazebo/pull-request/528]


## Gazebo 1.7

### Gazebo 1.7.3 (2013-05-08)
* Fixed log cleanup (again) [https://bitbucket.org/osrf/gazebo/pull-request/511/fix-log-cleanup-logic]

### Gazebo 1.7.2 (2013-05-07)
* Fixed log cleanup [https://bitbucket.org/osrf/gazebo/pull-request/506/fix-gzlog-stop-command-line]
* Minor documentation fix [https://bitbucket.org/osrf/gazebo/pull-request/488/minor-documentation-fix]

### Gazebo 1.7.1 (2013-04-19)
* Fixed tests
* IMU sensor receives time stamped data from links
* Fix saving image frames [https://bitbucket.org/osrf/gazebo/pull-request/466/fix-saving-frames/diff]
* Wireframe rendering in GUI [https://bitbucket.org/osrf/gazebo/pull-request/414/allow-rendering-of-models-in-wireframe]
* Improved logging performance [https://bitbucket.org/osrf/gazebo/pull-request/457/improvements-to-gzlog-filter-and-logging]
* Viscous mud model [https://bitbucket.org/osrf/gazebo/pull-request/448/mud-plugin/diff]

## Gazebo 1.6

### Gazebo 1.6.3 (2013-04-15)
* Fixed a [critical SDF bug](https://bitbucket.org/osrf/gazebo/pull-request/451)
* Fixed a [laser offset bug](https://bitbucket.org/osrf/gazebo/pull-request/449)

### Gazebo 1.6.2 (2013-04-14)
* Fix for fdir1 physics property [https://bitbucket.org/osrf/gazebo/pull-request/429/fixes-to-treat-fdir1-better-1-rotate-into/diff]
* Fix for force torque sensor [https://bitbucket.org/osrf/gazebo/pull-request/447]
* SDF documentation fix [https://bitbucket.org/osrf/gazebo/issue/494/joint-axis-reference-frame-doesnt-match]

### Gazebo 1.6.1 (2013-04-05)
* Switch default build type to Release.

### Gazebo 1.6.0 (2013-04-05)
* Improvements to inertia in rubble pile
* Various Bullet integration advances.
* Noise models for ray, camera, and imu sensors.
* SDF 1.4, which accommodates more physics engine parameters and also some sensor noise models.
* Initial support for making movies from within Gazebo.
* Many performance improvements.
* Many bug fixes.
* Progress toward to building on OS X.

## Gazebo 1.5

### Gazebo 1.5.0 (2013-03-11)
* Partial integration of Bullet
  * Includes: cubes, spheres, cylinders, planes, meshes, revolute joints, ray sensors
* GUI Interface for log writing.
* Threaded sensors.
* Multi-camera sensor.

* Fixed the following issues:
 * [https://bitbucket.org/osrf/gazebo/issue/236 Issue #236]
 * [https://bitbucket.org/osrf/gazebo/issue/507 Issue #507]
 * [https://bitbucket.org/osrf/gazebo/issue/530 Issue #530]
 * [https://bitbucket.org/osrf/gazebo/issue/279 Issue #279]
 * [https://bitbucket.org/osrf/gazebo/issue/529 Issue #529]
 * [https://bitbucket.org/osrf/gazebo/issue/239 Issue #239]
 * [https://bitbucket.org/osrf/gazebo/issue/5 Issue #5]

## Gazebo 1.4

### Gazebo 1.4.0 (2013-02-01)
* New Features:
 * GUI elements to display messages from the server.
 * Multi-floor building editor and creator.
 * Improved sensor visualizations.
 * Improved mouse interactions

* Fixed the following issues:
 * [https://bitbucket.org/osrf/gazebo/issue/16 Issue #16]
 * [https://bitbucket.org/osrf/gazebo/issue/142 Issue #142]
 * [https://bitbucket.org/osrf/gazebo/issue/229 Issue #229]
 * [https://bitbucket.org/osrf/gazebo/issue/277 Issue #277]
 * [https://bitbucket.org/osrf/gazebo/issue/291 Issue #291]
 * [https://bitbucket.org/osrf/gazebo/issue/310 Issue #310]
 * [https://bitbucket.org/osrf/gazebo/issue/320 Issue #320]
 * [https://bitbucket.org/osrf/gazebo/issue/329 Issue #329]
 * [https://bitbucket.org/osrf/gazebo/issue/333 Issue #333]
 * [https://bitbucket.org/osrf/gazebo/issue/334 Issue #334]
 * [https://bitbucket.org/osrf/gazebo/issue/335 Issue #335]
 * [https://bitbucket.org/osrf/gazebo/issue/341 Issue #341]
 * [https://bitbucket.org/osrf/gazebo/issue/350 Issue #350]
 * [https://bitbucket.org/osrf/gazebo/issue/384 Issue #384]
 * [https://bitbucket.org/osrf/gazebo/issue/431 Issue #431]
 * [https://bitbucket.org/osrf/gazebo/issue/433 Issue #433]
 * [https://bitbucket.org/osrf/gazebo/issue/453 Issue #453]
 * [https://bitbucket.org/osrf/gazebo/issue/456 Issue #456]
 * [https://bitbucket.org/osrf/gazebo/issue/457 Issue #457]
 * [https://bitbucket.org/osrf/gazebo/issue/459 Issue #459]

## Gazebo 1.3

### Gazebo 1.3.1 (2012-12-14)
* Fixed the following issues:
 * [https://bitbucket.org/osrf/gazebo/issue/297 Issue #297]
* Other bugs fixed:
 * [https://bitbucket.org/osrf/gazebo/pull-request/164/ Fix light bounding box to disable properly when deselected]
 * [https://bitbucket.org/osrf/gazebo/pull-request/169/ Determine correct local IP address, to make remote clients work properly]
 * Various test fixes

### Gazebo 1.3.0 (2012-12-03)
* Fixed the following issues:
 * [https://bitbucket.org/osrf/gazebo/issue/233 Issue #233]
 * [https://bitbucket.org/osrf/gazebo/issue/238 Issue #238]
 * [https://bitbucket.org/osrf/gazebo/issue/2 Issue #2]
 * [https://bitbucket.org/osrf/gazebo/issue/95 Issue #95]
 * [https://bitbucket.org/osrf/gazebo/issue/97 Issue #97]
 * [https://bitbucket.org/osrf/gazebo/issue/90 Issue #90]
 * [https://bitbucket.org/osrf/gazebo/issue/253 Issue #253]
 * [https://bitbucket.org/osrf/gazebo/issue/163 Issue #163]
 * [https://bitbucket.org/osrf/gazebo/issue/91 Issue #91]
 * [https://bitbucket.org/osrf/gazebo/issue/245 Issue #245]
 * [https://bitbucket.org/osrf/gazebo/issue/242 Issue #242]
 * [https://bitbucket.org/osrf/gazebo/issue/156 Issue #156]
 * [https://bitbucket.org/osrf/gazebo/issue/78 Issue #78]
 * [https://bitbucket.org/osrf/gazebo/issue/36 Issue #36]
 * [https://bitbucket.org/osrf/gazebo/issue/104 Issue #104]
 * [https://bitbucket.org/osrf/gazebo/issue/249 Issue #249]
 * [https://bitbucket.org/osrf/gazebo/issue/244 Issue #244]

* New features:
 * Default camera view changed to look down at the origin from a height of 2 meters at location (5, -5, 2).
 * Record state data using the '-r' command line option, playback recorded state data using the '-p' command line option
 * Adjust placement of lights using the mouse.
 * Reduced the startup time.
 * Added visual reference for GUI mouse movements.
 * SDF version 1.3 released (changes from 1.2 listed below):
     - added `name` to `<camera name="cam_name"/>`
     - added `pose` to `<camera><pose>...</pose></camera>`
     - removed `filename` from `<mesh><filename>...</filename><mesh>`, use uri only.
     - recovered `provide_feedback` under `<joint>`, allowing calling `physics::Joint::GetForceTorque` in plugins.
     - added `imu` under `<sensor>`.

## Gazebo 1.2

### Gazebo 1.2.6 (2012-11-08)
* Fixed a transport issue with the GUI. Fixed saving the world via the GUI. Added more documentation. ([https://bitbucket.org/osrf/gazebo/pull-request/43/fixed-a-transport-issue-with-the-gui-fixed/diff pull request #43])
* Clean up mutex usage. ([https://bitbucket.org/osrf/gazebo/pull-request/54/fix-mutex-in-modellistwidget-using-boost/diff pull request #54])
* Fix OGRE path determination ([https://bitbucket.org/osrf/gazebo/pull-request/58/fix-ogre-paths-so-this-also-works-with/diff pull request #58], [https://bitbucket.org/osrf/gazebo/pull-request/68/fix-ogre-plugindir-determination/diff pull request #68])
* Fixed a couple of crashes and model selection/dragging problems ([https://bitbucket.org/osrf/gazebo/pull-request/59/fixed-a-couple-of-crashes-and-model/diff pull request #59])

### Gazebo 1.2.5 (2012-10-22)
* Step increment update while paused fixed ([https://bitbucket.org/osrf/gazebo/pull-request/45/fix-proper-world-stepinc-count-we-were/diff pull request #45])
* Actually call plugin destructors on shutdown ([https://bitbucket.org/osrf/gazebo/pull-request/51/fixed-a-bug-which-prevent-a-plugin/diff pull request #51])
* Don't crash on bad SDF input ([https://bitbucket.org/osrf/gazebo/pull-request/52/fixed-loading-of-bad-sdf-files/diff pull request #52])
* Fix cleanup of ray sensors on model deletion ([https://bitbucket.org/osrf/gazebo/pull-request/53/deleting-a-model-with-a-ray-sensor-did/diff pull request #53])
* Fix loading / deletion of improperly specified models ([https://bitbucket.org/osrf/gazebo/pull-request/56/catch-when-loading-bad-models-joint/diff pull request #56])

### Gazebo 1.2.4 (10-19-2012:08:00:52)
*  Style fixes ([https://bitbucket.org/osrf/gazebo/pull-request/30/style-fixes/diff pull request #30]).
*  Fix joint position control ([https://bitbucket.org/osrf/gazebo/pull-request/49/fixed-position-joint-control/diff pull request #49])

### Gazebo 1.2.3 (10-16-2012:18:39:54)
*  Disabled selection highlighting due to bug ([https://bitbucket.org/osrf/gazebo/pull-request/44/disabled-selection-highlighting-fixed/diff pull request #44]).
*  Fixed saving a world via the GUI.

### Gazebo 1.2.2 (10-16-2012:15:12:22)
*  Skip search for system install of libccd, use version inside gazebo ([https://bitbucket.org/osrf/gazebo/pull-request/39/skip-search-for-system-install-of-libccd/diff pull request #39]).
*  Fixed sensor initialization race condition ([https://bitbucket.org/osrf/gazebo/pull-request/42/fix-sensor-initializaiton-race-condition pull request #42]).

### Gazebo 1.2.1 (10-15-2012:21:32:55)
*  Properly removed projectors attached to deleted models ([https://bitbucket.org/osrf/gazebo/pull-request/37/remove-projectors-that-are-attached-to/diff pull request #37]).
*  Fix model plugin loading bug ([https://bitbucket.org/osrf/gazebo/pull-request/31/moving-bool-first-in-model-and-world pull request #31]).
*  Fix light insertion and visualization of models prior to insertion ([https://bitbucket.org/osrf/gazebo/pull-request/35/fixed-light-insertion-and-visualization-of/diff pull request #35]).
*  Fixed GUI manipulation of static objects ([https://bitbucket.org/osrf/gazebo/issue/63/moving-static-objects-does-not-move-the issue #63] [https://bitbucket.org/osrf/gazebo/pull-request/38/issue-63-bug-patch-moving-static-objects/diff pull request #38]).
*  Fixed GUI selection bug ([https://bitbucket.org/osrf/gazebo/pull-request/40/fixed-selection-of-multiple-objects-at/diff pull request #40])

### Gazebo 1.2.0 (10-04-2012:20:01:20)
*  Updated GUI: new style, improved mouse controls, and removal of non-functional items.
*  Model database: An online repository of models.
*  Numerous bug fixes
*  APT repository hosted at [http://osrfoundation.org OSRF]
*  Improved process control prevents zombie processes<|MERGE_RESOLUTION|>--- conflicted
+++ resolved
@@ -1,10 +1,6 @@
 ## Gazebo 7
 
-<<<<<<< HEAD
 ## Gazebo 7.5.0 (2017-01-11)
-=======
-### Gazebo 6.7.0 (201X-01-12)
->>>>>>> 293d7127
 
 1. Remove qt4 webkit in gazebo7 (used for HotkeyDialog).
     * [Pull request 2584](https://bitbucket.org/osrf/gazebo/pull-request/2584)
@@ -682,13 +678,33 @@
 
 ## Gazebo 6.0
 
-### Gazebo 6.X.X (201X-XX-XX)
-
-1. Fix buoyancy plugin when multiple link tags are used within the plugin
-    * [Pull request 2369](https://bitbucket.org/osrf/gazebo/pull-request/2369)
+### Gazebo 6.7.0 (201X-01-12)
+
+1. Add vector3 and quaternion rendering conversions
+    * [Pull request 2276](https://bitbucket.org/osrf/gazebo/pull-request/2276)
+
+1. Reverse view angle widget left and right view
+    * [Pull request 2265](https://bitbucket.org/osrf/gazebo/pull-request/2265)
+    * [Issue 1924](https://bitbucket.org/osrf/gazebo/issue/1924)
 
 1. Fix race condition in ~TimePanelPrivate (#1919)
     * [Pull request 2250](https://bitbucket.org/osrf/gazebo/pull-request/2250)
+
+1. Prevent orthographic camera from resetting zoom after animation
+    * [Pull request 2267](https://bitbucket.org/osrf/gazebo/pull-request/2267)
+    * [Issue #1927](https://bitbucket.org/osrf/gazebo/issues/1927)
+
+1. Fix MeshToSDF missing scale issue
+    * [Pull request 2258](https://bitbucket.org/osrf/gazebo/pull-request/2258)
+    * [Issue #1925](https://bitbucket.org/osrf/gazebo/issues/1925)
+
+1. Register Qt metatypes in gui tests
+    * [Pull request 2273](https://bitbucket.org/osrf/gazebo/pull-request/2273)
+
+1. Fix resetting model to initial pose
+    * [Pull request 2307](https://bitbucket.org/osrf/gazebo/pull-request/2307)
+    * [Issue #1960](https://bitbucket.org/osrf/gazebo/issues/1960)
+
 
 ### Gazebo 6.6.0 (2016-04-07)
 
