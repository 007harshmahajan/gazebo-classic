--- conflicted
+++ resolved
@@ -18,14 +18,12 @@
 1. Properly cleanup pointers when destroying a world with models and lights.
     * [Pull request 2263](https://bitbucket.org/osrf/gazebo/pull-request/2263)
 
-<<<<<<< HEAD
 1. Server generates unique model names in case of overlap
     * [Pull request 2296](https://bitbucket.org/osrf/gazebo/pull-request/2296)
     * [Issue 510](https://bitbucket.org/osrf/gazebo/issues/510)
-=======
+
 1. Model Editor: Select and align nested models
     * [Pull request 2282](https://bitbucket.org/osrf/gazebo/pull-request/2282)
->>>>>>> 6a3bea5b
 
 ## Gazebo 7.1.0 (2016-04-07)
 
