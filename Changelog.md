--- conflicted
+++ resolved
@@ -1,12 +1,10 @@
 ## Gazebo 7.0
 
-<<<<<<< HEAD
 1. Use opaque pointers for the rendering/Heightmap class.
     * [Pull request #2074](https://bitbucket.org/osrf/gazebo/pull-request/2074)
-=======
+
 1. Deprecate functions in the rendering/Camera class.
     * [Pull request #2076](https://bitbucket.org/osrf/gazebo/pull-request/2076)
->>>>>>> 75a718fb
 
 1. Use opaque pointers in the rendering/GpuLaser class.
     * [Pull request #2070](https://bitbucket.org/osrf/gazebo/pull-request/2070)
