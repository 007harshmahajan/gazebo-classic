## Gazebo 6.0
<<<<<<< HEAD
1. Implement forward/backwards multi-step for log playback.
    * [Pull request #1623](https://bitbucket.org/osrf/gazebo/pull-request/1623)
=======
1. Added multiple LiftDrag plugins to the cessna_demo.world to allow the Cessna
C-172 model to fly.
    * [Pull request #1715](https://bitbucket.org/osrf/gazebo/pull-request/1715)

1. Added a plugin to control a Cessna C-172 via messages (CessnaPlugin), and a
GUI plugin to test this functionality with the keyboard (CessnaGUIPlugin). Added
world with the Cessna model and the two previous plugins loaded
(cessna_demo.world).
    * [Pull request #1712](https://bitbucket.org/osrf/gazebo/pull-request/1712)
>>>>>>> eb69d660

1. Added world with OSRF building and an elevator
    * [Pull request #1697](https://bitbucket.org/osrf/gazebo/pull-request/1697)

1. Fixed collide bitmask by changing default value from 0x1 to 0xffff.
    * [Pull request #1696](https://bitbucket.org/osrf/gazebo/pull-request/1696)

1. Added a plugin to control an elevator (ElevatorPlugin), and an OccupiedEvent plugin that sends a message when a model is within a specified region.
    * [Pull request #1694](https://bitbucket.org/osrf/gazebo/pull-request/1694)

1. Added BuoyancyPlugin for simulating the buoyancy of an object in a column of fluid.
    * [Pull request #1622](https://bitbucket.org/osrf/gazebo/pull-request/1622)

1. Added ComputeVolume function for simple shape subclasses of Shape.hh.
    * [Pull request #1605](https://bitbucket.org/osrf/gazebo/pull-request/1605)

1. Add option to parallelize the ODE quickstep constraint solver,
which solves an LCP twice with different parameters in order
to corrected for position projection errors.
    * [Pull request #1561](https://bitbucket.org/osrf/gazebo/pull-request/1561)

1. Get/Set user camera pose in GUI.
    * [Pull request #1649](https://bitbucket.org/osrf/gazebo/pull-request/1649)
    * [Issue #1595](https://bitbucket.org/osrf/gazebo/issue/1595)

1. Windows support. This consists mostly of numerous small changes to support
compilation on Windows.
    * [Pull request #1616](https://bitbucket.org/osrf/gazebo/pull-request/1616)
    * [Pull request #1618](https://bitbucket.org/osrf/gazebo/pull-request/1618)
    * [Pull request #1620](https://bitbucket.org/osrf/gazebo/pull-request/1620)
    * [Pull request #1625](https://bitbucket.org/osrf/gazebo/pull-request/1625)
    * [Pull request #1626](https://bitbucket.org/osrf/gazebo/pull-request/1626)
    * [Pull request #1627](https://bitbucket.org/osrf/gazebo/pull-request/1627)
    * [Pull request #1628](https://bitbucket.org/osrf/gazebo/pull-request/1628)
    * [Pull request #1629](https://bitbucket.org/osrf/gazebo/pull-request/1629)
    * [Pull request #1630](https://bitbucket.org/osrf/gazebo/pull-request/1630)
    * [Pull request #1631](https://bitbucket.org/osrf/gazebo/pull-request/1631)
    * [Pull request #1632](https://bitbucket.org/osrf/gazebo/pull-request/1632)
    * [Pull request #1633](https://bitbucket.org/osrf/gazebo/pull-request/1633)
    * [Pull request #1635](https://bitbucket.org/osrf/gazebo/pull-request/1635)
    * [Pull request #1637](https://bitbucket.org/osrf/gazebo/pull-request/1637)
    * [Pull request #1639](https://bitbucket.org/osrf/gazebo/pull-request/1639)
    * [Pull request #1647](https://bitbucket.org/osrf/gazebo/pull-request/1647)
    * [Pull request #1650](https://bitbucket.org/osrf/gazebo/pull-request/1650)
    * [Pull request #1651](https://bitbucket.org/osrf/gazebo/pull-request/1651)
    * [Pull request #1653](https://bitbucket.org/osrf/gazebo/pull-request/1653)
    * [Pull request #1654](https://bitbucket.org/osrf/gazebo/pull-request/1654)
    * [Pull request #1657](https://bitbucket.org/osrf/gazebo/pull-request/1657)
    * [Pull request #1658](https://bitbucket.org/osrf/gazebo/pull-request/1658)
    * [Pull request #1659](https://bitbucket.org/osrf/gazebo/pull-request/1659)
    * [Pull request #1660](https://bitbucket.org/osrf/gazebo/pull-request/1660)
    * [Pull request #1661](https://bitbucket.org/osrf/gazebo/pull-request/1661)
    * [Pull request #1669](https://bitbucket.org/osrf/gazebo/pull-request/1669)
    * [Pull request #1670](https://bitbucket.org/osrf/gazebo/pull-request/1670)
    * [Pull request #1672](https://bitbucket.org/osrf/gazebo/pull-request/1672)
    * [Pull request #1682](https://bitbucket.org/osrf/gazebo/pull-request/1682)
    * [Pull request #1683](https://bitbucket.org/osrf/gazebo/pull-request/1683)

1. Install `libgazebo_server_fixture`. This will facilitate tests external to the main gazebo repository. See `examples/stand_alone/test_fixture`.
    * [Pull request #1606](https://bitbucket.org/osrf/gazebo/pull-request/1606)

1. Laser visualization renders light blue for rays that do not hit obstacles, and dark blue for other rays.
    * [Pull request #1607](https://bitbucket.org/osrf/gazebo/pull-request/1607)
    * [Issue #1576](https://bitbucket.org/osrf/gazebo/issue/1576)

1. New accessors in LogPlay class.
    * [Pull request #1577](https://bitbucket.org/osrf/gazebo/pull-request/1577)

1. Added a plugin to send messages to an existing website.
   Added gui::MainWindow::AddMenu and msgs/rest_error, msgs/rest_login, msgs rest/post
    * [Pull request #1524](https://bitbucket.org/osrf/gazebo/pull-request/1524)

1. Fix deprecation warnings when using SDFormat 3.0.2, 3.0.3 prereleases
    * [Pull request #1568](https://bitbucket.org/osrf/gazebo/pull-request/1568)

1. Use GAZEBO_CFLAGS or GAZEBO_CXX_FLAGS in CMakeLists.txt for example plugins
    * [Pull request #1573](https://bitbucket.org/osrf/gazebo/pull-request/1573)

1. Added Link::OnWrenchMsg subscriber with test
    * [Pull request #1582](https://bitbucket.org/osrf/gazebo/pull-request/1582)

1. Show/hide GUI overlays using the menu bar.
    * [Pull request #1555](https://bitbucket.org/osrf/gazebo/pull-request/1555)

1. Show/hide toolbars using the menu bars and shortcut.
   Added MainWindow::CloneAction.
   Added Window menu to Model Editor.
    * [Pull request #1584](https://bitbucket.org/osrf/gazebo/pull-request/1584)

1. Added event to show/hide toolbars.
    * [Pull request #1707](https://bitbucket.org/osrf/gazebo/pull-request/1707)

1. Added optional start/stop/reset buttons to timer GUI plugin.
    * [Pull request #1576](https://bitbucket.org/osrf/gazebo/pull-request/1576)

1. Added Visual::GetDepth() and Visual::GetNthAncestor()
    * [Pull request #1613](https://bitbucket.org/osrf/gazebo/pull-request/1613)

1. Added a context menu for links
    * [Pull request #1589](https://bitbucket.org/osrf/gazebo/pull-request/1589)

1. Separate TimePanel's display into TimeWidget and LogPlayWidget.
    * [Pull request #1564](https://bitbucket.org/osrf/gazebo/pull-request/1564)

1. Added support for Oculus DK2
    * [Pull request #1526](https://bitbucket.org/osrf/gazebo/pull-request/1526)

1. Use collide_bitmask from SDF to perform collision filtering
    * [Pull request #1470](https://bitbucket.org/osrf/gazebo/pull-request/1470)

1. Pass Coulomb surface friction parameters to DART.
    * [Pull request #1420](https://bitbucket.org/osrf/gazebo/pull-request/1420)

1. Added ModelAlign::SetHighlighted
    * [Pull request #1598](https://bitbucket.org/osrf/gazebo/pull-request/1598)

1. Added various Get functions to Visual. Also added a ConvertGeometryType function to msgs.
    * [Pull request #1402](https://bitbucket.org/osrf/gazebo/pull-request/1402)

1. Get and Set visibility of SelectionObj's handles, with unit test.
    * [Pull request #1417](https://bitbucket.org/osrf/gazebo/pull-request/1417)

1. Set material of SelectionObj's handles.
    * [Pull request #1472](https://bitbucket.org/osrf/gazebo/pull-request/1472)

1. Allow link selection with the mouse if parent model already selected.
    * [Pull request #1409](https://bitbucket.org/osrf/gazebo/pull-request/1409)

1. Added ModelRightMenu::EntityTypes.
    * [Pull request #1414](https://bitbucket.org/osrf/gazebo/pull-request/1414)

1. Scale joint visuals according to link size.
    * [Pull request #1591](https://bitbucket.org/osrf/gazebo/pull-request/1591)
    * [Issue #1563](https://bitbucket.org/osrf/gazebo/issue/1563)

1. Added Gazebo/CoM material.
    * [Pull request #1439](https://bitbucket.org/osrf/gazebo/pull-request/1439)

1. Added arc parameter to MeshManager::CreateTube
    * [Pull request #1436](https://bitbucket.org/osrf/gazebo/pull-request/1436)

1. Added View Inertia and InertiaVisual, changed COMVisual to sphere proportional to mass.
    * [Pull request #1445](https://bitbucket.org/osrf/gazebo/pull-request/1445)

1. Changed the position of Save and Cancel buttons on editor dialogs
    * [Pull request #1442](https://bitbucket.org/osrf/gazebo/pull-request/1442)
    * [Issue #1377](https://bitbucket.org/osrf/gazebo/issue/1377)

1. Fixed Visual material updates
    * [Pull request #1454](https://bitbucket.org/osrf/gazebo/pull-request/1454)
    * [Issue #1455](https://bitbucket.org/osrf/gazebo/issue/1455)

1. Added Matrix3::Inverse() and tests
    * [Pull request #1481](https://bitbucket.org/osrf/gazebo/pull-request/1481)

1. Implemented AddLinkForce for ODE.
    * [Pull request #1456](https://bitbucket.org/osrf/gazebo/pull-request/1456)

1. Updated ConfigWidget class to parse enum values.
    * [Pull request #1518](https://bitbucket.org/osrf/gazebo/pull-request/1518)

1. Added PresetManager to physics libraries and corresponding integration test.
    * [Pull request #1471](https://bitbucket.org/osrf/gazebo/pull-request/1471)

1. Sync name and location on SaveDialog.
    * [Pull request #1563](https://bitbucket.org/osrf/gazebo/pull-request/1563)

1. Added Apply Force/Torque dialog
    * [Pull request #1600](https://bitbucket.org/osrf/gazebo/pull-request/1600)

1. Added Apply Force/Torque visuals
    * [Pull request #1619](https://bitbucket.org/osrf/gazebo/pull-request/1619)

1. Added Apply Force/Torque OnMouseRelease and ActivateWindow
    * [Pull request #1699](https://bitbucket.org/osrf/gazebo/pull-request/1699)

1. Added inertia pose getter for COMVisual and COMVisual_TEST
    * [Pull request #1581](https://bitbucket.org/osrf/gazebo/pull-request/1581)

1. Model editor updates
    1. Joint preview using JointVisuals.
        * [Pull request #1369](https://bitbucket.org/osrf/gazebo/pull-request/1369)

    1. Added inspector for configuring link, visual, and collision properties.
        * [Pull request #1408](https://bitbucket.org/osrf/gazebo/pull-request/1408)

    1. Saving, exiting, generalizing SaveDialog.
        * [Pull request #1401](https://bitbucket.org/osrf/gazebo/pull-request/1401)

    1. Inspectors redesign
        * [Pull request #1586](https://bitbucket.org/osrf/gazebo/pull-request/1586)

    1. Edit existing model.
        * [Pull request #1425](https://bitbucket.org/osrf/gazebo/pull-request/1425)

    1. Add joint inspector to link's context menu.
        * [Pull request #1449](https://bitbucket.org/osrf/gazebo/pull-request/1449)
        * [Issue #1443](https://bitbucket.org/osrf/gazebo/issue/1443)

    1. Added button to select mesh file on inspector.
        * [Pull request #1460](https://bitbucket.org/osrf/gazebo/pull-request/1460)
        * [Issue #1450](https://bitbucket.org/osrf/gazebo/issue/1450)

    1. Renamed Part to Link.
        * [Pull request #1478](https://bitbucket.org/osrf/gazebo/pull-request/1478)

    1. Fix snapping inside editor.
        * [Pull request #1489](https://bitbucket.org/osrf/gazebo/pull-request/1489)
        * [Issue #1457](https://bitbucket.org/osrf/gazebo/issue/1457)

    1. Keep loaded model's name.
        * [Pull request #1516](https://bitbucket.org/osrf/gazebo/pull-request/1516)
        * [Issue #1504](https://bitbucket.org/osrf/gazebo/issue/1504)

    1. Added ExtrudeDialog.
        * [Pull request #1483](https://bitbucket.org/osrf/gazebo/pull-request/1483)

    1. Hide time panel inside editor and keep main window's paused state.
        * [Pull request #1500](https://bitbucket.org/osrf/gazebo/pull-request/1500)

    1. Fixed pose issues and added ModelCreator_TEST.
        * [Pull request #1509](https://bitbucket.org/osrf/gazebo/pull-request/1509)
        * [Issue #1497](https://bitbucket.org/osrf/gazebo/issue/1497)
        * [Issue #1509](https://bitbucket.org/osrf/gazebo/issue/1509)

    1. Added list of links and joints.
        * [Pull request #1515](https://bitbucket.org/osrf/gazebo/pull-request/1515)
        * [Issue #1418](https://bitbucket.org/osrf/gazebo/issue/1418)

    1. Expose API to support adding items to the palette.
        * [Pull request #1565](https://bitbucket.org/osrf/gazebo/pull-request/1565)

    1. Added menu for toggling joint visualization
        * [Pull request #1551](https://bitbucket.org/osrf/gazebo/pull-request/1551)
        * [Issue #1483](https://bitbucket.org/osrf/gazebo/issue/1483)

    1. Add schematic view to model editor
        * [Pull request #1562](https://bitbucket.org/osrf/gazebo/pull-request/1562)

1. Building editor updates
    1. Make palette tips tooltip clickable to open.
        * [Pull request #1519](https://bitbucket.org/osrf/gazebo/pull-request/1519)
        * [Issue #1370](https://bitbucket.org/osrf/gazebo/issue/1370)

## Gazebo 5.0

### Gazebo 5.x.x

1. Fix heightmap model texture loading.
    * [Pull request #1592](https://bitbucket.org/osrf/gazebo/pull-request/1592)

1. Disable failing pr2 test for dart
    * [Pull request #1540](https://bitbucket.org/osrf/gazebo/pull-request/1540)
    * [Issue #1435](https://bitbucket.org/osrf/gazebo/issue/1435)

### Gazebo 5.1.0 (2015-03-20)
1. Backport pull request #1527 (FindOGRE.cmake for non-Debian systems)
  * [Pull request #1532](https://bitbucket.org/osrf/gazebo/pull-request/1532)

1. Respect system cflags when not using USE_UPSTREAM_CFLAGS
  * [Pull request #1531](https://bitbucket.org/osrf/gazebo/pull-request/1531)

1. Allow light manipulation
  * [Pull request #1529](https://bitbucket.org/osrf/gazebo/pull-request/1529)

1. Allow sdformat 2.3.1+ or 3+ and fix tests
  * [Pull request #1484](https://bitbucket.org/osrf/gazebo/pull-request/1484)

1. Add Link::GetWorldAngularMomentum function and test.
  * [Pull request #1482](https://bitbucket.org/osrf/gazebo/pull-request/1482)

1. Preserve previous GAZEBO_MODEL_PATH values when sourcing setup.sh
  * [Pull request #1430](https://bitbucket.org/osrf/gazebo/pull-request/1430)

1. Implement Coulomb joint friction for DART
  * [Pull request #1427](https://bitbucket.org/osrf/gazebo/pull-request/1427)
  * [Issue #1281](https://bitbucket.org/osrf/gazebo/issue/1281)

1. Fix simple shape normals.
    * [Pull request #1477](https://bitbucket.org/osrf/gazebo/pull-request/1477)
    * [Issue #1369](https://bitbucket.org/osrf/gazebo/issue/1369)

1. Use Msg-to-SDF conversion functions in tests, add ServerFixture::SpawnModel(msgs::Model).
    * [Pull request #1466](https://bitbucket.org/osrf/gazebo/pull-request/1466)

1. Added Model Msg-to-SDF conversion functions and test.
    * [Pull request #1429](https://bitbucket.org/osrf/gazebo/pull-request/1429)

1. Added Joint Msg-to-SDF conversion functions and test.
    * [Pull request #1419](https://bitbucket.org/osrf/gazebo/pull-request/1419)

1. Added Visual, Material Msg-to-SDF conversion functions and ShaderType to string conversion functions.
    * [Pull request #1415](https://bitbucket.org/osrf/gazebo/pull-request/1415)

1. Implement Coulomb joint friction for BulletSliderJoint
  * [Pull request #1452](https://bitbucket.org/osrf/gazebo/pull-request/1452)
  * [Issue #1348](https://bitbucket.org/osrf/gazebo/issue/1348)

### Gazebo 5.0.0 (2015-01-27)
1. Support for using [digital elevation maps](http://gazebosim.org/tutorials?tut=dem) has been added to debian packages.

1. C++11 support (C++11 compatible compiler is now required)
    * [Pull request #1340](https://bitbucket.org/osrf/gazebo/pull-request/1340)

1. Implemented private data pointer for the World class.
    * [Pull request #1383](https://bitbucket.org/osrf/gazebo/pull-request/1383)

1. Implemented private data pointer for the Scene class.
    * [Pull request #1385](https://bitbucket.org/osrf/gazebo/pull-request/1385)

1. Added a events::Event::resetWorld event that is triggered when World::Reset is called.
    * [Pull request #1332](https://bitbucket.org/osrf/gazebo/pull-request/1332)
    * [Issue #1375](https://bitbucket.org/osrf/gazebo/issue/1375)

1. Fixed `math::Box::GetCenter` functionality.
    * [Pull request #1278](https://bitbucket.org/osrf/gazebo/pull-request/1278)
    * [Issue #1327](https://bitbucket.org/osrf/gazebo/issue/1327)

1. Added a GUI timer plugin that facilitates the display and control a timer inside the Gazebo UI.
    * [Pull request #1270](https://bitbucket.org/osrf/gazebo/pull-request/1270)

1. Added ability to load plugins via SDF.
    * [Pull request #1261](https://bitbucket.org/osrf/gazebo/pull-request/1261)

1. Added GUIEvent to hide/show the left GUI pane.
    * [Pull request #1269](https://bitbucket.org/osrf/gazebo/pull-request/1269)

1. Modified KeyEventHandler and GLWidget so that hotkeys can be suppressed by custom KeyEvents set up by developers
    * [Pull request #1251](https://bitbucket.org/osrf/gazebo/pull-request/1251)

1. Added ability to read the directory where the log files are stored.
    * [Pull request #1277](https://bitbucket.org/osrf/gazebo/pull-request/1277)

1. Implemented a simulation cloner
    * [Pull request #1180](https://bitbucket.org/osrf/gazebo/pull-request/1180/clone-a-simulation)

1. Added GUI overlay plugins. Users can now write a Gazebo + QT plugin that displays widgets over the render window.
  * [Pull request #1181](https://bitbucket.org/osrf/gazebo/pull-request/1181)

1. Change behavior of Joint::SetVelocity, add Joint::SetVelocityLimit(unsigned int, double)
  * [Pull request #1218](https://bitbucket.org/osrf/gazebo/pull-request/1218)
  * [Issue #964](https://bitbucket.org/osrf/gazebo/issue/964)

1. Implement Coulomb joint friction for ODE
  * [Pull request #1221](https://bitbucket.org/osrf/gazebo/pull-request/1221)
  * [Issue #381](https://bitbucket.org/osrf/gazebo/issue/381)

1. Implement Coulomb joint friction for BulletHingeJoint
  * [Pull request #1317](https://bitbucket.org/osrf/gazebo/pull-request/1317)
  * [Issue #1348](https://bitbucket.org/osrf/gazebo/issue/1348)

1. Implemented camera lens distortion.
  * [Pull request #1213](https://bitbucket.org/osrf/gazebo/pull-request/1213)

1. Kill rogue gzservers left over from failed INTEGRATION_world_clone tests
   and improve robustness of `UNIT_gz_TEST`
  * [Pull request #1232](https://bitbucket.org/osrf/gazebo/pull-request/1232)
  * [Issue #1299](https://bitbucket.org/osrf/gazebo/issue/1299)

1. Added RenderWidget::ShowToolbar to toggle visibility of top toolbar.
  * [Pull request #1248](https://bitbucket.org/osrf/gazebo/pull-request/1248)

1. Fix joint axis visualization.
  * [Pull request #1258](https://bitbucket.org/osrf/gazebo/pull-request/1258)

1. Change UserCamera view control via joysticks. Clean up rate control vs. pose control.
   see UserCamera::OnJoyPose and UserCamera::OnJoyTwist. Added view twist control toggle
   with joystick button 1.
  * [Pull request #1249](https://bitbucket.org/osrf/gazebo/pull-request/1249)

1. Added RenderWidget::GetToolbar to get the top toolbar and change its actions on ModelEditor.
    * [Pull request #1263](https://bitbucket.org/osrf/gazebo/pull-request/1263)

1. Added accessor for MainWindow graphical widget to GuiIface.
    * [Pull request #1250](https://bitbucket.org/osrf/gazebo/pull-request/1250)

1. Added a ConfigWidget class that takes in a google protobuf message and generates widgets for configuring the fields in the message
    * [Pull request #1285](https://bitbucket.org/osrf/gazebo/pull-request/1285)

1. Added GLWidget::OnModelEditor when model editor is triggered, and MainWindow::OnEditorGroup to manually uncheck editor actions.
    * [Pull request #1283](https://bitbucket.org/osrf/gazebo/pull-request/1283)

1. Added Collision, Geometry, Inertial, Surface Msg-to-SDF conversion functions.
    * [Pull request #1315](https://bitbucket.org/osrf/gazebo/pull-request/1315)

1. Added "button modifier" fields (control, shift, and alt) to common::KeyEvent.
    * [Pull request #1325](https://bitbucket.org/osrf/gazebo/pull-request/1325)

1. Added inputs for environment variable GAZEBO_GUI_INI_FILE for reading a custom .ini file.
    * [Pull request #1252](https://bitbucket.org/osrf/gazebo/pull-request/1252)

1. Fixed crash on "permission denied" bug, added insert_model integration test.
    * [Pull request #1329](https://bitbucket.org/osrf/gazebo/pull-request/1329/)

1. Enable simbody joint tests, implement `SimbodyJoint::GetParam`, create
   `Joint::GetParam`, fix bug in `BulletHingeJoint::SetParam`.
    * [Pull request #1404](https://bitbucket.org/osrf/gazebo/pull-request/1404/)

1. Building editor updates
    1. Fixed inspector resizing.
        * [Pull request #1230](https://bitbucket.org/osrf/gazebo/pull-request/1230)
        * [Issue #395](https://bitbucket.org/osrf/gazebo/issue/395)

    1. Doors and windows move proportionally with wall.
        * [Pull request #1231](https://bitbucket.org/osrf/gazebo/pull-request/1231)
        * [Issue #368](https://bitbucket.org/osrf/gazebo/issue/368)

    1. Inspector dialogs stay on top.
        * [Pull request #1229](https://bitbucket.org/osrf/gazebo/pull-request/1229)
        * [Issue #417](https://bitbucket.org/osrf/gazebo/issue/417)

    1. Make model name editable on palette.
        * [Pull request #1239](https://bitbucket.org/osrf/gazebo/pull-request/1239)

    1. Import background image and improve add/delete levels.
        * [Pull request #1214](https://bitbucket.org/osrf/gazebo/pull-request/1214)
        * [Issue #422](https://bitbucket.org/osrf/gazebo/issue/422)
        * [Issue #361](https://bitbucket.org/osrf/gazebo/issue/361)

    1. Fix changing draw mode.
        * [Pull request #1233](https://bitbucket.org/osrf/gazebo/pull-request/1233)
        * [Issue #405](https://bitbucket.org/osrf/gazebo/issue/405)

    1. Tips on palette's top-right corner.
        * [Pull request #1241](https://bitbucket.org/osrf/gazebo/pull-request/1241)

    1. New buttons and layout for the palette.
        * [Pull request #1242](https://bitbucket.org/osrf/gazebo/pull-request/1242)

    1. Individual wall segments instead of polylines.
        * [Pull request #1246](https://bitbucket.org/osrf/gazebo/pull-request/1246)
        * [Issue #389](https://bitbucket.org/osrf/gazebo/issue/389)
        * [Issue #415](https://bitbucket.org/osrf/gazebo/issue/415)

    1. Fix exiting and saving, exiting when there's nothing drawn, fix text on popups.
        * [Pull request #1296](https://bitbucket.org/osrf/gazebo/pull-request/1296)

    1. Display measure for selected wall segment.
        * [Pull request #1291](https://bitbucket.org/osrf/gazebo/pull-request/1291)
        * [Issue #366](https://bitbucket.org/osrf/gazebo/issue/366)

    1. Highlight selected item's 3D visual.
        * [Pull request #1292](https://bitbucket.org/osrf/gazebo/pull-request/1292)

    1. Added color picker to inspector dialogs.
        * [Pull request #1298](https://bitbucket.org/osrf/gazebo/pull-request/1298)

    1. Snapping on by default, off holding Shift. Improved snapping.
        * [Pull request #1304](https://bitbucket.org/osrf/gazebo/pull-request/1304)

    1. Snap walls to length increments, moved scale to SegmentItem and added Get/SetScale, added SegmentItem::SnapAngle and SegmentItem::SnapLength.
        * [Pull request #1311](https://bitbucket.org/osrf/gazebo/pull-request/1311)

    1. Make buildings available in "Insert Models" tab, improve save flow.
        * [Pull request #1312](https://bitbucket.org/osrf/gazebo/pull-request/1312)

    1. Added EditorItem::SetHighlighted.
        * [Pull request #1308](https://bitbucket.org/osrf/gazebo/pull-request/1308)

    1. Current level is transparent, lower levels opaque, higher levels invisible.
        * [Pull request #1303](https://bitbucket.org/osrf/gazebo/pull-request/1303)

    1. Detach all child manips when item is deleted, added BuildingMaker::DetachAllChildren.
        * [Pull request #1316](https://bitbucket.org/osrf/gazebo/pull-request/1316)

    1. Added texture picker to inspector dialogs.
        * [Pull request #1306](https://bitbucket.org/osrf/gazebo/pull-request/1306)

    1. Measures for doors and windows. Added RectItem::angleOnWall and related Get/Set.
        * [Pull request #1322](https://bitbucket.org/osrf/gazebo/pull-request/1322)
        * [Issue #370](https://bitbucket.org/osrf/gazebo/issue/370)

    1. Added Gazebo/BuildingFrame material to display holes for doors and windows on walls.
        * [Pull request #1338](https://bitbucket.org/osrf/gazebo/pull-request/1338)

    1. Added Gazebo/Bricks material to be used as texture on the building editor.
        * [Pull request #1333](https://bitbucket.org/osrf/gazebo/pull-request/1333)

    1. Pick colors from the palette and assign on 3D view. Added mouse and key event handlers to BuildingMaker, and events to communicate from BuildingModelManip to EditorItem.
        * [Pull request #1336](https://bitbucket.org/osrf/gazebo/pull-request/1336)

    1. Pick textures from the palette and assign in 3D view.
        * [Pull request #1368](https://bitbucket.org/osrf/gazebo/pull-request/1368)

1. Model editor updates
    1. Fix adding/removing event filters .
        * [Pull request #1279](https://bitbucket.org/osrf/gazebo/pull-request/1279)

    1. Enabled multi-selection and align tool inside model editor.
        * [Pull request #1302](https://bitbucket.org/osrf/gazebo/pull-request/1302)
        * [Issue #1323](https://bitbucket.org/osrf/gazebo/issue/1323)

    1. Enabled snap mode inside model editor.
        * [Pull request #1331](https://bitbucket.org/osrf/gazebo/pull-request/1331)
        * [Issue #1318](https://bitbucket.org/osrf/gazebo/issue/1318)

    1. Implemented copy/pasting of links.
        * [Pull request #1330](https://bitbucket.org/osrf/gazebo/pull-request/1330)

1. GUI publishes model selection information on ~/selection topic.
    * [Pull request #1318](https://bitbucket.org/osrf/gazebo/pull-request/1318)

## Gazebo 4.0

### Gazebo 4.x.x (2015-xx-xx)

1. Fix build for Bullet 2.83, enable angle wrapping for BulletHingeJoint
    * [Pull request #1664](https://bitbucket.org/osrf/gazebo/pull-request/1664)

### Gazebo 4.1.3 (2015-05-07)

1. Fix heightmap model texture loading.
    * [Pull request #1595](https://bitbucket.org/osrf/gazebo/pull-request/1595)
1. Fix visual collision scale on separate client
    * [Pull request #1585](https://bitbucket.org/osrf/gazebo/pull-request/1585)
1. Fix several clang compiler warnings
    * [Pull request #1594](https://bitbucket.org/osrf/gazebo/pull-request/1594)
1. Fix blank save / browse dialogs
    * [Pull request #1544](https://bitbucket.org/osrf/gazebo/pull-request/1544)

### Gazebo 4.1.2 (2015-03-20)

1. Fix quaternion documentation: target Gazebo_4.1
    * [Pull request #1525](https://bitbucket.org/osrf/gazebo/pull-request/1525)
1. Speed up World::Step in loops
    * [Pull request #1492](https://bitbucket.org/osrf/gazebo/pull-request/1492)
1. Reduce selection buffer updates -> 4.1
    * [Pull request #1494](https://bitbucket.org/osrf/gazebo/pull-request/1494)
1. Fix QT rendering, and rendering update rate
    * [Pull request #1487](https://bitbucket.org/osrf/gazebo/pull-request/1487)
1. Fix loading of SimbodyPhysics parameters
    * [Pull request #1474](https://bitbucket.org/osrf/gazebo/pull-request/1474)
1. Fix heightmap on OSX -> 4.1
    * [Pull request #1455](https://bitbucket.org/osrf/gazebo/pull-request/1455)
1. Remove extra pose tag in a world file that should not be there
    * [Pull request #1458](https://bitbucket.org/osrf/gazebo/pull-request/1458)
1. Better fix for #236 for IMU that doesn't require ABI changes
    * [Pull request #1448](https://bitbucket.org/osrf/gazebo/pull-request/1448)
1. Fix regression of #236 for ImuSensor in 4.1
    * [Pull request #1446](https://bitbucket.org/osrf/gazebo/pull-request/1446)
1. Preserve previous GAZEBO_MODEL_PATH values when sourcing setup.sh
    * [Pull request #1430](https://bitbucket.org/osrf/gazebo/pull-request/1430)
1. issue #857: fix segfault for simbody screw joint when setting limits due to uninitialized limitForce.
    * [Pull request #1423](https://bitbucket.org/osrf/gazebo/pull-request/1423)
1. Allow multiple contact sensors per link (#960)
    * [Pull request #1413](https://bitbucket.org/osrf/gazebo/pull-request/1413)
1. Fix for issue #351, ODE World Step
    * [Pull request #1406](https://bitbucket.org/osrf/gazebo/pull-request/1406)
1. Disable failing InelasticCollision/0 test (#1394)
    * [Pull request #1405](https://bitbucket.org/osrf/gazebo/pull-request/1405)
1. Prevent out of bounds array access in SkidSteerDrivePlugin (found by cppcheck 1.68)
    * [Pull request #1379](https://bitbucket.org/osrf/gazebo/pull-request/1379)

### Gazebo 4.1.1 (2015-01-15)

1. Fix BulletPlaneShape bounding box (#1265)
    * [Pull request #1367](https://bitbucket.org/osrf/gazebo/pull-request/1367)
1. Fix dart linking errors on osx
    * [Pull request #1372](https://bitbucket.org/osrf/gazebo/pull-request/1372)
1. Update to player interfaces
    * [Pull request #1324](https://bitbucket.org/osrf/gazebo/pull-request/1324)
1. Handle GpuLaser name collisions (#1403)
    * [Pull request #1360](https://bitbucket.org/osrf/gazebo/pull-request/1360)
1. Add checks for handling array's with counts of zero, and read specular values
    * [Pull request #1339](https://bitbucket.org/osrf/gazebo/pull-request/1339)
1. Fix model list widget test
    * [Pull request #1327](https://bitbucket.org/osrf/gazebo/pull-request/1327)
1. Fix ogre includes
    * [Pull request #1323](https://bitbucket.org/osrf/gazebo/pull-request/1323)

### Gazebo 4.1.0 (2014-11-20)

1. Modified GUI rendering to improve the rendering update rate.
    * [Pull request #1487](https://bitbucket.org/osrf/gazebo/pull-request/1487)

### Gazebo 4.1.0 (2014-11-20)

1. Add ArrangePlugin for arranging groups of models.
   Also add Model::ResetPhysicsStates to call Link::ResetPhysicsStates
   recursively on all links in model.
    * [Pull request #1208](https://bitbucket.org/osrf/gazebo/pull-request/1208)
1. The `gz model` command line tool will output model info using either `-i` for complete info, or `-p` for just the model pose.
    * [Pull request #1212](https://bitbucket.org/osrf/gazebo/pull-request/1212)
    * [DRCSim Issue #389](https://bitbucket.org/osrf/drcsim/issue/389)
1. Added SignalStats class for computing incremental signal statistics.
    * [Pull request #1198](https://bitbucket.org/osrf/gazebo/pull-request/1198)
1. Add InitialVelocityPlugin to setting the initial state of links
    * [Pull request #1237](https://bitbucket.org/osrf/gazebo/pull-request/1237)
1. Added Quaternion::Integrate function.
    * [Pull request #1255](https://bitbucket.org/osrf/gazebo/pull-request/1255)
1. Added ConvertJointType functions, display more joint info on model list.
    * [Pull request #1259](https://bitbucket.org/osrf/gazebo/pull-request/1259)
1. Added ModelListWidget::AddProperty, removed unnecessary checks on ModelListWidget.
    * [Pull request #1271](https://bitbucket.org/osrf/gazebo/pull-request/1271)
1. Fix loading collada meshes with unsupported input semantics.
    * [Pull request #1319](https://bitbucket.org/osrf/gazebo/pull-request/1319)

### Gazebo 4.0.2 (2014-09-23)

1. Fix and improve mechanism to generate pkgconfig libs
    * [Pull request #1027](https://bitbucket.org/osrf/gazebo/pull-request/1027)
    * [Issue #1284](https://bitbucket.org/osrf/gazebo/issue/1284)
1. Added arat.world
    * [Pull request #1205](https://bitbucket.org/osrf/gazebo/pull-request/1205)
1. Update gzprop to output zip files.
    * [Pull request #1197](https://bitbucket.org/osrf/gazebo/pull-request/1197)
1. Make Collision::GetShape a const function
    * [Pull requset #1189](https://bitbucket.org/osrf/gazebo/pull-request/1189)
1. Install missing physics headers
    * [Pull requset #1183](https://bitbucket.org/osrf/gazebo/pull-request/1183)
1. Remove SimbodyLink::AddTorque console message
    * [Pull requset #1185](https://bitbucket.org/osrf/gazebo/pull-request/1185)
1. Fix log xml
    * [Pull requset #1188](https://bitbucket.org/osrf/gazebo/pull-request/1188)

### Gazebo 4.0.0 (2014-08-08)

1. Added lcov support to cmake
    * [Pull request #1047](https://bitbucket.org/osrf/gazebo/pull-request/1047)
1. Fixed memory leak in image conversion
    * [Pull request #1057](https://bitbucket.org/osrf/gazebo/pull-request/1057)
1. Removed deprecated function
    * [Pull request #1067](https://bitbucket.org/osrf/gazebo/pull-request/1067)
1. Improved collada loading performance
    * [Pull request #1066](https://bitbucket.org/osrf/gazebo/pull-request/1066)
    * [Pull request #1082](https://bitbucket.org/osrf/gazebo/pull-request/1082)
    * [Issue #1134](https://bitbucket.org/osrf/gazebo/issue/1134)
1. Implemented a collada exporter
    * [Pull request #1064](https://bitbucket.org/osrf/gazebo/pull-request/1064)
1. Force torque sensor now makes use of sensor's pose.
    * [Pull request #1076](https://bitbucket.org/osrf/gazebo/pull-request/1076)
    * [Issue #940](https://bitbucket.org/osrf/gazebo/issue/940)
1. Fix Model::GetLinks segfault
    * [Pull request #1093](https://bitbucket.org/osrf/gazebo/pull-request/1093)
1. Fix deleting and saving lights in gzserver
    * [Pull request #1094](https://bitbucket.org/osrf/gazebo/pull-request/1094)
    * [Issue #1182](https://bitbucket.org/osrf/gazebo/issue/1182)
    * [Issue #346](https://bitbucket.org/osrf/gazebo/issue/346)
1. Fix Collision::GetWorldPose. The pose of a collision would not update properly.
    * [Pull request #1049](https://bitbucket.org/osrf/gazebo/pull-request/1049)
    * [Issue #1124](https://bitbucket.org/osrf/gazebo/issue/1124)
1. Fixed the animate_box and animate_joints examples
    * [Pull request #1086](https://bitbucket.org/osrf/gazebo/pull-request/1086)
1. Integrated Oculus Rift functionality
    * [Pull request #1074](https://bitbucket.org/osrf/gazebo/pull-request/1074)
    * [Pull request #1136](https://bitbucket.org/osrf/gazebo/pull-request/1136)
    * [Pull request #1139](https://bitbucket.org/osrf/gazebo/pull-request/1139)
1. Updated Base::GetScopedName
    * [Pull request #1104](https://bitbucket.org/osrf/gazebo/pull-request/1104)
1. Fix collada loader from adding duplicate materials into a Mesh
    * [Pull request #1105](https://bitbucket.org/osrf/gazebo/pull-request/1105)
    * [Issue #1180](https://bitbucket.org/osrf/gazebo/issue/1180)
1. Integrated Razer Hydra functionality
    * [Pull request #1083](https://bitbucket.org/osrf/gazebo/pull-request/1083)
    * [Pull request #1109](https://bitbucket.org/osrf/gazebo/pull-request/1109)
1. Added ability to copy and paste models in the GUI
    * [Pull request #1103](https://bitbucket.org/osrf/gazebo/pull-request/1103)
1. Removed unnecessary inclusion of gazebo.hh and common.hh in plugins
    * [Pull request #1111](https://bitbucket.org/osrf/gazebo/pull-request/1111)
1. Added ability to specify custom road textures
    * [Pull request #1027](https://bitbucket.org/osrf/gazebo/pull-request/1027)
1. Added support for DART 4.1
    * [Pull request #1113](https://bitbucket.org/osrf/gazebo/pull-request/1113)
    * [Pull request #1132](https://bitbucket.org/osrf/gazebo/pull-request/1132)
    * [Pull request #1134](https://bitbucket.org/osrf/gazebo/pull-request/1134)
    * [Pull request #1154](https://bitbucket.org/osrf/gazebo/pull-request/1154)
1. Allow position of joints to be directly set.
    * [Pull request #1097](https://bitbucket.org/osrf/gazebo/pull-request/1097)
    * [Issue #1138](https://bitbucket.org/osrf/gazebo/issue/1138)
1. Added extruded polyline geometry
    * [Pull request #1026](https://bitbucket.org/osrf/gazebo/pull-request/1026)
1. Fixed actor animation
    * [Pull request #1133](https://bitbucket.org/osrf/gazebo/pull-request/1133)
    * [Pull request #1141](https://bitbucket.org/osrf/gazebo/pull-request/1141)
1. Generate a versioned cmake config file
    * [Pull request #1153](https://bitbucket.org/osrf/gazebo/pull-request/1153)
    * [Issue #1226](https://bitbucket.org/osrf/gazebo/issue/1226)
1. Added KMeans class
    * [Pull request #1147](https://bitbucket.org/osrf/gazebo/pull-request/1147)
1. Added --summary-range feature to bitbucket pullrequest tool
    * [Pull request #1156](https://bitbucket.org/osrf/gazebo/pull-request/1156)
1. Updated web links
    * [Pull request #1159](https://bitbucket.org/osrf/gazebo/pull-request/1159)
1. Update tests
    * [Pull request #1155](https://bitbucket.org/osrf/gazebo/pull-request/1155)
    * [Pull request #1143](https://bitbucket.org/osrf/gazebo/pull-request/1143)
    * [Pull request #1138](https://bitbucket.org/osrf/gazebo/pull-request/1138)
    * [Pull request #1140](https://bitbucket.org/osrf/gazebo/pull-request/1140)
    * [Pull request #1127](https://bitbucket.org/osrf/gazebo/pull-request/1127)
    * [Pull request #1115](https://bitbucket.org/osrf/gazebo/pull-request/1115)
    * [Pull request #1102](https://bitbucket.org/osrf/gazebo/pull-request/1102)
    * [Pull request #1087](https://bitbucket.org/osrf/gazebo/pull-request/1087)
    * [Pull request #1084](https://bitbucket.org/osrf/gazebo/pull-request/1084)

## Gazebo 3.0

### Gazebo 3.x.x (yyyy-mm-dd)

1. Fixed sonar and wireless sensor visualization
    * [Pull request #1254](https://bitbucket.org/osrf/gazebo/pull-request/1254)
1. Update visual bounding box when model is selected
    * [Pull request #1280](https://bitbucket.org/osrf/gazebo/pull-request/1280)

### Gazebo 3.1.0 (2014-08-08)

1. Implemented Simbody::Link::Set*Vel
    * [Pull request #1160](https://bitbucket.org/osrf/gazebo/pull-request/1160)
    * [Issue #1012](https://bitbucket.org/osrf/gazebo/issue/1012)
1. Added World::RemoveModel function
    * [Pull request #1106](https://bitbucket.org/osrf/gazebo/pull-request/1106)
    * [Issue #1177](https://bitbucket.org/osrf/gazebo/issue/1177)
1. Fix exit from camera follow mode using the escape key
    * [Pull request #1137](https://bitbucket.org/osrf/gazebo/pull-request/1137)
    * [Issue #1220](https://bitbucket.org/osrf/gazebo/issue/1220)
1. Added support for SDF joint spring stiffness and reference positions
    * [Pull request #1117](https://bitbucket.org/osrf/gazebo/pull-request/1117)
1. Removed the gzmodel_create script
    * [Pull request #1130](https://bitbucket.org/osrf/gazebo/pull-request/1130)
1. Added Vector2 dot product
    * [Pull request #1101](https://bitbucket.org/osrf/gazebo/pull-request/1101)
1. Added SetPositionPID and SetVelocityPID to JointController
    * [Pull request #1091](https://bitbucket.org/osrf/gazebo/pull-request/1091)
1. Fix gzclient startup crash with ogre 1.9
    * [Pull request #1098](https://bitbucket.org/osrf/gazebo/pull-request/1098)
    * [Issue #996](https://bitbucket.org/osrf/gazebo/issue/996)
1. Update the bitbucket_pullrequests tool
    * [Pull request #1108](https://bitbucket.org/osrf/gazebo/pull-request/1108)
1. Light properties now remain in place after move by the user via the GUI.
    * [Pull request #1110](https://bitbucket.org/osrf/gazebo/pull-request/1110)
    * [Issue #1211](https://bitbucket.org/osrf/gazebo/issue/1211)
1. Allow position of joints to be directly set.
    * [Pull request #1096](https://bitbucket.org/osrf/gazebo/pull-request/1096)
    * [Issue #1138](https://bitbucket.org/osrf/gazebo/issue/1138)

### Gazebo 3.0.0 (2014-04-11)

1. Fix bug when deleting the sun light
    * [Pull request #1088](https://bitbucket.org/osrf/gazebo/pull-request/1088)
    * [Issue #1133](https://bitbucket.org/osrf/gazebo/issue/1133)
1. Fix ODE screw joint
    * [Pull request #1078](https://bitbucket.org/osrf/gazebo/pull-request/1078)
    * [Issue #1167](https://bitbucket.org/osrf/gazebo/issue/1167)
1. Update joint integration tests
    * [Pull request #1081](https://bitbucket.org/osrf/gazebo/pull-request/1081)
1. Fixed false positives in cppcheck.
    * [Pull request #1061](https://bitbucket.org/osrf/gazebo/pull-request/1061)
1. Made joint axis reference frame relative to child, and updated simbody and dart accordingly.
    * [Pull request #1069](https://bitbucket.org/osrf/gazebo/pull-request/1069)
    * [Issue #494](https://bitbucket.org/osrf/gazebo/issue/494)
    * [Issue #1143](https://bitbucket.org/osrf/gazebo/issue/1143)
1. Added ability to pass vector of strings to SetupClient and SetupServer
    * [Pull request #1068](https://bitbucket.org/osrf/gazebo/pull-request/1068)
    * [Issue #1132](https://bitbucket.org/osrf/gazebo/issue/1132)
1. Fix error correction in screw constraints for ODE
    * [Pull request #1159](https://bitbucket.org/osrf/gazebo/pull-request/1159)
    * [Issue #1159](https://bitbucket.org/osrf/gazebo/issue/1159)
1. Improved pkgconfig with SDF
    * [Pull request #1062](https://bitbucket.org/osrf/gazebo/pull-request/1062)
1. Added a plugin to simulate aero dynamics
    * [Pull request #905](https://bitbucket.org/osrf/gazebo/pull-request/905)
1. Updated bullet support
    * [Issue #1069](https://bitbucket.org/osrf/gazebo/issue/1069)
    * [Pull request #1011](https://bitbucket.org/osrf/gazebo/pull-request/1011)
    * [Pull request #996](https://bitbucket.org/osrf/gazebo/pull-request/966)
    * [Pull request #1024](https://bitbucket.org/osrf/gazebo/pull-request/1024)
1. Updated simbody support
    * [Pull request #995](https://bitbucket.org/osrf/gazebo/pull-request/995)
1. Updated worlds to SDF 1.5
    * [Pull request #1021](https://bitbucket.org/osrf/gazebo/pull-request/1021)
1. Improvements to ODE
    * [Pull request #1001](https://bitbucket.org/osrf/gazebo/pull-request/1001)
    * [Pull request #1014](https://bitbucket.org/osrf/gazebo/pull-request/1014)
    * [Pull request #1015](https://bitbucket.org/osrf/gazebo/pull-request/1015)
    * [Pull request #1016](https://bitbucket.org/osrf/gazebo/pull-request/1016)
1. New command line tool
    * [Pull request #972](https://bitbucket.org/osrf/gazebo/pull-request/972)
1. Graphical user interface improvements
    * [Pull request #971](https://bitbucket.org/osrf/gazebo/pull-request/971)
    * [Pull request #1013](https://bitbucket.org/osrf/gazebo/pull-request/1013)
    * [Pull request #989](https://bitbucket.org/osrf/gazebo/pull-request/989)
1. Created a friction pyramid class
    * [Pull request #935](https://bitbucket.org/osrf/gazebo/pull-request/935)
1. Added GetWorldEnergy functions to Model, Joint, and Link
    * [Pull request #1017](https://bitbucket.org/osrf/gazebo/pull-request/1017)
1. Preparing Gazebo for admission into Ubuntu
    * [Pull request #969](https://bitbucket.org/osrf/gazebo/pull-request/969)
    * [Pull request #998](https://bitbucket.org/osrf/gazebo/pull-request/998)
    * [Pull request #1002](https://bitbucket.org/osrf/gazebo/pull-request/1002)
1. Add method for querying if useImplicitStiffnessDamping flag is set for a given joint
    * [Issue #629](https://bitbucket.org/osrf/gazebo/issue/629)
    * [Pull request #1006](https://bitbucket.org/osrf/gazebo/pull-request/1006)
1. Fix joint axis frames
    * [Issue #494](https://bitbucket.org/osrf/gazebo/issue/494)
    * [Pull request #963](https://bitbucket.org/osrf/gazebo/pull-request/963)
1. Compute joint anchor pose relative to parent
    * [Issue #1029](https://bitbucket.org/osrf/gazebo/issue/1029)
    * [Pull request #982](https://bitbucket.org/osrf/gazebo/pull-request/982)
1. Cleanup the installed worlds
    * [Issue #1036](https://bitbucket.org/osrf/gazebo/issue/1036)
    * [Pull request #984](https://bitbucket.org/osrf/gazebo/pull-request/984)
1. Update to the GPS sensor
    * [Issue #1059](https://bitbucket.org/osrf/gazebo/issue/1059)
    * [Pull request #984](https://bitbucket.org/osrf/gazebo/pull-request/984)
1. Removed libtool from plugin loading
    * [Pull request #981](https://bitbucket.org/osrf/gazebo/pull-request/981)
1. Added functions to get inertial information for a link in the world frame.
    * [Pull request #1005](https://bitbucket.org/osrf/gazebo/pull-request/1005)

## Gazebo 2.0

### Gazebo 2.2.3 (2014-04-29)

1. Removed redundant call to World::Init
    * [Pull request #1107](https://bitbucket.org/osrf/gazebo/pull-request/1107)
    * [Issue #1208](https://bitbucket.org/osrf/gazebo/issue/1208)
1. Return proper error codes when gazebo exits
    * [Pull request #1085](https://bitbucket.org/osrf/gazebo/pull-request/1085)
    * [Issue #1178](https://bitbucket.org/osrf/gazebo/issue/1178)
1. Fixed Camera::GetWorldRotation().
    * [Pull request #1071](https://bitbucket.org/osrf/gazebo/pull-request/1071)
    * [Issue #1087](https://bitbucket.org/osrf/gazebo/issue/1087)
1. Fixed memory leak in image conversion
    * [Pull request #1073](https://bitbucket.org/osrf/gazebo/pull-request/1073)

### Gazebo 2.2.0 (2014-01-10)

1. Fix compilation when using OGRE-1.9 (full support is being worked on)
    * [Issue #994](https://bitbucket.org/osrf/gazebo/issue/994)
    * [Issue #995](https://bitbucket.org/osrf/gazebo/issue/995)
    * [Issue #996](https://bitbucket.org/osrf/gazebo/issue/996)
    * [Pull request #883](https://bitbucket.org/osrf/gazebo/pull-request/883)
1. Added unit test for issue 624.
    * [Issue #624](https://bitbucket.org/osrf/gazebo/issue/624).
    * [Pull request #889](https://bitbucket.org/osrf/gazebo/pull-request/889)
1. Use 3x3 PCF shadows for smoother shadows.
    * [Pull request #887](https://bitbucket.org/osrf/gazebo/pull-request/887)
1. Update manpage copyright to 2014.
    * [Pull request #893](https://bitbucket.org/osrf/gazebo/pull-request/893)
1. Added friction integration test .
    * [Pull request #885](https://bitbucket.org/osrf/gazebo/pull-request/885)
1. Fix joint anchor when link pose is not specified.
    * [Issue #978](https://bitbucket.org/osrf/gazebo/issue/978)
    * [Pull request #862](https://bitbucket.org/osrf/gazebo/pull-request/862)
1. Added (ESC) tooltip for GUI Selection Mode icon.
    * [Issue #993](https://bitbucket.org/osrf/gazebo/issue/993)
    * [Pull request #888](https://bitbucket.org/osrf/gazebo/pull-request/888)
1. Removed old comment about resolved issue.
    * [Issue #837](https://bitbucket.org/osrf/gazebo/issue/837)
    * [Pull request #880](https://bitbucket.org/osrf/gazebo/pull-request/880)
1. Made SimbodyLink::Get* function thread-safe
    * [Issue #918](https://bitbucket.org/osrf/gazebo/issue/918)
    * [Pull request #872](https://bitbucket.org/osrf/gazebo/pull-request/872)
1. Suppressed spurious gzlog messages in ODE::Body
    * [Issue #983](https://bitbucket.org/osrf/gazebo/issue/983)
    * [Pull request #875](https://bitbucket.org/osrf/gazebo/pull-request/875)
1. Fixed Force Torque Sensor Test by properly initializing some values.
    * [Issue #982](https://bitbucket.org/osrf/gazebo/issue/982)
    * [Pull request #869](https://bitbucket.org/osrf/gazebo/pull-request/869)
1. Added breakable joint plugin to support breakable walls.
    * [Pull request #865](https://bitbucket.org/osrf/gazebo/pull-request/865)
1. Used different tuple syntax to fix compilation on OSX mavericks.
    * [Issue #947](https://bitbucket.org/osrf/gazebo/issue/947)
    * [Pull request #858](https://bitbucket.org/osrf/gazebo/pull-request/858)
1. Fixed sonar test and deprecation warning.
    * [Pull request #856](https://bitbucket.org/osrf/gazebo/pull-request/856)
1. Speed up test compilation.
    * Part of [Issue #955](https://bitbucket.org/osrf/gazebo/issue/955)
    * [Pull request #846](https://bitbucket.org/osrf/gazebo/pull-request/846)
1. Added Joint::SetEffortLimit API
    * [Issue #923](https://bitbucket.org/osrf/gazebo/issue/923)
    * [Pull request #808](https://bitbucket.org/osrf/gazebo/pull-request/808)
1. Made bullet output less verbose.
    * [Pull request #839](https://bitbucket.org/osrf/gazebo/pull-request/839)
1. Convergence acceleration and stability tweak to make atlas_v3 stable
    * [Issue #895](https://bitbucket.org/osrf/gazebo/issue/895)
    * [Pull request #772](https://bitbucket.org/osrf/gazebo/pull-request/772)
1. Added colors, textures and world files for the SPL RoboCup environment
    * [Pull request #838](https://bitbucket.org/osrf/gazebo/pull-request/838)
1. Fixed bitbucket_pullrequests tool to work with latest BitBucket API.
    * [Issue #933](https://bitbucket.org/osrf/gazebo/issue/933)
    * [Pull request #841](https://bitbucket.org/osrf/gazebo/pull-request/841)
1. Fixed cppcheck warnings.
    * [Pull request #842](https://bitbucket.org/osrf/gazebo/pull-request/842)

### Gazebo 2.1.0 (2013-11-08)
1. Fix mainwindow unit test
    * [Pull request #752](https://bitbucket.org/osrf/gazebo/pull-request/752)
1. Visualize moment of inertia
    * Pull request [#745](https://bitbucket.org/osrf/gazebo/pull-request/745), [#769](https://bitbucket.org/osrf/gazebo/pull-request/769), [#787](https://bitbucket.org/osrf/gazebo/pull-request/787)
    * [Issue #203](https://bitbucket.org/osrf/gazebo/issue/203)
1. Update tool to count lines of code
    * [Pull request #758](https://bitbucket.org/osrf/gazebo/pull-request/758)
1. Implement World::Clear
    * Pull request [#785](https://bitbucket.org/osrf/gazebo/pull-request/785), [#804](https://bitbucket.org/osrf/gazebo/pull-request/804)
1. Improve Bullet support
    * [Pull request #805](https://bitbucket.org/osrf/gazebo/pull-request/805)
1. Fix doxygen spacing
    * [Pull request #740](https://bitbucket.org/osrf/gazebo/pull-request/740)
1. Add tool to generate model images for thepropshop.org
    * [Pull request #734](https://bitbucket.org/osrf/gazebo/pull-request/734)
1. Added paging support for terrains
    * [Pull request #707](https://bitbucket.org/osrf/gazebo/pull-request/707)
1. Added plugin path to LID_LIBRARY_PATH in setup.sh
    * [Pull request #750](https://bitbucket.org/osrf/gazebo/pull-request/750)
1. Fix for OSX
    * [Pull request #766](https://bitbucket.org/osrf/gazebo/pull-request/766)
    * [Pull request #786](https://bitbucket.org/osrf/gazebo/pull-request/786)
    * [Issue #906](https://bitbucket.org/osrf/gazebo/issue/906)
1. Update copyright information
    * [Pull request #771](https://bitbucket.org/osrf/gazebo/pull-request/771)
1. Enable screen dependent tests
    * [Pull request #764](https://bitbucket.org/osrf/gazebo/pull-request/764)
    * [Issue #811](https://bitbucket.org/osrf/gazebo/issue/811)
1. Fix gazebo command line help message
    * [Pull request #775](https://bitbucket.org/osrf/gazebo/pull-request/775)
    * [Issue #898](https://bitbucket.org/osrf/gazebo/issue/898)
1. Fix man page test
    * [Pull request #774](https://bitbucket.org/osrf/gazebo/pull-request/774)
1. Improve load time by reducing calls to RTShader::Update
    * [Pull request #773](https://bitbucket.org/osrf/gazebo/pull-request/773)
    * [Issue #877](https://bitbucket.org/osrf/gazebo/issue/877)
1. Fix joint visualization
    * [Pull request #776](https://bitbucket.org/osrf/gazebo/pull-request/776)
    * [Pull request #802](https://bitbucket.org/osrf/gazebo/pull-request/802)
    * [Issue #464](https://bitbucket.org/osrf/gazebo/issue/464)
1. Add helpers to fix NaN
    * [Pull request #742](https://bitbucket.org/osrf/gazebo/pull-request/742)
1. Fix model resizing via the GUI
    * [Pull request #763](https://bitbucket.org/osrf/gazebo/pull-request/763)
    * [Issue #885](https://bitbucket.org/osrf/gazebo/issue/885)
1. Simplify gzlog test by using sha1
    * [Pull request #781](https://bitbucket.org/osrf/gazebo/pull-request/781)
    * [Issue #837](https://bitbucket.org/osrf/gazebo/issue/837)
1. Enable cppcheck for header files
    * [Pull request #782](https://bitbucket.org/osrf/gazebo/pull-request/782)
    * [Issue #907](https://bitbucket.org/osrf/gazebo/issue/907)
1. Fix broken regression test
    * [Pull request #784](https://bitbucket.org/osrf/gazebo/pull-request/784)
    * [Issue #884](https://bitbucket.org/osrf/gazebo/issue/884)
1. All simbody and dart to pass tests
    * [Pull request #790](https://bitbucket.org/osrf/gazebo/pull-request/790)
    * [Issue #873](https://bitbucket.org/osrf/gazebo/issue/873)
1. Fix camera rotation from SDF
    * [Pull request #789](https://bitbucket.org/osrf/gazebo/pull-request/789)
    * [Issue #920](https://bitbucket.org/osrf/gazebo/issue/920)
1. Fix bitbucket pullrequest command line tool to match new API
    * [Pull request #803](https://bitbucket.org/osrf/gazebo/pull-request/803)
1. Fix transceiver spawn errors in tests
    * [Pull request #811](https://bitbucket.org/osrf/gazebo/pull-request/811)
    * [Pull request #814](https://bitbucket.org/osrf/gazebo/pull-request/814)

### Gazebo 2.0.0 (2013-10-08)
1. Refactor code check tool.
    * [Pull Request #669](https://bitbucket.org/osrf/gazebo/pull-request/669)
1. Added pull request tool for Bitbucket.
    * [Pull Request #670](https://bitbucket.org/osrf/gazebo/pull-request/670)
    * [Pull Request #691](https://bitbucket.org/osrf/gazebo/pull-request/671)
1. New wireless receiver and transmitter sensor models.
    * [Pull Request #644](https://bitbucket.org/osrf/gazebo/pull-request/644)
    * [Pull Request #675](https://bitbucket.org/osrf/gazebo/pull-request/675)
    * [Pull Request #727](https://bitbucket.org/osrf/gazebo/pull-request/727)
1. Audio support using OpenAL.
    * [Pull Request #648](https://bitbucket.org/osrf/gazebo/pull-request/648)
    * [Pull Request #704](https://bitbucket.org/osrf/gazebo/pull-request/704)
1. Simplify command-line parsing of gztopic echo output.
    * [Pull Request #674](https://bitbucket.org/osrf/gazebo/pull-request/674)
    * Resolves: [Issue #795](https://bitbucket.org/osrf/gazebo/issue/795)
1. Use UNIX directories through the user of GNUInstallDirs cmake module.
    * [Pull Request #676](https://bitbucket.org/osrf/gazebo/pull-request/676)
    * [Pull Request #681](https://bitbucket.org/osrf/gazebo/pull-request/681)
1. New GUI interactions for object manipulation.
    * [Pull Request #634](https://bitbucket.org/osrf/gazebo/pull-request/634)
1. Fix for OSX menubar.
    * [Pull Request #677](https://bitbucket.org/osrf/gazebo/pull-request/677)
1. Remove internal SDF directories and dependencies.
    * [Pull Request #680](https://bitbucket.org/osrf/gazebo/pull-request/680)
1. Add minimum version for sdformat.
    * [Pull Request #682](https://bitbucket.org/osrf/gazebo/pull-request/682)
    * Resolves: [Issue #818](https://bitbucket.org/osrf/gazebo/issue/818)
1. Allow different gtest parameter types with ServerFixture
    * [Pull Request #686](https://bitbucket.org/osrf/gazebo/pull-request/686)
    * Resolves: [Issue #820](https://bitbucket.org/osrf/gazebo/issue/820)
1. GUI model scaling when using Bullet.
    * [Pull Request #683](https://bitbucket.org/osrf/gazebo/pull-request/683)
1. Fix typo in cmake config.
    * [Pull Request #694](https://bitbucket.org/osrf/gazebo/pull-request/694)
    * Resolves: [Issue #824](https://bitbucket.org/osrf/gazebo/issue/824)
1. Remove gazebo include subdir from pkgconfig and cmake config.
    * [Pull Request #691](https://bitbucket.org/osrf/gazebo/pull-request/691)
1. Torsional spring demo
    * [Pull Request #693](https://bitbucket.org/osrf/gazebo/pull-request/693)
1. Remove repeated call to SetAxis in Joint.cc
    * [Pull Request #695](https://bitbucket.org/osrf/gazebo/pull-request/695)
    * Resolves: [Issue #823](https://bitbucket.org/osrf/gazebo/issue/823)
1. Add test for rotational joints.
    * [Pull Request #697](https://bitbucket.org/osrf/gazebo/pull-request/697)
    * Resolves: [Issue #820](https://bitbucket.org/osrf/gazebo/issue/820)
1. Fix compilation of tests using Joint base class
    * [Pull Request #701](https://bitbucket.org/osrf/gazebo/pull-request/701)
1. Terrain paging implemented.
    * [Pull Request #687](https://bitbucket.org/osrf/gazebo/pull-request/687)
1. Improve timeout error reporting in ServerFixture
    * [Pull Request #705](https://bitbucket.org/osrf/gazebo/pull-request/705)
1. Fix mouse picking for cases where visuals overlap with the laser
    * [Pull Request #709](https://bitbucket.org/osrf/gazebo/pull-request/709)
1. Fix string literals for OSX
    * [Pull Request #712](https://bitbucket.org/osrf/gazebo/pull-request/712)
    * Resolves: [Issue #803](https://bitbucket.org/osrf/gazebo/issue/803)
1. Support for ENABLE_TESTS_COMPILATION cmake parameter
    * [Pull Request #708](https://bitbucket.org/osrf/gazebo/pull-request/708)
1. Updated system gui plugin
    * [Pull Request #702](https://bitbucket.org/osrf/gazebo/pull-request/702)
1. Fix force torque unit test issue
    * [Pull Request #673](https://bitbucket.org/osrf/gazebo/pull-request/673)
    * Resolves: [Issue #813](https://bitbucket.org/osrf/gazebo/issue/813)
1. Use variables to control auto generation of CFlags
    * [Pull Request #699](https://bitbucket.org/osrf/gazebo/pull-request/699)
1. Remove deprecated functions.
    * [Pull Request #715](https://bitbucket.org/osrf/gazebo/pull-request/715)
1. Fix typo in `Camera.cc`
    * [Pull Request #719](https://bitbucket.org/osrf/gazebo/pull-request/719)
    * Resolves: [Issue #846](https://bitbucket.org/osrf/gazebo/issue/846)
1. Performance improvements
    * [Pull Request #561](https://bitbucket.org/osrf/gazebo/pull-request/561)
1. Fix gripper model.
    * [Pull Request #713](https://bitbucket.org/osrf/gazebo/pull-request/713)
    * Resolves: [Issue #314](https://bitbucket.org/osrf/gazebo/issue/314)
1. First part of Simbody integration
    * [Pull Request #716](https://bitbucket.org/osrf/gazebo/pull-request/716)

## Gazebo 1.9

### Gazebo 1.9.6 (2014-04-29)

1. Refactored inertia ratio reduction for ODE
    * [Pull request #1114](https://bitbucket.org/osrf/gazebo/pull-request/1114)
1. Improved collada loading performance
    * [Pull request #1075](https://bitbucket.org/osrf/gazebo/pull-request/1075)

### Gazebo 1.9.3 (2014-01-10)

1. Add thickness to plane to remove shadow flickering.
    * [Pull request #886](https://bitbucket.org/osrf/gazebo/pull-request/886)
1. Temporary GUI shadow toggle fix.
    * [Issue #925](https://bitbucket.org/osrf/gazebo/issue/925)
    * [Pull request #868](https://bitbucket.org/osrf/gazebo/pull-request/868)
1. Fix memory access bugs with libc++ on mavericks.
    * [Issue #965](https://bitbucket.org/osrf/gazebo/issue/965)
    * [Pull request #857](https://bitbucket.org/osrf/gazebo/pull-request/857)
    * [Pull request #881](https://bitbucket.org/osrf/gazebo/pull-request/881)
1. Replaced printf with cout in gztopic hz.
    * [Issue #969](https://bitbucket.org/osrf/gazebo/issue/969)
    * [Pull request #854](https://bitbucket.org/osrf/gazebo/pull-request/854)
1. Add Dark grey material and fix indentation.
    * [Pull request #851](https://bitbucket.org/osrf/gazebo/pull-request/851)
1. Fixed sonar sensor unit test.
    * [Pull request #848](https://bitbucket.org/osrf/gazebo/pull-request/848)
1. Convergence acceleration and stability tweak to make atlas_v3 stable.
    * [Pull request #845](https://bitbucket.org/osrf/gazebo/pull-request/845)
1. Update gtest to 1.7.0 to resolve problems with libc++.
    * [Issue #947](https://bitbucket.org/osrf/gazebo/issue/947)
    * [Pull request #827](https://bitbucket.org/osrf/gazebo/pull-request/827)
1. Fixed LD_LIBRARY_PATH for plugins.
    * [Issue #957](https://bitbucket.org/osrf/gazebo/issue/957)
    * [Pull request #844](https://bitbucket.org/osrf/gazebo/pull-request/844)
1. Fix transceiver sporadic errors.
    * Backport of [pull request #811](https://bitbucket.org/osrf/gazebo/pull-request/811)
    * [Pull request #836](https://bitbucket.org/osrf/gazebo/pull-request/836)
1. Modified the MsgTest to be deterministic with time checks.
    * [Pull request #843](https://bitbucket.org/osrf/gazebo/pull-request/843)
1. Fixed seg fault in LaserVisual.
    * [Issue #950](https://bitbucket.org/osrf/gazebo/issue/950)
    * [Pull request #832](https://bitbucket.org/osrf/gazebo/pull-request/832)
1. Implemented the option to disable tests that need a working screen to run properly.
    * Backport of [Pull request #764](https://bitbucket.org/osrf/gazebo/pull-request/764)
    * [Pull request #837](https://bitbucket.org/osrf/gazebo/pull-request/837)
1. Cleaned up gazebo shutdown.
    * [Pull request #829](https://bitbucket.org/osrf/gazebo/pull-request/829)
1. Fixed bug associated with loading joint child links.
    * [Issue #943](https://bitbucket.org/osrf/gazebo/issue/943)
    * [Pull request #820](https://bitbucket.org/osrf/gazebo/pull-request/820)

### Gazebo 1.9.2 (2013-11-08)
1. Fix enable/disable sky and clouds from SDF
    * [Pull request #809](https://bitbucket.org/osrf/gazebo/pull-request/809])
1. Fix occasional blank GUI screen on startup
    * [Pull request #815](https://bitbucket.org/osrf/gazebo/pull-request/815])
1. Fix GPU laser when interacting with heightmaps
    * [Pull request #796](https://bitbucket.org/osrf/gazebo/pull-request/796])
1. Added API/ABI checker command line tool
    * [Pull request #765](https://bitbucket.org/osrf/gazebo/pull-request/765])
1. Added gtest version information
    * [Pull request #801](https://bitbucket.org/osrf/gazebo/pull-request/801])
1. Fix GUI world saving
    * [Pull request #806](https://bitbucket.org/osrf/gazebo/pull-request/806])
1. Enable anti-aliasing for camera sensor
    * [Pull request #800](https://bitbucket.org/osrf/gazebo/pull-request/800])
1. Make sensor noise deterministic
    * [Pull request #788](https://bitbucket.org/osrf/gazebo/pull-request/788])
1. Fix build problem
    * [Issue #901](https://bitbucket.org/osrf/gazebo/issue/901)
    * [Pull request #778](https://bitbucket.org/osrf/gazebo/pull-request/778])
1. Fix a typo in Camera.cc
    * [Pull request #720](https://bitbucket.org/osrf/gazebo/pull-request/720])
    * [Issue #846](https://bitbucket.org/osrf/gazebo/issue/846)
1. Fix OSX menu bar
    * [Pull request #688](https://bitbucket.org/osrf/gazebo/pull-request/688])
1. Fix gazebo::init by calling sdf::setFindCallback() before loading the sdf in gzfactory.
    * [Pull request #678](https://bitbucket.org/osrf/gazebo/pull-request/678])
    * [Issue #817](https://bitbucket.org/osrf/gazebo/issue/817)

### Gazebo 1.9.1 (2013-08-20)
* Deprecate header files that require case-sensitive filesystem (e.g. Common.hh, Physics.hh) [https://bitbucket.org/osrf/gazebo/pull-request/638/fix-for-775-deprecate-headers-that-require]
* Initial support for building on Mac OS X [https://bitbucket.org/osrf/gazebo/pull-request/660/osx-support-for-gazebo-19] [https://bitbucket.org/osrf/gazebo/pull-request/657/cmake-fixes-for-osx]
* Fixes for various issues [https://bitbucket.org/osrf/gazebo/pull-request/635/fix-for-issue-792/diff] [https://bitbucket.org/osrf/gazebo/pull-request/628/allow-scoped-and-non-scoped-joint-names-to/diff] [https://bitbucket.org/osrf/gazebo/pull-request/636/fix-build-dependency-in-message-generation/diff] [https://bitbucket.org/osrf/gazebo/pull-request/639/make-the-unversioned-setupsh-a-copy-of-the/diff] [https://bitbucket.org/osrf/gazebo/pull-request/650/added-missing-lib-to-player-client-library/diff] [https://bitbucket.org/osrf/gazebo/pull-request/656/install-gzmode_create-without-sh-suffix/diff]

### Gazebo 1.9.0 (2013-07-23)
* Use external package [sdformat](https://bitbucket.org/osrf/sdformat) for sdf parsing, refactor the `Element::GetValue*` function calls, and deprecate Gazebo's internal sdf parser [https://bitbucket.org/osrf/gazebo/pull-request/627]
* Improved ROS support ([[Tutorials#ROS_Integration |documentation here]]) [https://bitbucket.org/osrf/gazebo/pull-request/559]
* Added Sonar, Force-Torque, and Tactile Pressure sensors [https://bitbucket.org/osrf/gazebo/pull-request/557], [https://bitbucket.org/osrf/gazebo/pull-request/567]
* Add compile-time defaults for environment variables so that sourcing setup.sh is unnecessary in most cases [https://bitbucket.org/osrf/gazebo/pull-request/620]
* Enable user camera to follow objects in client window [https://bitbucket.org/osrf/gazebo/pull-request/603]
* Install protobuf message files for use in custom messages [https://bitbucket.org/osrf/gazebo/pull-request/614]
* Change default compilation flags to improve debugging [https://bitbucket.org/osrf/gazebo/pull-request/617]
* Change to supported relative include paths [https://bitbucket.org/osrf/gazebo/pull-request/594]
* Fix display of laser scans when sensor is rotated [https://bitbucket.org/osrf/gazebo/pull-request/599]

## Gazebo 1.8

### Gazebo 1.8.7 (2013-07-16)
* Fix bug in URDF parsing of Vector3 elements [https://bitbucket.org/osrf/gazebo/pull-request/613]
* Fix compilation errors with newest libraries [https://bitbucket.org/osrf/gazebo/pull-request/615]

### Gazebo 1.8.6 (2013-06-07)
* Fix inertia lumping in the URDF parser[https://bitbucket.org/osrf/gazebo/pull-request/554]
* Fix for ODEJoint CFM damping sign error [https://bitbucket.org/osrf/gazebo/pull-request/586]
* Fix transport memory growth[https://bitbucket.org/osrf/gazebo/pull-request/584]
* Reduce log file data in order to reduce buffer growth that results in out of memory kernel errors[https://bitbucket.org/osrf/gazebo/pull-request/587]

### Gazebo 1.8.5 (2013-06-04)
* Fix Gazebo build for machines without a valid display.[https://bitbucket.org/osrf/gazebo/commits/37f00422eea03365b839a632c1850431ee6a1d67]

### Gazebo 1.8.4 (2013-06-03)
* Fix UDRF to SDF converter so that URDF gazebo extensions are applied to all collisions in a link.[https://bitbucket.org/osrf/gazebo/pull-request/579]
* Prevent transport layer from locking when a gzclient connects to a gzserver over a connection with high latency.[https://bitbucket.org/osrf/gazebo/pull-request/572]
* Improve performance and fix uninitialized conditional jumps.[https://bitbucket.org/osrf/gazebo/pull-request/571]

### Gazebo 1.8.3 (2013-06-03)
* Fix for gzlog hanging when gzserver is not present or not responsive[https://bitbucket.org/osrf/gazebo/pull-request/577]
* Fix occasional segfault when generating log files[https://bitbucket.org/osrf/gazebo/pull-request/575]
* Performance improvement to ODE[https://bitbucket.org/osrf/gazebo/pull-request/556]
* Fix node initialization[https://bitbucket.org/osrf/gazebo/pull-request/570]
* Fix GPU laser Hz rate reduction when sensor moved away from world origin[https://bitbucket.org/osrf/gazebo/pull-request/566]
* Fix incorrect lighting in camera sensors when GPU laser is subscribe to[https://bitbucket.org/osrf/gazebo/pull-request/563]

### Gazebo 1.8.2 (2013-05-28)
* ODE performance improvements[https://bitbucket.org/osrf/gazebo/pull-request/535][https://bitbucket.org/osrf/gazebo/pull-request/537]
* Fixed tests[https://bitbucket.org/osrf/gazebo/pull-request/538][https://bitbucket.org/osrf/gazebo/pull-request/541][https://bitbucket.org/osrf/gazebo/pull-request/542]
* Fixed sinking vehicle bug[https://bitbucket.org/osrf/drcsim/issue/300] in pull-request[https://bitbucket.org/osrf/gazebo/pull-request/538]
* Fix GPU sensor throttling[https://bitbucket.org/osrf/gazebo/pull-request/536]
* Reduce string comparisons for better performance[https://bitbucket.org/osrf/gazebo/pull-request/546]
* Contact manager performance improvements[https://bitbucket.org/osrf/gazebo/pull-request/543]
* Transport performance improvements[https://bitbucket.org/osrf/gazebo/pull-request/548]
* Reduce friction noise[https://bitbucket.org/osrf/gazebo/pull-request/545]

### Gazebo 1.8.1 (2013-05-22)
* Please note that 1.8.1 contains a bug[https://bitbucket.org/osrf/drcsim/issue/300] that causes interpenetration between objects in resting contact to grow slowly.  Please update to 1.8.2 for the patch.
* Added warm starting[https://bitbucket.org/osrf/gazebo/pull-request/529]
* Reduced console output[https://bitbucket.org/osrf/gazebo/pull-request/533]
* Improved off screen rendering performance[https://bitbucket.org/osrf/gazebo/pull-request/530]
* Performance improvements [https://bitbucket.org/osrf/gazebo/pull-request/535] [https://bitbucket.org/osrf/gazebo/pull-request/537]

### Gazebo 1.8.0 (2013-05-17)
* Fixed slider axis [https://bitbucket.org/osrf/gazebo/pull-request/527]
* Fixed heightmap shadows [https://bitbucket.org/osrf/gazebo/pull-request/525]
* Fixed model and canonical link pose [https://bitbucket.org/osrf/gazebo/pull-request/519]
* Fixed OSX message header[https://bitbucket.org/osrf/gazebo/pull-request/524]
* Added zlib compression for logging [https://bitbucket.org/osrf/gazebo/pull-request/515]
* Allow clouds to be disabled in cameras [https://bitbucket.org/osrf/gazebo/pull-request/507]
* Camera rendering performance [https://bitbucket.org/osrf/gazebo/pull-request/528]


## Gazebo 1.7

### Gazebo 1.7.3 (2013-05-08)
* Fixed log cleanup (again) [https://bitbucket.org/osrf/gazebo/pull-request/511/fix-log-cleanup-logic]

### Gazebo 1.7.2 (2013-05-07)
* Fixed log cleanup [https://bitbucket.org/osrf/gazebo/pull-request/506/fix-gzlog-stop-command-line]
* Minor documentation fix [https://bitbucket.org/osrf/gazebo/pull-request/488/minor-documentation-fix]

### Gazebo 1.7.1 (2013-04-19)
* Fixed tests
* IMU sensor receives time stamped data from links
* Fix saving image frames [https://bitbucket.org/osrf/gazebo/pull-request/466/fix-saving-frames/diff]
* Wireframe rendering in GUI [https://bitbucket.org/osrf/gazebo/pull-request/414/allow-rendering-of-models-in-wireframe]
* Improved logging performance [https://bitbucket.org/osrf/gazebo/pull-request/457/improvements-to-gzlog-filter-and-logging]
* Viscous mud model [https://bitbucket.org/osrf/gazebo/pull-request/448/mud-plugin/diff]

## Gazebo 1.6

### Gazebo 1.6.3 (2013-04-15)
* Fixed a [critical SDF bug](https://bitbucket.org/osrf/gazebo/pull-request/451)
* Fixed a [laser offset bug](https://bitbucket.org/osrf/gazebo/pull-request/449)

### Gazebo 1.6.2 (2013-04-14)
* Fix for fdir1 physics property [https://bitbucket.org/osrf/gazebo/pull-request/429/fixes-to-treat-fdir1-better-1-rotate-into/diff]
* Fix for force torque sensor [https://bitbucket.org/osrf/gazebo/pull-request/447]
* SDF documentation fix [https://bitbucket.org/osrf/gazebo/issue/494/joint-axis-reference-frame-doesnt-match]

### Gazebo 1.6.1 (2013-04-05)
* Switch default build type to Release.

### Gazebo 1.6.0 (2013-04-05)
* Improvements to inertia in rubble pile
* Various Bullet integration advances.
* Noise models for ray, camera, and imu sensors.
* SDF 1.4, which accommodates more physics engine parameters and also some sensor noise models.
* Initial support for making movies from within Gazebo.
* Many performance improvements.
* Many bug fixes.
* Progress toward to building on OS X.

## Gazebo 1.5

### Gazebo 1.5.0 (2013-03-11)
* Partial integration of Bullet
  * Includes: cubes, spheres, cylinders, planes, meshes, revolute joints, ray sensors
* GUI Interface for log writing.
* Threaded sensors.
* Multi-camera sensor.

* Fixed the following issues:
 * [https://bitbucket.org/osrf/gazebo/issue/236 Issue #236]
 * [https://bitbucket.org/osrf/gazebo/issue/507 Issue #507]
 * [https://bitbucket.org/osrf/gazebo/issue/530 Issue #530]
 * [https://bitbucket.org/osrf/gazebo/issue/279 Issue #279]
 * [https://bitbucket.org/osrf/gazebo/issue/529 Issue #529]
 * [https://bitbucket.org/osrf/gazebo/issue/239 Issue #239]
 * [https://bitbucket.org/osrf/gazebo/issue/5 Issue #5]

## Gazebo 1.4

### Gazebo 1.4.0 (2013-02-01)
* New Features:
 * GUI elements to display messages from the server.
 * Multi-floor building editor and creator.
 * Improved sensor visualizations.
 * Improved mouse interactions

* Fixed the following issues:
 * [https://bitbucket.org/osrf/gazebo/issue/16 Issue #16]
 * [https://bitbucket.org/osrf/gazebo/issue/142 Issue #142]
 * [https://bitbucket.org/osrf/gazebo/issue/229 Issue #229]
 * [https://bitbucket.org/osrf/gazebo/issue/277 Issue #277]
 * [https://bitbucket.org/osrf/gazebo/issue/291 Issue #291]
 * [https://bitbucket.org/osrf/gazebo/issue/310 Issue #310]
 * [https://bitbucket.org/osrf/gazebo/issue/320 Issue #320]
 * [https://bitbucket.org/osrf/gazebo/issue/329 Issue #329]
 * [https://bitbucket.org/osrf/gazebo/issue/333 Issue #333]
 * [https://bitbucket.org/osrf/gazebo/issue/334 Issue #334]
 * [https://bitbucket.org/osrf/gazebo/issue/335 Issue #335]
 * [https://bitbucket.org/osrf/gazebo/issue/341 Issue #341]
 * [https://bitbucket.org/osrf/gazebo/issue/350 Issue #350]
 * [https://bitbucket.org/osrf/gazebo/issue/384 Issue #384]
 * [https://bitbucket.org/osrf/gazebo/issue/431 Issue #431]
 * [https://bitbucket.org/osrf/gazebo/issue/433 Issue #433]
 * [https://bitbucket.org/osrf/gazebo/issue/453 Issue #453]
 * [https://bitbucket.org/osrf/gazebo/issue/456 Issue #456]
 * [https://bitbucket.org/osrf/gazebo/issue/457 Issue #457]
 * [https://bitbucket.org/osrf/gazebo/issue/459 Issue #459]

## Gazebo 1.3

### Gazebo 1.3.1 (2012-12-14)
* Fixed the following issues:
 * [https://bitbucket.org/osrf/gazebo/issue/297 Issue #297]
* Other bugs fixed:
 * [https://bitbucket.org/osrf/gazebo/pull-request/164/ Fix light bounding box to disable properly when deselected]
 * [https://bitbucket.org/osrf/gazebo/pull-request/169/ Determine correct local IP address, to make remote clients work properly]
 * Various test fixes

### Gazebo 1.3.0 (2012-12-03)
* Fixed the following issues:
 * [https://bitbucket.org/osrf/gazebo/issue/233 Issue #233]
 * [https://bitbucket.org/osrf/gazebo/issue/238 Issue #238]
 * [https://bitbucket.org/osrf/gazebo/issue/2 Issue #2]
 * [https://bitbucket.org/osrf/gazebo/issue/95 Issue #95]
 * [https://bitbucket.org/osrf/gazebo/issue/97 Issue #97]
 * [https://bitbucket.org/osrf/gazebo/issue/90 Issue #90]
 * [https://bitbucket.org/osrf/gazebo/issue/253 Issue #253]
 * [https://bitbucket.org/osrf/gazebo/issue/163 Issue #163]
 * [https://bitbucket.org/osrf/gazebo/issue/91 Issue #91]
 * [https://bitbucket.org/osrf/gazebo/issue/245 Issue #245]
 * [https://bitbucket.org/osrf/gazebo/issue/242 Issue #242]
 * [https://bitbucket.org/osrf/gazebo/issue/156 Issue #156]
 * [https://bitbucket.org/osrf/gazebo/issue/78 Issue #78]
 * [https://bitbucket.org/osrf/gazebo/issue/36 Issue #36]
 * [https://bitbucket.org/osrf/gazebo/issue/104 Issue #104]
 * [https://bitbucket.org/osrf/gazebo/issue/249 Issue #249]
 * [https://bitbucket.org/osrf/gazebo/issue/244 Issue #244]
 * [https://bitbucket.org/osrf/gazebo/issue/36 Issue #36]

* New features:
 * Default camera view changed to look down at the origin from a height of 2 meters at location (5, -5, 2).
 * Record state data using the '-r' command line option, playback recorded state data using the '-p' command line option
 * Adjust placement of lights using the mouse.
 * Reduced the startup time.
 * Added visual reference for GUI mouse movements.
 * SDF version 1.3 released (changes from 1.2 listed below):
     - added `name` to `<camera name="cam_name"/>`
     - added `pose` to `<camera><pose>...</pose></camera>`
     - removed `filename` from `<mesh><filename>...</filename><mesh>`, use uri only.
     - recovered `provide_feedback` under `<joint>`, allowing calling `physics::Joint::GetForceTorque` in plugins.
     - added `imu` under `<sensor>`.

## Gazebo 1.2

### Gazebo 1.2.6 (2012-11-08)
* Fixed a transport issue with the GUI. Fixed saving the world via the GUI. Added more documentation. ([https://bitbucket.org/osrf/gazebo/pull-request/43/fixed-a-transport-issue-with-the-gui-fixed/diff pull request #43])
* Clean up mutex usage. ([https://bitbucket.org/osrf/gazebo/pull-request/54/fix-mutex-in-modellistwidget-using-boost/diff pull request #54])
* Fix OGRE path determination ([https://bitbucket.org/osrf/gazebo/pull-request/58/fix-ogre-paths-so-this-also-works-with/diff pull request #58], [https://bitbucket.org/osrf/gazebo/pull-request/68/fix-ogre-plugindir-determination/diff pull request #68])
* Fixed a couple of crashes and model selection/dragging problems ([https://bitbucket.org/osrf/gazebo/pull-request/59/fixed-a-couple-of-crashes-and-model/diff pull request #59])

### Gazebo 1.2.5 (2012-10-22)
* Step increment update while paused fixed ([https://bitbucket.org/osrf/gazebo/pull-request/45/fix-proper-world-stepinc-count-we-were/diff pull request #45])
* Actually call plugin destructors on shutdown ([https://bitbucket.org/osrf/gazebo/pull-request/51/fixed-a-bug-which-prevent-a-plugin/diff pull request #51])
* Don't crash on bad SDF input ([https://bitbucket.org/osrf/gazebo/pull-request/52/fixed-loading-of-bad-sdf-files/diff pull request #52])
* Fix cleanup of ray sensors on model deletion ([https://bitbucket.org/osrf/gazebo/pull-request/53/deleting-a-model-with-a-ray-sensor-did/diff pull request #53])
* Fix loading / deletion of improperly specified models ([https://bitbucket.org/osrf/gazebo/pull-request/56/catch-when-loading-bad-models-joint/diff pull request #56])

### Gazebo 1.2.4 (10-19-2012:08:00:52)
*  Style fixes ([https://bitbucket.org/osrf/gazebo/pull-request/30/style-fixes/diff pull request #30]).
*  Fix joint position control ([https://bitbucket.org/osrf/gazebo/pull-request/49/fixed-position-joint-control/diff pull request #49])

### Gazebo 1.2.3 (10-16-2012:18:39:54)
*  Disabled selection highlighting due to bug ([https://bitbucket.org/osrf/gazebo/pull-request/44/disabled-selection-highlighting-fixed/diff pull request #44]).
*  Fixed saving a world via the GUI.

### Gazebo 1.2.2 (10-16-2012:15:12:22)
*  Skip search for system install of libccd, use version inside gazebo ([https://bitbucket.org/osrf/gazebo/pull-request/39/skip-search-for-system-install-of-libccd/diff pull request #39]).
*  Fixed sensor initialization race condition ([https://bitbucket.org/osrf/gazebo/pull-request/42/fix-sensor-initializaiton-race-condition pull request #42]).

### Gazebo 1.2.1 (10-15-2012:21:32:55)
*  Properly removed projectors attached to deleted models ([https://bitbucket.org/osrf/gazebo/pull-request/37/remove-projectors-that-are-attached-to/diff pull request #37]).
*  Fix model plugin loading bug ([https://bitbucket.org/osrf/gazebo/pull-request/31/moving-bool-first-in-model-and-world pull request #31]).
*  Fix light insertion and visualization of models prior to insertion ([https://bitbucket.org/osrf/gazebo/pull-request/35/fixed-light-insertion-and-visualization-of/diff pull request #35]).
*  Fixed GUI manipulation of static objects ([https://bitbucket.org/osrf/gazebo/issue/63/moving-static-objects-does-not-move-the issue #63] [https://bitbucket.org/osrf/gazebo/pull-request/38/issue-63-bug-patch-moving-static-objects/diff pull request #38]).
*  Fixed GUI selection bug ([https://bitbucket.org/osrf/gazebo/pull-request/40/fixed-selection-of-multiple-objects-at/diff pull request #40])

### Gazebo 1.2.0 (10-04-2012:20:01:20)
*  Updated GUI: new style, improved mouse controls, and removal of non-functional items.
*  Model database: An online repository of models.
*  Numerous bug fixes
*  APT repository hosted at [http://osrfoundation.org OSRF]
*  Improved process control prevents zombie processes<|MERGE_RESOLUTION|>--- conflicted
+++ resolved
@@ -1,8 +1,7 @@
 ## Gazebo 6.0
-<<<<<<< HEAD
 1. Implement forward/backwards multi-step for log playback.
     * [Pull request #1623](https://bitbucket.org/osrf/gazebo/pull-request/1623)
-=======
+
 1. Added multiple LiftDrag plugins to the cessna_demo.world to allow the Cessna
 C-172 model to fly.
     * [Pull request #1715](https://bitbucket.org/osrf/gazebo/pull-request/1715)
@@ -12,7 +11,6 @@
 world with the Cessna model and the two previous plugins loaded
 (cessna_demo.world).
     * [Pull request #1712](https://bitbucket.org/osrf/gazebo/pull-request/1712)
->>>>>>> eb69d660
 
 1. Added world with OSRF building and an elevator
     * [Pull request #1697](https://bitbucket.org/osrf/gazebo/pull-request/1697)
