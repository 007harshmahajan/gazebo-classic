## Gazebo 9

## Gazebo 9.x.x (2018-xx-xx)

1. Make override keywords consistent in joint classes to fix clang warnings
    * [Pull request 2869](https://bitbucket.org/osrf/gazebo/pull-request/2869)
    * [Pull request 2881](https://bitbucket.org/osrf/gazebo/pull-request/2881)

1. Simplify search logic for Qt5
    * [Pull request 2911](https://bitbucket.org/osrf/gazebo/pull-request/2911)
    * [Issue 2419](https://bitbucket.org/osrf/gazebo/issues/2419)

1. Fix log recording, only call sdf::initFile once
    * [Pull request 2885](https://bitbucket.org/osrf/gazebo/pull-request/2885)
    * [Issue 2425](https://bitbucket.org/osrf/gazebo/issues/2425)

1. Ensure sdf inertia values are consistent
    * [Pull request 2867](https://bitbucket.org/osrf/gazebo/pull-requests/2867)
    * [Issue 2367](https://bitbucket.org/osrf/gazebo/issues/2367)

<<<<<<< HEAD
1. Fix gazebo7 + ogre 1.8 build error
    * [Pull request 2878](https://bitbucket.org/osrf/gazebo/pull-request/2878)

1. Fix OBJLoader when mesh has invalid material
    * [Pull request 2888](https://bitbucket.org/osrf/gazebo/pull-request/2888)

1. Fix clang warnings in LaserView and EnumIface
    * [Pull request 2891](https://bitbucket.org/osrf/gazebo/pull-request/2891)

1. Add support for moving geometry to ContainPlugin
    * [Pull request 2886](https://bitbucket.org/osrf/gazebo/pull-request/2886)

1. Support python3 with check_test_ran.py
    * [Pull request 2902](https://bitbucket.org/osrf/gazebo/pull-request/2902)

1. Add support for Actor collisions.
    * [Pull request 2875](https://bitbucket.org/osrf/gazebo/pull-requests/2875)

1. Process insertions and deletions on gz log echo
    * [Pull request 2608](https://bitbucket.org/osrf/gazebo/pull-request/2608)
    * [Issue 2136](https://bitbucket.org/osrf/gazebo/issues/2136)

1. Add Static Map Plugin for creating textured map model
    * [Pull request 2834](https://bitbucket.org/osrf/gazebo/pull-requests/2834)

1. Added a plugin to detect if an entity is inside a given volume in space
    * [Pull request 2870](https://bitbucket.org/osrf/gazebo/pull-requests/2870)

1. Load actor plugin on ~/factory
    * [Pull request 2855](https://bitbucket.org/osrf/gazebo/pull-requests/2855)

1. Add support for 16 bit Grayscale and RGB camera image types.
    * [Pull request 2852](https://bitbucket.org/osrf/gazebo/pull-requests/2852)

1. Add Visual::SetMaterialShaderParam function for setting shader parameters.
    * [Pull request 2863](https://bitbucket.org/osrf/gazebo/pull-requests/2863)

1. Adding accessors for velocity in ENU frame for gps sensor
    * [Pull request 2854](https://bitbucket.org/osrf/gazebo/pull-request/2854)

1. Fix DEM min elevation
    * [Pull request 2868](https://bitbucket.org/osrf/gazebo/pull-request/2868)

1. Update Color Clamp function
    * [Pull request 2859](https://bitbucket.org/osrf/gazebo/pull-requests/2859)

1. Initialize laser retro value
    * [Pull request 2841](https://bitbucket.org/osrf/gazebo/pull-request/2841)

1. Allow marker requests to be received from server plugins.
    * [Pull request 2858](https://bitbucket.org/osrf/gazebo/pull-requests/2858)


## Gazebo 9.0.0 (2018-01-25)

1. Update to `ign-transport4`, `ign-msgs1`, `ign-math4`. Added dependency on
   only `sdformat6`, removing `sdformat5`.
    * [Pull request #2843](https://bitbucket.org/osrf/gazebo/pull-request/2843)

1. Provide option to preserve world velocity in Joint::SetPosition
    * [Pull request #2814](https://bitbucket.org/osrf/gazebo/pull-requests/2814)
    * [Issue 2111](https://bitbucket.org/osrf/gazebo/issues/2111)

1. Rename `BUILD_TYPE_*` macros to `GAZEBO_BUILD_TYPE_*`
    * [Pull request #2846](https://bitbucket.org/osrf/gazebo/pull-requests/2846)
    * [Issue 2343](https://bitbucket.org/osrf/gazebo/issues/2343)

1. Added World::SDF()
    * [Pull request #2708](https://bitbucket.org/osrf/gazebo/pull-requests/2708)

1. Fix compile error with due to using gazebo::common::Color with sdformat 6
    * [Pull request #2786](https://bitbucket.org/osrf/gazebo/pull-request/2786)

1. [Ignition Fuel Tools](https://ignitionrobotics.org/libs/fuel%20tools) integration:
  1. Ignition Fuel support - model list
      * [Pull request #2796](https://bitbucket.org/osrf/gazebo/pull-requests/2796)
  1. Download a model from Ignition Fuel
      * [Pull request #2800](https://bitbucket.org/osrf/gazebo/pull-requests/2800)
  1. Export dependency on ignition-fuel-tools in cmake and pkgconfig files if it's found
      * [Pull request #2850](https://bitbucket.org/osrf/gazebo/pull-request/2850)

1. Avoid race condition between multiple writers to the same connection
    * A contribution from Hendrik Skubch
    * [Pull request #2826](https://bitbucket.org/osrf/gazebo/pull-requests/2826)

1. Deprecate gazebo::common::Color
    * [Pull request #2818](https://bitbucket.org/osrf/gazebo/pull-request/2818)
    * [Pull request #2831](https://bitbucket.org/osrf/gazebo/pull-request/2831)
    * [Pull request #2837](https://bitbucket.org/osrf/gazebo/pull-request/2837)
    * [Pull request #2838](https://bitbucket.org/osrf/gazebo/pull-request/2838)
    * [Pull request #2842](https://bitbucket.org/osrf/gazebo/pull-request/2842)

1. Updates to MovableText
    * [Pull request #2839](https://bitbucket.org/osrf/gazebo/pull-request/2839)

1. Mark constructors as explicit to fix cppcheck warnings
    * [Pull request #2790](https://bitbucket.org/osrf/gazebo/pull-request/2790)
    * [Pull request #2792](https://bitbucket.org/osrf/gazebo/pull-request/2792)
    * [Pull request #2795](https://bitbucket.org/osrf/gazebo/pull-request/2795)
    * [Pull request #2822](https://bitbucket.org/osrf/gazebo/pull-request/2822)

1. Try finding both ignition math 3 or 4 until we switch to 4
    * [Pull request #2783](https://bitbucket.org/osrf/gazebo/pull-request/2783)

1. Replaced use of ignition::msgs::ImageStamped with ignition::msgs::Image
    * [Pull request #2781](https://bitbucket.org/osrf/gazebo/pull-request/2781)

1. Fix missing includes for boost lexical cast
    * [Pull request #2784](https://bitbucket.org/osrf/gazebo/pull-request/2784)

1. Try finding both sdformat 5 and 6 until we switch to 6
    * [Pull request #2750](https://bitbucket.org/osrf/gazebo/pull-request/2750)

1. HarnessPlugin: PIMPL and allow re-attaching
    * [Pull request #2697](https://bitbucket.org/osrf/gazebo/pull-request/2697)

1. DART: Update contact information also if physics engine is disabled
    * [Pull request #2704](https://bitbucket.org/osrf/gazebo/pull-requests/2704)

1. Integration of DART-6
    * [Pull request #2547](https://bitbucket.org/osrf/gazebo/

1. Image Viewer: fix QImage::Format used to display grayscale images
    * A contribution from Julien Lecoeur
    * [Pull request #2812](https://bitbucket.org/osrf/gazebo/pull-requests/2812)

1. Fix compilation of some tests on Windows
    * A contribution from Silvio Traversaro
    * [Pull request #2699](https://bitbucket.org/osrf/gazebo/pull-requests/2699)

1. Remove Gazebo 8 deprecations
    * [Pull request #2605](https://bitbucket.org/osrf/gazebo/pull-request/2605)
    * [Pull request #2607](https://bitbucket.org/osrf/gazebo/pull-request/2607)
    * [Pull request #2603](https://bitbucket.org/osrf/gazebo/pull-request/2603)
    * [Pull request #2604](https://bitbucket.org/osrf/gazebo/pull-request/2604)
    * [Pull request #2627](https://bitbucket.org/osrf/gazebo/pull-request/2627)

1. Bullet: sending feedback on contact points on depth 0 as well
    * [Pull request #2630](https://bitbucket.org/osrf/gazebo/pull-requests/2630/)

1. Deprecate functions to set linear/angular acceleration
    * [Pull request #2622](https://bitbucket.org/osrf/gazebo/pull-request/2622)

1. Added GpuLaserDataIterator
    * [Pull request #2637](https://bitbucket.org/osrf/gazebo/pull-request/2637)

1. Added possibility to enforce contact computation
    * [Pull request #2629](https://bitbucket.org/osrf/gazebo/pull-requests/2629/)

1. Add function to retrieve scoped sensors name in multi-nested model
    * [Pull request #2676](https://bitbucket.org/osrf/gazebo/pull-request/2676)

## Gazebo 8

## Gazebo 8.x.x (2018-xx-xx)

1. Fix log recording, only call sdf::initFile once
    * [Pull request 2885](https://bitbucket.org/osrf/gazebo/pull-request/2885)
    * [Issue 2425](https://bitbucket.org/osrf/gazebo/issues/2425)

1. Ensure sdf inertia values are consistent
    * [Pull request 2867](https://bitbucket.org/osrf/gazebo/pull-requests/2867)
    * [Issue 2367](https://bitbucket.org/osrf/gazebo/issues/2367)

1. Fix gazebo7 + ogre 1.8 build error
    * [Pull request 2878](https://bitbucket.org/osrf/gazebo/pull-request/2878)

=======
>>>>>>> 9d491931
1. Fix OBJLoader when mesh has invalid material
    * [Pull request 2888](https://bitbucket.org/osrf/gazebo/pull-request/2888)

1. Fix clang warnings in LaserView and EnumIface
    * [Pull request 2891](https://bitbucket.org/osrf/gazebo/pull-request/2891)

1. Add support for moving geometry to ContainPlugin
    * [Pull request 2886](https://bitbucket.org/osrf/gazebo/pull-request/2886)

1. Support python3 with check_test_ran.py
    * [Pull request 2902](https://bitbucket.org/osrf/gazebo/pull-request/2902)

<<<<<<< HEAD
=======
1. Don't shut down gazebo when removing a world
    * [Pull request 2511](https://bitbucket.org/osrf/gazebo/pull-request/2511)

1. Fix undefined behavior in ODESliderJoint
    * [Pull request 2905](https://bitbucket.org/osrf/gazebo/pull-requests/2905)

1. Fix loading collada mesh that contains multiple texcoord sets with same offset
    * [Pull request 2899](https://bitbucket.org/osrf/gazebo/pull-request/2899)

1. Fix race conditions during client startup, and introduce Node::TryInit()
    * [Pull request 2897](https://bitbucket.org/osrf/gazebo/pull-requests/2897)

>>>>>>> 9d491931

## Gazebo 8.3.0 (2018-02-10)

1. Add support for Actor collisions.
    * [Pull request 2875](https://bitbucket.org/osrf/gazebo/pull-requests/2875)

1. Process insertions and deletions on gz log echo
    * [Pull request 2608](https://bitbucket.org/osrf/gazebo/pull-request/2608)
    * [Issue 2136](https://bitbucket.org/osrf/gazebo/issues/2136)

1. Add Static Map Plugin for creating textured map model
    * [Pull request 2834](https://bitbucket.org/osrf/gazebo/pull-requests/2834)

1. Added a plugin to detect if an entity is inside a given volume in space
    * [Pull request 2870](https://bitbucket.org/osrf/gazebo/pull-requests/2870)

1. Load actor plugin on ~/factory
    * [Pull request 2855](https://bitbucket.org/osrf/gazebo/pull-requests/2855)

1. Add support for 16 bit Grayscale and RGB camera image types.
    * [Pull request 2852](https://bitbucket.org/osrf/gazebo/pull-requests/2852)

1. Add Visual::SetMaterialShaderParam function for setting shader parameters.
    * [Pull request 2863](https://bitbucket.org/osrf/gazebo/pull-requests/2863)

1. Adding accessors for velocity in ENU frame for gps sensor
    * [Pull request 2854](https://bitbucket.org/osrf/gazebo/pull-request/2854)

1. Fix DEM min elevation
    * [Pull request 2868](https://bitbucket.org/osrf/gazebo/pull-request/2868)

1. Update Color Clamp function
    * [Pull request 2859](https://bitbucket.org/osrf/gazebo/pull-requests/2859)

1. Fix inserting models with invalid submesh
    * [Pull request 2828](https://bitbucket.org/osrf/gazebo/pull-request/2828)

1. Move Connection header buffer from heap to stack to avoid race condition.
    * [Pull request 2844](https://bitbucket.org/osrf/gazebo/pull-requests/2844)

1. Initialize laser retro value
    * [Pull request 2841](https://bitbucket.org/osrf/gazebo/pull-request/2841)

1. Shadow improvements
    * [Pull request 2805](https://bitbucket.org/osrf/gazebo/pull-requests/2805)

1. Add light as child of link
    * [Pull request 2807](https://bitbucket.org/osrf/gazebo/pull-requests/2807)
    * [Pull request 2872](https://bitbucket.org/osrf/gazebo/pull-requests/2872)
    * [Issue 900](https://bitbucket.org/osrf/gazebo/issues/900)

1. Add camera lens flare effect
    * [Pull request 2806](https://bitbucket.org/osrf/gazebo/pull-request/2806)
    * [Pull request 2829](https://bitbucket.org/osrf/gazebo/pull-request/2829)

1. Image Viewer: fix QImage::Format used to display grayscale images
    * [Pull request #2813](https://bitbucket.org/osrf/gazebo/pull-requests/2813)

1. Fix gazebo8 homebrew build (support tinyxml2 6.0.0)
    * [Pull request 2823](https://bitbucket.org/osrf/gazebo/pull-request/2823)
    * [ign-common issue 28](https://bitbucket.org/ignitionrobotics/ign-common/issues/28)

1. Allow marker requests to be received from server plugins.
    * [Pull request 2858](https://bitbucket.org/osrf/gazebo/pull-requests/2858)

1. Process insertions and deletions on gz log echo
    * [Pull request 2608](https://bitbucket.org/osrf/gazebo/pull-request/2608)
    * [Issue 2136](https://bitbucket.org/osrf/gazebo/issues/2136)

1. Call DisconnectNewImageFrame in the CameraPlugin destructor
    * [Pull request 2815](https://bitbucket.org/osrf/gazebo/pull-request/2815)

1. Add Static Map Plugin for creating textured map model
    * [Pull request 2834](https://bitbucket.org/osrf/gazebo/pull-requests/2834)

## Gazebo 8.2.0 (2017-12-10)

1. Fix Collision::GetWorldPose for non-canonical links (and friction directions)
    * [Pull request 2702](https://bitbucket.org/osrf/gazebo/pull-request/2702)
    * [Issue 2068](https://bitbucket.org/osrf/gazebo/issues/2068)

1. Joint control menu highlight active
    * [Pull request 2747](https://bitbucket.org/osrf/gazebo/pull-requests/2747)
    * [Issue 2307](https://bitbucket.org/osrf/gazebo/issues/2307)

1. Fix inserted mesh scale during log playback
    * [Pull request #2723](https://bitbucket.org/osrf/gazebo/pull-request/2723)

1. rendering/UNIT_Grid_TEST: Fix test failure due to EXPECT_EQ on floats
    * [Pull request 2802](https://bitbucket.org/osrf/gazebo/pull-requests/2802)

1. Diagnostics: enable test and don't create so many empty folders
    * [Pull request 2798](https://bitbucket.org/osrf/gazebo/pull-requests/2798)

1. RenderEngine::SetupResources(): Fix resource locations being added multiple times
    * [Pull request 2801](https://bitbucket.org/osrf/gazebo/pull-request/2801)

1. Fix gui and rendering tests for gazebo8 + ogre1.9 on OSX
    * [Pull request 2793](https://bitbucket.org/osrf/gazebo/pull-request/2793)

1. Support off-diagonal inertia terms in bullet
    * [Pull request 2757](https://bitbucket.org/osrf/gazebo/pull-requests/2757)

1. Parallelize ODE physics with threaded islands parameter
    * [Pull request 2775](https://bitbucket.org/osrf/gazebo/pull-requests/2775)

1. Disable broken dart5 tests on gazebo8 branch
    * [Pull request 2771](https://bitbucket.org/osrf/gazebo/pull-request/2771)

1. Fix gazebo7 compile error with boost 1.58 for oculus support
    * [Pull request 2788](https://bitbucket.org/osrf/gazebo/pull-request/2788)
    * [Issue 2356](https://bitbucket.org/osrf/gazebo/issues/2356)

1. Logical Camera sees nested models
    * [Pull request 2776](https://bitbucket.org/osrf/gazebo/pull-request/2776)
    * [Issue 2342](https://bitbucket.org/osrf/gazebo/issues/2342)

1. Logical camera uses <topic>
    * [Pull request 2777](https://bitbucket.org/osrf/gazebo/pull-requests/2777)

1. Removed std::cout logging output on deferred shading
    * [Pull request 2779](https://bitbucket.org/osrf/gazebo/pull-request/2779)

1. Update depth camera shaders version
    * [Pull request 2767](https://bitbucket.org/osrf/gazebo/pull-request/2767)
    * [Issue 2323](https://bitbucket.org/osrf/gazebo/issues/2323)

1. Replaced Ogre::SharedPtr constructor calls with 0 arguments
    * [Pull request 2772](https://bitbucket.org/osrf/gazebo/pull-request/2772)

1. Send message to subscribers only once per connection
    * [Pull request 2763](https://bitbucket.org/osrf/gazebo/pull-request/2763)

1. Fix disabling mesh cast shadows
    * [Pull request 2710](https://bitbucket.org/osrf/gazebo/pull-request/2710)

1. Fix gzclient shutdown segmentation fault with ogre 1.10
    * [Pull request 2761](https://bitbucket.org/osrf/gazebo/pull-request/2761)
    * [Issue 2324](https://bitbucket.org/osrf/gazebo/issues/2324)

1. Fix right-click segfault
    * [Pull request 2809](https://bitbucket.org/osrf/gazebo/pull-request/2809)
    * [Issue 2377](https://bitbucket.org/osrf/gazebo/issues/2377)

1. Joint control menu highlight active
    * [Pull request 2747](https://bitbucket.org/osrf/gazebo/pull-requests/2747)
    * [Issue 2307](https://bitbucket.org/osrf/gazebo/issues/2307)

1. Don't use lib prefix for ogre plugins as of ogre1.9
    * [Pull request 2803](https://bitbucket.org/osrf/gazebo/pull-request/2803)

1. RenderEngine::SetupResources(): Fix resource locations being added multiple times
    * [Pull request 2801](https://bitbucket.org/osrf/gazebo/pull-request/2801)

1. Added and improved communications between the JointControlWidget and JointController
    * [Pull request 2730](https://bitbucket.org/osrf/gazebo/pull-request/2730)
    * [Issue 295](https://bitbucket.org/osrf/gazebo/issues/295)

1. Add function to retrieve scoped sensors name in multi-nested model
    * [Pull request 2674](https://bitbucket.org/osrf/gazebo/pull-request/2674)

1. Backport wide angle camera VM FSAA fix
    * [Pull request 2711](https://bitbucket.org/osrf/gazebo/pull-request/2711)

1. Add log record filter options
    * [Pull request 2715](https://bitbucket.org/osrf/gazebo/pull-request/2715)
    * [Pull request 2725](https://bitbucket.org/osrf/gazebo/pull-request/2725)

1. Fix inertia parameters in friction_spheres.world
    * [Pull request 2724](https://bitbucket.org/osrf/gazebo/pull-request/2724)

1. ODE slip parameter example world and test
    * [Pull request 2717](https://bitbucket.org/osrf/gazebo/pull-request/2717)

1. Aligned collision and visual geometries for friction_dir_test.world
    * [Pull request 2726](https://bitbucket.org/osrf/gazebo/pull-request/2726)

1. Do not display COM or inertia visualizations for static models
    * [Pull request 2727](https://bitbucket.org/osrf/gazebo/pull-request/2727)
    * [Issue 2286](https://bitbucket.org/osrf/gazebo/issues/2286)

1. Fix index error in VClouds/DataManager.cpp
    * [Pull request 2722](https://bitbucket.org/osrf/gazebo/pull-request/2722)

1. Fix orbiting view around heightmap
    * [Pull request 2688](https://bitbucket.org/osrf/gazebo/pull-request/2688)
    * [Issue 2049](https://bitbucket.org/osrf/gazebo/issues/2049)

1. Fix configure script on windows
    * [Pull request 2735](https://bitbucket.org/osrf/gazebo/pull-request/2735)

1. Add option in gui.ini to disable the use of spacenav
    * [Pull request 2754](https://bitbucket.org/osrf/gazebo/pull-requests/2754)

1. Test which demonstrates Simbody exception when manipulating object twice while paused
    * [Pull request 2737](https://bitbucket.org/osrf/gazebo/pull-request/2737)

## Gazebo 8.1.1 (2017-06-05)

1. Add the option --gui-client-plugin to load GUI plugins. Leave -g to load System Plugins.
    * [Pull request 2716](https://bitbucket.org/osrf/gazebo/pull-requests/2716)
    * [Issue 2279](https://bitbucket.org/osrf/gazebo/issues/2279)

1. Remove duplicate material block in ShadowCaster.material
    * [Pull request 2721](https://bitbucket.org/osrf/gazebo/pull-request/2721)

1. Fix race condition during Detach of HarnessPlugin
    * [Pull request 2696](https://bitbucket.org/osrf/gazebo/pull-request/2696)

1. Added support for pincushion distortion model; fixed bug where
   cameras with different distortion models would have the same distortion.
    * [Pull request 2678](https://bitbucket.org/osrf/gazebo/pull-requests/2678)

1. Add actors in World as models so they get returned with World::Models()
    * [Pull request 2706](https://bitbucket.org/osrf/gazebo/pull-request/2706)
    * [Issue 2271](https://bitbucket.org/osrf/gazebo/issues/2271)

1. Refactor tests to use models from world file instead of dynamically spawning models
    * [Pull request 2689](https://bitbucket.org/osrf/gazebo/pull-request/2689)

## Gazebo 8.1.0 (2017-05-04)

1. Fixed precompiled headers to work in more use-cases.
    * [Pull request 2662](https://bitbucket.org/osrf/gazebo/pull-request/2662)

1. Subdivide large heightmaps to fix LOD and support global texture mapping
    * [Pull request 2655](https://bitbucket.org/osrf/gazebo/pull-request/2655)

1. Added <collide_bitmask> support to bullet
    * [Pull request 2649](https://bitbucket.org/osrf/gazebo/pull-request/2649)

1. Fix linking when using HDF5_INSTRUMENT for logging ODE data
    * [Pull request 2669](https://bitbucket.org/osrf/gazebo/pull-request/2669)
    * [Issue 1841](https://bitbucket.org/osrf/gazebo/issues/1841)

1. Force / torque sensor visualization using WrenchVisual
    * [Pull request 2653](https://bitbucket.org/osrf/gazebo/pull-request/2653)

1. Cache heightmap tile data
    * [Pull request 2645](https://bitbucket.org/osrf/gazebo/pull-request/2645)

1. Add plugin for attaching lights to links in a model
    * [Pull request 2647](https://bitbucket.org/osrf/gazebo/pull-request/2647)

1. Support Heightmap LOD
    * [Pull request 2636](https://bitbucket.org/osrf/gazebo/pull-request/2636)

1. Support setting shadow texture size
    * [Pull request 2644](https://bitbucket.org/osrf/gazebo/pull-request/2644)

1. Fix deprecated sdf warnings produced by PluginToSDF
    * [Pull request 2646](https://bitbucket.org/osrf/gazebo/pull-request/2646)
    * [Issue 2202](https://bitbucket.org/osrf/gazebo/issues/2202)

1. Added TouchPlugin, which checks if a model has been in contact with another
   model exclusively for a certain time.
    * [Pull request 2651](https://bitbucket.org/osrf/gazebo/pull-request/2651)

1. Fixes -inf laser reading being displayed as +inf
    * [Pull request 2641](https://bitbucket.org/osrf/gazebo/pull-request/2641)

1. Proper exception handling for animated box example
    * [Pull request 2618](https://bitbucket.org/osrf/gazebo/pull-request/2618)

1. Fix examples compilation (#2177)
    * [Pull request 2634](https://bitbucket.org/osrf/gazebo/pull-request/2634)
    * [Issue 2177](https://bitbucket.org/osrf/gazebo/issues/2177)

1. Fix loading gui plugins and OSX framerate issue
    * [Pull request 2631](https://bitbucket.org/osrf/gazebo/pull-request/2631)
    * [Issue 1311](https://bitbucket.org/osrf/gazebo/issues/1311)
    * [Issue 2133](https://bitbucket.org/osrf/gazebo/issues/2133)

1. Fix ign-math3 deprecation warnings
    * [Pull request 2612](https://bitbucket.org/osrf/gazebo/pull-request/2612)
    * [Pull request 2626](https://bitbucket.org/osrf/gazebo/pull-request/2626)
    * [Pull request 2648](https://bitbucket.org/osrf/gazebo/pull-request/2648)

1. Re-order some gui tests to fix osx failures
    * [Pull request 2650](https://bitbucket.org/osrf/gazebo/pull-request/2650)
    * [Issue 2197](https://bitbucket.org/osrf/gazebo/issues/2197)


## Gazebo 8.0.0 (2017-01-25)

1. Depend on ignition math3
    * [Pull request #2588](https://bitbucket.org/osrf/gazebo/pull-request/2588)

1. Use ignition math with ServerFixture
    * [Pull request #2552](https://bitbucket.org/osrf/gazebo/pull-request/2552)

1. Changed the type of `FrictionPyramid::direction1` from `gazebo::math::Vector3` to `ignition::math::Vector3d`.
    * [Pull request #2548](https://bitbucket.org/osrf/gazebo/pull-request/2548)

1. Added igntition::transport interfaces to header files
    * [Pull request #2559](https://bitbucket.org/osrf/gazebo/pull-request/2559)

1. Added ignition transport dependency, and output camera sensor images on
   an ignition transport topic.
    * [Pull request #2544](https://bitbucket.org/osrf/gazebo/pull-request/2544)

1. Fix restoring submesh material transparency
    * [Pull request #2536](https://bitbucket.org/osrf/gazebo/pull-request/2536)

1. Updated `gz_log` tool to use `ignition::math`.
    * [Pull request #2532](https://bitbucket.org/osrf/gazebo/pull-request/2532)

1. Updated the following rendering classes to use `ignition::math`:
   `FPSViewController`, `JointVisual`, `OculusCamera`, `OrbitViewController`,
   `OrthoViewController`, `Projector`, `UserCamera`, `ViewController`.
    * [Pull request #2551](https://bitbucket.org/osrf/gazebo/pull-request/2551)

1. Update examples to use ign-math.
    * [Pull request #2539](https://bitbucket.org/osrf/gazebo/pull-request/2539)

1. Update plugins to use ign-math.
    * [Pull request #2531](https://bitbucket.org/osrf/gazebo/pull-request/2531)
    * [Pull request #2534](https://bitbucket.org/osrf/gazebo/pull-request/2534)
    * [Pull request #2538](https://bitbucket.org/osrf/gazebo/pull-request/2538)

1. Use ignition math with `rendering/Distortion` and update function names.
    * [Pull request #2529](https://bitbucket.org/osrf/gazebo/pull-request/2529)

1. Updated COMVisual class to use `ignition::math`.
    * [Pull request #2528](https://bitbucket.org/osrf/gazebo/pull-request/2528)

1. Deprecate angle API from physics::Joint, in favor of using doubles
    * [Pull request #2568](https://bitbucket.org/osrf/gazebo/pull-request/2568)
    * [Issue #553](https://bitbucket.org/osrf/gazebo/issues/553)
    * [Issue #1108](https://bitbucket.org/osrf/gazebo/issues/1108)

1. PIMPL-ize `gazebo/physics/Gripper` and use ignition-math.
    * [Pull request #2523](https://bitbucket.org/osrf/gazebo/pull-request/2523)

1. Added VisualMarkers to the rendering engine. Visual markers support
   programmatic rendering of various shapes in a scene.
    * [Pull request 2541](https://bitbucket.org/osrf/gazebo/pull-request/2541)

1. Support version 5 of the DART Physics Engine.
    * [Pull request #2459](https://bitbucket.org/osrf/gazebo/pull-request/2459)

1. UserCamera overrides `Camera::Render` to reduce CPU usage.
    * [Pull request 2480](https://bitbucket.org/osrf/gazebo/pull-request/2480)

1. Static links no longer subscribe to wrench topics.
    * [Pull request #2452]((https://bitbucket.org/osrf/gazebo/pull-request/2452)

1. Add Gazebo math helper functions to convert to and from Ignition Math
   objects.
    * [Pull request #2461](https://bitbucket.org/osrf/gazebo/pull-request/2461)

1. Add video recording of user camera. This change added an optional
   dependency on libavdevice>=56.4.100 for linux systems. When installed,
   libavdevice will allow a user to stream a simulated camera to a video4linux2
   loopback device.
    * [Pull request #2443](https://bitbucket.org/osrf/gazebo/pull-request/2443)

1. Removed deprecations
    * [Pull request #2427]((https://bitbucket.org/osrf/gazebo/pull-request/2427)

1. Include basic support for GNU Precompiled Headers to reduce compile time
    * [Pull request #2268](https://bitbucket.org/osrf/gazebo/pull-request/2268)

1. Plotting utility
    * [Pull request #2348](https://bitbucket.org/osrf/gazebo/pull-request/2348)
    * [Pull request #2325](https://bitbucket.org/osrf/gazebo/pull-request/2325)
    * [Pull request #2382](https://bitbucket.org/osrf/gazebo/pull-request/2382)
    * [Pull request #2448](https://bitbucket.org/osrf/gazebo/pull-request/2448)

1. Renamed `gazebo/gui/SaveDialog` to `gazebo/gui/SaveEntityDialog`. A new
   `SaveDialog` class will be added in a future pull request. The migration
   guide will be updated with that pull request.
    * [Pull request #2384](https://bitbucket.org/osrf/gazebo/pull-request/2384)

1. Add FiducialCameraPlugin for Camera Sensors
    * [Pull request #2350](https://bitbucket.org/osrf/gazebo/pull-request/2350)

1. Fix Road2d vertices and shadows
    * [Pull request #2362](https://bitbucket.org/osrf/gazebo/pull-request/2362)

1. Rearrange GLWidget::OnMouseMove so that the more common use cases it
   fewer if statements. Use std::thread in place of boost in OculusWindow.
   Pragma statements to prevent warnings. Prevent variable hiding in
   WallSegmentItem.
    * [Pull request #2376](https://bitbucket.org/osrf/gazebo/pull-request/2376)

1. Use single pixel selection buffer for mouse picking
    * [Pull request #2335](https://bitbucket.org/osrf/gazebo/pull-request/2335)

1. Refactor Visual classes
  * [Pull request #2331](https://bitbucket.org/osrf/gazebo/pull-requests/2331)

1. Windows plugins (with .dll extension) now accepted
    * [Pull request #2311](https://bitbucket.org/osrf/gazebo/pull-requests/2311)
    * Writing libMyPlugin.so in the sdf file will look for MyPlugin.dll on windows.

1. Add Introspection Manager and Client util
    * [Pull request #2304](https://bitbucket.org/osrf/gazebo/pull-request/2304)

1. Refactor Event classes and improve memory management.
    * [Pull request #2277](https://bitbucket.org/osrf/gazebo/pull-request/2277)
    * [Pull request #2317](https://bitbucket.org/osrf/gazebo/pull-request/2317)
    * [Pull request #2329](https://bitbucket.org/osrf/gazebo/pull-request/2329)
    * [gazebo_design Pull request #33](https://bitbucket.org/osrf/gazebo_design/pull-requests/33)

1. Remove EntityMakerPrivate and move its members to derived classes
    * [Pull request #2310](https://bitbucket.org/osrf/gazebo/pull-request/2310)

1. Conversion between ign-msgs and sdf, for plugin
    * [Pull request #2403](https://bitbucket.org/osrf/gazebo/pull-request/2403)

1. Change NULL to nullptr.
    * [Pull request #2294](https://bitbucket.org/osrf/gazebo/pull-request/2294)
    * [Pull request #2297](https://bitbucket.org/osrf/gazebo/pull-request/2297)
    * [Pull request #2298](https://bitbucket.org/osrf/gazebo/pull-request/2298)
    * [Pull request #2302](https://bitbucket.org/osrf/gazebo/pull-request/2302)
    * [Pull request #2295](https://bitbucket.org/osrf/gazebo/pull-request/2295)
    * [Pull request #2300](https://bitbucket.org/osrf/gazebo/pull-request/2300)

1. Fix memory and other issues found from running Coverity.
    * A contribution from Olivier Crave
    * [Pull request #2241](https://bitbucket.org/osrf/gazebo/pull-request/2241)
    * [Pull request #2242](https://bitbucket.org/osrf/gazebo/pull-request/2242)
    * [Pull request #2243](https://bitbucket.org/osrf/gazebo/pull-request/2243)
    * [Pull request #2244](https://bitbucket.org/osrf/gazebo/pull-request/2244)
    * [Pull request #2245](https://bitbucket.org/osrf/gazebo/pull-request/2245)

1. Deprecate gazebo::math
    * [Pull request #2594](https://bitbucket.org/osrf/gazebo/pull-request/2594)
    * [Pull request #2513](https://bitbucket.org/osrf/gazebo/pull-request/2513)
    * [Pull request #2586](https://bitbucket.org/osrf/gazebo/pull-request/2586)
    * [Pull request #2326](https://bitbucket.org/osrf/gazebo/pull-request/2326)
    * [Pull request #2579](https://bitbucket.org/osrf/gazebo/pull-request/2579)
    * [Pull request #2574](https://bitbucket.org/osrf/gazebo/pull-request/2574)
    * [Pull request #2426](https://bitbucket.org/osrf/gazebo/pull-request/2426)
    * [Pull request #2567](https://bitbucket.org/osrf/gazebo/pull-request/2567)
    * [Pull request #2355](https://bitbucket.org/osrf/gazebo/pull-request/2355)
    * [Pull request #2407](https://bitbucket.org/osrf/gazebo/pull-request/2407)
    * [Pull request #2564](https://bitbucket.org/osrf/gazebo/pull-request/2564)
    * [Pull request #2591](https://bitbucket.org/osrf/gazebo/pull-request/2591)
    * [Pull request #2425](https://bitbucket.org/osrf/gazebo/pull-request/2425)
    * [Pull request #2570](https://bitbucket.org/osrf/gazebo/pull-request/2570)
    * [Pull request #2436](https://bitbucket.org/osrf/gazebo/pull-request/2436)
    * [Pull request #2556](https://bitbucket.org/osrf/gazebo/pull-request/2556)
    * [Pull request #2472](https://bitbucket.org/osrf/gazebo/pull-request/2472)
    * [Pull request #2505](https://bitbucket.org/osrf/gazebo/pull-request/2505)
    * [Pull request #2583](https://bitbucket.org/osrf/gazebo/pull-request/2583)
    * [Pull request #2514](https://bitbucket.org/osrf/gazebo/pull-request/2514)
    * [Pull request #2522](https://bitbucket.org/osrf/gazebo/pull-request/2522)
    * [Pull request #2565](https://bitbucket.org/osrf/gazebo/pull-request/2565)
    * [Pull request #2525](https://bitbucket.org/osrf/gazebo/pull-request/2525)
    * [Pull request #2533](https://bitbucket.org/osrf/gazebo/pull-request/2533)
    * [Pull request #2543](https://bitbucket.org/osrf/gazebo/pull-request/2543)
    * [Pull request #2549](https://bitbucket.org/osrf/gazebo/pull-request/2549)
    * [Pull request #2554](https://bitbucket.org/osrf/gazebo/pull-request/2554)
    * [Pull request #2560](https://bitbucket.org/osrf/gazebo/pull-request/2560)
    * [Pull request #2585](https://bitbucket.org/osrf/gazebo/pull-request/2585)
    * [Pull request #2575](https://bitbucket.org/osrf/gazebo/pull-request/2575)
    * [Pull request #2563](https://bitbucket.org/osrf/gazebo/pull-request/2563)
    * [Pull request #2573](https://bitbucket.org/osrf/gazebo/pull-request/2573)
    * [Pull request #2577](https://bitbucket.org/osrf/gazebo/pull-request/2577)
    * [Pull request #2581](https://bitbucket.org/osrf/gazebo/pull-request/2581)
    * [Pull request #2566](https://bitbucket.org/osrf/gazebo/pull-request/2566)
    * [Pull request #2578](https://bitbucket.org/osrf/gazebo/pull-request/2578)

1. Add Wind support
    * [Pull request #1985](https://bitbucket.org/osrf/gazebo/pull-request/1985)
    * A contribution from Olivier Crave

1. Add const accessors to uri path and query
    * [Pull request #2400](https://bitbucket.org/osrf/gazebo/pull-request/2400)

1. Server generates unique model names in case of overlap, and added allow_renaming field to factory message.
    * [Pull request 2301](https://bitbucket.org/osrf/gazebo/pull-request/2301)
    * [Issue 510](https://bitbucket.org/osrf/gazebo/issues/510)

1. Adds an output option to gz log that allows the tool to filter a log file and write to a new log file.
    * [Pull request #2149](https://bitbucket.org/osrf/gazebo/pull-request/2149)

1. Add common::URI class
    * [Pull request #2275](https://bitbucket.org/osrf/gazebo/pull-request/2275)

1. Update Actor animations by faciliting skeleton visualization, control via a plugin. Also resolves issue #1785.
    * [Pull request #2219](https://bitbucket.org/osrf/gazebo/pull-request/2219)

1. Generalize actors to work even if not all elements are specified
    * [Pull request #2360](https://bitbucket.org/osrf/gazebo/pull-request/2360)

1. PIMPLize rendering/Grid
    * [Pull request 2330](https://bitbucket.org/osrf/gazebo/pull-request/2330)

1. Use only Gazebo's internal version of tinyxml2. The version of tinyxml2 distributed with Ubuntu fails when parsing large log files.
    * [Pull request #2146](https://bitbucket.org/osrf/gazebo/pull-request/2146)

1. Moved gazebo ODE includes to have correct include path
    * [Pull request #2186](https://bitbucket.org/osrf/gazebo/pull-request/2186)

1. Atmosphere model
    * [Pull request #1989](https://bitbucket.org/osrf/gazebo/pull-request/1989)

1. Added static camera when following a model.
    * [Pull request #1980](https://bitbucket.org/osrf/gazebo/pull-request/1980)
    * A contribution from Oliver Crave

1. Get plugin info with Ignition transport service
    * [Pull request #2420](https://bitbucket.org/osrf/gazebo/pull-request/2420)

1. Support conversions between SDF and protobuf for more sensors.
    * [Pull request #2118](https://bitbucket.org/osrf/gazebo/pull-request/2118)

1. Fix ODE Ray-Cylinder collision, and added ability to instantiate stand alone MultiRayShapes.
    * [Pull request #2122](https://bitbucket.org/osrf/gazebo/pull-request/2122)

1. Update depth camera sensor to publish depth data over a topic.
    * [Pull request #2112](https://bitbucket.org/osrf/gazebo/pull-request/2112)

1. Add color picker to config widget and fix visual and collision duplication.
    * [Pull request #2381](https://bitbucket.org/osrf/gazebo/pull-request/2381)

1. Model editor updates

    1. Undo / redo inserting and deleting links
        * [Pull request #2151](https://bitbucket.org/osrf/gazebo/pull-request/2151)

    1. Undo / redo inserting and deleting nested models
        * [Pull request #2229](https://bitbucket.org/osrf/gazebo/pull-request/2229)

    1. Undo insert / delete joints
        * [Pull request #2266](https://bitbucket.org/osrf/gazebo/pull-request/2266)

    1. Undo insert / delete model plugins
        * [Pull request #2334](https://bitbucket.org/osrf/gazebo/pull-request/2334)

    1. Undo translate, rotate, snap and align links and nested models
        * [Pull request #2314](https://bitbucket.org/osrf/gazebo/pull-request/2314)

    1. Undo scale links
        * [Pull request #2368](https://bitbucket.org/osrf/gazebo/pull-request/2368)

1. Google Summer of Code Graphical interface for inserting plugins during simulation.

    1. Display attached model plugins in the world tab / Add subheaders for model links, joints and plugins
        * [Pull request #2323](https://bitbucket.org/osrf/gazebo/pull-request/2323)
        * [Issue #1698](https://bitbucket.org/osrf/gazebo/issues/1698)

## Gazebo 7

## Gazebo 7.XX.X (2018-XX-XX)

1. Fix log recording, only call sdf::initFile once
    * [Pull request ](https://bitbucket.org/osrf/gazebo/pull-request/)
    * [Issue 2425](https://bitbucket.org/osrf/gazebo/issues/2425)

1. Fix OBJLoader when mesh has invalid material
    * [Pull request 2888](https://bitbucket.org/osrf/gazebo/pull-request/2888)

1. Fix clang warnings in LaserView and EnumIface
    * [Pull request 2891](https://bitbucket.org/osrf/gazebo/pull-request/2891)

1. Add support for moving geometry to ContainPlugin
    * [Pull request 2886](https://bitbucket.org/osrf/gazebo/pull-request/2886)

1. Support python3 with check_test_ran.py
    * [Pull request 2902](https://bitbucket.org/osrf/gazebo/pull-request/2902)

1. Fix undefined behavior in ODESliderJoint
    * [Pull request 2905](https://bitbucket.org/osrf/gazebo/pull-requests/2905)

1. Fix loading collada mesh that contains multiple texcoord sets with same offset
    * [Pull request 2899](https://bitbucket.org/osrf/gazebo/pull-request/2899)

1. Fix race conditions during client startup, and introduce Node::TryInit()
    * [Pull request 2897](https://bitbucket.org/osrf/gazebo/pull-requests/2897)


## Gazebo 7.11.0 (2018-02-12)

1. Fix gazebo7 + ogre 1.8 build error
    * [Pull request 2878](https://bitbucket.org/osrf/gazebo/pull-request/2878)

1. Process insertions and deletions on gz log echo
    * [Pull request 2608](https://bitbucket.org/osrf/gazebo/pull-request/2608)
    * [Issue 2136](https://bitbucket.org/osrf/gazebo/issues/2136)

1. Add Static Map Plugin for creating textured map model
    * [Pull request 2834](https://bitbucket.org/osrf/gazebo/pull-requests/2834)

## Gazebo 7.10.0 (2018-02-07)

1. Add support for 16 bit Grayscale and RGB camera image types.
    * [Pull request 2852](https://bitbucket.org/osrf/gazebo/pull-requests/2852)

1. Added a plugin to detect if an entity is inside a given volume in space
    * [Pull request 2780](https://bitbucket.org/osrf/gazebo/pull-requests/2780)

1. Add Visual::SetMaterialShaderParam function for setting shader parameters.
    * [Pull request 2863](https://bitbucket.org/osrf/gazebo/pull-requests/2863)

1. Adding accessors for velocity in ENU frame for gps sensor
    * [Pull request 2854](https://bitbucket.org/osrf/gazebo/pull-request/2854)

1. Fix DEM min elevation
    * [Pull request 2868](https://bitbucket.org/osrf/gazebo/pull-request/2868)

1. Update Color Clamp function
    * [Pull request 2859](https://bitbucket.org/osrf/gazebo/pull-requests/2859)

1. Move Connection header buffer from heap to stack to avoid race condition.
    * [Pull request 2844](https://bitbucket.org/osrf/gazebo/pull-requests/2844)

1. Initialize laser retro value
    * [Pull request 2841](https://bitbucket.org/osrf/gazebo/pull-request/2841)

1. Shadow improvements
    * [Pull request 2805](https://bitbucket.org/osrf/gazebo/pull-requests/2805)

1. Add light as child of link
    * [Pull request 2807](https://bitbucket.org/osrf/gazebo/pull-requests/2807)
    * [Pull request 2872](https://bitbucket.org/osrf/gazebo/pull-requests/2872)
    * [Issue 900](https://bitbucket.org/osrf/gazebo/issues/900)

1. Add camera lens flare effect
    * [Pull request 2806](https://bitbucket.org/osrf/gazebo/pull-request/2806)
    * [Pull request 2829](https://bitbucket.org/osrf/gazebo/pull-request/2829)

1. Fix inserting models with invalid submesh
    * [Pull request 2828](https://bitbucket.org/osrf/gazebo/pull-request/2828)

1. Call DisconnectNewImageFrame in the CameraPlugin destructor
    * [Pull request 2815](https://bitbucket.org/osrf/gazebo/pull-request/2815)

1. Fix gazebo7 homebrew build (tinyxml2 6.0.0)
    * [Pull request 2824](https://bitbucket.org/osrf/gazebo/pull-request/2824)


## Gazebo 7.9.0 (2017-11-22)

1. Diagnostics: enable test and don't create so many empty folders
    * [Pull request 2798](https://bitbucket.org/osrf/gazebo/pull-requests/2798)

1. Parallelize ODE physics with threaded islands parameter
    * [Pull request 2775](https://bitbucket.org/osrf/gazebo/pull-requests/2775)

1. Logical camera uses <topic>
    * [Pull request 2777](https://bitbucket.org/osrf/gazebo/pull-requests/2777)

1. Support off-diagonal inertia terms in bullet
    * [Pull request 2757](https://bitbucket.org/osrf/gazebo/pull-requests/2757)

1. Add option in gui.ini to disable the use of spacenav
    * [Pull request 2754](https://bitbucket.org/osrf/gazebo/pull-requests/2754)

1. Fix disabling mesh cast shadows
    * [Pull request 2710](https://bitbucket.org/osrf/gazebo/pull-request/2710)

1. Do not display COM or inertia visualizations for static models
    * [Pull request 2727](https://bitbucket.org/osrf/gazebo/pull-request/2727)
    * [Issue 2286](https://bitbucket.org/osrf/gazebo/issues/2286)

1. Fix Collision::GetWorldPose for non-canonical links (and friction directions)
    * [Pull request 2702](https://bitbucket.org/osrf/gazebo/pull-request/2702)
    * [Issue 2068](https://bitbucket.org/osrf/gazebo/issues/2068)

1. Fix orbiting view around heightmap
    * [Pull request 2688](https://bitbucket.org/osrf/gazebo/pull-request/2688)
    * [Issue 2049](https://bitbucket.org/osrf/gazebo/issues/2049)

1. Logical Camera sees nested models
    * [Pull request 2776](https://bitbucket.org/osrf/gazebo/pull-request/2776)
    * [Issue 2342](https://bitbucket.org/osrf/gazebo/issues/2342)

1. Aligned collision and visual geometries for friction_dir_test.world
    * [Pull request 2726](https://bitbucket.org/osrf/gazebo/pull-request/2726)

1. Test which demonstrates Simbody exception when manipulating object twice while paused
    * [Pull request 2737](https://bitbucket.org/osrf/gazebo/pull-request/2737)

1. Send message to subscribers only once per connection
    * [Pull request 2763](https://bitbucket.org/osrf/gazebo/pull-request/2763)

1. Update depth camera shaders version
    * [Pull request 2767](https://bitbucket.org/osrf/gazebo/pull-request/2767)
    * [Issue 2323](https://bitbucket.org/osrf/gazebo/issues/2323)

1. Fix gazebo7 compile error with boost 1.58 for oculus support
    * [Pull request 2788](https://bitbucket.org/osrf/gazebo/pull-request/2788)
    * [Issue 2356](https://bitbucket.org/osrf/gazebo/issues/2356)

1. Fix gui and rendering tests for gazebo7 + ogre1.9 on OSX
    * [Pull request 2793](https://bitbucket.org/osrf/gazebo/pull-request/2793)

1. Fix right-click segfault
    * [Pull request 2809](https://bitbucket.org/osrf/gazebo/pull-request/2809)
    * [Issue 2377](https://bitbucket.org/osrf/gazebo/issues/2377)

## Gazebo 7.8.1 (2017-06-08)

1. ODE slip parameter example world and test
    * [Pull request 2717](https://bitbucket.org/osrf/gazebo/pull-request/2717)

1. Fix inserted mesh scale during log playback
    * [Pull request #2723](https://bitbucket.org/osrf/gazebo/pull-request/2723)

## Gazebo 7.8.0 (2017-06-02)

1. Add log record filter options
    * [Pull request 2715](https://bitbucket.org/osrf/gazebo/pull-request/2715)

1. Backport wide angle camera VM FSAA fix
    * [Pull request 2711](https://bitbucket.org/osrf/gazebo/pull-request/2711)

1. Add function to retrieve scoped sensors name in multi-nested model
    * [Pull request 2674](https://bitbucket.org/osrf/gazebo/pull-request/2674)

## Gazebo 7.7.0 (2017-05-04)

1. Fix race condition during Detach of HarnessPlugin
    * [Pull request 2696](https://bitbucket.org/osrf/gazebo/pull-request/2696)

1. Added support for pincushion distortion model; fixed bug where
   cameras with different distortion models would have the same distortion.
    * [Pull request 2678](https://bitbucket.org/osrf/gazebo/pull-requests/2678)

1. Added <collide_bitmask> support to bullet
    * [Pull request 2649](https://bitbucket.org/osrf/gazebo/pull-request/2649)

1. Fix linking when using HDF5_INSTRUMENT for logging ODE data
    * [Pull request 2669](https://bitbucket.org/osrf/gazebo/pull-request/2669)
    * [Issue 1841](https://bitbucket.org/osrf/gazebo/issues/1841)

1. Subdivide large heightmaps to fix LOD and support global texture mapping
    * [Pull request 2655](https://bitbucket.org/osrf/gazebo/pull-request/2655)

## Gazebo 7.6.0 (2017-03-20)

1. Force / torque sensor visualization using WrenchVisual
    * [Pull request 2653](https://bitbucket.org/osrf/gazebo/pull-request/2653)

1. Cache heightmap tile data
    * [Pull request 2645](https://bitbucket.org/osrf/gazebo/pull-request/2645)

1. Add plugin for attaching lights to links in a model
    * [Pull request 2647](https://bitbucket.org/osrf/gazebo/pull-request/2647)
    * [Issue 900](https://bitbucket.org/osrf/gazebo/issues/900)

1. Support Heightmap LOD
    * [Pull request 2636](https://bitbucket.org/osrf/gazebo/pull-request/2636)

1. Support setting shadow texture size
    * [Pull request 2644](https://bitbucket.org/osrf/gazebo/pull-request/2644)

1. Fix deprecated sdf warnings produced by PluginToSDF
    * [Pull request 2646](https://bitbucket.org/osrf/gazebo/pull-request/2646)

1. Added TouchPlugin, which checks if a model has been in contact with another
   model exclusively for a certain time.
    * [Pull request 2651](https://bitbucket.org/osrf/gazebo/pull-request/2651)

1. Fixes -inf laser reading being displayed as +inf
    * [Pull request 2641](https://bitbucket.org/osrf/gazebo/pull-request/2641)

1. Fix memory leaks in tests
    * [Pull request 2639](https://bitbucket.org/osrf/gazebo/pull-request/2639)

1. Remove end year from copyright
    * [Pull request 2614](https://bitbucket.org/osrf/gazebo/pull-request/2614)

## Gazebo 7.5.0 (2017-01-11)

1. Remove qt4 webkit in gazebo7 (used for HotkeyDialog).
    * [Pull request 2584](https://bitbucket.org/osrf/gazebo/pull-request/2584)

1. Support configuring heightmap sampling level
    * [Pull request 2519](https://bitbucket.org/osrf/gazebo/pull-request/2519)

1. Fix `model.config` dependency support, and add ability to reference
   textures using a URI.
    * [Pull request 2517](https://bitbucket.org/osrf/gazebo/pull-request/2517)

1. Fix DEM heightmap size, collision, scale
    * [Pull request 2477](https://bitbucket.org/osrf/gazebo/pull-request/2477)

1. Create ode_quiet parameter to silence solver messages
    * [Pull request 2512](https://bitbucket.org/osrf/gazebo/pull-request/2512)

1. Update QT render loop to throttle based on UserCamera::RenderRate.
    * [Pull request 2476](https://bitbucket.org/osrf/gazebo/pull-request/2476)
    * [Issue 1560](https://bitbucket.org/osrf/gazebo/issues/1560)

1. Generate visualization on demand, instead of on load. This helps to
   reduce load time.
    * [Pull request 2457](https://bitbucket.org/osrf/gazebo/pull-request/2457)

1. Added a plugin to teleoperate joints in a model with the keyboard.
    * [Pull request 2490](https://bitbucket.org/osrf/gazebo/pull-request/2490)

1. Add GUI items to change the user camera clip distance
    * [Pull request 2470](https://bitbucket.org/osrf/gazebo/pull-request/2470)
    * [Issue 2064](https://bitbucket.org/osrf/gazebo/issues/2064)

1. Support custom material scripts for heightmaps
    * [Pull request 2473](https://bitbucket.org/osrf/gazebo/pull-request/2473)

1. Sim events plugin accepts custom topics
    * [Pull request 2535](https://bitbucket.org/osrf/gazebo/pull-request/2535)

1. Model Editor: Show / hide collisions
    * [Pull request 2503](https://bitbucket.org/osrf/gazebo/pull-request/2503)

1. Model Editor: Show / hide visuals
    * [Pull request 2516](https://bitbucket.org/osrf/gazebo/pull-request/2516)

1. Model Editor: Show / hide link frames
    * [Pull request 2521](https://bitbucket.org/osrf/gazebo/pull-request/2521)

## Gazebo 7.4.0 (2016-10-11)

1. Add test for HarnessPlugin, reduce likelihood of race condition
    * [Pull request 2431](https://bitbucket.org/osrf/gazebo/pull-request/2431)
    * [Issue 2034](https://bitbucket.org/osrf/gazebo/issues/2034)

1. Add `syntax = proto2` in proto files to fix some protobuf3 warnings
    * [Pull request 2456](https://bitbucket.org/osrf/gazebo/pull-request/2456)

1. Add support for loading wavefront obj mesh files
    * [Pull request 2454](https://bitbucket.org/osrf/gazebo/pull-request/2454)

1. Added filesystem operations to the common library. Additions include
   `cwd`, `exists`, `isDirectory`, `isFile`, `copyFile`, and `moveFile`.
    * [Pull request 2417](https://bitbucket.org/osrf/gazebo/pull-request/2417)

1. Fix loading collada files with multiple texture coordinates.
    * [Pull request 2413](https://bitbucket.org/osrf/gazebo/pull-request/2413)

1. Added visualization of minimum range to laservisual.
    * [Pull request 2412](https://bitbucket.org/osrf/gazebo/pull-request/2412)
    * [Issue 2018](https://bitbucket.org/osrf/gazebo/issues/2018)

1. Use precision 2 for FPS display in TimePanel
    * [Pull request 2405](https://bitbucket.org/osrf/gazebo/pull-request/2405)

1. Switch ImuSensor::worldToReference transform from Pose to Quaternion
    * [Pull request 2410](https://bitbucket.org/osrf/gazebo/pull-request/2410)
    * [Issue 1959](https://bitbucket.org/osrf/gazebo/issues/1959)

1. Include Boost_LIBRARIES  in the linking of gazebo_physics
    * [Pull request 2402](https://bitbucket.org/osrf/gazebo/pull-request/2402)

1. Backported KeyboardGUIPlugin and msgs::Any
    * [Pull request 2416](https://bitbucket.org/osrf/gazebo/pull-request/2416)

1. Use XML_SUCCESS enum instead of XML_NO_ERROR, which has been deleted in tinyxml2 4.0
    * [Pull request 2397](https://bitbucket.org/osrf/gazebo/pull-request/2397)

1. Ignore ffmpeg deprecation warnings to clean up CI since they are noted in #2002
    * [Pull request 2388](https://bitbucket.org/osrf/gazebo/pull-request/2388)

1. Added a visual blinking plugin
    * [Pull request 2394](https://bitbucket.org/osrf/gazebo/pull-request/2394)

1. Fix InertiaVisual for non-diagonal inertia matrices
    * [Pull request 2354](https://bitbucket.org/osrf/gazebo/pull-request/2354)

## Gazebo 7.3.1 (2016-07-13)

1. Fix homebrew test failure of UNIT_ApplyWrenchDialog_TEST
    * [Pull request 2393](https://bitbucket.org/osrf/gazebo/pull-request/2393)

1. Fix MainWindow crash when window is minimized and maximized
    * [Pull request 2392](https://bitbucket.org/osrf/gazebo/pull-request/2392)
    * [Issue 2003](https://bitbucket.org/osrf/gazebo/issues/2003)

## Gazebo 7.3.0 (2016-07-12)

1. Fix selecting ApplyWrenchVisual's force torque visuals
    * [Pull request 2377](https://bitbucket.org/osrf/gazebo/pull-request/2377)
    * [Issue 1999](https://bitbucket.org/osrf/gazebo/issues/1999)

1. Use ignition math in gazebo::msgs
    * [Pull request 2389](https://bitbucket.org/osrf/gazebo/pull-request/2389)

1. Parse command-line options for GUI plugins in Server to fix parsing of
   positional argument for world file.
   This fixes command-line parsing for `gazebo -g gui_plugin.so`.
    * [Pull request 2387](https://bitbucket.org/osrf/gazebo/pull-request/2387)

1. Added a harness plugin that supports lowering a model at a controlled rate
    * [Pull request 2346](https://bitbucket.org/osrf/gazebo/pull-request/2346)

1. Fix ogre log test on xenial+nvidia
    * [Pull request 2374](https://bitbucket.org/osrf/gazebo/pull-request/2374)

1. Redirect QT messages to Gazebo's console message handling system.
    * [Pull request 2375](https://bitbucket.org/osrf/gazebo/pull-request/2375)

1. Fix buoyancy plugin when multiple link tags are used within the plugin
    * [Pull request 2369](https://bitbucket.org/osrf/gazebo/pull-request/2369)

1. Remove contact filters with names that contain `::`
    * [Pull request 2363](https://bitbucket.org/osrf/gazebo/pull-request/2363)
    * [Issue 1805](https://bitbucket.org/osrf/gazebo/issues/1805)

1. Fix Model Manipulator switching between local and global frames
    * [Pull request 2361](https://bitbucket.org/osrf/gazebo/pull-request/2361)

1. Remove duplicate code from cmake config file caused by bad merge
    * [Pull request 2347](https://bitbucket.org/osrf/gazebo/pull-request/2347)

1. Properly cleanup pointers when destroying a world with joints.
    * [Pull request 2309](https://bitbucket.org/osrf/gazebo/pull-request/2309)

1. Fix right click view options after deleting and respawning a model.
    * [Pull request 2349](https://bitbucket.org/osrf/gazebo/pull-request/2349)
    * [Issue 1985](https://bitbucket.org/osrf/gazebo/issues/1985)

1. Implement missing function: LogicalCamera::Topic()
    * [Pull request 2343](https://bitbucket.org/osrf/gazebo/pull-request/2343)
    * [Issue 1980](https://bitbucket.org/osrf/gazebo/issues/1980)

## Gazebo 7.2.0 (2016-06-13)

1. Backport single pixel selection buffer for mouse picking
    * [Pull request 2338](https://bitbucket.org/osrf/gazebo/pull-request/2338)

1. Prevent mouse pan and orbit from deselecting entities in model editor
    * [Pull request 2333](https://bitbucket.org/osrf/gazebo/pull-request/2333)

1. Handle model manipulation tool RTS shortcuts in keyPress
    * [Pull request 2312](https://bitbucket.org/osrf/gazebo/pull-request/2312)

1. Reset ODE joint force feedback after world reset
    * [Pull request 2255](https://bitbucket.org/osrf/gazebo/pull-request/2255)

1. Update model editor snap to grid modifier key
    * [Pull request 2259](https://bitbucket.org/osrf/gazebo/pull-request/2259)
    * [Issue #1583](https://bitbucket.org/osrf/gazebo/issues/1583)

1. PIMPLize gui/model/ModelEditorPalette
    * [Pull request 2279](https://bitbucket.org/osrf/gazebo/pull-request/2279)

1. Properly cleanup pointers when destroying a blank world.
    * [Pull request 2220](https://bitbucket.org/osrf/gazebo/pull-request/2220)

1. Properly cleanup pointers when destroying a world with models and lights.
    * [Pull request 2263](https://bitbucket.org/osrf/gazebo/pull-request/2263)

1. Fix view control mouse focus in model editor
    * [Pull request 2315](https://bitbucket.org/osrf/gazebo/pull-request/2315)
    * [Issue #1791](https://bitbucket.org/osrf/gazebo/issues/1791)

1. Server generates unique model names in case of overlap
    * [Pull request 2296](https://bitbucket.org/osrf/gazebo/pull-request/2296)
    * [Issue 510](https://bitbucket.org/osrf/gazebo/issues/510)

1. Model Editor: Select and align nested models
    * [Pull request 2282](https://bitbucket.org/osrf/gazebo/pull-request/2282)

## Gazebo 7.1.0 (2016-04-07)

1. fix: remove back projection
    * [Pull request 2201](https://bitbucket.org/osrf/gazebo/pull-request/2201)
    * A contribution from Yuki Furuta

1. Fix oculus 2 camera field of view
    * [Pull request 2157](https://bitbucket.org/osrf/gazebo/pull-request/2157)

1. Added BeforePhysicsUpdate world event
    * [Pull request 2128](https://bitbucket.org/osrf/gazebo/pull-request/2128)
    * A contribution from Martin Pecka

1. Update `gz sdf -c` command line tool to use the new `sdf::convertFile` API.
    * [Pull request #2227](https://bitbucket.org/osrf/gazebo/pull-requests/2227)

1. Backport depth camera OSX fix
    * [Pull request 2233](https://bitbucket.org/osrf/gazebo/pull-request/2233)

1. Feat load collision.sdf only once
    * [Pull request 2236](https://bitbucket.org/osrf/gazebo/pull-request/2236)

1. Update gui/building/Item API
    * [Pull request 2228](https://bitbucket.org/osrf/gazebo/pull-request/2228)

1. Semantic version class to compare model versions in the model database.
    * [Pull request 2207](https://bitbucket.org/osrf/gazebo/pull-request/2207)

1. Backport issue 1834 fix to gazebo7
    * [Pull request 2222](https://bitbucket.org/osrf/gazebo/pull-request/2222)

1. Backport ImagesView_TEST changes
    * [Pull request 2217](https://bitbucket.org/osrf/gazebo/pull-request/2217)

1. Backport pull request #2189 (mutex in Transport::Conection)
    * [Pull request 2208](https://bitbucket.org/osrf/gazebo/pull-request/2208)

1. Process insertions on World::SetState
    * [Pull request #2200](https://bitbucket.org/osrf/gazebo/pull-requests/2200)

1. Process deletions on World::SetState
    * [Pull request #2204](https://bitbucket.org/osrf/gazebo/pull-requests/2204)

1. Fix ray-cylinder collision
    * [Pull request 2124](https://bitbucket.org/osrf/gazebo/pull-request/2124)

1. Fix editing physics parameters in gzclient, update test
    * [Pull request 2192](https://bitbucket.org/osrf/gazebo/pull-request/2192)

1. Fix Audio Decoder test failure
    * [Pull request 2193](https://bitbucket.org/osrf/gazebo/pull-request/2193)

1. Add layers to building levels
    * [Pull request 2180](https://bitbucket.org/osrf/gazebo/pull-request/2180)

1. Allow dynamically adding links to a model.
    * [Pull request #2185](https://bitbucket.org/osrf/gazebo/pull-requests/2185)

1. Fix editing physics parameters in gzclient, update test
    * [Pull request #2192](https://bitbucket.org/osrf/gazebo/pull-requests/2192)
    * [Issue #1876](https://bitbucket.org/osrf/gazebo/issues/1876)

1. Model database selects the latest model version.
    * [Pull request #2207](https://bitbucket.org/osrf/gazebo/pull-requests/2207)

1. Only link relevant libraries to tests
    * [Pull request 2130](https://bitbucket.org/osrf/gazebo/pull-request/2130)

1. PIMPLize gui/model/ModelCreator
    * [Pull request 2171](https://bitbucket.org/osrf/gazebo/pull-request/2171)

1. backport warning and test fixes from pull request #2177
    * [Pull request 2179](https://bitbucket.org/osrf/gazebo/pull-request/2179)

1. Prevent xml parser error from crashing LogPlay on osx -> gazebo7
    * [Pull request 2174](https://bitbucket.org/osrf/gazebo/pull-request/2174)

1. PIMPLize gui/building/ScaleWidget
    * [Pull request 2164](https://bitbucket.org/osrf/gazebo/pull-request/2164)

1. Fix using Shift key while scaling inside the model editor
    * [Pull request 2165](https://bitbucket.org/osrf/gazebo/pull-request/2165)

1. Backport fix for ign-math explicit constructors -> gazebo7
    * [Pull request 2163](https://bitbucket.org/osrf/gazebo/pull-request/2163)

1. Display physics engine type in the GUI
    * [Pull request #2155](https://bitbucket.org/osrf/gazebo/pull-requests/2155)
    * [Issue #1121](https://bitbucket.org/osrf/gazebo/issues/1121)
    * A contribution from Mohamd Ayman

1. Fix compilation against ffmpeg3 (libavcodec)
    * [Pull request #2154](https://bitbucket.org/osrf/gazebo/pull-request/2154)

1. Append a missing </gazebo_log> tag to log files when played.
    * [Pull request #2143](https://bitbucket.org/osrf/gazebo/pull-request/2143)

1. Add helper function QTestFixture::ProcessEventsAndDraw
    * [Pull request #2147](https://bitbucket.org/osrf/gazebo/pull-request/2147)

1. Add qt resources to gazebo gui library
    * [Pull request 2134](https://bitbucket.org/osrf/gazebo/pull-request/2134)

1. Undo scaling during simulation
    * [Pull request #2108](https://bitbucket.org/osrf/gazebo/pull-request/2108)

1. Fix SensorManager::SensorContainer::RunLoop sensor update time assertion
    * [Pull request #2115](https://bitbucket.org/osrf/gazebo/pull-request/2115)

1. Fix use of not initialized static attribute in Light class
    * [Pull request 2075](https://bitbucket.org/osrf/gazebo/pull-request/2075)
    * A contribution from Silvio Traversaro

1. Install GuiTypes header
    * [Pull request 2106](https://bitbucket.org/osrf/gazebo/pull-request/2106)

1. Removes one function call and replaces a manual swap with std::swap in ODE heightfield.
    * [Pull request #2114](https://bitbucket.org/osrf/gazebo/pull-request/2114)

1. New world event: BeforePhysicsUpdate
    * [Pull request #2128](https://bitbucket.org/osrf/gazebo/pull-request/2128)
    * [Issue #1851](https://bitbucket.org/osrf/gazebo/issues/1851)

1. Model editor: Fix setting relative pose after alignment during joint creation.
    * [Issue #1844](https://bitbucket.org/osrf/gazebo/issues/1844)
    * [Pull request #2150](https://bitbucket.org/osrf/gazebo/pull-request/2150)

1. Model editor: Fix saving and spawning model with its original name
    * [Pull request #2183](https://bitbucket.org/osrf/gazebo/pull-request/2183)

1. Model editor: Fix inserting custom links
    * [Pull request #2222](https://bitbucket.org/osrf/gazebo/pull-request/2222)
    * [Issue #1834](https://bitbucket.org/osrf/gazebo/issues/1834)

1. Model editor: Reset visual / collision insertion / deletion
        * [Pull request #2254](https://bitbucket.org/osrf/gazebo/pull-request/2254)
        * [Issue #1777](https://bitbucket.org/osrf/gazebo/issues/1777)
        * [Issue #1852](https://bitbucket.org/osrf/gazebo/issues/1852)

1. Building editor: Add layers to building levels
    * [Pull request #2180](https://bitbucket.org/osrf/gazebo/pull-request/2180)
    * [Issue #1806](https://bitbucket.org/osrf/gazebo/issues/1806)

1. Building editor: Update gui/building/Item API
    * [Pull request #2228](https://bitbucket.org/osrf/gazebo/pull-request/2228)

## Gazebo 7.0.0 (2016-01-25)

1. Add FollowerPlugin
    * [Pull request #2085](https://bitbucket.org/osrf/gazebo/pull-request/2085)

1. Fix circular dependency so that physics does not call the sensors API.
    * [Pull request #2089](https://bitbucket.org/osrf/gazebo/pull-request/2089)
    * [Issue #1516](https://bitbucket.org/osrf/gazebo/issues/1516)

1. Add Gravity and MagneticField API to World class to match sdformat change.
    * [SDFormat pull request 247](https://bitbucket.org/osrf/sdformat/pull-requests/247)
    * [Issue #1823](https://bitbucket.org/osrf/gazebo/issues/1823)
    * [Pull request #2090](https://bitbucket.org/osrf/gazebo/pull-request/2090)

1. Use opaque pointers and deprecate functions in the rendering library
    * [Pull request #2069](https://bitbucket.org/osrf/gazebo/pull-request/2069)
    * [Pull request #2064](https://bitbucket.org/osrf/gazebo/pull-request/2064)
    * [Pull request #2066](https://bitbucket.org/osrf/gazebo/pull-request/2066)
    * [Pull request #2069](https://bitbucket.org/osrf/gazebo/pull-request/2069)
    * [Pull request #2074](https://bitbucket.org/osrf/gazebo/pull-request/2074)
    * [Pull request #2076](https://bitbucket.org/osrf/gazebo/pull-request/2076)
    * [Pull request #2070](https://bitbucket.org/osrf/gazebo/pull-request/2070)
    * [Pull request #2071](https://bitbucket.org/osrf/gazebo/pull-request/2071)
    * [Pull request #2084](https://bitbucket.org/osrf/gazebo/pull-request/2084)
    * [Pull request #2073](https://bitbucket.org/osrf/gazebo/pull-request/2073)

1. Use opaque pointers for the Master class.
    * [Pull request #2036](https://bitbucket.org/osrf/gazebo/pull-request/2036)

1. Use opaque pointers in the gui library
    * [Pull request #2057](https://bitbucket.org/osrf/gazebo/pull-request/2057)
    * [Pull request #2037](https://bitbucket.org/osrf/gazebo/pull-request/2037)
    * [Pull request #2052](https://bitbucket.org/osrf/gazebo/pull-request/2052)
    * [Pull request #2053](https://bitbucket.org/osrf/gazebo/pull-request/2053)
    * [Pull request #2028](https://bitbucket.org/osrf/gazebo/pull-request/2028)
    * [Pull request #2051](https://bitbucket.org/osrf/gazebo/pull-request/2051)
    * [Pull request #2027](https://bitbucket.org/osrf/gazebo/pull-request/2027)
    * [Pull request #2026](https://bitbucket.org/osrf/gazebo/pull-request/2026)
    * [Pull request #2029](https://bitbucket.org/osrf/gazebo/pull-request/2029)
    * [Pull request #2042](https://bitbucket.org/osrf/gazebo/pull-request/2042)

1. Use more opaque pointers.
    * [Pull request #2022](https://bitbucket.org/osrf/gazebo/pull-request/2022)
    * [Pull request #2025](https://bitbucket.org/osrf/gazebo/pull-request/2025)
    * [Pull request #2043](https://bitbucket.org/osrf/gazebo/pull-request/2043)
    * [Pull request #2044](https://bitbucket.org/osrf/gazebo/pull-request/2044)
    * [Pull request #2065](https://bitbucket.org/osrf/gazebo/pull-request/2065)
    * [Pull request #2067](https://bitbucket.org/osrf/gazebo/pull-request/2067)
    * [Pull request #2079](https://bitbucket.org/osrf/gazebo/pull-request/2079)

1. Fix visual transparency issues
    * [Pull request #2031](https://bitbucket.org/osrf/gazebo/pull-request/2031)
    * [Issue #1726](https://bitbucket.org/osrf/gazebo/issue/1726)
    * [Issue #1790](https://bitbucket.org/osrf/gazebo/issue/1790)

1. Implemented private data pointer for the RTShaderSystem class. Minimized shader updates to once per render update.
    * [Pull request #2003](https://bitbucket.org/osrf/gazebo/pull-request/2003)

1. Updating physics library to use ignition math.
    * [Pull request #2007](https://bitbucket.org/osrf/gazebo/pull-request/2007)

1. Switching to ignition math for the rendering library.
    * [Pull request #1993](https://bitbucket.org/osrf/gazebo/pull-request/1993)
    * [Pull request #1994](https://bitbucket.org/osrf/gazebo/pull-request/1994)
    * [Pull request #1995](https://bitbucket.org/osrf/gazebo/pull-request/1995)
    * [Pull request #1996](https://bitbucket.org/osrf/gazebo/pull-request/1996)

1. Removed deprecations
    * [Pull request #1992]((https://bitbucket.org/osrf/gazebo/pull-request/1992)

1. Add ability to set the pose of a visual from a link.
    * [Pull request #1963](https://bitbucket.org/osrf/gazebo/pull-request/1963)

1. Copy visual visibility flags on clone
    * [Pull request #2008](https://bitbucket.org/osrf/gazebo/pull-request/2008)

1. Publish camera sensor image size when rendering is not enabled
    * [Pull request #1969](https://bitbucket.org/osrf/gazebo/pull-request/1969)

1. Added Poissons Ratio and Elastic Modulus for ODE.
    * [Pull request #1974](https://bitbucket.org/osrf/gazebo/pull-request/1974)

1. Update rest web plugin to publish response messages and display login user name in toolbar.
    * [Pull request #1956](https://bitbucket.org/osrf/gazebo/pull-request/1956)

1. Improve overall speed of log playback. Added new functions to LogPlay.
   Use tinyxml2 for playback.
    * [Pull request #1931](https://bitbucket.org/osrf/gazebo/pull-request/1931)

1. Improve SVG import. Added support for transforms in paths.
    * [Pull request #1981](https://bitbucket.org/osrf/gazebo/pull-request/1981)

1. Enter time during log playback
    * [Pull request #2000](https://bitbucket.org/osrf/gazebo/pull-request/2000)

1. Added Ignition Transport dependency.
    * [Pull request #1930](https://bitbucket.org/osrf/gazebo/pull-request/1930)

1. Make latched subscribers receive the message only once
    * [Issue #1789](https://bitbucket.org/osrf/gazebo/issue/1789)
    * [Pull request #2019](https://bitbucket.org/osrf/gazebo/pull-request/2019)

1. Implemented transport clear buffers
    * [Pull request #2017](https://bitbucket.org/osrf/gazebo/pull-request/2017)

1. KeyEvent constructor should be in a source file. Removed a few visibility
flags from c functions. Windows did not like `CPPTYPE_*` in
`gazebo/gui/ConfigWidget.cc`, so I replaced it with `TYPE_*`.
    * [Pull request #1943](https://bitbucket.org/osrf/gazebo/pull-request/1943)

1. Added wide angle camera sensor.
    * [Pull request #1866](https://bitbucket.org/osrf/gazebo/pull-request/1866)

1. Change the `near` and `far` members of `gazebo/msgs/logical_camera_sensors.proto` to `near_clip` and `far_clip`
    + [Pull request #1942](https://bitbucket.org/osrf/gazebo/pull-request/1942)

1. Resolve issue #1702
    * [Issue #1702](https://bitbucket.org/osrf/gazebo/issue/1702)
    * [Pull request #1905](https://bitbucket.org/osrf/gazebo/pull-request/1905)
    * [Pull request #1913](https://bitbucket.org/osrf/gazebo/pull-request/1913)
    * [Pull request #1914](https://bitbucket.org/osrf/gazebo/pull-request/1914)

1. Update physics when the world is reset
    * [Pull request #1903](https://bitbucket.org/osrf/gazebo/pull-request/1903)

1. Light and light state for the server side
    * [Pull request #1920](https://bitbucket.org/osrf/gazebo/pull-request/1920)

1. Add scale to model state so scaling works on log/playback.
    * [Pull request #2020](https://bitbucket.org/osrf/gazebo/pull-request/2020)

1. Added tests for WorldState
    * [Pull request #1968](https://bitbucket.org/osrf/gazebo/pull-request/1968)

1. Rename Reset to Reset Time in time widget
    * [Pull request #1892](https://bitbucket.org/osrf/gazebo/pull-request/1892)
    * [Issue #1730](https://bitbucket.org/osrf/gazebo/issue/1730)

1. Set QTestfFxture to verbose
    * [Pull request #1944](https://bitbucket.org/osrf/gazebo/pull-request/1944)
    * [Issue #1756](https://bitbucket.org/osrf/gazebo/issue/1756)

1. Added torsional friction
    * [Pull request #1831](https://bitbucket.org/osrf/gazebo/pull-request/1831)

1. Support loading and spawning nested models
    * [Pull request #1868](https://bitbucket.org/osrf/gazebo/pull-request/1868)
    * [Pull request #1895](https://bitbucket.org/osrf/gazebo/pull-request/1895)

1. Undo user motion commands during simulation, added physics::UserCmdManager and gui::UserCmdHistory.
    * [Pull request #1934](https://bitbucket.org/osrf/gazebo/pull-request/1934)

1. Forward user command messages for undo.
    * [Pull request #2009](https://bitbucket.org/osrf/gazebo/pull-request/2009)

1. Undo reset commands during simulation, forwarding commands
    * [Pull request #1986](https://bitbucket.org/osrf/gazebo/pull-request/1986)

1. Undo apply force / torque during simulation
    * [Pull request #2030](https://bitbucket.org/osrf/gazebo/pull-request/2030)

1. Add function to get the derived scale of a Visual
    * [Pull request #1881](https://bitbucket.org/osrf/gazebo/pull-request/1881)

1. Added EnumIface, which supports iterators over enums.
    * [Pull request #1847](https://bitbucket.org/osrf/gazebo/pull-request/1847)

1. Added RegionEventBoxPlugin - fires events when models enter / exit the region
    * [Pull request #1856](https://bitbucket.org/osrf/gazebo/pull-request/1856)

1. Added tests for checking the playback control via messages.
    * [Pull request #1885](https://bitbucket.org/osrf/gazebo/pull-request/1885)

1. Added LoadArgs() function to ServerFixture for being able to load a server
using the same arguments used in the command line.
    * [Pull request #1874](https://bitbucket.org/osrf/gazebo/pull-request/1874)

1. Added battery class, plugins and test world.
    * [Pull request #1872](https://bitbucket.org/osrf/gazebo/pull-request/1872)

1. Display gearbox and screw joint properties in property tree
    * [Pull request #1838](https://bitbucket.org/osrf/gazebo/pull-request/1838)

1. Set window flags for dialogs and file dialogs
    * [Pull request #1816](https://bitbucket.org/osrf/gazebo/pull-request/1816)

1. Fix minimum window height
   * [Pull request #1977](https://bitbucket.org/osrf/gazebo/pull-request/1977)
   * [Issue #1706](https://bitbucket.org/osrf/gazebo/issue/1706)

1. Add option to reverse alignment direction
   * [Pull request #2040](https://bitbucket.org/osrf/gazebo/pull-request/2040)
   * [Issue #1242](https://bitbucket.org/osrf/gazebo/issue/1242)

1. Fix unadvertising a publisher - only unadvertise topic if it is the last publisher.
   * [Pull request #2005](https://bitbucket.org/osrf/gazebo/pull-request/2005)
   * [Issue #1782](https://bitbucket.org/osrf/gazebo/issue/1782)

1. Log playback GUI for multistep, rewind, forward and seek
    * [Pull request #1791](https://bitbucket.org/osrf/gazebo/pull-request/1791)

1. Added Apply Force/Torque movable text
    * [Pull request #1789](https://bitbucket.org/osrf/gazebo/pull-request/1789)

1. Added cascade parameter (apply to children) for Visual SetMaterial, SetAmbient, SetEmissive, SetSpecular, SetDiffuse, SetTransparency
    * [Pull request #1851](https://bitbucket.org/osrf/gazebo/pull-request/1851)

1. Tweaks to Data Logger, such as multiline text edit for path
    * [Pull request #1800](https://bitbucket.org/osrf/gazebo/pull-request/1800)

1. Added TopToolbar and hide / disable several widgets according to WindowMode
    * [Pull request #1869](https://bitbucket.org/osrf/gazebo/pull-request/1869)

1. Added Visual::IsAncestorOf and Visual::IsDescendantOf
    * [Pull request #1850](https://bitbucket.org/osrf/gazebo/pull-request/1850)

1. Added msgs::PluginFromSDF and tests
    * [Pull request #1858](https://bitbucket.org/osrf/gazebo/pull-request/1858)

1. Added msgs::CollisionFromSDF msgs::SurfaceFromSDF and msgs::FrictionFromSDF
    * [Pull request #1900](https://bitbucket.org/osrf/gazebo/pull-request/1900)

1. Added hotkeys chart dialog
    * [Pull request #1835](https://bitbucket.org/osrf/gazebo/pull-request/1835)

1. Space bar to play / pause
   * [Pull request #2023](https://bitbucket.org/osrf/gazebo/pull-request/2023)
   * [Issue #1798](https://bitbucket.org/osrf/gazebo/issue/1798)

1. Make it possible to create custom ConfigWidgets
    * [Pull request #1861](https://bitbucket.org/osrf/gazebo/pull-request/1861)

1. AddItem / RemoveItem / Clear enum config widgets
    * [Pull request #1878](https://bitbucket.org/osrf/gazebo/pull-request/1878)

1. Make all child ConfigWidgets emit signals.
    * [Pull request #1884](https://bitbucket.org/osrf/gazebo/pull-request/1884)

1. Refactored makers
    * [Pull request #1828](https://bitbucket.org/osrf/gazebo/pull-request/1828)

1. Added gui::Conversions to convert between Gazebo and Qt
    * [Pull request #2034](https://bitbucket.org/osrf/gazebo/pull-request/2034)

1. Model editor updates
    1. Support adding model plugins in model editor
        * [Pull request #2060](https://bitbucket.org/osrf/gazebo/pull-request/2060)

    1. Added support for copying and pasting top level nested models
        * [Pull request #2006](https://bitbucket.org/osrf/gazebo/pull-request/2006)

    1. Make non-editable background models white in model editor
        * [Pull request #1950](https://bitbucket.org/osrf/gazebo/pull-request/1950)

    1. Choose / swap parent and child links in joint inspector
        * [Pull request #1887](https://bitbucket.org/osrf/gazebo/pull-request/1887)
        * [Issue #1500](https://bitbucket.org/osrf/gazebo/issue/1500)

    1. Presets combo box for Vector3 config widget
        * [Pull request #1954](https://bitbucket.org/osrf/gazebo/pull-request/1954)

    1. Added support for more joint types (gearbox and fixed joints).
        * [Pull request #1794](https://bitbucket.org/osrf/gazebo/pull-request/1794)

    1. Added support for selecting links and joints, opening context menu and inspectors in Schematic View.
        * [Pull request #1787](https://bitbucket.org/osrf/gazebo/pull-request/1787)

    1. Color-coded edges in Schematic View to match joint color.
        * [Pull request #1781](https://bitbucket.org/osrf/gazebo/pull-request/1781)

    1. Scale link mass and inertia when a link is scaled
        * [Pull request #1836](https://bitbucket.org/osrf/gazebo/pull-request/1836)

    1. Add density widget to config widget and link inspector
        * [Pull request #1978](https://bitbucket.org/osrf/gazebo/pull-request/1978)

    1. Added icons for child and parent link in joint inspector
        * [Pull request #1953](https://bitbucket.org/osrf/gazebo/pull-request/1953)

    1. Load and save nested models
        * [Pull request #1894](https://bitbucket.org/osrf/gazebo/pull-request/1894)

    1. Display model plugins on the left panel and added model plugin inspector
        * [Pull request #1863](https://bitbucket.org/osrf/gazebo/pull-request/1863)

    1. Context menu and deletion for model plugins
        * [Pull request #1890](https://bitbucket.org/osrf/gazebo/pull-request/1890)

    1. Delete self from inspector
        * [Pull request #1904](https://bitbucket.org/osrf/gazebo/pull-request/1904)
        * [Issue #1543](https://bitbucket.org/osrf/gazebo/issue/1543)

    1. Apply inspector changes in real time and add reset button
        * [Pull request #1945](https://bitbucket.org/osrf/gazebo/pull-request/1945)
        * [Issue #1472](https://bitbucket.org/osrf/gazebo/issue/1472)

    1. Set physics to be paused when exiting model editor mode
        * [Pull request #1893](https://bitbucket.org/osrf/gazebo/pull-request/1893)
        * [Issue #1734](https://bitbucket.org/osrf/gazebo/issue/1734)

    1. Add Insert tab to model editor
        * [Pull request #1924](https://bitbucket.org/osrf/gazebo/pull-request/1924)

    1. Support inserting nested models from model maker
        * [Pull request #1982](https://bitbucket.org/osrf/gazebo/pull-request/1982)

    1. Added joint creation dialog
        * [Pull request #2021](https://bitbucket.org/osrf/gazebo/pull-request/2021)

    1. Added reverse checkboxes to joint creation dialog
        * [Pull request #2086](https://bitbucket.org/osrf/gazebo/pull-request/2086)

    1. Use opaque pointers in the model editor
        * [Pull request #2056](https://bitbucket.org/osrf/gazebo/pull-request/2056)
        * [Pull request #2059](https://bitbucket.org/osrf/gazebo/pull-request/2059)
        * [Pull request #2087](https://bitbucket.org/osrf/gazebo/pull-request/2087)

    1. Support joint creation between links in nested model.
        * [Pull request #2080](https://bitbucket.org/osrf/gazebo/pull-request/2080)

1. Building editor updates

    1. Use opaque pointers in the building editor
        * [Pull request #2041](https://bitbucket.org/osrf/gazebo/pull-request/2041)
        * [Pull request #2039](https://bitbucket.org/osrf/gazebo/pull-request/2039)
        * [Pull request #2055](https://bitbucket.org/osrf/gazebo/pull-request/2055)
        * [Pull request #2032](https://bitbucket.org/osrf/gazebo/pull-request/2032)
        * [Pull request #2082](https://bitbucket.org/osrf/gazebo/pull-request/2082)
        * [Pull request #2038](https://bitbucket.org/osrf/gazebo/pull-request/2038)
        * [Pull request #2033](https://bitbucket.org/osrf/gazebo/pull-request/2033)

    1. Use opaque pointers for GrabberHandle, add *LinkedGrabbers functions
        * [Pull request #2034](https://bitbucket.org/osrf/gazebo/pull-request/2034)

    1. Removed unused class: BuildingItem
        * [Pull request #2045](https://bitbucket.org/osrf/gazebo/pull-request/2045)

    1. Use opaque pointers for BuildingModelManip, move attachment logic to BuildingMaker
        * [Pull request #2046](https://bitbucket.org/osrf/gazebo/pull-request/2046)

    1. Use opaque pointers for all Dialog classes, add conversion from QPointF, move common logic to BaseInspectorDialog.
        * [Pull request #2083](https://bitbucket.org/osrf/gazebo/pull-request/2083)

## Gazebo 6.0

### Gazebo 6.7.0 (201X-01-12)

1. Add vector3 and quaternion rendering conversions
    * [Pull request 2276](https://bitbucket.org/osrf/gazebo/pull-request/2276)

1. Reverse view angle widget left and right view
    * [Pull request 2265](https://bitbucket.org/osrf/gazebo/pull-request/2265)
    * [Issue 1924](https://bitbucket.org/osrf/gazebo/issue/1924)

1. Fix race condition in ~TimePanelPrivate (#1919)
    * [Pull request 2250](https://bitbucket.org/osrf/gazebo/pull-request/2250)

1. Prevent orthographic camera from resetting zoom after animation
    * [Pull request 2267](https://bitbucket.org/osrf/gazebo/pull-request/2267)
    * [Issue #1927](https://bitbucket.org/osrf/gazebo/issues/1927)

1. Fix MeshToSDF missing scale issue
    * [Pull request 2258](https://bitbucket.org/osrf/gazebo/pull-request/2258)
    * [Issue #1925](https://bitbucket.org/osrf/gazebo/issues/1925)

1. Register Qt metatypes in gui tests
    * [Pull request 2273](https://bitbucket.org/osrf/gazebo/pull-request/2273)

1. Fix resetting model to initial pose
    * [Pull request 2307](https://bitbucket.org/osrf/gazebo/pull-request/2307)
    * [Issue #1960](https://bitbucket.org/osrf/gazebo/issues/1960)


### Gazebo 6.6.0 (2016-04-07)

1. fix: remove back projection
    * [Pull request 2201](https://bitbucket.org/osrf/gazebo/pull-request/2201)
    * A contribution from Yuki Furuta

1. Backport depth camera OSX fix and test
    * [Pull request 2230](https://bitbucket.org/osrf/gazebo/pull-request/2230)

1. Add missing tinyxml includes (gazebo6)
    * [Pull request 2218](https://bitbucket.org/osrf/gazebo/pull-request/2218)

1. Fix ray-cylinder collision in ode
    * [Pull request 2125](https://bitbucket.org/osrf/gazebo/pull-request/2125)

1. backport fixes for ffmpeg3 to gazebo6 (from pull request #2154)
    * [Pull request 2162](https://bitbucket.org/osrf/gazebo/pull-request/2162)

1. Install shapes_bitmask.world
    * [Pull request 2104](https://bitbucket.org/osrf/gazebo/pull-request/2104)

1. Add gazebo_client to gazebo.pc (gazebo6)
    * [Pull request 2102](https://bitbucket.org/osrf/gazebo/pull-request/2102)

1. Fix removing multiple camera sensors that have the same camera name
    * [Pull request 2081](https://bitbucket.org/osrf/gazebo/pull-request/2081)

1. Ensure that LINK_FRAME_VISUAL arrow components are deleted (#1812)
    * [Pull request 2078](https://bitbucket.org/osrf/gazebo/pull-request/2078)

1. add migration notes for gazebo::setupClient to gazebo::client::setup
    * [Pull request 2068](https://bitbucket.org/osrf/gazebo/pull-request/2068)

1. Update inertia properties during simulation: part 2
    * [Pull request 1984](https://bitbucket.org/osrf/gazebo/pull-request/1984)

1. Fix minimum window height
    * [Pull request 2002](https://bitbucket.org/osrf/gazebo/pull-request/2002)

1. Backport gpu laser test fix
    * [Pull request 1999](https://bitbucket.org/osrf/gazebo/pull-request/1999)

1. Relax physics tolerances for single-precision bullet (gazebo6)
    * [Pull request 1997](https://bitbucket.org/osrf/gazebo/pull-request/1997)

1. Fix minimum window height
    * [Pull request 1998](https://bitbucket.org/osrf/gazebo/pull-request/1998)

1. backport model editor fixed joint option to gazebo6
    * [Pull request 1957](https://bitbucket.org/osrf/gazebo/pull-request/1957)

1. Update shaders once per render update
    * [Pull request 1991](https://bitbucket.org/osrf/gazebo/pull-request/1991)

1. Relax physics tolerances for single-precision bullet
    * [Pull request 1976](https://bitbucket.org/osrf/gazebo/pull-request/1976)

1. Fix visual transparency issues
    * [Pull request 1967](https://bitbucket.org/osrf/gazebo/pull-request/1967)

1. fix memory corruption in transport/Publisher.cc
    * [Pull request 1951](https://bitbucket.org/osrf/gazebo/pull-request/1951)

1. Add test for SphericalCoordinates::LocalFromGlobal
    * [Pull request 1959](https://bitbucket.org/osrf/gazebo/pull-request/1959)

### Gazebo 6.5.1 (2015-10-29)

1. Fix removing multiple camera sensors that have the same camera name.
    * [Pull request #2081](https://bitbucket.org/osrf/gazebo/pull-request/2081)
    * [Issue #1811](https://bitbucket.org/osrf/gazebo/issues/1811)

1. Backport model editor toolbar fixed joint option from [pull request #1794](https://bitbucket.org/osrf/gazebo/pull-request/1794)
    * [Pull request #1957](https://bitbucket.org/osrf/gazebo/pull-request/1957)

1. Fix minimum window height
    * Backport of [pull request #1977](https://bitbucket.org/osrf/gazebo/pull-request/1977)
    * [Pull request #1998](https://bitbucket.org/osrf/gazebo/pull-request/1998)
    * [Issue #1706](https://bitbucket.org/osrf/gazebo/issue/1706)

1. Fix visual transparency issues
    * [Pull request #1967](https://bitbucket.org/osrf/gazebo/pull-request/1967)
    * [Issue #1726](https://bitbucket.org/osrf/gazebo/issue/1726)

### Gazebo 6.5.0 (2015-10-22)

1. Added ability to convert from spherical coordinates to local coordinates.
    * [Pull request #1955](https://bitbucket.org/osrf/gazebo/pull-request/1955)

### Gazebo 6.4.0 (2015-10-14)

1. Fix ABI problem. Make `Sensor::SetPose` function non virtual.
    * [Pull request #1947](https://bitbucket.org/osrf/gazebo/pull-request/1947)

1. Update inertia properties during simulation
    * [Pull request #1909](https://bitbucket.org/osrf/gazebo/pull-requests/1909)
    * [Design document](https://bitbucket.org/osrf/gazebo_design/src/default/inertia_resize/inertia_resize.md)

1. Fix transparency correction for opaque materials
    * [Pull request #1946](https://bitbucket.org/osrf/gazebo/pull-requests/1946/fix-transparency-correction-for-opaque/diff)

### Gazebo 6.3.0 (2015-10-06)

1. Added `Sensor::SetPose` function
    * [Pull request #1935](https://bitbucket.org/osrf/gazebo/pull-request/1935)

### Gazebo 6.2.0 (2015-10-02)

1. Update physics when the world is reset
    * Backport of [pull request #1903](https://bitbucket.org/osrf/gazebo/pull-request/1903)
    * [Pull request #1916](https://bitbucket.org/osrf/gazebo/pull-request/1916)
    * [Issue #101](https://bitbucket.org/osrf/gazebo/issue/101)

1. Added Copy constructor and assignment operator to MouseEvent
    * [Pull request #1855](https://bitbucket.org/osrf/gazebo/pull-request/1855)

### Gazebo 6.1.0 (2015-08-02)

1. Added logical_camera sensor.
    * [Pull request #1845](https://bitbucket.org/osrf/gazebo/pull-request/1845)

1. Added RandomVelocityPlugin, which applies a random velocity to a model's link.
    * [Pull request #1839](https://bitbucket.org/osrf/gazebo/pull-request/1839)

1. Sim events for joint position, velocity and applied force
    * [Pull request #1849](https://bitbucket.org/osrf/gazebo/pull-request/1849)

### Gazebo 6.0.0 (2015-07-27)

1. Added magnetometer sensor. A contribution from Andrew Symington.
    * [Pull request #1788](https://bitbucket.org/osrf/gazebo/pull-request/1788)

1. Added altimeter sensor. A contribution from Andrew Symington.
    * [Pull request #1792](https://bitbucket.org/osrf/gazebo/pull-request/1792)

1. Implement more control options for log playback:
  1. Rewind: The simulation starts from the beginning.
  1. Forward: The simulation jumps to the end of the log file.
  1. Seek: The simulation jumps to a specific point specified by its simulation
  time.
      * [Pull request #1737](https://bitbucket.org/osrf/gazebo/pull-request/1737)

1. Added Gazebo splash screen
    * [Pull request #1745](https://bitbucket.org/osrf/gazebo/pull-request/1745)

1. Added a transporter plugin which allows models to move from one location
   to another based on their location and the location of transporter pads.
    * [Pull request #1738](https://bitbucket.org/osrf/gazebo/pull-request/1738)

1. Implement forward/backwards multi-step for log playback. Now, the semantics
of a multi-step while playing back a log session are different from a multi-step
during a live simulation. While playback, a multi-step simulates all the
intermediate steps as before, but the client only perceives a single step.
E.g: You have a log file containing a 1 hour simulation session. You want to
jump to the minute 00H::30M::00S to check a specific aspect of the simulation.
You should not see continuous updates until minute 00H:30M:00S. Instead, you
should visualize a single jump to the specific instant of the simulation that
you are interested.
    * [Pull request #1623](https://bitbucket.org/osrf/gazebo/pull-request/1623)

1. Added browse button to log record dialog.
    * [Pull request #1719](https://bitbucket.org/osrf/gazebo/pull-request/1719)

1. Improved SVG support: arcs in paths, and contours made of multiple paths.
    * [Pull request #1608](https://bitbucket.org/osrf/gazebo/pull-request/1608)

1. Added simulation iterations to the world state.
    * [Pull request #1722](https://bitbucket.org/osrf/gazebo/pull-request/1722)

1. Added multiple LiftDrag plugins to the cessna_demo.world to allow the Cessna
C-172 model to fly.
    * [Pull request #1715](https://bitbucket.org/osrf/gazebo/pull-request/1715)

1. Added a plugin to control a Cessna C-172 via messages (CessnaPlugin), and a
GUI plugin to test this functionality with the keyboard (CessnaGUIPlugin). Added
world with the Cessna model and the two previous plugins loaded
(cessna_demo.world).
    * [Pull request #1712](https://bitbucket.org/osrf/gazebo/pull-request/1712)

1. Added world with OSRF building and an elevator
    * [Pull request #1697](https://bitbucket.org/osrf/gazebo/pull-request/1697)

1. Fixed collide bitmask by changing default value from 0x1 to 0xffff.
    * [Pull request #1696](https://bitbucket.org/osrf/gazebo/pull-request/1696)

1. Added a plugin to control an elevator (ElevatorPlugin), and an OccupiedEvent plugin that sends a message when a model is within a specified region.
    * [Pull request #1694](https://bitbucket.org/osrf/gazebo/pull-request/1694)
    * [Pull request #1775](https://bitbucket.org/osrf/gazebo/pull-request/1775)

1. Added Layers tab and meta information for visuals.
    * [Pull request #1674](https://bitbucket.org/osrf/gazebo/pull-request/1674)

1. Added countdown behavior for common::Timer and exposed the feature in TimerGUIPlugin.
    * [Pull request #1690](https://bitbucket.org/osrf/gazebo/pull-request/1690)

1. Added BuoyancyPlugin for simulating the buoyancy of an object in a column of fluid.
    * [Pull request #1622](https://bitbucket.org/osrf/gazebo/pull-request/1622)

1. Added ComputeVolume function for simple shape subclasses of Shape.hh.
    * [Pull request #1605](https://bitbucket.org/osrf/gazebo/pull-request/1605)

1. Add option to parallelize the ODE quickstep constraint solver,
which solves an LCP twice with different parameters in order
to corrected for position projection errors.
    * [Pull request #1561](https://bitbucket.org/osrf/gazebo/pull-request/1561)

1. Get/Set user camera pose in GUI.
    * [Pull request #1649](https://bitbucket.org/osrf/gazebo/pull-request/1649)
    * [Issue #1595](https://bitbucket.org/osrf/gazebo/issue/1595)

1. Added ViewAngleWidget, removed hard-coded reset view and removed MainWindow::Reset(). Also added GLWidget::GetSelectedVisuals().
    * [Pull request #1768](https://bitbucket.org/osrf/gazebo/pull-request/1768)
    * [Issue #1507](https://bitbucket.org/osrf/gazebo/issue/1507)

1. Windows support. This consists mostly of numerous small changes to support
compilation on Windows.
    * [Pull request #1616](https://bitbucket.org/osrf/gazebo/pull-request/1616)
    * [Pull request #1618](https://bitbucket.org/osrf/gazebo/pull-request/1618)
    * [Pull request #1620](https://bitbucket.org/osrf/gazebo/pull-request/1620)
    * [Pull request #1625](https://bitbucket.org/osrf/gazebo/pull-request/1625)
    * [Pull request #1626](https://bitbucket.org/osrf/gazebo/pull-request/1626)
    * [Pull request #1627](https://bitbucket.org/osrf/gazebo/pull-request/1627)
    * [Pull request #1628](https://bitbucket.org/osrf/gazebo/pull-request/1628)
    * [Pull request #1629](https://bitbucket.org/osrf/gazebo/pull-request/1629)
    * [Pull request #1630](https://bitbucket.org/osrf/gazebo/pull-request/1630)
    * [Pull request #1631](https://bitbucket.org/osrf/gazebo/pull-request/1631)
    * [Pull request #1632](https://bitbucket.org/osrf/gazebo/pull-request/1632)
    * [Pull request #1633](https://bitbucket.org/osrf/gazebo/pull-request/1633)
    * [Pull request #1635](https://bitbucket.org/osrf/gazebo/pull-request/1635)
    * [Pull request #1637](https://bitbucket.org/osrf/gazebo/pull-request/1637)
    * [Pull request #1639](https://bitbucket.org/osrf/gazebo/pull-request/1639)
    * [Pull request #1647](https://bitbucket.org/osrf/gazebo/pull-request/1647)
    * [Pull request #1650](https://bitbucket.org/osrf/gazebo/pull-request/1650)
    * [Pull request #1651](https://bitbucket.org/osrf/gazebo/pull-request/1651)
    * [Pull request #1653](https://bitbucket.org/osrf/gazebo/pull-request/1653)
    * [Pull request #1654](https://bitbucket.org/osrf/gazebo/pull-request/1654)
    * [Pull request #1657](https://bitbucket.org/osrf/gazebo/pull-request/1657)
    * [Pull request #1658](https://bitbucket.org/osrf/gazebo/pull-request/1658)
    * [Pull request #1659](https://bitbucket.org/osrf/gazebo/pull-request/1659)
    * [Pull request #1660](https://bitbucket.org/osrf/gazebo/pull-request/1660)
    * [Pull request #1661](https://bitbucket.org/osrf/gazebo/pull-request/1661)
    * [Pull request #1669](https://bitbucket.org/osrf/gazebo/pull-request/1669)
    * [Pull request #1670](https://bitbucket.org/osrf/gazebo/pull-request/1670)
    * [Pull request #1672](https://bitbucket.org/osrf/gazebo/pull-request/1672)
    * [Pull request #1682](https://bitbucket.org/osrf/gazebo/pull-request/1682)
    * [Pull request #1683](https://bitbucket.org/osrf/gazebo/pull-request/1683)

1. Install `libgazebo_server_fixture`. This will facilitate tests external to the main gazebo repository. See `examples/stand_alone/test_fixture`.
    * [Pull request #1606](https://bitbucket.org/osrf/gazebo/pull-request/1606)

1. Laser visualization renders light blue for rays that do not hit obstacles, and dark blue for other rays.
    * [Pull request #1607](https://bitbucket.org/osrf/gazebo/pull-request/1607)
    * [Issue #1576](https://bitbucket.org/osrf/gazebo/issue/1576)

1. Add VisualType enum to Visual and clean up visuals when entity is deleted.
    * [Pull request #1614](https://bitbucket.org/osrf/gazebo/pull-request/1614)

1. Alert user of connection problems when using the REST service plugin
    * [Pull request #1655](https://bitbucket.org/osrf/gazebo/pull-request/1655)
    * [Issue #1574](https://bitbucket.org/osrf/gazebo/issue/1574)

1. ignition-math is now a dependency.
    + [http://ignitionrobotics.org/libraries/math](http://ignitionrobotics.org/libraries/math)
    + [Gazebo::math migration](https://bitbucket.org/osrf/gazebo/src/583edbeb90759d43d994cc57c0797119dd6d2794/ign-math-migration.md)

1. Detect uuid library during compilation.
    * [Pull request #1655](https://bitbucket.org/osrf/gazebo/pull-request/1655)
    * [Issue #1572](https://bitbucket.org/osrf/gazebo/issue/1572)

1. New accessors in LogPlay class.
    * [Pull request #1577](https://bitbucket.org/osrf/gazebo/pull-request/1577)

1. Added a plugin to send messages to an existing website.
   Added gui::MainWindow::AddMenu and msgs/rest_error, msgs/rest_login, msgs rest/post
    * [Pull request #1524](https://bitbucket.org/osrf/gazebo/pull-request/1524)

1. Fix deprecation warnings when using SDFormat 3.0.2, 3.0.3 prereleases
    * [Pull request #1568](https://bitbucket.org/osrf/gazebo/pull-request/1568)

1. Use GAZEBO_CFLAGS or GAZEBO_CXX_FLAGS in CMakeLists.txt for example plugins
    * [Pull request #1573](https://bitbucket.org/osrf/gazebo/pull-request/1573)

1. Added Link::OnWrenchMsg subscriber with test
    * [Pull request #1582](https://bitbucket.org/osrf/gazebo/pull-request/1582)

1. Show/hide GUI overlays using the menu bar.
    * [Pull request #1555](https://bitbucket.org/osrf/gazebo/pull-request/1555)

1. Added world origin indicator rendering::OriginVisual.
    * [Pull request #1700](https://bitbucket.org/osrf/gazebo/pull-request/1700)

1. Show/hide toolbars using the menu bars and shortcut.
   Added MainWindow::CloneAction.
   Added Window menu to Model Editor.
    * [Pull request #1584](https://bitbucket.org/osrf/gazebo/pull-request/1584)

1. Added event to show/hide toolbars.
    * [Pull request #1707](https://bitbucket.org/osrf/gazebo/pull-request/1707)

1. Added optional start/stop/reset buttons to timer GUI plugin.
    * [Pull request #1576](https://bitbucket.org/osrf/gazebo/pull-request/1576)

1. Timer GUI Plugin: Treat negative positions as positions from the ends
    * [Pull request #1703](https://bitbucket.org/osrf/gazebo/pull-request/1703)

1. Added Visual::GetDepth() and Visual::GetNthAncestor()
    * [Pull request #1613](https://bitbucket.org/osrf/gazebo/pull-request/1613)

1. Added a context menu for links
    * [Pull request #1589](https://bitbucket.org/osrf/gazebo/pull-request/1589)

1. Separate TimePanel's display into TimeWidget and LogPlayWidget.
    * [Pull request #1564](https://bitbucket.org/osrf/gazebo/pull-request/1564)

1. Display confirmation message after log is saved
    * [Pull request #1646](https://bitbucket.org/osrf/gazebo/pull-request/1646)

1. Added LogPlayView to display timeline and LogPlaybackStatistics message type.
    * [Pull request #1724](https://bitbucket.org/osrf/gazebo/pull-request/1724)

1. Added Time::FormattedString and removed all other FormatTime functions.
    * [Pull request #1710](https://bitbucket.org/osrf/gazebo/pull-request/1710)

1. Added support for Oculus DK2
    * [Pull request #1526](https://bitbucket.org/osrf/gazebo/pull-request/1526)

1. Use collide_bitmask from SDF to perform collision filtering
    * [Pull request #1470](https://bitbucket.org/osrf/gazebo/pull-request/1470)

1. Pass Coulomb surface friction parameters to DART.
    * [Pull request #1420](https://bitbucket.org/osrf/gazebo/pull-request/1420)

1. Added ModelAlign::SetHighlighted
    * [Pull request #1598](https://bitbucket.org/osrf/gazebo/pull-request/1598)

1. Added various Get functions to Visual. Also added a ConvertGeometryType function to msgs.
    * [Pull request #1402](https://bitbucket.org/osrf/gazebo/pull-request/1402)

1. Get and Set visibility of SelectionObj's handles, with unit test.
    * [Pull request #1417](https://bitbucket.org/osrf/gazebo/pull-request/1417)

1. Set material of SelectionObj's handles.
    * [Pull request #1472](https://bitbucket.org/osrf/gazebo/pull-request/1472)

1. Add SelectionObj::Fini with tests and make Visual::Fini virtual
    * [Pull request #1685](https://bitbucket.org/osrf/gazebo/pull-request/1685)

1. Allow link selection with the mouse if parent model already selected.
    * [Pull request #1409](https://bitbucket.org/osrf/gazebo/pull-request/1409)

1. Added ModelRightMenu::EntityTypes.
    * [Pull request #1414](https://bitbucket.org/osrf/gazebo/pull-request/1414)

1. Scale joint visuals according to link size.
    * [Pull request #1591](https://bitbucket.org/osrf/gazebo/pull-request/1591)
    * [Issue #1563](https://bitbucket.org/osrf/gazebo/issue/1563)

1. Added Gazebo/CoM material.
    * [Pull request #1439](https://bitbucket.org/osrf/gazebo/pull-request/1439)

1. Added arc parameter to MeshManager::CreateTube
    * [Pull request #1436](https://bitbucket.org/osrf/gazebo/pull-request/1436)

1. Added View Inertia and InertiaVisual, changed COMVisual to sphere proportional to mass.
    * [Pull request #1445](https://bitbucket.org/osrf/gazebo/pull-request/1445)

1. Added View Link Frame and LinkFrameVisual. Visual::SetTransparency goes into texture_unit.
    * [Pull request #1762](https://bitbucket.org/osrf/gazebo/pull-request/1762)
    * [Issue #853](https://bitbucket.org/osrf/gazebo/issue/853)

1. Changed the position of Save and Cancel buttons on editor dialogs
    * [Pull request #1442](https://bitbucket.org/osrf/gazebo/pull-request/1442)
    * [Issue #1377](https://bitbucket.org/osrf/gazebo/issue/1377)

1. Fixed Visual material updates
    * [Pull request #1454](https://bitbucket.org/osrf/gazebo/pull-request/1454)
    * [Issue #1455](https://bitbucket.org/osrf/gazebo/issue/1455)

1. Added Matrix3::Inverse() and tests
    * [Pull request #1481](https://bitbucket.org/osrf/gazebo/pull-request/1481)

1. Implemented AddLinkForce for ODE.
    * [Pull request #1456](https://bitbucket.org/osrf/gazebo/pull-request/1456)

1. Updated ConfigWidget class to parse enum values.
    * [Pull request #1518](https://bitbucket.org/osrf/gazebo/pull-request/1518)

1. Added PresetManager to physics libraries and corresponding integration test.
    * [Pull request #1471](https://bitbucket.org/osrf/gazebo/pull-request/1471)

1. Sync name and location on SaveDialog.
    * [Pull request #1563](https://bitbucket.org/osrf/gazebo/pull-request/1563)

1. Added Apply Force/Torque dialog
    * [Pull request #1600](https://bitbucket.org/osrf/gazebo/pull-request/1600)

1. Added Apply Force/Torque visuals
    * [Pull request #1619](https://bitbucket.org/osrf/gazebo/pull-request/1619)

1. Added Apply Force/Torque OnMouseRelease and ActivateWindow
    * [Pull request #1699](https://bitbucket.org/osrf/gazebo/pull-request/1699)

1. Added Apply Force/Torque mouse interactions, modes, activation
    * [Pull request #1731](https://bitbucket.org/osrf/gazebo/pull-request/1731)

1. Added inertia pose getter for COMVisual and COMVisual_TEST
    * [Pull request #1581](https://bitbucket.org/osrf/gazebo/pull-request/1581)

1. Model editor updates
    1. Joint preview using JointVisuals.
        * [Pull request #1369](https://bitbucket.org/osrf/gazebo/pull-request/1369)

    1. Added inspector for configuring link, visual, and collision properties.
        * [Pull request #1408](https://bitbucket.org/osrf/gazebo/pull-request/1408)

    1. Saving, exiting, generalizing SaveDialog.
        * [Pull request #1401](https://bitbucket.org/osrf/gazebo/pull-request/1401)

    1. Inspectors redesign
        * [Pull request #1586](https://bitbucket.org/osrf/gazebo/pull-request/1586)

    1. Edit existing model.
        * [Pull request #1425](https://bitbucket.org/osrf/gazebo/pull-request/1425)

    1. Add joint inspector to link's context menu.
        * [Pull request #1449](https://bitbucket.org/osrf/gazebo/pull-request/1449)
        * [Issue #1443](https://bitbucket.org/osrf/gazebo/issue/1443)

    1. Added button to select mesh file on inspector.
        * [Pull request #1460](https://bitbucket.org/osrf/gazebo/pull-request/1460)
        * [Issue #1450](https://bitbucket.org/osrf/gazebo/issue/1450)

    1. Renamed Part to Link.
        * [Pull request #1478](https://bitbucket.org/osrf/gazebo/pull-request/1478)

    1. Fix snapping inside editor.
        * [Pull request #1489](https://bitbucket.org/osrf/gazebo/pull-request/1489)
        * [Issue #1457](https://bitbucket.org/osrf/gazebo/issue/1457)

    1. Moved DataLogger from Window menu to the toolbar and moved screenshot button to the right.
        * [Pull request #1665](https://bitbucket.org/osrf/gazebo/pull-request/1665)

    1. Keep loaded model's name.
        * [Pull request #1516](https://bitbucket.org/osrf/gazebo/pull-request/1516)
        * [Issue #1504](https://bitbucket.org/osrf/gazebo/issue/1504)

    1. Added ExtrudeDialog.
        * [Pull request #1483](https://bitbucket.org/osrf/gazebo/pull-request/1483)

    1. Hide time panel inside editor and keep main window's paused state.
        * [Pull request #1500](https://bitbucket.org/osrf/gazebo/pull-request/1500)

    1. Fixed pose issues and added ModelCreator_TEST.
        * [Pull request #1509](https://bitbucket.org/osrf/gazebo/pull-request/1509)
        * [Issue #1497](https://bitbucket.org/osrf/gazebo/issue/1497)
        * [Issue #1509](https://bitbucket.org/osrf/gazebo/issue/1509)

    1. Added list of links and joints.
        * [Pull request #1515](https://bitbucket.org/osrf/gazebo/pull-request/1515)
        * [Issue #1418](https://bitbucket.org/osrf/gazebo/issue/1418)

    1. Expose API to support adding items to the palette.
        * [Pull request #1565](https://bitbucket.org/osrf/gazebo/pull-request/1565)

    1. Added menu for toggling joint visualization
        * [Pull request #1551](https://bitbucket.org/osrf/gazebo/pull-request/1551)
        * [Issue #1483](https://bitbucket.org/osrf/gazebo/issue/1483)

    1. Add schematic view to model editor
        * [Pull request #1562](https://bitbucket.org/osrf/gazebo/pull-request/1562)

1. Building editor updates
    1. Make palette tips tooltip clickable to open.
        * [Pull request #1519](https://bitbucket.org/osrf/gazebo/pull-request/1519)
        * [Issue #1370](https://bitbucket.org/osrf/gazebo/issue/1370)

    1. Add measurement unit to building inspectors.
        * [Pull request #1741](https://bitbucket.org/osrf/gazebo/pull-request/1741)
        * [Issue #1363](https://bitbucket.org/osrf/gazebo/issue/1363)

    1. Add `BaseInspectorDialog` as a base class for inspectors.
        * [Pull request #1749](https://bitbucket.org/osrf/gazebo/pull-request/1749)

## Gazebo 5.0

### Gazebo 5.4.0 (2017-01-17)

1. Check FSAA support when creating camera render textures
    * [Pull request 2442](https://bitbucket.org/osrf/gazebo/pull-request/2442)
    * [Issue #1837](https://bitbucket.org/osrf/gazebo/issue/1837)

1. Fix mouse picking with transparent visuals
    * [Pull request 2305](https://bitbucket.org/osrf/gazebo/pull-request/2305)
    * [Issue #1956](https://bitbucket.org/osrf/gazebo/issue/1956)

1. Backport fix for DepthCamera visibility mask
    * [Pull request 2286](https://bitbucket.org/osrf/gazebo/pull-request/2286)
    * [Pull request 2287](https://bitbucket.org/osrf/gazebo/pull-request/2287)

1. Backport sensor reset fix
    * [Pull request 2272](https://bitbucket.org/osrf/gazebo/pull-request/2272)
    * [Issue #1917](https://bitbucket.org/osrf/gazebo/issue/1917)

1. Fix model snap tool highlighting
    * [Pull request 2293](https://bitbucket.org/osrf/gazebo/pull-request/2293)
    * [Issue #1955](https://bitbucket.org/osrf/gazebo/issue/1955)

### Gazebo 5.3.0 (2015-04-07)

1. fix: remove back projection
    * [Pull request 2201](https://bitbucket.org/osrf/gazebo/pull-request/2201)
    * A contribution from Yuki Furuta

1. Backport depth camera OSX fix and test
    * [Pull request 2230](https://bitbucket.org/osrf/gazebo/pull-request/2230)

1. Add missing tinyxml includes
    * [Pull request 2216](https://bitbucket.org/osrf/gazebo/pull-request/2216)

1. backport fixes for ffmpeg3 to gazebo5 (from pull request #2154)
    * [Pull request 2161](https://bitbucket.org/osrf/gazebo/pull-request/2161)

1. Check for valid display using xwininfo -root
    * [Pull request 2111](https://bitbucket.org/osrf/gazebo/pull-request/2111)

1. Don't search for sdformat4 on gazebo5, since gazebo5 can't handle sdformat protocol 1.6
    * [Pull request 2092](https://bitbucket.org/osrf/gazebo/pull-request/2092)

1. Fix minimum window height
    * [Pull request 2002](https://bitbucket.org/osrf/gazebo/pull-request/2002)

1. Relax physics tolerances for single-precision bullet
    * [Pull request 1976](https://bitbucket.org/osrf/gazebo/pull-request/1976)

1. Try finding sdformat 4 in gazebo5 branch
    * [Pull request 1972](https://bitbucket.org/osrf/gazebo/pull-request/1972)

1. Fix_send_message (backport of pull request #1951)
    * [Pull request 1964](https://bitbucket.org/osrf/gazebo/pull-request/1964)
    * A contribution from Samuel Lekieffre

1. Export the media path in the cmake config file.
    * [Pull request 1933](https://bitbucket.org/osrf/gazebo/pull-request/1933)

1. Shorten gearbox test since it is failing via timeout on osx
    * [Pull request 1937](https://bitbucket.org/osrf/gazebo/pull-request/1937)

### Gazebo 5.2.1 (2015-10-02)

1. Fix minimum window height
    * Backport of [pull request #1977](https://bitbucket.org/osrf/gazebo/pull-request/1977)
    * [Pull request #2002](https://bitbucket.org/osrf/gazebo/pull-request/2002)
    * [Issue #1706](https://bitbucket.org/osrf/gazebo/issue/1706)

### Gazebo 5.2.0 (2015-10-02)

1. Initialize sigact struct fields that valgrind said were being used uninitialized
    * [Pull request #1809](https://bitbucket.org/osrf/gazebo/pull-request/1809)

1. Add missing ogre includes to ensure macros are properly defined
    * [Pull request #1813](https://bitbucket.org/osrf/gazebo/pull-request/1813)

1. Use ToSDF functions to simplify physics_friction test
    * [Pull request #1808](https://bitbucket.org/osrf/gazebo/pull-request/1808)

1. Added lines to laser sensor visualization
    * [Pull request #1742](https://bitbucket.org/osrf/gazebo/pull-request/1742)
    * [Issue #935](https://bitbucket.org/osrf/gazebo/issue/935)

1. Fix BulletSliderJoint friction for bullet 2.83
    * [Pull request #1686](https://bitbucket.org/osrf/gazebo/pull-request/1686)

1. Fix heightmap model texture loading.
    * [Pull request #1592](https://bitbucket.org/osrf/gazebo/pull-request/1592)

1. Disable failing pr2 test for dart
    * [Pull request #1540](https://bitbucket.org/osrf/gazebo/pull-request/1540)
    * [Issue #1435](https://bitbucket.org/osrf/gazebo/issue/1435)

### Gazebo 5.1.0 (2015-03-20)
1. Backport pull request #1527 (FindOGRE.cmake for non-Debian systems)
  * [Pull request #1532](https://bitbucket.org/osrf/gazebo/pull-request/1532)

1. Respect system cflags when not using USE_UPSTREAM_CFLAGS
  * [Pull request #1531](https://bitbucket.org/osrf/gazebo/pull-request/1531)

1. Allow light manipulation
  * [Pull request #1529](https://bitbucket.org/osrf/gazebo/pull-request/1529)

1. Allow sdformat 2.3.1+ or 3+ and fix tests
  * [Pull request #1484](https://bitbucket.org/osrf/gazebo/pull-request/1484)

1. Add Link::GetWorldAngularMomentum function and test.
  * [Pull request #1482](https://bitbucket.org/osrf/gazebo/pull-request/1482)

1. Preserve previous GAZEBO_MODEL_PATH values when sourcing setup.sh
  * [Pull request #1430](https://bitbucket.org/osrf/gazebo/pull-request/1430)

1. Implement Coulomb joint friction for DART
  * [Pull request #1427](https://bitbucket.org/osrf/gazebo/pull-request/1427)
  * [Issue #1281](https://bitbucket.org/osrf/gazebo/issue/1281)

1. Fix simple shape normals.
    * [Pull request #1477](https://bitbucket.org/osrf/gazebo/pull-request/1477)
    * [Issue #1369](https://bitbucket.org/osrf/gazebo/issue/1369)

1. Use Msg-to-SDF conversion functions in tests, add ServerFixture::SpawnModel(msgs::Model).
    * [Pull request #1466](https://bitbucket.org/osrf/gazebo/pull-request/1466)

1. Added Model Msg-to-SDF conversion functions and test.
    * [Pull request #1429](https://bitbucket.org/osrf/gazebo/pull-request/1429)

1. Added Joint Msg-to-SDF conversion functions and test.
    * [Pull request #1419](https://bitbucket.org/osrf/gazebo/pull-request/1419)

1. Added Visual, Material Msg-to-SDF conversion functions and ShaderType to string conversion functions.
    * [Pull request #1415](https://bitbucket.org/osrf/gazebo/pull-request/1415)

1. Implement Coulomb joint friction for BulletSliderJoint
  * [Pull request #1452](https://bitbucket.org/osrf/gazebo/pull-request/1452)
  * [Issue #1348](https://bitbucket.org/osrf/gazebo/issue/1348)

### Gazebo 5.0.0 (2015-01-27)
1. Support for using [digital elevation maps](http://gazebosim.org/tutorials?tut=dem) has been added to debian packages.

1. C++11 support (C++11 compatible compiler is now required)
    * [Pull request #1340](https://bitbucket.org/osrf/gazebo/pull-request/1340)

1. Implemented private data pointer for the World class.
    * [Pull request #1383](https://bitbucket.org/osrf/gazebo/pull-request/1383)

1. Implemented private data pointer for the Scene class.
    * [Pull request #1385](https://bitbucket.org/osrf/gazebo/pull-request/1385)

1. Added a events::Event::resetWorld event that is triggered when World::Reset is called.
    * [Pull request #1332](https://bitbucket.org/osrf/gazebo/pull-request/1332)
    * [Issue #1375](https://bitbucket.org/osrf/gazebo/issue/1375)

1. Fixed `math::Box::GetCenter` functionality.
    * [Pull request #1278](https://bitbucket.org/osrf/gazebo/pull-request/1278)
    * [Issue #1327](https://bitbucket.org/osrf/gazebo/issue/1327)

1. Added a GUI timer plugin that facilitates the display and control a timer inside the Gazebo UI.
    * [Pull request #1270](https://bitbucket.org/osrf/gazebo/pull-request/1270)

1. Added ability to load plugins via SDF.
    * [Pull request #1261](https://bitbucket.org/osrf/gazebo/pull-request/1261)

1. Added GUIEvent to hide/show the left GUI pane.
    * [Pull request #1269](https://bitbucket.org/osrf/gazebo/pull-request/1269)

1. Modified KeyEventHandler and GLWidget so that hotkeys can be suppressed by custom KeyEvents set up by developers
    * [Pull request #1251](https://bitbucket.org/osrf/gazebo/pull-request/1251)

1. Added ability to read the directory where the log files are stored.
    * [Pull request #1277](https://bitbucket.org/osrf/gazebo/pull-request/1277)

1. Implemented a simulation cloner
    * [Pull request #1180](https://bitbucket.org/osrf/gazebo/pull-request/1180/clone-a-simulation)

1. Added GUI overlay plugins. Users can now write a Gazebo + QT plugin that displays widgets over the render window.
  * [Pull request #1181](https://bitbucket.org/osrf/gazebo/pull-request/1181)

1. Change behavior of Joint::SetVelocity, add Joint::SetVelocityLimit(unsigned int, double)
  * [Pull request #1218](https://bitbucket.org/osrf/gazebo/pull-request/1218)
  * [Issue #964](https://bitbucket.org/osrf/gazebo/issue/964)

1. Implement Coulomb joint friction for ODE
  * [Pull request #1221](https://bitbucket.org/osrf/gazebo/pull-request/1221)
  * [Issue #381](https://bitbucket.org/osrf/gazebo/issue/381)

1. Implement Coulomb joint friction for BulletHingeJoint
  * [Pull request #1317](https://bitbucket.org/osrf/gazebo/pull-request/1317)
  * [Issue #1348](https://bitbucket.org/osrf/gazebo/issue/1348)

1. Implemented camera lens distortion.
  * [Pull request #1213](https://bitbucket.org/osrf/gazebo/pull-request/1213)

1. Kill rogue gzservers left over from failed INTEGRATION_world_clone tests
   and improve robustness of `UNIT_gz_TEST`
  * [Pull request #1232](https://bitbucket.org/osrf/gazebo/pull-request/1232)
  * [Issue #1299](https://bitbucket.org/osrf/gazebo/issue/1299)

1. Added RenderWidget::ShowToolbar to toggle visibility of top toolbar.
  * [Pull request #1248](https://bitbucket.org/osrf/gazebo/pull-request/1248)

1. Fix joint axis visualization.
  * [Pull request #1258](https://bitbucket.org/osrf/gazebo/pull-request/1258)

1. Change UserCamera view control via joysticks. Clean up rate control vs. pose control.
   see UserCamera::OnJoyPose and UserCamera::OnJoyTwist. Added view twist control toggle
   with joystick button 1.
  * [Pull request #1249](https://bitbucket.org/osrf/gazebo/pull-request/1249)

1. Added RenderWidget::GetToolbar to get the top toolbar and change its actions on ModelEditor.
    * [Pull request #1263](https://bitbucket.org/osrf/gazebo/pull-request/1263)

1. Added accessor for MainWindow graphical widget to GuiIface.
    * [Pull request #1250](https://bitbucket.org/osrf/gazebo/pull-request/1250)

1. Added a ConfigWidget class that takes in a google protobuf message and generates widgets for configuring the fields in the message
    * [Pull request #1285](https://bitbucket.org/osrf/gazebo/pull-request/1285)

1. Added GLWidget::OnModelEditor when model editor is triggered, and MainWindow::OnEditorGroup to manually uncheck editor actions.
    * [Pull request #1283](https://bitbucket.org/osrf/gazebo/pull-request/1283)

1. Added Collision, Geometry, Inertial, Surface Msg-to-SDF conversion functions.
    * [Pull request #1315](https://bitbucket.org/osrf/gazebo/pull-request/1315)

1. Added "button modifier" fields (control, shift, and alt) to common::KeyEvent.
    * [Pull request #1325](https://bitbucket.org/osrf/gazebo/pull-request/1325)

1. Added inputs for environment variable GAZEBO_GUI_INI_FILE for reading a custom .ini file.
    * [Pull request #1252](https://bitbucket.org/osrf/gazebo/pull-request/1252)

1. Fixed crash on "permission denied" bug, added insert_model integration test.
    * [Pull request #1329](https://bitbucket.org/osrf/gazebo/pull-request/1329/)

1. Enable simbody joint tests, implement `SimbodyJoint::GetParam`, create
   `Joint::GetParam`, fix bug in `BulletHingeJoint::SetParam`.
    * [Pull request #1404](https://bitbucket.org/osrf/gazebo/pull-request/1404/)

1. Building editor updates
    1. Fixed inspector resizing.
        * [Pull request #1230](https://bitbucket.org/osrf/gazebo/pull-request/1230)
        * [Issue #395](https://bitbucket.org/osrf/gazebo/issue/395)

    1. Doors and windows move proportionally with wall.
        * [Pull request #1231](https://bitbucket.org/osrf/gazebo/pull-request/1231)
        * [Issue #368](https://bitbucket.org/osrf/gazebo/issue/368)

    1. Inspector dialogs stay on top.
        * [Pull request #1229](https://bitbucket.org/osrf/gazebo/pull-request/1229)
        * [Issue #417](https://bitbucket.org/osrf/gazebo/issue/417)

    1. Make model name editable on palette.
        * [Pull request #1239](https://bitbucket.org/osrf/gazebo/pull-request/1239)

    1. Import background image and improve add/delete levels.
        * [Pull request #1214](https://bitbucket.org/osrf/gazebo/pull-request/1214)
        * [Issue #422](https://bitbucket.org/osrf/gazebo/issue/422)
        * [Issue #361](https://bitbucket.org/osrf/gazebo/issue/361)

    1. Fix changing draw mode.
        * [Pull request #1233](https://bitbucket.org/osrf/gazebo/pull-request/1233)
        * [Issue #405](https://bitbucket.org/osrf/gazebo/issue/405)

    1. Tips on palette's top-right corner.
        * [Pull request #1241](https://bitbucket.org/osrf/gazebo/pull-request/1241)

    1. New buttons and layout for the palette.
        * [Pull request #1242](https://bitbucket.org/osrf/gazebo/pull-request/1242)

    1. Individual wall segments instead of polylines.
        * [Pull request #1246](https://bitbucket.org/osrf/gazebo/pull-request/1246)
        * [Issue #389](https://bitbucket.org/osrf/gazebo/issue/389)
        * [Issue #415](https://bitbucket.org/osrf/gazebo/issue/415)

    1. Fix exiting and saving, exiting when there's nothing drawn, fix text on popups.
        * [Pull request #1296](https://bitbucket.org/osrf/gazebo/pull-request/1296)

    1. Display measure for selected wall segment.
        * [Pull request #1291](https://bitbucket.org/osrf/gazebo/pull-request/1291)
        * [Issue #366](https://bitbucket.org/osrf/gazebo/issue/366)

    1. Highlight selected item's 3D visual.
        * [Pull request #1292](https://bitbucket.org/osrf/gazebo/pull-request/1292)

    1. Added color picker to inspector dialogs.
        * [Pull request #1298](https://bitbucket.org/osrf/gazebo/pull-request/1298)

    1. Snapping on by default, off holding Shift. Improved snapping.
        * [Pull request #1304](https://bitbucket.org/osrf/gazebo/pull-request/1304)

    1. Snap walls to length increments, moved scale to SegmentItem and added Get/SetScale, added SegmentItem::SnapAngle and SegmentItem::SnapLength.
        * [Pull request #1311](https://bitbucket.org/osrf/gazebo/pull-request/1311)

    1. Make buildings available in "Insert Models" tab, improve save flow.
        * [Pull request #1312](https://bitbucket.org/osrf/gazebo/pull-request/1312)

    1. Added EditorItem::SetHighlighted.
        * [Pull request #1308](https://bitbucket.org/osrf/gazebo/pull-request/1308)

    1. Current level is transparent, lower levels opaque, higher levels invisible.
        * [Pull request #1303](https://bitbucket.org/osrf/gazebo/pull-request/1303)

    1. Detach all child manips when item is deleted, added BuildingMaker::DetachAllChildren.
        * [Pull request #1316](https://bitbucket.org/osrf/gazebo/pull-request/1316)

    1. Added texture picker to inspector dialogs.
        * [Pull request #1306](https://bitbucket.org/osrf/gazebo/pull-request/1306)

    1. Measures for doors and windows. Added RectItem::angleOnWall and related Get/Set.
        * [Pull request #1322](https://bitbucket.org/osrf/gazebo/pull-request/1322)
        * [Issue #370](https://bitbucket.org/osrf/gazebo/issue/370)

    1. Added Gazebo/BuildingFrame material to display holes for doors and windows on walls.
        * [Pull request #1338](https://bitbucket.org/osrf/gazebo/pull-request/1338)

    1. Added Gazebo/Bricks material to be used as texture on the building editor.
        * [Pull request #1333](https://bitbucket.org/osrf/gazebo/pull-request/1333)

    1. Pick colors from the palette and assign on 3D view. Added mouse and key event handlers to BuildingMaker, and events to communicate from BuildingModelManip to EditorItem.
        * [Pull request #1336](https://bitbucket.org/osrf/gazebo/pull-request/1336)

    1. Pick textures from the palette and assign in 3D view.
        * [Pull request #1368](https://bitbucket.org/osrf/gazebo/pull-request/1368)

1. Model editor updates
    1. Fix adding/removing event filters .
        * [Pull request #1279](https://bitbucket.org/osrf/gazebo/pull-request/1279)

    1. Enabled multi-selection and align tool inside model editor.
        * [Pull request #1302](https://bitbucket.org/osrf/gazebo/pull-request/1302)
        * [Issue #1323](https://bitbucket.org/osrf/gazebo/issue/1323)

    1. Enabled snap mode inside model editor.
        * [Pull request #1331](https://bitbucket.org/osrf/gazebo/pull-request/1331)
        * [Issue #1318](https://bitbucket.org/osrf/gazebo/issue/1318)

    1. Implemented copy/pasting of links.
        * [Pull request #1330](https://bitbucket.org/osrf/gazebo/pull-request/1330)

1. GUI publishes model selection information on ~/selection topic.
    * [Pull request #1318](https://bitbucket.org/osrf/gazebo/pull-request/1318)

## Gazebo 4.0

### Gazebo 4.x.x (2015-xx-xx)

1. Fix build for Bullet 2.83, enable angle wrapping for BulletHingeJoint
    * [Pull request #1664](https://bitbucket.org/osrf/gazebo/pull-request/1664)

### Gazebo 4.1.3 (2015-05-07)

1. Fix saving visual geom SDF values
    * [Pull request #1597](https://bitbucket.org/osrf/gazebo/pull-request/1597)
1. Fix heightmap model texture loading.
    * [Pull request #1595](https://bitbucket.org/osrf/gazebo/pull-request/1595)
1. Fix visual collision scale on separate client
    * [Pull request #1585](https://bitbucket.org/osrf/gazebo/pull-request/1585)
1. Fix several clang compiler warnings
    * [Pull request #1594](https://bitbucket.org/osrf/gazebo/pull-request/1594)
1. Fix blank save / browse dialogs
    * [Pull request #1544](https://bitbucket.org/osrf/gazebo/pull-request/1544)

### Gazebo 4.1.2 (2015-03-20)

1. Fix quaternion documentation: target Gazebo_4.1
    * [Pull request #1525](https://bitbucket.org/osrf/gazebo/pull-request/1525)
1. Speed up World::Step in loops
    * [Pull request #1492](https://bitbucket.org/osrf/gazebo/pull-request/1492)
1. Reduce selection buffer updates -> 4.1
    * [Pull request #1494](https://bitbucket.org/osrf/gazebo/pull-request/1494)
1. Fix loading of SimbodyPhysics parameters
    * [Pull request #1474](https://bitbucket.org/osrf/gazebo/pull-request/1474)
1. Fix heightmap on OSX -> 4.1
    * [Pull request #1455](https://bitbucket.org/osrf/gazebo/pull-request/1455)
1. Remove extra pose tag in a world file that should not be there
    * [Pull request #1458](https://bitbucket.org/osrf/gazebo/pull-request/1458)
1. Better fix for #236 for IMU that doesn't require ABI changes
    * [Pull request #1448](https://bitbucket.org/osrf/gazebo/pull-request/1448)
1. Fix regression of #236 for ImuSensor in 4.1
    * [Pull request #1446](https://bitbucket.org/osrf/gazebo/pull-request/1446)
1. Preserve previous GAZEBO_MODEL_PATH values when sourcing setup.sh
    * [Pull request #1430](https://bitbucket.org/osrf/gazebo/pull-request/1430)
1. issue #857: fix segfault for simbody screw joint when setting limits due to uninitialized limitForce.
    * [Pull request #1423](https://bitbucket.org/osrf/gazebo/pull-request/1423)
1. Allow multiple contact sensors per link (#960)
    * [Pull request #1413](https://bitbucket.org/osrf/gazebo/pull-request/1413)
1. Fix for issue #351, ODE World Step
    * [Pull request #1406](https://bitbucket.org/osrf/gazebo/pull-request/1406)
1. Disable failing InelasticCollision/0 test (#1394)
    * [Pull request #1405](https://bitbucket.org/osrf/gazebo/pull-request/1405)
1. Prevent out of bounds array access in SkidSteerDrivePlugin (found by cppcheck 1.68)
    * [Pull request #1379](https://bitbucket.org/osrf/gazebo/pull-request/1379)

### Gazebo 4.1.1 (2015-01-15)

1. Fix BulletPlaneShape bounding box (#1265)
    * [Pull request #1367](https://bitbucket.org/osrf/gazebo/pull-request/1367)
1. Fix dart linking errors on osx
    * [Pull request #1372](https://bitbucket.org/osrf/gazebo/pull-request/1372)
1. Update to player interfaces
    * [Pull request #1324](https://bitbucket.org/osrf/gazebo/pull-request/1324)
1. Handle GpuLaser name collisions (#1403)
    * [Pull request #1360](https://bitbucket.org/osrf/gazebo/pull-request/1360)
1. Add checks for handling array's with counts of zero, and read specular values
    * [Pull request #1339](https://bitbucket.org/osrf/gazebo/pull-request/1339)
1. Fix model list widget test
    * [Pull request #1327](https://bitbucket.org/osrf/gazebo/pull-request/1327)
1. Fix ogre includes
    * [Pull request #1323](https://bitbucket.org/osrf/gazebo/pull-request/1323)

### Gazebo 4.1.0 (2014-11-20)

1. Modified GUI rendering to improve the rendering update rate.
    * [Pull request #1487](https://bitbucket.org/osrf/gazebo/pull-request/1487)
1. Add ArrangePlugin for arranging groups of models.
   Also add Model::ResetPhysicsStates to call Link::ResetPhysicsStates
   recursively on all links in model.
    * [Pull request #1208](https://bitbucket.org/osrf/gazebo/pull-request/1208)
1. The `gz model` command line tool will output model info using either `-i` for complete info, or `-p` for just the model pose.
    * [Pull request #1212](https://bitbucket.org/osrf/gazebo/pull-request/1212)
    * [DRCSim Issue #389](https://bitbucket.org/osrf/drcsim/issue/389)
1. Added SignalStats class for computing incremental signal statistics.
    * [Pull request #1198](https://bitbucket.org/osrf/gazebo/pull-request/1198)
1. Add InitialVelocityPlugin to setting the initial state of links
    * [Pull request #1237](https://bitbucket.org/osrf/gazebo/pull-request/1237)
1. Added Quaternion::Integrate function.
    * [Pull request #1255](https://bitbucket.org/osrf/gazebo/pull-request/1255)
1. Added ConvertJointType functions, display more joint info on model list.
    * [Pull request #1259](https://bitbucket.org/osrf/gazebo/pull-request/1259)
1. Added ModelListWidget::AddProperty, removed unnecessary checks on ModelListWidget.
    * [Pull request #1271](https://bitbucket.org/osrf/gazebo/pull-request/1271)
1. Fix loading collada meshes with unsupported input semantics.
    * [Pull request #1319](https://bitbucket.org/osrf/gazebo/pull-request/1319)

### Gazebo 4.0.2 (2014-09-23)

1. Fix and improve mechanism to generate pkgconfig libs
    * [Pull request #1207](https://bitbucket.org/osrf/gazebo/pull-request/1207)
    * [Issue #1284](https://bitbucket.org/osrf/gazebo/issue/1284)
1. Added arat.world
    * [Pull request #1205](https://bitbucket.org/osrf/gazebo/pull-request/1205)
1. Update gzprop to output zip files.
    * [Pull request #1197](https://bitbucket.org/osrf/gazebo/pull-request/1197)
1. Make Collision::GetShape a const function
    * [Pull requset #1189](https://bitbucket.org/osrf/gazebo/pull-request/1189)
1. Install missing physics headers
    * [Pull requset #1183](https://bitbucket.org/osrf/gazebo/pull-request/1183)
1. Remove SimbodyLink::AddTorque console message
    * [Pull requset #1185](https://bitbucket.org/osrf/gazebo/pull-request/1185)
1. Fix log xml
    * [Pull requset #1188](https://bitbucket.org/osrf/gazebo/pull-request/1188)

### Gazebo 4.0.0 (2014-08-08)

1. Added lcov support to cmake
    * [Pull request #1047](https://bitbucket.org/osrf/gazebo/pull-request/1047)
1. Fixed memory leak in image conversion
    * [Pull request #1057](https://bitbucket.org/osrf/gazebo/pull-request/1057)
1. Removed deprecated function
    * [Pull request #1067](https://bitbucket.org/osrf/gazebo/pull-request/1067)
1. Improved collada loading performance
    * [Pull request #1066](https://bitbucket.org/osrf/gazebo/pull-request/1066)
    * [Pull request #1082](https://bitbucket.org/osrf/gazebo/pull-request/1082)
    * [Issue #1134](https://bitbucket.org/osrf/gazebo/issue/1134)
1. Implemented a collada exporter
    * [Pull request #1064](https://bitbucket.org/osrf/gazebo/pull-request/1064)
1. Force torque sensor now makes use of sensor's pose.
    * [Pull request #1076](https://bitbucket.org/osrf/gazebo/pull-request/1076)
    * [Issue #940](https://bitbucket.org/osrf/gazebo/issue/940)
1. Fix Model::GetLinks segfault
    * [Pull request #1093](https://bitbucket.org/osrf/gazebo/pull-request/1093)
1. Fix deleting and saving lights in gzserver
    * [Pull request #1094](https://bitbucket.org/osrf/gazebo/pull-request/1094)
    * [Issue #1182](https://bitbucket.org/osrf/gazebo/issue/1182)
    * [Issue #346](https://bitbucket.org/osrf/gazebo/issue/346)
1. Fix Collision::GetWorldPose. The pose of a collision would not update properly.
    * [Pull request #1049](https://bitbucket.org/osrf/gazebo/pull-request/1049)
    * [Issue #1124](https://bitbucket.org/osrf/gazebo/issue/1124)
1. Fixed the animate_box and animate_joints examples
    * [Pull request #1086](https://bitbucket.org/osrf/gazebo/pull-request/1086)
1. Integrated Oculus Rift functionality
    * [Pull request #1074](https://bitbucket.org/osrf/gazebo/pull-request/1074)
    * [Pull request #1136](https://bitbucket.org/osrf/gazebo/pull-request/1136)
    * [Pull request #1139](https://bitbucket.org/osrf/gazebo/pull-request/1139)
1. Updated Base::GetScopedName
    * [Pull request #1104](https://bitbucket.org/osrf/gazebo/pull-request/1104)
1. Fix collada loader from adding duplicate materials into a Mesh
    * [Pull request #1105](https://bitbucket.org/osrf/gazebo/pull-request/1105)
    * [Issue #1180](https://bitbucket.org/osrf/gazebo/issue/1180)
1. Integrated Razer Hydra functionality
    * [Pull request #1083](https://bitbucket.org/osrf/gazebo/pull-request/1083)
    * [Pull request #1109](https://bitbucket.org/osrf/gazebo/pull-request/1109)
1. Added ability to copy and paste models in the GUI
    * [Pull request #1103](https://bitbucket.org/osrf/gazebo/pull-request/1103)
1. Removed unnecessary inclusion of gazebo.hh and common.hh in plugins
    * [Pull request #1111](https://bitbucket.org/osrf/gazebo/pull-request/1111)
1. Added ability to specify custom road textures
    * [Pull request #1027](https://bitbucket.org/osrf/gazebo/pull-request/1027)
1. Added support for DART 4.1
    * [Pull request #1113](https://bitbucket.org/osrf/gazebo/pull-request/1113)
    * [Pull request #1132](https://bitbucket.org/osrf/gazebo/pull-request/1132)
    * [Pull request #1134](https://bitbucket.org/osrf/gazebo/pull-request/1134)
    * [Pull request #1154](https://bitbucket.org/osrf/gazebo/pull-request/1154)
1. Allow position of joints to be directly set.
    * [Pull request #1097](https://bitbucket.org/osrf/gazebo/pull-request/1097)
    * [Issue #1138](https://bitbucket.org/osrf/gazebo/issue/1138)
1. Added extruded polyline geometry
    * [Pull request #1026](https://bitbucket.org/osrf/gazebo/pull-request/1026)
1. Fixed actor animation
    * [Pull request #1133](https://bitbucket.org/osrf/gazebo/pull-request/1133)
    * [Pull request #1141](https://bitbucket.org/osrf/gazebo/pull-request/1141)
1. Generate a versioned cmake config file
    * [Pull request #1153](https://bitbucket.org/osrf/gazebo/pull-request/1153)
    * [Issue #1226](https://bitbucket.org/osrf/gazebo/issue/1226)
1. Added KMeans class
    * [Pull request #1147](https://bitbucket.org/osrf/gazebo/pull-request/1147)
1. Added --summary-range feature to bitbucket pullrequest tool
    * [Pull request #1156](https://bitbucket.org/osrf/gazebo/pull-request/1156)
1. Updated web links
    * [Pull request #1159](https://bitbucket.org/osrf/gazebo/pull-request/1159)
1. Update tests
    * [Pull request #1155](https://bitbucket.org/osrf/gazebo/pull-request/1155)
    * [Pull request #1143](https://bitbucket.org/osrf/gazebo/pull-request/1143)
    * [Pull request #1138](https://bitbucket.org/osrf/gazebo/pull-request/1138)
    * [Pull request #1140](https://bitbucket.org/osrf/gazebo/pull-request/1140)
    * [Pull request #1127](https://bitbucket.org/osrf/gazebo/pull-request/1127)
    * [Pull request #1115](https://bitbucket.org/osrf/gazebo/pull-request/1115)
    * [Pull request #1102](https://bitbucket.org/osrf/gazebo/pull-request/1102)
    * [Pull request #1087](https://bitbucket.org/osrf/gazebo/pull-request/1087)
    * [Pull request #1084](https://bitbucket.org/osrf/gazebo/pull-request/1084)

## Gazebo 3.0

### Gazebo 3.x.x (yyyy-mm-dd)

1. Fixed sonar and wireless sensor visualization
    * [Pull request #1254](https://bitbucket.org/osrf/gazebo/pull-request/1254)
1. Update visual bounding box when model is selected
    * [Pull request #1280](https://bitbucket.org/osrf/gazebo/pull-request/1280)

### Gazebo 3.1.0 (2014-08-08)

1. Implemented Simbody::Link::Set*Vel
    * [Pull request #1160](https://bitbucket.org/osrf/gazebo/pull-request/1160)
    * [Issue #1012](https://bitbucket.org/osrf/gazebo/issue/1012)
1. Added World::RemoveModel function
    * [Pull request #1106](https://bitbucket.org/osrf/gazebo/pull-request/1106)
    * [Issue #1177](https://bitbucket.org/osrf/gazebo/issue/1177)
1. Fix exit from camera follow mode using the escape key
    * [Pull request #1137](https://bitbucket.org/osrf/gazebo/pull-request/1137)
    * [Issue #1220](https://bitbucket.org/osrf/gazebo/issue/1220)
1. Added support for SDF joint spring stiffness and reference positions
    * [Pull request #1117](https://bitbucket.org/osrf/gazebo/pull-request/1117)
1. Removed the gzmodel_create script
    * [Pull request #1130](https://bitbucket.org/osrf/gazebo/pull-request/1130)
1. Added Vector2 dot product
    * [Pull request #1101](https://bitbucket.org/osrf/gazebo/pull-request/1101)
1. Added SetPositionPID and SetVelocityPID to JointController
    * [Pull request #1091](https://bitbucket.org/osrf/gazebo/pull-request/1091)
1. Fix gzclient startup crash with ogre 1.9
    * [Pull request #1098](https://bitbucket.org/osrf/gazebo/pull-request/1098)
    * [Issue #996](https://bitbucket.org/osrf/gazebo/issue/996)
1. Update the bitbucket_pullrequests tool
    * [Pull request #1108](https://bitbucket.org/osrf/gazebo/pull-request/1108)
1. Light properties now remain in place after move by the user via the GUI.
    * [Pull request #1110](https://bitbucket.org/osrf/gazebo/pull-request/1110)
    * [Issue #1211](https://bitbucket.org/osrf/gazebo/issue/1211)
1. Allow position of joints to be directly set.
    * [Pull request #1096](https://bitbucket.org/osrf/gazebo/pull-request/1096)
    * [Issue #1138](https://bitbucket.org/osrf/gazebo/issue/1138)

### Gazebo 3.0.0 (2014-04-11)

1. Fix bug when deleting the sun light
    * [Pull request #1088](https://bitbucket.org/osrf/gazebo/pull-request/1088)
    * [Issue #1133](https://bitbucket.org/osrf/gazebo/issue/1133)
1. Fix ODE screw joint
    * [Pull request #1078](https://bitbucket.org/osrf/gazebo/pull-request/1078)
    * [Issue #1167](https://bitbucket.org/osrf/gazebo/issue/1167)
1. Update joint integration tests
    * [Pull request #1081](https://bitbucket.org/osrf/gazebo/pull-request/1081)
1. Fixed false positives in cppcheck.
    * [Pull request #1061](https://bitbucket.org/osrf/gazebo/pull-request/1061)
1. Made joint axis reference frame relative to child, and updated simbody and dart accordingly.
    * [Pull request #1069](https://bitbucket.org/osrf/gazebo/pull-request/1069)
    * [Issue #494](https://bitbucket.org/osrf/gazebo/issue/494)
    * [Issue #1143](https://bitbucket.org/osrf/gazebo/issue/1143)
1. Added ability to pass vector of strings to SetupClient and SetupServer
    * [Pull request #1068](https://bitbucket.org/osrf/gazebo/pull-request/1068)
    * [Issue #1132](https://bitbucket.org/osrf/gazebo/issue/1132)
1. Fix error correction in screw constraints for ODE
    * [Pull request #1070](https://bitbucket.org/osrf/gazebo/pull-request/1070)
    * [Issue #1159](https://bitbucket.org/osrf/gazebo/issue/1159)
1. Improved pkgconfig with SDF
    * [Pull request #1062](https://bitbucket.org/osrf/gazebo/pull-request/1062)
1. Added a plugin to simulate aero dynamics
    * [Pull request #905](https://bitbucket.org/osrf/gazebo/pull-request/905)
1. Updated bullet support
    * [Issue #1069](https://bitbucket.org/osrf/gazebo/issue/1069)
    * [Pull request #1011](https://bitbucket.org/osrf/gazebo/pull-request/1011)
    * [Pull request #996](https://bitbucket.org/osrf/gazebo/pull-request/966)
    * [Pull request #1024](https://bitbucket.org/osrf/gazebo/pull-request/1024)
1. Updated simbody support
    * [Pull request #995](https://bitbucket.org/osrf/gazebo/pull-request/995)
1. Updated worlds to SDF 1.5
    * [Pull request #1021](https://bitbucket.org/osrf/gazebo/pull-request/1021)
1. Improvements to ODE
    * [Pull request #1001](https://bitbucket.org/osrf/gazebo/pull-request/1001)
    * [Pull request #1014](https://bitbucket.org/osrf/gazebo/pull-request/1014)
    * [Pull request #1015](https://bitbucket.org/osrf/gazebo/pull-request/1015)
    * [Pull request #1016](https://bitbucket.org/osrf/gazebo/pull-request/1016)
1. New command line tool
    * [Pull request #972](https://bitbucket.org/osrf/gazebo/pull-request/972)
1. Graphical user interface improvements
    * [Pull request #971](https://bitbucket.org/osrf/gazebo/pull-request/971)
    * [Pull request #1013](https://bitbucket.org/osrf/gazebo/pull-request/1013)
    * [Pull request #989](https://bitbucket.org/osrf/gazebo/pull-request/989)
1. Created a friction pyramid class
    * [Pull request #935](https://bitbucket.org/osrf/gazebo/pull-request/935)
1. Added GetWorldEnergy functions to Model, Joint, and Link
    * [Pull request #1017](https://bitbucket.org/osrf/gazebo/pull-request/1017)
1. Preparing Gazebo for admission into Ubuntu
    * [Pull request #969](https://bitbucket.org/osrf/gazebo/pull-request/969)
    * [Pull request #998](https://bitbucket.org/osrf/gazebo/pull-request/998)
    * [Pull request #1002](https://bitbucket.org/osrf/gazebo/pull-request/1002)
1. Add method for querying if useImplicitStiffnessDamping flag is set for a given joint
    * [Issue #629](https://bitbucket.org/osrf/gazebo/issue/629)
    * [Pull request #1006](https://bitbucket.org/osrf/gazebo/pull-request/1006)
1. Fix joint axis frames
    * [Issue #494](https://bitbucket.org/osrf/gazebo/issue/494)
    * [Pull request #963](https://bitbucket.org/osrf/gazebo/pull-request/963)
1. Compute joint anchor pose relative to parent
    * [Issue #1029](https://bitbucket.org/osrf/gazebo/issue/1029)
    * [Pull request #982](https://bitbucket.org/osrf/gazebo/pull-request/982)
1. Cleanup the installed worlds
    * [Issue #1036](https://bitbucket.org/osrf/gazebo/issue/1036)
    * [Pull request #984](https://bitbucket.org/osrf/gazebo/pull-request/984)
1. Update to the GPS sensor
    * [Issue #1059](https://bitbucket.org/osrf/gazebo/issue/1059)
    * [Pull request #978](https://bitbucket.org/osrf/gazebo/pull-request/978)
1. Removed libtool from plugin loading
    * [Pull request #981](https://bitbucket.org/osrf/gazebo/pull-request/981)
1. Added functions to get inertial information for a link in the world frame.
    * [Pull request #1005](https://bitbucket.org/osrf/gazebo/pull-request/1005)

## Gazebo 2.0

### Gazebo 2.2.6 (2015-09-28)

1. Backport fixes to setup.sh from pull request #1430 to 2.2 branch
    * [Pull request 1889](https://bitbucket.org/osrf/gazebo/pull-request/1889)
1. Fix heightmap texture loading (2.2)
    * [Pull request 1596](https://bitbucket.org/osrf/gazebo/pull-request/1596)
1. Prevent out of bounds array access in SkidSteerDrivePlugin (found by cppcheck 1.68)
    * [Pull request 1379](https://bitbucket.org/osrf/gazebo/pull-request/1379)
1. Fix build with boost 1.57 for 2.2 branch (#1399)
    * [Pull request 1358](https://bitbucket.org/osrf/gazebo/pull-request/1358)
1. Fix manpage test failures by incrementing year to 2015
    * [Pull request 1361](https://bitbucket.org/osrf/gazebo/pull-request/1361)
1. Fix build for OS X 10.10 (#1304, #1289)
    * [Pull request 1346](https://bitbucket.org/osrf/gazebo/pull-request/1346)
1. Restore ODELink ABI, use Link variables instead (#1354)
    * [Pull request 1347](https://bitbucket.org/osrf/gazebo/pull-request/1347)
1. Fix inertia_ratio test
    * [Pull request 1344](https://bitbucket.org/osrf/gazebo/pull-request/1344)
1. backport collision visual fix -> 2.2
    * [Pull request 1343](https://bitbucket.org/osrf/gazebo/pull-request/1343)
1. Fix two code_check errors on 2.2
    * [Pull request 1314](https://bitbucket.org/osrf/gazebo/pull-request/1314)
1. issue #243 fix Link::GetWorldLinearAccel and Link::GetWorldAngularAccel for ODE
    * [Pull request 1284](https://bitbucket.org/osrf/gazebo/pull-request/1284)

### Gazebo 2.2.3 (2014-04-29)

1. Removed redundant call to World::Init
    * [Pull request #1107](https://bitbucket.org/osrf/gazebo/pull-request/1107)
    * [Issue #1208](https://bitbucket.org/osrf/gazebo/issue/1208)
1. Return proper error codes when gazebo exits
    * [Pull request #1085](https://bitbucket.org/osrf/gazebo/pull-request/1085)
    * [Issue #1178](https://bitbucket.org/osrf/gazebo/issue/1178)
1. Fixed Camera::GetWorldRotation().
    * [Pull request #1071](https://bitbucket.org/osrf/gazebo/pull-request/1071)
    * [Issue #1087](https://bitbucket.org/osrf/gazebo/issue/1087)
1. Fixed memory leak in image conversion
    * [Pull request #1073](https://bitbucket.org/osrf/gazebo/pull-request/1073)

### Gazebo 2.2.1 (xxxx-xx-xx)

1. Fix heightmap model texture loading.
    * [Pull request #1596](https://bitbucket.org/osrf/gazebo/pull-request/1596)

### Gazebo 2.2.0 (2014-01-10)

1. Fix compilation when using OGRE-1.9 (full support is being worked on)
    * [Issue #994](https://bitbucket.org/osrf/gazebo/issue/994)
    * [Issue #995](https://bitbucket.org/osrf/gazebo/issue/995)
    * [Issue #996](https://bitbucket.org/osrf/gazebo/issue/996)
    * [Pull request #883](https://bitbucket.org/osrf/gazebo/pull-request/883)
1. Added unit test for issue 624.
    * [Issue #624](https://bitbucket.org/osrf/gazebo/issue/624).
    * [Pull request #889](https://bitbucket.org/osrf/gazebo/pull-request/889)
1. Use 3x3 PCF shadows for smoother shadows.
    * [Pull request #887](https://bitbucket.org/osrf/gazebo/pull-request/887)
1. Update manpage copyright to 2014.
    * [Pull request #893](https://bitbucket.org/osrf/gazebo/pull-request/893)
1. Added friction integration test .
    * [Pull request #885](https://bitbucket.org/osrf/gazebo/pull-request/885)
1. Fix joint anchor when link pose is not specified.
    * [Issue #978](https://bitbucket.org/osrf/gazebo/issue/978)
    * [Pull request #862](https://bitbucket.org/osrf/gazebo/pull-request/862)
1. Added (ESC) tooltip for GUI Selection Mode icon.
    * [Issue #993](https://bitbucket.org/osrf/gazebo/issue/993)
    * [Pull request #888](https://bitbucket.org/osrf/gazebo/pull-request/888)
1. Removed old comment about resolved issue.
    * [Issue #837](https://bitbucket.org/osrf/gazebo/issue/837)
    * [Pull request #880](https://bitbucket.org/osrf/gazebo/pull-request/880)
1. Made SimbodyLink::Get* function thread-safe
    * [Issue #918](https://bitbucket.org/osrf/gazebo/issue/918)
    * [Pull request #872](https://bitbucket.org/osrf/gazebo/pull-request/872)
1. Suppressed spurious gzlog messages in ODE::Body
    * [Issue #983](https://bitbucket.org/osrf/gazebo/issue/983)
    * [Pull request #875](https://bitbucket.org/osrf/gazebo/pull-request/875)
1. Fixed Force Torque Sensor Test by properly initializing some values.
    * [Issue #982](https://bitbucket.org/osrf/gazebo/issue/982)
    * [Pull request #869](https://bitbucket.org/osrf/gazebo/pull-request/869)
1. Added breakable joint plugin to support breakable walls.
    * [Pull request #865](https://bitbucket.org/osrf/gazebo/pull-request/865)
1. Used different tuple syntax to fix compilation on OSX mavericks.
    * [Issue #947](https://bitbucket.org/osrf/gazebo/issue/947)
    * [Pull request #858](https://bitbucket.org/osrf/gazebo/pull-request/858)
1. Fixed sonar test and deprecation warning.
    * [Pull request #856](https://bitbucket.org/osrf/gazebo/pull-request/856)
1. Speed up test compilation.
    * Part of [Issue #955](https://bitbucket.org/osrf/gazebo/issue/955)
    * [Pull request #846](https://bitbucket.org/osrf/gazebo/pull-request/846)
1. Added Joint::SetEffortLimit API
    * [Issue #923](https://bitbucket.org/osrf/gazebo/issue/923)
    * [Pull request #808](https://bitbucket.org/osrf/gazebo/pull-request/808)
1. Made bullet output less verbose.
    * [Pull request #839](https://bitbucket.org/osrf/gazebo/pull-request/839)
1. Convergence acceleration and stability tweak to make atlas_v3 stable
    * [Issue #895](https://bitbucket.org/osrf/gazebo/issue/895)
    * [Pull request #772](https://bitbucket.org/osrf/gazebo/pull-request/772)
1. Added colors, textures and world files for the SPL RoboCup environment
    * [Pull request #838](https://bitbucket.org/osrf/gazebo/pull-request/838)
1. Fixed bitbucket_pullrequests tool to work with latest BitBucket API.
    * [Issue #933](https://bitbucket.org/osrf/gazebo/issue/933)
    * [Pull request #841](https://bitbucket.org/osrf/gazebo/pull-request/841)
1. Fixed cppcheck warnings.
    * [Pull request #842](https://bitbucket.org/osrf/gazebo/pull-request/842)

### Gazebo 2.1.0 (2013-11-08)
1. Fix mainwindow unit test
    * [Pull request #752](https://bitbucket.org/osrf/gazebo/pull-request/752)
1. Visualize moment of inertia
    * Pull request [#745](https://bitbucket.org/osrf/gazebo/pull-request/745), [#769](https://bitbucket.org/osrf/gazebo/pull-request/769), [#787](https://bitbucket.org/osrf/gazebo/pull-request/787)
    * [Issue #203](https://bitbucket.org/osrf/gazebo/issue/203)
1. Update tool to count lines of code
    * [Pull request #758](https://bitbucket.org/osrf/gazebo/pull-request/758)
1. Implement World::Clear
    * Pull request [#785](https://bitbucket.org/osrf/gazebo/pull-request/785), [#804](https://bitbucket.org/osrf/gazebo/pull-request/804)
1. Improve Bullet support
    * [Pull request #805](https://bitbucket.org/osrf/gazebo/pull-request/805)
1. Fix doxygen spacing
    * [Pull request #740](https://bitbucket.org/osrf/gazebo/pull-request/740)
1. Add tool to generate model images for thepropshop.org
    * [Pull request #734](https://bitbucket.org/osrf/gazebo/pull-request/734)
1. Added paging support for terrains
    * [Pull request #707](https://bitbucket.org/osrf/gazebo/pull-request/707)
1. Added plugin path to LID_LIBRARY_PATH in setup.sh
    * [Pull request #750](https://bitbucket.org/osrf/gazebo/pull-request/750)
1. Fix for OSX
    * [Pull request #766](https://bitbucket.org/osrf/gazebo/pull-request/766)
    * [Pull request #786](https://bitbucket.org/osrf/gazebo/pull-request/786)
    * [Issue #906](https://bitbucket.org/osrf/gazebo/issue/906)
1. Update copyright information
    * [Pull request #771](https://bitbucket.org/osrf/gazebo/pull-request/771)
1. Enable screen dependent tests
    * [Pull request #764](https://bitbucket.org/osrf/gazebo/pull-request/764)
    * [Issue #811](https://bitbucket.org/osrf/gazebo/issue/811)
1. Fix gazebo command line help message
    * [Pull request #775](https://bitbucket.org/osrf/gazebo/pull-request/775)
    * [Issue #898](https://bitbucket.org/osrf/gazebo/issue/898)
1. Fix man page test
    * [Pull request #774](https://bitbucket.org/osrf/gazebo/pull-request/774)
1. Improve load time by reducing calls to RTShader::Update
    * [Pull request #773](https://bitbucket.org/osrf/gazebo/pull-request/773)
    * [Issue #877](https://bitbucket.org/osrf/gazebo/issue/877)
1. Fix joint visualization
    * [Pull request #776](https://bitbucket.org/osrf/gazebo/pull-request/776)
    * [Pull request #802](https://bitbucket.org/osrf/gazebo/pull-request/802)
    * [Issue #464](https://bitbucket.org/osrf/gazebo/issue/464)
1. Add helpers to fix NaN
    * [Pull request #742](https://bitbucket.org/osrf/gazebo/pull-request/742)
1. Fix model resizing via the GUI
    * [Pull request #763](https://bitbucket.org/osrf/gazebo/pull-request/763)
    * [Issue #885](https://bitbucket.org/osrf/gazebo/issue/885)
1. Simplify gzlog test by using sha1
    * [Pull request #781](https://bitbucket.org/osrf/gazebo/pull-request/781)
    * [Issue #837](https://bitbucket.org/osrf/gazebo/issue/837)
1. Enable cppcheck for header files
    * [Pull request #782](https://bitbucket.org/osrf/gazebo/pull-request/782)
    * [Issue #907](https://bitbucket.org/osrf/gazebo/issue/907)
1. Fix broken regression test
    * [Pull request #784](https://bitbucket.org/osrf/gazebo/pull-request/784)
    * [Issue #884](https://bitbucket.org/osrf/gazebo/issue/884)
1. All simbody and dart to pass tests
    * [Pull request #790](https://bitbucket.org/osrf/gazebo/pull-request/790)
    * [Issue #873](https://bitbucket.org/osrf/gazebo/issue/873)
1. Fix camera rotation from SDF
    * [Pull request #789](https://bitbucket.org/osrf/gazebo/pull-request/789)
    * [Issue #920](https://bitbucket.org/osrf/gazebo/issue/920)
1. Fix bitbucket pullrequest command line tool to match new API
    * [Pull request #803](https://bitbucket.org/osrf/gazebo/pull-request/803)
1. Fix transceiver spawn errors in tests
    * [Pull request #811](https://bitbucket.org/osrf/gazebo/pull-request/811)
    * [Pull request #814](https://bitbucket.org/osrf/gazebo/pull-request/814)

### Gazebo 2.0.0 (2013-10-08)
1. Refactor code check tool.
    * [Pull Request #669](https://bitbucket.org/osrf/gazebo/pull-request/669)
1. Added pull request tool for Bitbucket.
    * [Pull Request #670](https://bitbucket.org/osrf/gazebo/pull-request/670)
    * [Pull Request #691](https://bitbucket.org/osrf/gazebo/pull-request/671)
1. New wireless receiver and transmitter sensor models.
    * [Pull Request #644](https://bitbucket.org/osrf/gazebo/pull-request/644)
    * [Pull Request #675](https://bitbucket.org/osrf/gazebo/pull-request/675)
    * [Pull Request #727](https://bitbucket.org/osrf/gazebo/pull-request/727)
1. Audio support using OpenAL.
    * [Pull Request #648](https://bitbucket.org/osrf/gazebo/pull-request/648)
    * [Pull Request #704](https://bitbucket.org/osrf/gazebo/pull-request/704)
1. Simplify command-line parsing of gztopic echo output.
    * [Pull Request #674](https://bitbucket.org/osrf/gazebo/pull-request/674)
    * Resolves: [Issue #795](https://bitbucket.org/osrf/gazebo/issue/795)
1. Use UNIX directories through the user of GNUInstallDirs cmake module.
    * [Pull Request #676](https://bitbucket.org/osrf/gazebo/pull-request/676)
    * [Pull Request #681](https://bitbucket.org/osrf/gazebo/pull-request/681)
1. New GUI interactions for object manipulation.
    * [Pull Request #634](https://bitbucket.org/osrf/gazebo/pull-request/634)
1. Fix for OSX menubar.
    * [Pull Request #677](https://bitbucket.org/osrf/gazebo/pull-request/677)
1. Remove internal SDF directories and dependencies.
    * [Pull Request #680](https://bitbucket.org/osrf/gazebo/pull-request/680)
1. Add minimum version for sdformat.
    * [Pull Request #682](https://bitbucket.org/osrf/gazebo/pull-request/682)
    * Resolves: [Issue #818](https://bitbucket.org/osrf/gazebo/issue/818)
1. Allow different gtest parameter types with ServerFixture
    * [Pull Request #686](https://bitbucket.org/osrf/gazebo/pull-request/686)
    * Resolves: [Issue #820](https://bitbucket.org/osrf/gazebo/issue/820)
1. GUI model scaling when using Bullet.
    * [Pull Request #683](https://bitbucket.org/osrf/gazebo/pull-request/683)
1. Fix typo in cmake config.
    * [Pull Request #694](https://bitbucket.org/osrf/gazebo/pull-request/694)
    * Resolves: [Issue #824](https://bitbucket.org/osrf/gazebo/issue/824)
1. Remove gazebo include subdir from pkgconfig and cmake config.
    * [Pull Request #691](https://bitbucket.org/osrf/gazebo/pull-request/691)
1. Torsional spring demo
    * [Pull Request #693](https://bitbucket.org/osrf/gazebo/pull-request/693)
1. Remove repeated call to SetAxis in Joint.cc
    * [Pull Request #695](https://bitbucket.org/osrf/gazebo/pull-request/695)
    * Resolves: [Issue #823](https://bitbucket.org/osrf/gazebo/issue/823)
1. Add test for rotational joints.
    * [Pull Request #697](https://bitbucket.org/osrf/gazebo/pull-request/697)
    * Resolves: [Issue #820](https://bitbucket.org/osrf/gazebo/issue/820)
1. Fix compilation of tests using Joint base class
    * [Pull Request #701](https://bitbucket.org/osrf/gazebo/pull-request/701)
1. Terrain paging implemented.
    * [Pull Request #687](https://bitbucket.org/osrf/gazebo/pull-request/687)
1. Improve timeout error reporting in ServerFixture
    * [Pull Request #705](https://bitbucket.org/osrf/gazebo/pull-request/705)
1. Fix mouse picking for cases where visuals overlap with the laser
    * [Pull Request #709](https://bitbucket.org/osrf/gazebo/pull-request/709)
1. Fix string literals for OSX
    * [Pull Request #712](https://bitbucket.org/osrf/gazebo/pull-request/712)
    * Resolves: [Issue #803](https://bitbucket.org/osrf/gazebo/issue/803)
1. Support for ENABLE_TESTS_COMPILATION cmake parameter
    * [Pull Request #708](https://bitbucket.org/osrf/gazebo/pull-request/708)
1. Updated system gui plugin
    * [Pull Request #702](https://bitbucket.org/osrf/gazebo/pull-request/702)
1. Fix force torque unit test issue
    * [Pull Request #673](https://bitbucket.org/osrf/gazebo/pull-request/673)
    * Resolves: [Issue #813](https://bitbucket.org/osrf/gazebo/issue/813)
1. Use variables to control auto generation of CFlags
    * [Pull Request #699](https://bitbucket.org/osrf/gazebo/pull-request/699)
1. Remove deprecated functions.
    * [Pull Request #715](https://bitbucket.org/osrf/gazebo/pull-request/715)
1. Fix typo in `Camera.cc`
    * [Pull Request #719](https://bitbucket.org/osrf/gazebo/pull-request/719)
    * Resolves: [Issue #846](https://bitbucket.org/osrf/gazebo/issue/846)
1. Performance improvements
    * [Pull Request #561](https://bitbucket.org/osrf/gazebo/pull-request/561)
1. Fix gripper model.
    * [Pull Request #713](https://bitbucket.org/osrf/gazebo/pull-request/713)
    * Resolves: [Issue #314](https://bitbucket.org/osrf/gazebo/issue/314)
1. First part of Simbody integration
    * [Pull Request #716](https://bitbucket.org/osrf/gazebo/pull-request/716)

## Gazebo 1.9

### Gazebo 1.9.6 (2014-04-29)

1. Refactored inertia ratio reduction for ODE
    * [Pull request #1114](https://bitbucket.org/osrf/gazebo/pull-request/1114)
1. Improved collada loading performance
    * [Pull request #1075](https://bitbucket.org/osrf/gazebo/pull-request/1075)

### Gazebo 1.9.3 (2014-01-10)

1. Add thickness to plane to remove shadow flickering.
    * [Pull request #886](https://bitbucket.org/osrf/gazebo/pull-request/886)
1. Temporary GUI shadow toggle fix.
    * [Issue #925](https://bitbucket.org/osrf/gazebo/issue/925)
    * [Pull request #868](https://bitbucket.org/osrf/gazebo/pull-request/868)
1. Fix memory access bugs with libc++ on mavericks.
    * [Issue #965](https://bitbucket.org/osrf/gazebo/issue/965)
    * [Pull request #857](https://bitbucket.org/osrf/gazebo/pull-request/857)
    * [Pull request #881](https://bitbucket.org/osrf/gazebo/pull-request/881)
1. Replaced printf with cout in gztopic hz.
    * [Issue #969](https://bitbucket.org/osrf/gazebo/issue/969)
    * [Pull request #854](https://bitbucket.org/osrf/gazebo/pull-request/854)
1. Add Dark grey material and fix indentation.
    * [Pull request #851](https://bitbucket.org/osrf/gazebo/pull-request/851)
1. Fixed sonar sensor unit test.
    * [Pull request #848](https://bitbucket.org/osrf/gazebo/pull-request/848)
1. Convergence acceleration and stability tweak to make atlas_v3 stable.
    * [Pull request #845](https://bitbucket.org/osrf/gazebo/pull-request/845)
1. Update gtest to 1.7.0 to resolve problems with libc++.
    * [Issue #947](https://bitbucket.org/osrf/gazebo/issue/947)
    * [Pull request #827](https://bitbucket.org/osrf/gazebo/pull-request/827)
1. Fixed LD_LIBRARY_PATH for plugins.
    * [Issue #957](https://bitbucket.org/osrf/gazebo/issue/957)
    * [Pull request #844](https://bitbucket.org/osrf/gazebo/pull-request/844)
1. Fix transceiver sporadic errors.
    * Backport of [pull request #811](https://bitbucket.org/osrf/gazebo/pull-request/811)
    * [Pull request #836](https://bitbucket.org/osrf/gazebo/pull-request/836)
1. Modified the MsgTest to be deterministic with time checks.
    * [Pull request #843](https://bitbucket.org/osrf/gazebo/pull-request/843)
1. Fixed seg fault in LaserVisual.
    * [Issue #950](https://bitbucket.org/osrf/gazebo/issue/950)
    * [Pull request #832](https://bitbucket.org/osrf/gazebo/pull-request/832)
1. Implemented the option to disable tests that need a working screen to run properly.
    * Backport of [Pull request #764](https://bitbucket.org/osrf/gazebo/pull-request/764)
    * [Pull request #837](https://bitbucket.org/osrf/gazebo/pull-request/837)
1. Cleaned up gazebo shutdown.
    * [Pull request #829](https://bitbucket.org/osrf/gazebo/pull-request/829)
1. Fixed bug associated with loading joint child links.
    * [Issue #943](https://bitbucket.org/osrf/gazebo/issue/943)
    * [Pull request #820](https://bitbucket.org/osrf/gazebo/pull-request/820)

### Gazebo 1.9.2 (2013-11-08)
1. Fix enable/disable sky and clouds from SDF
    * [Pull request #809](https://bitbucket.org/osrf/gazebo/pull-request/809])
1. Fix occasional blank GUI screen on startup
    * [Pull request #815](https://bitbucket.org/osrf/gazebo/pull-request/815])
1. Fix GPU laser when interacting with heightmaps
    * [Pull request #796](https://bitbucket.org/osrf/gazebo/pull-request/796])
1. Added API/ABI checker command line tool
    * [Pull request #765](https://bitbucket.org/osrf/gazebo/pull-request/765])
1. Added gtest version information
    * [Pull request #801](https://bitbucket.org/osrf/gazebo/pull-request/801])
1. Fix GUI world saving
    * [Pull request #806](https://bitbucket.org/osrf/gazebo/pull-request/806])
1. Enable anti-aliasing for camera sensor
    * [Pull request #800](https://bitbucket.org/osrf/gazebo/pull-request/800])
1. Make sensor noise deterministic
    * [Pull request #788](https://bitbucket.org/osrf/gazebo/pull-request/788])
1. Fix build problem
    * [Issue #901](https://bitbucket.org/osrf/gazebo/issue/901)
    * [Pull request #778](https://bitbucket.org/osrf/gazebo/pull-request/778])
1. Fix a typo in Camera.cc
    * [Pull request #720](https://bitbucket.org/osrf/gazebo/pull-request/720])
    * [Issue #846](https://bitbucket.org/osrf/gazebo/issue/846)
1. Fix OSX menu bar
    * [Pull request #688](https://bitbucket.org/osrf/gazebo/pull-request/688])
1. Fix gazebo::init by calling sdf::setFindCallback() before loading the sdf in gzfactory.
    * [Pull request #678](https://bitbucket.org/osrf/gazebo/pull-request/678])
    * [Issue #817](https://bitbucket.org/osrf/gazebo/issue/817)

### Gazebo 1.9.1 (2013-08-20)
* Deprecate header files that require case-sensitive filesystem (e.g. Common.hh, Physics.hh) [https://bitbucket.org/osrf/gazebo/pull-request/638/fix-for-775-deprecate-headers-that-require]
* Initial support for building on Mac OS X [https://bitbucket.org/osrf/gazebo/pull-request/660/osx-support-for-gazebo-19] [https://bitbucket.org/osrf/gazebo/pull-request/657/cmake-fixes-for-osx]
* Fixes for various issues [https://bitbucket.org/osrf/gazebo/pull-request/635/fix-for-issue-792/diff] [https://bitbucket.org/osrf/gazebo/pull-request/628/allow-scoped-and-non-scoped-joint-names-to/diff] [https://bitbucket.org/osrf/gazebo/pull-request/636/fix-build-dependency-in-message-generation/diff] [https://bitbucket.org/osrf/gazebo/pull-request/639/make-the-unversioned-setupsh-a-copy-of-the/diff] [https://bitbucket.org/osrf/gazebo/pull-request/650/added-missing-lib-to-player-client-library/diff] [https://bitbucket.org/osrf/gazebo/pull-request/656/install-gzmode_create-without-sh-suffix/diff]

### Gazebo 1.9.0 (2013-07-23)
* Use external package [sdformat](https://bitbucket.org/osrf/sdformat) for sdf parsing, refactor the `Element::GetValue*` function calls, and deprecate Gazebo's internal sdf parser [https://bitbucket.org/osrf/gazebo/pull-request/627]
* Improved ROS support ([[Tutorials#ROS_Integration |documentation here]]) [https://bitbucket.org/osrf/gazebo/pull-request/559]
* Added Sonar, Force-Torque, and Tactile Pressure sensors [https://bitbucket.org/osrf/gazebo/pull-request/557], [https://bitbucket.org/osrf/gazebo/pull-request/567]
* Add compile-time defaults for environment variables so that sourcing setup.sh is unnecessary in most cases [https://bitbucket.org/osrf/gazebo/pull-request/620]
* Enable user camera to follow objects in client window [https://bitbucket.org/osrf/gazebo/pull-request/603]
* Install protobuf message files for use in custom messages [https://bitbucket.org/osrf/gazebo/pull-request/614]
* Change default compilation flags to improve debugging [https://bitbucket.org/osrf/gazebo/pull-request/617]
* Change to supported relative include paths [https://bitbucket.org/osrf/gazebo/pull-request/594]
* Fix display of laser scans when sensor is rotated [https://bitbucket.org/osrf/gazebo/pull-request/599]

## Gazebo 1.8

### Gazebo 1.8.7 (2013-07-16)
* Fix bug in URDF parsing of Vector3 elements [https://bitbucket.org/osrf/gazebo/pull-request/613]
* Fix compilation errors with newest libraries [https://bitbucket.org/osrf/gazebo/pull-request/615]

### Gazebo 1.8.6 (2013-06-07)
* Fix inertia lumping in the URDF parser[https://bitbucket.org/osrf/gazebo/pull-request/554]
* Fix for ODEJoint CFM damping sign error [https://bitbucket.org/osrf/gazebo/pull-request/586]
* Fix transport memory growth[https://bitbucket.org/osrf/gazebo/pull-request/584]
* Reduce log file data in order to reduce buffer growth that results in out of memory kernel errors[https://bitbucket.org/osrf/gazebo/pull-request/587]

### Gazebo 1.8.5 (2013-06-04)
* Fix Gazebo build for machines without a valid display.[https://bitbucket.org/osrf/gazebo/commits/37f00422eea03365b839a632c1850431ee6a1d67]

### Gazebo 1.8.4 (2013-06-03)
* Fix UDRF to SDF converter so that URDF gazebo extensions are applied to all collisions in a link.[https://bitbucket.org/osrf/gazebo/pull-request/579]
* Prevent transport layer from locking when a gzclient connects to a gzserver over a connection with high latency.[https://bitbucket.org/osrf/gazebo/pull-request/572]
* Improve performance and fix uninitialized conditional jumps.[https://bitbucket.org/osrf/gazebo/pull-request/571]

### Gazebo 1.8.3 (2013-06-03)
* Fix for gzlog hanging when gzserver is not present or not responsive[https://bitbucket.org/osrf/gazebo/pull-request/577]
* Fix occasional segfault when generating log files[https://bitbucket.org/osrf/gazebo/pull-request/575]
* Performance improvement to ODE[https://bitbucket.org/osrf/gazebo/pull-request/556]
* Fix node initialization[https://bitbucket.org/osrf/gazebo/pull-request/570]
* Fix GPU laser Hz rate reduction when sensor moved away from world origin[https://bitbucket.org/osrf/gazebo/pull-request/566]
* Fix incorrect lighting in camera sensors when GPU laser is subscribe to[https://bitbucket.org/osrf/gazebo/pull-request/563]

### Gazebo 1.8.2 (2013-05-28)
* ODE performance improvements[https://bitbucket.org/osrf/gazebo/pull-request/535][https://bitbucket.org/osrf/gazebo/pull-request/537]
* Fixed tests[https://bitbucket.org/osrf/gazebo/pull-request/538][https://bitbucket.org/osrf/gazebo/pull-request/541][https://bitbucket.org/osrf/gazebo/pull-request/542]
* Fixed sinking vehicle bug[https://bitbucket.org/osrf/drcsim/issue/300] in pull-request[https://bitbucket.org/osrf/gazebo/pull-request/538]
* Fix GPU sensor throttling[https://bitbucket.org/osrf/gazebo/pull-request/536]
* Reduce string comparisons for better performance[https://bitbucket.org/osrf/gazebo/pull-request/546]
* Contact manager performance improvements[https://bitbucket.org/osrf/gazebo/pull-request/543]
* Transport performance improvements[https://bitbucket.org/osrf/gazebo/pull-request/548]
* Reduce friction noise[https://bitbucket.org/osrf/gazebo/pull-request/545]

### Gazebo 1.8.1 (2013-05-22)
* Please note that 1.8.1 contains a bug[https://bitbucket.org/osrf/drcsim/issue/300] that causes interpenetration between objects in resting contact to grow slowly.  Please update to 1.8.2 for the patch.
* Added warm starting[https://bitbucket.org/osrf/gazebo/pull-request/529]
* Reduced console output[https://bitbucket.org/osrf/gazebo/pull-request/533]
* Improved off screen rendering performance[https://bitbucket.org/osrf/gazebo/pull-request/530]
* Performance improvements [https://bitbucket.org/osrf/gazebo/pull-request/535] [https://bitbucket.org/osrf/gazebo/pull-request/537]

### Gazebo 1.8.0 (2013-05-17)
* Fixed slider axis [https://bitbucket.org/osrf/gazebo/pull-request/527]
* Fixed heightmap shadows [https://bitbucket.org/osrf/gazebo/pull-request/525]
* Fixed model and canonical link pose [https://bitbucket.org/osrf/gazebo/pull-request/519]
* Fixed OSX message header[https://bitbucket.org/osrf/gazebo/pull-request/524]
* Added zlib compression for logging [https://bitbucket.org/osrf/gazebo/pull-request/515]
* Allow clouds to be disabled in cameras [https://bitbucket.org/osrf/gazebo/pull-request/507]
* Camera rendering performance [https://bitbucket.org/osrf/gazebo/pull-request/528]


## Gazebo 1.7

### Gazebo 1.7.3 (2013-05-08)
* Fixed log cleanup (again) [https://bitbucket.org/osrf/gazebo/pull-request/511/fix-log-cleanup-logic]

### Gazebo 1.7.2 (2013-05-07)
* Fixed log cleanup [https://bitbucket.org/osrf/gazebo/pull-request/506/fix-gzlog-stop-command-line]
* Minor documentation fix [https://bitbucket.org/osrf/gazebo/pull-request/488/minor-documentation-fix]

### Gazebo 1.7.1 (2013-04-19)
* Fixed tests
* IMU sensor receives time stamped data from links
* Fix saving image frames [https://bitbucket.org/osrf/gazebo/pull-request/466/fix-saving-frames/diff]
* Wireframe rendering in GUI [https://bitbucket.org/osrf/gazebo/pull-request/414/allow-rendering-of-models-in-wireframe]
* Improved logging performance [https://bitbucket.org/osrf/gazebo/pull-request/457/improvements-to-gzlog-filter-and-logging]
* Viscous mud model [https://bitbucket.org/osrf/gazebo/pull-request/448/mud-plugin/diff]

## Gazebo 1.6

### Gazebo 1.6.3 (2013-04-15)
* Fixed a [critical SDF bug](https://bitbucket.org/osrf/gazebo/pull-request/451)
* Fixed a [laser offset bug](https://bitbucket.org/osrf/gazebo/pull-request/449)

### Gazebo 1.6.2 (2013-04-14)
* Fix for fdir1 physics property [https://bitbucket.org/osrf/gazebo/pull-request/429/fixes-to-treat-fdir1-better-1-rotate-into/diff]
* Fix for force torque sensor [https://bitbucket.org/osrf/gazebo/pull-request/447]
* SDF documentation fix [https://bitbucket.org/osrf/gazebo/issue/494/joint-axis-reference-frame-doesnt-match]

### Gazebo 1.6.1 (2013-04-05)
* Switch default build type to Release.

### Gazebo 1.6.0 (2013-04-05)
* Improvements to inertia in rubble pile
* Various Bullet integration advances.
* Noise models for ray, camera, and imu sensors.
* SDF 1.4, which accommodates more physics engine parameters and also some sensor noise models.
* Initial support for making movies from within Gazebo.
* Many performance improvements.
* Many bug fixes.
* Progress toward to building on OS X.

## Gazebo 1.5

### Gazebo 1.5.0 (2013-03-11)
* Partial integration of Bullet
  * Includes: cubes, spheres, cylinders, planes, meshes, revolute joints, ray sensors
* GUI Interface for log writing.
* Threaded sensors.
* Multi-camera sensor.

* Fixed the following issues:
 * [https://bitbucket.org/osrf/gazebo/issue/236 Issue #236]
 * [https://bitbucket.org/osrf/gazebo/issue/507 Issue #507]
 * [https://bitbucket.org/osrf/gazebo/issue/530 Issue #530]
 * [https://bitbucket.org/osrf/gazebo/issue/279 Issue #279]
 * [https://bitbucket.org/osrf/gazebo/issue/529 Issue #529]
 * [https://bitbucket.org/osrf/gazebo/issue/239 Issue #239]
 * [https://bitbucket.org/osrf/gazebo/issue/5 Issue #5]

## Gazebo 1.4

### Gazebo 1.4.0 (2013-02-01)
* New Features:
 * GUI elements to display messages from the server.
 * Multi-floor building editor and creator.
 * Improved sensor visualizations.
 * Improved mouse interactions

* Fixed the following issues:
 * [https://bitbucket.org/osrf/gazebo/issue/16 Issue #16]
 * [https://bitbucket.org/osrf/gazebo/issue/142 Issue #142]
 * [https://bitbucket.org/osrf/gazebo/issue/229 Issue #229]
 * [https://bitbucket.org/osrf/gazebo/issue/277 Issue #277]
 * [https://bitbucket.org/osrf/gazebo/issue/291 Issue #291]
 * [https://bitbucket.org/osrf/gazebo/issue/310 Issue #310]
 * [https://bitbucket.org/osrf/gazebo/issue/320 Issue #320]
 * [https://bitbucket.org/osrf/gazebo/issue/329 Issue #329]
 * [https://bitbucket.org/osrf/gazebo/issue/333 Issue #333]
 * [https://bitbucket.org/osrf/gazebo/issue/334 Issue #334]
 * [https://bitbucket.org/osrf/gazebo/issue/335 Issue #335]
 * [https://bitbucket.org/osrf/gazebo/issue/341 Issue #341]
 * [https://bitbucket.org/osrf/gazebo/issue/350 Issue #350]
 * [https://bitbucket.org/osrf/gazebo/issue/384 Issue #384]
 * [https://bitbucket.org/osrf/gazebo/issue/431 Issue #431]
 * [https://bitbucket.org/osrf/gazebo/issue/433 Issue #433]
 * [https://bitbucket.org/osrf/gazebo/issue/453 Issue #453]
 * [https://bitbucket.org/osrf/gazebo/issue/456 Issue #456]
 * [https://bitbucket.org/osrf/gazebo/issue/457 Issue #457]
 * [https://bitbucket.org/osrf/gazebo/issue/459 Issue #459]

## Gazebo 1.3

### Gazebo 1.3.1 (2012-12-14)
* Fixed the following issues:
 * [https://bitbucket.org/osrf/gazebo/issue/297 Issue #297]
* Other bugs fixed:
 * [https://bitbucket.org/osrf/gazebo/pull-request/164/ Fix light bounding box to disable properly when deselected]
 * [https://bitbucket.org/osrf/gazebo/pull-request/169/ Determine correct local IP address, to make remote clients work properly]
 * Various test fixes

### Gazebo 1.3.0 (2012-12-03)
* Fixed the following issues:
 * [https://bitbucket.org/osrf/gazebo/issue/233 Issue #233]
 * [https://bitbucket.org/osrf/gazebo/issue/238 Issue #238]
 * [https://bitbucket.org/osrf/gazebo/issue/2 Issue #2]
 * [https://bitbucket.org/osrf/gazebo/issue/95 Issue #95]
 * [https://bitbucket.org/osrf/gazebo/issue/97 Issue #97]
 * [https://bitbucket.org/osrf/gazebo/issue/90 Issue #90]
 * [https://bitbucket.org/osrf/gazebo/issue/253 Issue #253]
 * [https://bitbucket.org/osrf/gazebo/issue/163 Issue #163]
 * [https://bitbucket.org/osrf/gazebo/issue/91 Issue #91]
 * [https://bitbucket.org/osrf/gazebo/issue/245 Issue #245]
 * [https://bitbucket.org/osrf/gazebo/issue/242 Issue #242]
 * [https://bitbucket.org/osrf/gazebo/issue/156 Issue #156]
 * [https://bitbucket.org/osrf/gazebo/issue/78 Issue #78]
 * [https://bitbucket.org/osrf/gazebo/issue/36 Issue #36]
 * [https://bitbucket.org/osrf/gazebo/issue/104 Issue #104]
 * [https://bitbucket.org/osrf/gazebo/issue/249 Issue #249]
 * [https://bitbucket.org/osrf/gazebo/issue/244 Issue #244]

* New features:
 * Default camera view changed to look down at the origin from a height of 2 meters at location (5, -5, 2).
 * Record state data using the '-r' command line option, playback recorded state data using the '-p' command line option
 * Adjust placement of lights using the mouse.
 * Reduced the startup time.
 * Added visual reference for GUI mouse movements.
 * SDF version 1.3 released (changes from 1.2 listed below):
     - added `name` to `<camera name="cam_name"/>`
     - added `pose` to `<camera><pose>...</pose></camera>`
     - removed `filename` from `<mesh><filename>...</filename><mesh>`, use uri only.
     - recovered `provide_feedback` under `<joint>`, allowing calling `physics::Joint::GetForceTorque` in plugins.
     - added `imu` under `<sensor>`.

## Gazebo 1.2

### Gazebo 1.2.6 (2012-11-08)
* Fixed a transport issue with the GUI. Fixed saving the world via the GUI. Added more documentation. ([https://bitbucket.org/osrf/gazebo/pull-request/43/fixed-a-transport-issue-with-the-gui-fixed/diff pull request #43])
* Clean up mutex usage. ([https://bitbucket.org/osrf/gazebo/pull-request/54/fix-mutex-in-modellistwidget-using-boost/diff pull request #54])
* Fix OGRE path determination ([https://bitbucket.org/osrf/gazebo/pull-request/58/fix-ogre-paths-so-this-also-works-with/diff pull request #58], [https://bitbucket.org/osrf/gazebo/pull-request/68/fix-ogre-plugindir-determination/diff pull request #68])
* Fixed a couple of crashes and model selection/dragging problems ([https://bitbucket.org/osrf/gazebo/pull-request/59/fixed-a-couple-of-crashes-and-model/diff pull request #59])

### Gazebo 1.2.5 (2012-10-22)
* Step increment update while paused fixed ([https://bitbucket.org/osrf/gazebo/pull-request/45/fix-proper-world-stepinc-count-we-were/diff pull request #45])
* Actually call plugin destructors on shutdown ([https://bitbucket.org/osrf/gazebo/pull-request/51/fixed-a-bug-which-prevent-a-plugin/diff pull request #51])
* Don't crash on bad SDF input ([https://bitbucket.org/osrf/gazebo/pull-request/52/fixed-loading-of-bad-sdf-files/diff pull request #52])
* Fix cleanup of ray sensors on model deletion ([https://bitbucket.org/osrf/gazebo/pull-request/53/deleting-a-model-with-a-ray-sensor-did/diff pull request #53])
* Fix loading / deletion of improperly specified models ([https://bitbucket.org/osrf/gazebo/pull-request/56/catch-when-loading-bad-models-joint/diff pull request #56])

### Gazebo 1.2.4 (10-19-2012:08:00:52)
*  Style fixes ([https://bitbucket.org/osrf/gazebo/pull-request/30/style-fixes/diff pull request #30]).
*  Fix joint position control ([https://bitbucket.org/osrf/gazebo/pull-request/49/fixed-position-joint-control/diff pull request #49])

### Gazebo 1.2.3 (10-16-2012:18:39:54)
*  Disabled selection highlighting due to bug ([https://bitbucket.org/osrf/gazebo/pull-request/44/disabled-selection-highlighting-fixed/diff pull request #44]).
*  Fixed saving a world via the GUI.

### Gazebo 1.2.2 (10-16-2012:15:12:22)
*  Skip search for system install of libccd, use version inside gazebo ([https://bitbucket.org/osrf/gazebo/pull-request/39/skip-search-for-system-install-of-libccd/diff pull request #39]).
*  Fixed sensor initialization race condition ([https://bitbucket.org/osrf/gazebo/pull-request/42/fix-sensor-initializaiton-race-condition pull request #42]).

### Gazebo 1.2.1 (10-15-2012:21:32:55)
*  Properly removed projectors attached to deleted models ([https://bitbucket.org/osrf/gazebo/pull-request/37/remove-projectors-that-are-attached-to/diff pull request #37]).
*  Fix model plugin loading bug ([https://bitbucket.org/osrf/gazebo/pull-request/31/moving-bool-first-in-model-and-world pull request #31]).
*  Fix light insertion and visualization of models prior to insertion ([https://bitbucket.org/osrf/gazebo/pull-request/35/fixed-light-insertion-and-visualization-of/diff pull request #35]).
*  Fixed GUI manipulation of static objects ([https://bitbucket.org/osrf/gazebo/issue/63/moving-static-objects-does-not-move-the issue #63] [https://bitbucket.org/osrf/gazebo/pull-request/38/issue-63-bug-patch-moving-static-objects/diff pull request #38]).
*  Fixed GUI selection bug ([https://bitbucket.org/osrf/gazebo/pull-request/40/fixed-selection-of-multiple-objects-at/diff pull request #40])

### Gazebo 1.2.0 (10-04-2012:20:01:20)
*  Updated GUI: new style, improved mouse controls, and removal of non-functional items.
*  Model database: An online repository of models.
*  Numerous bug fixes
*  APT repository hosted at [http://osrfoundation.org OSRF]
*  Improved process control prevents zombie processes<|MERGE_RESOLUTION|>--- conflicted
+++ resolved
@@ -18,7 +18,6 @@
     * [Pull request 2867](https://bitbucket.org/osrf/gazebo/pull-requests/2867)
     * [Issue 2367](https://bitbucket.org/osrf/gazebo/issues/2367)
 
-<<<<<<< HEAD
 1. Fix gazebo7 + ogre 1.8 build error
     * [Pull request 2878](https://bitbucket.org/osrf/gazebo/pull-request/2878)
 
@@ -33,6 +32,18 @@
 
 1. Support python3 with check_test_ran.py
     * [Pull request 2902](https://bitbucket.org/osrf/gazebo/pull-request/2902)
+
+1. Don't shut down gazebo when removing a world
+    * [Pull request 2511](https://bitbucket.org/osrf/gazebo/pull-request/2511)
+
+1. Fix undefined behavior in ODESliderJoint
+    * [Pull request 2905](https://bitbucket.org/osrf/gazebo/pull-requests/2905)
+
+1. Fix loading collada mesh that contains multiple texcoord sets with same offset
+    * [Pull request 2899](https://bitbucket.org/osrf/gazebo/pull-request/2899)
+
+1. Fix race conditions during client startup, and introduce Node::TryInit()
+    * [Pull request 2897](https://bitbucket.org/osrf/gazebo/pull-requests/2897)
 
 1. Add support for Actor collisions.
     * [Pull request 2875](https://bitbucket.org/osrf/gazebo/pull-requests/2875)
@@ -175,6 +186,10 @@
 
 ## Gazebo 8.x.x (2018-xx-xx)
 
+1. Simplify search logic for Qt5
+    * [Pull request 2911](https://bitbucket.org/osrf/gazebo/pull-request/2911)
+    * [Issue 2419](https://bitbucket.org/osrf/gazebo/issues/2419)
+
 1. Fix log recording, only call sdf::initFile once
     * [Pull request 2885](https://bitbucket.org/osrf/gazebo/pull-request/2885)
     * [Issue 2425](https://bitbucket.org/osrf/gazebo/issues/2425)
@@ -186,8 +201,6 @@
 1. Fix gazebo7 + ogre 1.8 build error
     * [Pull request 2878](https://bitbucket.org/osrf/gazebo/pull-request/2878)
 
-=======
->>>>>>> 9d491931
 1. Fix OBJLoader when mesh has invalid material
     * [Pull request 2888](https://bitbucket.org/osrf/gazebo/pull-request/2888)
 
@@ -200,8 +213,6 @@
 1. Support python3 with check_test_ran.py
     * [Pull request 2902](https://bitbucket.org/osrf/gazebo/pull-request/2902)
 
-<<<<<<< HEAD
-=======
 1. Don't shut down gazebo when removing a world
     * [Pull request 2511](https://bitbucket.org/osrf/gazebo/pull-request/2511)
 
@@ -214,7 +225,6 @@
 1. Fix race conditions during client startup, and introduce Node::TryInit()
     * [Pull request 2897](https://bitbucket.org/osrf/gazebo/pull-requests/2897)
 
->>>>>>> 9d491931
 
 ## Gazebo 8.3.0 (2018-02-10)
 
