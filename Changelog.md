--- conflicted
+++ resolved
@@ -38,11 +38,7 @@
 1. Switching to ignition math for the rendering library.
     * [Pull request #1993](https://bitbucket.org/osrf/gazebo/pull-request/1993)
     * [Pull request #1994](https://bitbucket.org/osrf/gazebo/pull-request/1994)
-<<<<<<< HEAD
     * [Pull request #1995](https://bitbucket.org/osrf/gazebo/pull-request/1995)
-=======
-    * [Pull request #1996](https://bitbucket.org/osrf/gazebo/pull-request/1996)
->>>>>>> db64d138
 
 1. Removed deprecations
     * [Pull request #1992]((https://bitbucket.org/osrf/gazebo/pull-request/1992)
