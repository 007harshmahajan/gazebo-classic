--- conflicted
+++ resolved
@@ -121,13 +121,11 @@
     1. Snap walls to length increments, moved scale to SegmentItem and added Get/SetScale, added SegmentItem::SnapAngle and SegmentItem::SnapLength.
         * [Pull request #1311](https://bitbucket.org/osrf/gazebo/pull-request/1311)
 
-<<<<<<< HEAD
     1. Added EditorItem::SetHighlighted.
         * [Pull request #1308](https://bitbucket.org/osrf/gazebo/pull-request/1308)
-=======
+
     1. Detach all child manips when item is deleted, added BuildingMaker::DetachAllChildren.
         * [Pull request #1316](https://bitbucket.org/osrf/gazebo/pull-request/1316)
->>>>>>> f2dbec5d
 
 1. Model editor updates
     1. Fix adding/removing event filters .
