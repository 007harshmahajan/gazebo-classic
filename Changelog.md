--- conflicted
+++ resolved
@@ -1,12 +1,10 @@
 ## Gazebo 6.0
 
-<<<<<<< HEAD
 1. Added logical_camera sensor.
     * [Pull request #1845](https://bitbucket.org/osrf/gazebo/pull-request/1845)
-=======
+
 1. Added RandomVelocityPlugin, which applies a random velocity to a model's link.
     * [Pull request #1839](https://bitbucket.org/osrf/gazebo/pull-request/1839)
->>>>>>> 4a1c583e
 
 1. Added magnetometer sensor. A contribution from Andrew Symington.
     * [Pull request #1788](https://bitbucket.org/osrf/gazebo/pull-request/1788)
@@ -365,15 +363,6 @@
 ## Gazebo 5.0
 
 ### Gazebo 5.x.x
-
-1. Initialize sigact struct fields that valgrind said were being used uninitialized
-    * [Pull request #1809](https://bitbucket.org/osrf/gazebo/pull-request/1809)
-
-1. Add missing ogre includes to ensure macros are properly defined
-    * [Pull request #1813](https://bitbucket.org/osrf/gazebo/pull-request/1813)
-
-1. Use ToSDF functions to simplify physics_friction test
-    * [Pull request #1808](https://bitbucket.org/osrf/gazebo/pull-request/1808)
 
 1. Added lines to laser sensor visualization
     * [Pull request #1742](https://bitbucket.org/osrf/gazebo/pull-request/1742)
