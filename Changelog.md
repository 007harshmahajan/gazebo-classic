--- conflicted
+++ resolved
@@ -2,13 +2,11 @@
 
 ## Gazebo 8.x.x (2017-xx-xx)
 
-<<<<<<< HEAD
-1. UserCamera overrides `Camera::Render` to reduce CPU usage. 
+1. UserCamera overrides `Camera::Render` to reduce CPU usage.
     * [Pull request 2480](https://bitbucket.org/osrf/gazebo/pull-request/2480)
-=======
+
 1. Static links no longer subscribe to wrench topics.
     * [Pull request #2452]((https://bitbucket.org/osrf/gazebo/pull-request/2452)
->>>>>>> 31bf145d
 
 1. Add Gazebo math helper functions to convert to and from Ignition Math
    objects.
