--- conflicted
+++ resolved
@@ -2,13 +2,11 @@
 
 ## Gazebo 9.x.x (2018-xx-xx)
 
-<<<<<<< HEAD
 1. Try finding both ignition math 3 or 4 until we switch to 4
     * [Pull request #2783](https://bitbucket.org/osrf/gazebo/pull-request/2783)
-=======
+
 1. Replaced use of ignition::msgs::ImageStamped with ignition::msgs::Image
     * [Pull request #2781](https://bitbucket.org/osrf/gazebo/pull-request/2781)
->>>>>>> 1dac39a8
 
 1. Fix missing includes for boost lexical cast
     * [Pull request #2784](https://bitbucket.org/osrf/gazebo/pull-request/2784)
