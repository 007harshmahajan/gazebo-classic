--- conflicted
+++ resolved
@@ -2,16 +2,17 @@
 
 ## Gazebo 9.X.X (20XX-XX-XX)
 
-<<<<<<< HEAD
+1. Add method to get the link visual elements
+    * [Pull request 3040](https://bitbucket.org/osrf/gazebo/pull-requests/3040)
+    * backport of [Pull request 2900](https://bitbucket.org/osrf/gazebo/pull-requests/2900)
+
+1. Switch Time::Sleep from CLOCK\_REALTIME to CLOCK\_MONOTONIC on Linux
+    * [Pull request 3037](https://bitbucket.org/osrf/gazebo/pull-requests/3037)
+
 1. Fix DARTHingeJoint::SetAxis implementation (issue 2505)
     * [Pull request 3005](https://bitbucket.org/osrf/gazebo/pull-requests/3005)
     * [Issue 2505](https://bitbucket.org/osrf/gazebo/issues/2505)
 
-=======
-1. Add method to get the link visual elements
-    * [Pull request 3040](https://bitbucket.org/osrf/gazebo/pull-requests/3040)
-    * backport of [Pull request 2900](https://bitbucket.org/osrf/gazebo/pull-requests/2900)
->>>>>>> 389f8ecc
 
 ## Gazebo 9.5.0 (2018-11-19)
 
