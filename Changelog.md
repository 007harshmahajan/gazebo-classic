## Gazebo 6.0
1. Added ComputeVolume function for simple shape subclasses of Shape.hh.
    * [Pull request #1605](https://bitbucket.org/osrf/gazebo/pull-request/1605)

1. Windows support. This consists mostly of numerous small changes to support
compilation on Windows.
    * [Pull request #1616](https://bitbucket.org/osrf/gazebo/pull-request/1616)
    * [Pull request #1618](https://bitbucket.org/osrf/gazebo/pull-request/1618)
    * [Pull request #1620](https://bitbucket.org/osrf/gazebo/pull-request/1620)
    * [Pull request #1626](https://bitbucket.org/osrf/gazebo/pull-request/1626)
    * [Pull request #1627](https://bitbucket.org/osrf/gazebo/pull-request/1627)
    * [Pull request #1628](https://bitbucket.org/osrf/gazebo/pull-request/1628)
    * [Pull request #1629](https://bitbucket.org/osrf/gazebo/pull-request/1629)
<<<<<<< HEAD
    * [Pull request #1625](https://bitbucket.org/osrf/gazebo/pull-request/1625)
=======
    * [Pull request #1631](https://bitbucket.org/osrf/gazebo/pull-request/1631)
    * [Pull request #1632](https://bitbucket.org/osrf/gazebo/pull-request/1632)
>>>>>>> 493c3a80

1. Install `libgazebo_server_fixture`. This will facilitate tests external to the main gazebo repository. See `examples/stand_alone/test_fixture`.
    * [Pull request #1606](https://bitbucket.org/osrf/gazebo/pull-request/1606)

1. Laser visualization renders light blue for rays that do not hit obstacles, and dark blue for other rays.
    * [Pull request #1607](https://bitbucket.org/osrf/gazebo/pull-request/1607)
    * [Issue #1576](https://bitbucket.org/osrf/gazebo/issue/1576)

1. New accessors in LogPlay class.
    * [Pull request #1577](https://bitbucket.org/osrf/gazebo/pull-request/1577)

1. Added a plugin to send messages to an existing website.
   Added gui::MainWindow::AddMenu and msgs/rest_error, msgs/rest_login, msgs rest/post
    * [Pull request #1524](https://bitbucket.org/osrf/gazebo/pull-request/1524)

1. Fix deprecation warnings when using SDFormat 3.0.2, 3.0.3 prereleases
    * [Pull request #1568](https://bitbucket.org/osrf/gazebo/pull-request/1568)

1. Use GAZEBO_CFLAGS or GAZEBO_CXX_FLAGS in CMakeLists.txt for example plugins
    * [Pull request #1573](https://bitbucket.org/osrf/gazebo/pull-request/1573)

1. Added Link::OnWrenchMsg subscriber with test
    * [Pull request #1582](https://bitbucket.org/osrf/gazebo/pull-request/1582)

1. Show/hide GUI overlays using the menu bar.
    * [Pull request #1555](https://bitbucket.org/osrf/gazebo/pull-request/1555)

1. Show/hide toolbars using the menu bars and shortcut.
   Added MainWindow::CloneAction.
   Added Window menu to Model Editor.
    * [Pull request #1584](https://bitbucket.org/osrf/gazebo/pull-request/1584)

1. Added optional start/stop/reset buttons to timer GUI plugin.
    * [Pull request #1576](https://bitbucket.org/osrf/gazebo/pull-request/1576)

1. Added Visual::GetDepth() and Visual::GetNthAncestor()
    * [Pull request #1613](https://bitbucket.org/osrf/gazebo/pull-request/1613)

1. Added a context menu for links
    * [Pull request #1589](https://bitbucket.org/osrf/gazebo/pull-request/1589)

1. Separate TimePanel's display into TimeWidget and LogPlayWidget.
    * [Pull request #1564](https://bitbucket.org/osrf/gazebo/pull-request/1564)

1. Added support for Oculus DK2
    * [Pull request #1526](https://bitbucket.org/osrf/gazebo/pull-request/1526)

1. Use collide_bitmask from SDF to perform collision filtering
    * [Pull request #1470](https://bitbucket.org/osrf/gazebo/pull-request/1470)

1. Pass Coulomb surface friction parameters to DART.
    * [Pull request #1420](https://bitbucket.org/osrf/gazebo/pull-request/1420)

1. Added ModelAlign::SetHighlighted
    * [Pull request #1598](https://bitbucket.org/osrf/gazebo/pull-request/1598)

1. Added various Get functions to Visual. Also added a ConvertGeometryType function to msgs.
    * [Pull request #1402](https://bitbucket.org/osrf/gazebo/pull-request/1402)

1. Get and Set visibility of SelectionObj's handles, with unit test.
    * [Pull request #1417](https://bitbucket.org/osrf/gazebo/pull-request/1417)

1. Set material of SelectionObj's handles.
    * [Pull request #1472](https://bitbucket.org/osrf/gazebo/pull-request/1472)

1. Allow link selection with the mouse if parent model already selected.
    * [Pull request #1409](https://bitbucket.org/osrf/gazebo/pull-request/1409)

1. Added ModelRightMenu::EntityTypes.
    * [Pull request #1414](https://bitbucket.org/osrf/gazebo/pull-request/1414)

1. Scale joint visuals according to link size.
    * [Pull request #1591](https://bitbucket.org/osrf/gazebo/pull-request/1591)
    * [Issue #1563](https://bitbucket.org/osrf/gazebo/issue/1563)

1. Added Gazebo/CoM material.
    * [Pull request #1439](https://bitbucket.org/osrf/gazebo/pull-request/1439)

1. Added arc parameter to MeshManager::CreateTube
    * [Pull request #1436](https://bitbucket.org/osrf/gazebo/pull-request/1436)

1. Added View Inertia and InertiaVisual, changed COMVisual to sphere proportional to mass.
    * [Pull request #1445](https://bitbucket.org/osrf/gazebo/pull-request/1445)

1. Changed the position of Save and Cancel buttons on editor dialogs
    * [Pull request #1442](https://bitbucket.org/osrf/gazebo/pull-request/1442)
    * [Issue #1377](https://bitbucket.org/osrf/gazebo/issue/1377)

1. Fixed Visual material updates
    * [Pull request #1454](https://bitbucket.org/osrf/gazebo/pull-request/1454)
    * [Issue #1455](https://bitbucket.org/osrf/gazebo/issue/1455)

1. Added Matrix3::Inverse() and tests
    * [Pull request #1481](https://bitbucket.org/osrf/gazebo/pull-request/1481)

1. Implemented AddLinkForce for ODE.
    * [Pull request #1456](https://bitbucket.org/osrf/gazebo/pull-request/1456)

1. Updated ConfigWidget class to parse enum values.
    * [Pull request #1518](https://bitbucket.org/osrf/gazebo/pull-request/1518)

1. Added PresetManager to physics libraries and corresponding integration test.
    * [Pull request #1471](https://bitbucket.org/osrf/gazebo/pull-request/1471)

1. Sync name and location on SaveDialog.
    * [Pull request #1563](https://bitbucket.org/osrf/gazebo/pull-request/1563)

1. Added Apply Force/Torque dialog
    * [Pull request #1600](https://bitbucket.org/osrf/gazebo/pull-request/1600)

1. Added inertia pose getter for COMVisual and COMVisual_TEST
    * [Pull request #1581](https://bitbucket.org/osrf/gazebo/pull-request/1581)

1. Model editor updates
    1. Joint preview using JointVisuals.
        * [Pull request #1369](https://bitbucket.org/osrf/gazebo/pull-request/1369)

    1. Added inspector for configuring link, visual, and collision properties.
        * [Pull request #1408](https://bitbucket.org/osrf/gazebo/pull-request/1408)

    1. Saving, exiting, generalizing SaveDialog.
        * [Pull request #1401](https://bitbucket.org/osrf/gazebo/pull-request/1401)

    1. Edit existing model.
        * [Pull request #1425](https://bitbucket.org/osrf/gazebo/pull-request/1425)

    1. Add joint inspector to link's context menu.
        * [Pull request #1449](https://bitbucket.org/osrf/gazebo/pull-request/1449)
        * [Issue #1443](https://bitbucket.org/osrf/gazebo/issue/1443)

    1. Added button to select mesh file on inspector.
        * [Pull request #1460](https://bitbucket.org/osrf/gazebo/pull-request/1460)
        * [Issue #1450](https://bitbucket.org/osrf/gazebo/issue/1450)

    1. Renamed Part to Link.
        * [Pull request #1478](https://bitbucket.org/osrf/gazebo/pull-request/1478)

    1. Fix snapping inside editor.
        * [Pull request #1489](https://bitbucket.org/osrf/gazebo/pull-request/1489)
        * [Issue #1457](https://bitbucket.org/osrf/gazebo/issue/1457)

    1. Keep loaded model's name.
        * [Pull request #1516](https://bitbucket.org/osrf/gazebo/pull-request/1516)
        * [Issue #1504](https://bitbucket.org/osrf/gazebo/issue/1504)

    1. Added ExtrudeDialog.
        * [Pull request #1483](https://bitbucket.org/osrf/gazebo/pull-request/1483)

    1. Hide time panel inside editor and keep main window's paused state.
        * [Pull request #1500](https://bitbucket.org/osrf/gazebo/pull-request/1500)

    1. Fixed pose issues and added ModelCreator_TEST.
        * [Pull request #1509](https://bitbucket.org/osrf/gazebo/pull-request/1509)
        * [Issue #1497](https://bitbucket.org/osrf/gazebo/issue/1497)
        * [Issue #1509](https://bitbucket.org/osrf/gazebo/issue/1509)

    1. Added list of links and joints.
        * [Pull request #1515](https://bitbucket.org/osrf/gazebo/pull-request/1515)
        * [Issue #1418](https://bitbucket.org/osrf/gazebo/issue/1418)

    1. Expose API to support adding items to the palette.
        * [Pull request #1565](https://bitbucket.org/osrf/gazebo/pull-request/1565)

    1. Added menu for toggling joint visualization
        * [Pull request #1551](https://bitbucket.org/osrf/gazebo/pull-request/1551)
        * [Issue #1483](https://bitbucket.org/osrf/gazebo/issue/1483)

    1. Add schematic view to model editor
        * [Pull request #1562](https://bitbucket.org/osrf/gazebo/pull-request/1562)

1. Building editor updates
    1. Make palette tips tooltip clickable to open.
        * [Pull request #1519](https://bitbucket.org/osrf/gazebo/pull-request/1519)
        * [Issue #1370](https://bitbucket.org/osrf/gazebo/issue/1370)

## Gazebo 5.0

### Gazebo 5.x.x

1. Fix heightmap model texture loading.
    * [Pull request #1592](https://bitbucket.org/osrf/gazebo/pull-request/1592)

1. Disable failing pr2 test for dart
    * [Pull request #1540](https://bitbucket.org/osrf/gazebo/pull-request/1540)
    * [Issue #1435](https://bitbucket.org/osrf/gazebo/issue/1435)

### Gazebo 5.1.0 (2015-03-20)
1. Backport pull request #1527 (FindOGRE.cmake for non-Debian systems)
  * [Pull request #1532](https://bitbucket.org/osrf/gazebo/pull-request/1532)

1. Respect system cflags when not using USE_UPSTREAM_CFLAGS
  * [Pull request #1531](https://bitbucket.org/osrf/gazebo/pull-request/1531)

1. Allow light manipulation
  * [Pull request #1529](https://bitbucket.org/osrf/gazebo/pull-request/1529)

1. Allow sdformat 2.3.1+ or 3+ and fix tests
  * [Pull request #1484](https://bitbucket.org/osrf/gazebo/pull-request/1484)

1. Add Link::GetWorldAngularMomentum function and test.
  * [Pull request #1482](https://bitbucket.org/osrf/gazebo/pull-request/1482)

1. Preserve previous GAZEBO_MODEL_PATH values when sourcing setup.sh
  * [Pull request #1430](https://bitbucket.org/osrf/gazebo/pull-request/1430)

1. Implement Coulomb joint friction for DART
  * [Pull request #1427](https://bitbucket.org/osrf/gazebo/pull-request/1427)
  * [Issue #1281](https://bitbucket.org/osrf/gazebo/issue/1281)

1. Fix simple shape normals.
    * [Pull request #1477](https://bitbucket.org/osrf/gazebo/pull-request/1477)
    * [Issue #1369](https://bitbucket.org/osrf/gazebo/issue/1369)

1. Use Msg-to-SDF conversion functions in tests, add ServerFixture::SpawnModel(msgs::Model).
    * [Pull request #1466](https://bitbucket.org/osrf/gazebo/pull-request/1466)

1. Added Model Msg-to-SDF conversion functions and test.
    * [Pull request #1429](https://bitbucket.org/osrf/gazebo/pull-request/1429)

1. Added Joint Msg-to-SDF conversion functions and test.
    * [Pull request #1419](https://bitbucket.org/osrf/gazebo/pull-request/1419)

1. Added Visual, Material Msg-to-SDF conversion functions and ShaderType to string conversion functions.
    * [Pull request #1415](https://bitbucket.org/osrf/gazebo/pull-request/1415)

1. Implement Coulomb joint friction for BulletSliderJoint
  * [Pull request #1452](https://bitbucket.org/osrf/gazebo/pull-request/1452)
  * [Issue #1348](https://bitbucket.org/osrf/gazebo/issue/1348)

### Gazebo 5.0.0 (2015-01-27)
1. Support for using [digital elevation maps](http://gazebosim.org/tutorials?tut=dem) has been added to debian packages.

1. C++11 support (C++11 compatible compiler is now required)
    * [Pull request #1340](https://bitbucket.org/osrf/gazebo/pull-request/1340)

1. Implemented private data pointer for the World class.
    * [Pull request #1383](https://bitbucket.org/osrf/gazebo/pull-request/1383)

1. Implemented private data pointer for the Scene class.
    * [Pull request #1385](https://bitbucket.org/osrf/gazebo/pull-request/1385)

1. Added a events::Event::resetWorld event that is triggered when World::Reset is called.
    * [Pull request #1332](https://bitbucket.org/osrf/gazebo/pull-request/1332)
    * [Issue #1375](https://bitbucket.org/osrf/gazebo/issue/1375)

1. Fixed `math::Box::GetCenter` functionality.
    * [Pull request #1278](https://bitbucket.org/osrf/gazebo/pull-request/1278)
    * [Issue #1327](https://bitbucket.org/osrf/gazebo/issue/1327)

1. Added a GUI timer plugin that facilitates the display and control a timer inside the Gazebo UI.
    * [Pull request #1270](https://bitbucket.org/osrf/gazebo/pull-request/1270)

1. Added ability to load plugins via SDF.
    * [Pull request #1261](https://bitbucket.org/osrf/gazebo/pull-request/1261)

1. Added GUIEvent to hide/show the left GUI pane.
    * [Pull request #1269](https://bitbucket.org/osrf/gazebo/pull-request/1269)

1. Modified KeyEventHandler and GLWidget so that hotkeys can be suppressed by custom KeyEvents set up by developers
    * [Pull request #1251](https://bitbucket.org/osrf/gazebo/pull-request/1251)

1. Added ability to read the directory where the log files are stored.
    * [Pull request #1277](https://bitbucket.org/osrf/gazebo/pull-request/1277)

1. Implemented a simulation cloner
    * [Pull request #1180](https://bitbucket.org/osrf/gazebo/pull-request/1180/clone-a-simulation)

1. Added GUI overlay plugins. Users can now write a Gazebo + QT plugin that displays widgets over the render window.
  * [Pull request #1181](https://bitbucket.org/osrf/gazebo/pull-request/1181)

1. Change behavior of Joint::SetVelocity, add Joint::SetVelocityLimit(unsigned int, double)
  * [Pull request #1218](https://bitbucket.org/osrf/gazebo/pull-request/1218)
  * [Issue #964](https://bitbucket.org/osrf/gazebo/issue/964)

1. Implement Coulomb joint friction for ODE
  * [Pull request #1221](https://bitbucket.org/osrf/gazebo/pull-request/1221)
  * [Issue #381](https://bitbucket.org/osrf/gazebo/issue/381)

1. Implement Coulomb joint friction for BulletHingeJoint
  * [Pull request #1317](https://bitbucket.org/osrf/gazebo/pull-request/1317)
  * [Issue #1348](https://bitbucket.org/osrf/gazebo/issue/1348)

1. Implemented camera lens distortion.
  * [Pull request #1213](https://bitbucket.org/osrf/gazebo/pull-request/1213)

1. Kill rogue gzservers left over from failed INTEGRATION_world_clone tests
   and improve robustness of `UNIT_gz_TEST`
  * [Pull request #1232](https://bitbucket.org/osrf/gazebo/pull-request/1232)
  * [Issue #1299](https://bitbucket.org/osrf/gazebo/issue/1299)

1. Added RenderWidget::ShowToolbar to toggle visibility of top toolbar.
  * [Pull request #1248](https://bitbucket.org/osrf/gazebo/pull-request/1248)

1. Fix joint axis visualization.
  * [Pull request #1258](https://bitbucket.org/osrf/gazebo/pull-request/1258)

1. Change UserCamera view control via joysticks. Clean up rate control vs. pose control.
   see UserCamera::OnJoyPose and UserCamera::OnJoyTwist. Added view twist control toggle
   with joystick button 1.
  * [Pull request #1249](https://bitbucket.org/osrf/gazebo/pull-request/1249)

1. Added RenderWidget::GetToolbar to get the top toolbar and change its actions on ModelEditor.
    * [Pull request #1263](https://bitbucket.org/osrf/gazebo/pull-request/1263)

1. Added accessor for MainWindow graphical widget to GuiIface.
    * [Pull request #1250](https://bitbucket.org/osrf/gazebo/pull-request/1250)

1. Added a ConfigWidget class that takes in a google protobuf message and generates widgets for configuring the fields in the message
    * [Pull request #1285](https://bitbucket.org/osrf/gazebo/pull-request/1285)

1. Added GLWidget::OnModelEditor when model editor is triggered, and MainWindow::OnEditorGroup to manually uncheck editor actions.
    * [Pull request #1283](https://bitbucket.org/osrf/gazebo/pull-request/1283)

1. Added Collision, Geometry, Inertial, Surface Msg-to-SDF conversion functions.
    * [Pull request #1315](https://bitbucket.org/osrf/gazebo/pull-request/1315)

1. Added "button modifier" fields (control, shift, and alt) to common::KeyEvent.
    * [Pull request #1325](https://bitbucket.org/osrf/gazebo/pull-request/1325)

1. Added inputs for environment variable GAZEBO_GUI_INI_FILE for reading a custom .ini file.
    * [Pull request #1252](https://bitbucket.org/osrf/gazebo/pull-request/1252)

1. Fixed crash on "permission denied" bug, added insert_model integration test.
    * [Pull request #1329](https://bitbucket.org/osrf/gazebo/pull-request/1329/)

1. Enable simbody joint tests, implement `SimbodyJoint::GetParam`, create
   `Joint::GetParam`, fix bug in `BulletHingeJoint::SetParam`.
    * [Pull request #1404](https://bitbucket.org/osrf/gazebo/pull-request/1404/)

1. Building editor updates
    1. Fixed inspector resizing.
        * [Pull request #1230](https://bitbucket.org/osrf/gazebo/pull-request/1230)
        * [Issue #395](https://bitbucket.org/osrf/gazebo/issue/395)

    1. Doors and windows move proportionally with wall.
        * [Pull request #1231](https://bitbucket.org/osrf/gazebo/pull-request/1231)
        * [Issue #368](https://bitbucket.org/osrf/gazebo/issue/368)

    1. Inspector dialogs stay on top.
        * [Pull request #1229](https://bitbucket.org/osrf/gazebo/pull-request/1229)
        * [Issue #417](https://bitbucket.org/osrf/gazebo/issue/417)

    1. Make model name editable on palette.
        * [Pull request #1239](https://bitbucket.org/osrf/gazebo/pull-request/1239)

    1. Import background image and improve add/delete levels.
        * [Pull request #1214](https://bitbucket.org/osrf/gazebo/pull-request/1214)
        * [Issue #422](https://bitbucket.org/osrf/gazebo/issue/422)
        * [Issue #361](https://bitbucket.org/osrf/gazebo/issue/361)

    1. Fix changing draw mode.
        * [Pull request #1233](https://bitbucket.org/osrf/gazebo/pull-request/1233)
        * [Issue #405](https://bitbucket.org/osrf/gazebo/issue/405)

    1. Tips on palette's top-right corner.
        * [Pull request #1241](https://bitbucket.org/osrf/gazebo/pull-request/1241)

    1. New buttons and layout for the palette.
        * [Pull request #1242](https://bitbucket.org/osrf/gazebo/pull-request/1242)

    1. Individual wall segments instead of polylines.
        * [Pull request #1246](https://bitbucket.org/osrf/gazebo/pull-request/1246)
        * [Issue #389](https://bitbucket.org/osrf/gazebo/issue/389)
        * [Issue #415](https://bitbucket.org/osrf/gazebo/issue/415)

    1. Fix exiting and saving, exiting when there's nothing drawn, fix text on popups.
        * [Pull request #1296](https://bitbucket.org/osrf/gazebo/pull-request/1296)

    1. Display measure for selected wall segment.
        * [Pull request #1291](https://bitbucket.org/osrf/gazebo/pull-request/1291)
        * [Issue #366](https://bitbucket.org/osrf/gazebo/issue/366)

    1. Highlight selected item's 3D visual.
        * [Pull request #1292](https://bitbucket.org/osrf/gazebo/pull-request/1292)

    1. Added color picker to inspector dialogs.
        * [Pull request #1298](https://bitbucket.org/osrf/gazebo/pull-request/1298)

    1. Snapping on by default, off holding Shift. Improved snapping.
        * [Pull request #1304](https://bitbucket.org/osrf/gazebo/pull-request/1304)

    1. Snap walls to length increments, moved scale to SegmentItem and added Get/SetScale, added SegmentItem::SnapAngle and SegmentItem::SnapLength.
        * [Pull request #1311](https://bitbucket.org/osrf/gazebo/pull-request/1311)

    1. Make buildings available in "Insert Models" tab, improve save flow.
        * [Pull request #1312](https://bitbucket.org/osrf/gazebo/pull-request/1312)

    1. Added EditorItem::SetHighlighted.
        * [Pull request #1308](https://bitbucket.org/osrf/gazebo/pull-request/1308)

    1. Current level is transparent, lower levels opaque, higher levels invisible.
        * [Pull request #1303](https://bitbucket.org/osrf/gazebo/pull-request/1303)

    1. Detach all child manips when item is deleted, added BuildingMaker::DetachAllChildren.
        * [Pull request #1316](https://bitbucket.org/osrf/gazebo/pull-request/1316)

    1. Added texture picker to inspector dialogs.
        * [Pull request #1306](https://bitbucket.org/osrf/gazebo/pull-request/1306)

    1. Measures for doors and windows. Added RectItem::angleOnWall and related Get/Set.
        * [Pull request #1322](https://bitbucket.org/osrf/gazebo/pull-request/1322)
        * [Issue #370](https://bitbucket.org/osrf/gazebo/issue/370)

    1. Added Gazebo/BuildingFrame material to display holes for doors and windows on walls.
        * [Pull request #1338](https://bitbucket.org/osrf/gazebo/pull-request/1338)

    1. Added Gazebo/Bricks material to be used as texture on the building editor.
        * [Pull request #1333](https://bitbucket.org/osrf/gazebo/pull-request/1333)

    1. Pick colors from the palette and assign on 3D view. Added mouse and key event handlers to BuildingMaker, and events to communicate from BuildingModelManip to EditorItem.
        * [Pull request #1336](https://bitbucket.org/osrf/gazebo/pull-request/1336)

    1. Pick textures from the palette and assign in 3D view.
        * [Pull request #1368](https://bitbucket.org/osrf/gazebo/pull-request/1368)

1. Model editor updates
    1. Fix adding/removing event filters .
        * [Pull request #1279](https://bitbucket.org/osrf/gazebo/pull-request/1279)

    1. Enabled multi-selection and align tool inside model editor.
        * [Pull request #1302](https://bitbucket.org/osrf/gazebo/pull-request/1302)
        * [Issue #1323](https://bitbucket.org/osrf/gazebo/issue/1323)

    1. Enabled snap mode inside model editor.
        * [Pull request #1331](https://bitbucket.org/osrf/gazebo/pull-request/1331)
        * [Issue #1318](https://bitbucket.org/osrf/gazebo/issue/1318)

    1. Implemented copy/pasting of links.
        * [Pull request #1330](https://bitbucket.org/osrf/gazebo/pull-request/1330)

1. GUI publishes model selection information on ~/selection topic.
    * [Pull request #1318](https://bitbucket.org/osrf/gazebo/pull-request/1318)

## Gazebo 4.0

### Gazebo 4.1.2 (2015-03-20)

1. Fix quaternion documentation: target Gazebo_4.1
    * [Pull request #1525](https://bitbucket.org/osrf/gazebo/pull-request/1525)
1. Speed up World::Step in loops
    * [Pull request #1492](https://bitbucket.org/osrf/gazebo/pull-request/1492)
1. Reduce selection buffer updates -> 4.1
    * [Pull request #1494](https://bitbucket.org/osrf/gazebo/pull-request/1494)
1. Fix QT rendering, and rendering update rate
    * [Pull request #1487](https://bitbucket.org/osrf/gazebo/pull-request/1487)
1. Fix loading of SimbodyPhysics parameters
    * [Pull request #1474](https://bitbucket.org/osrf/gazebo/pull-request/1474)
1. Fix heightmap on OSX -> 4.1
    * [Pull request #1455](https://bitbucket.org/osrf/gazebo/pull-request/1455)
1. Remove extra pose tag in a world file that should not be there
    * [Pull request #1458](https://bitbucket.org/osrf/gazebo/pull-request/1458)
1. Better fix for #236 for IMU that doesn't require ABI changes
    * [Pull request #1448](https://bitbucket.org/osrf/gazebo/pull-request/1448)
1. Fix regression of #236 for ImuSensor in 4.1
    * [Pull request #1446](https://bitbucket.org/osrf/gazebo/pull-request/1446)
1. Preserve previous GAZEBO_MODEL_PATH values when sourcing setup.sh
    * [Pull request #1430](https://bitbucket.org/osrf/gazebo/pull-request/1430)
1. issue #857: fix segfault for simbody screw joint when setting limits due to uninitialized limitForce.
    * [Pull request #1423](https://bitbucket.org/osrf/gazebo/pull-request/1423)
1. Allow multiple contact sensors per link (#960)
    * [Pull request #1413](https://bitbucket.org/osrf/gazebo/pull-request/1413)
1. Fix for issue #351, ODE World Step
    * [Pull request #1406](https://bitbucket.org/osrf/gazebo/pull-request/1406)
1. Disable failing InelasticCollision/0 test (#1394)
    * [Pull request #1405](https://bitbucket.org/osrf/gazebo/pull-request/1405)
1. Prevent out of bounds array access in SkidSteerDrivePlugin (found by cppcheck 1.68)
    * [Pull request #1379](https://bitbucket.org/osrf/gazebo/pull-request/1379)

### Gazebo 4.1.1 (2015-01-15)

1. Fix BulletPlaneShape bounding box (#1265)
    * [Pull request #1367](https://bitbucket.org/osrf/gazebo/pull-request/1367)
1. Fix dart linking errors on osx
    * [Pull request #1372](https://bitbucket.org/osrf/gazebo/pull-request/1372)
1. Update to player interfaces
    * [Pull request #1324](https://bitbucket.org/osrf/gazebo/pull-request/1324)
1. Handle GpuLaser name collisions (#1403)
    * [Pull request #1360](https://bitbucket.org/osrf/gazebo/pull-request/1360)
1. Add checks for handling array's with counts of zero, and read specular values
    * [Pull request #1339](https://bitbucket.org/osrf/gazebo/pull-request/1339)
1. Fix model list widget test
    * [Pull request #1327](https://bitbucket.org/osrf/gazebo/pull-request/1327)
1. Fix ogre includes
    * [Pull request #1323](https://bitbucket.org/osrf/gazebo/pull-request/1323)

### Gazebo 4.1.0 (2014-11-20)

1. Modified GUI rendering to improve the rendering update rate.
    * [Pull request #1487](https://bitbucket.org/osrf/gazebo/pull-request/1487)

### Gazebo 4.1.0 (2014-11-20)

1. Add ArrangePlugin for arranging groups of models.
   Also add Model::ResetPhysicsStates to call Link::ResetPhysicsStates
   recursively on all links in model.
    * [Pull request #1208](https://bitbucket.org/osrf/gazebo/pull-request/1208)
1. The `gz model` command line tool will output model info using either `-i` for complete info, or `-p` for just the model pose.
    * [Pull request #1212](https://bitbucket.org/osrf/gazebo/pull-request/1212)
    * [DRCSim Issue #389](https://bitbucket.org/osrf/drcsim/issue/389)
1. Added SignalStats class for computing incremental signal statistics.
    * [Pull request #1198](https://bitbucket.org/osrf/gazebo/pull-request/1198)
1. Add InitialVelocityPlugin to setting the initial state of links
    * [Pull request #1237](https://bitbucket.org/osrf/gazebo/pull-request/1237)
1. Added Quaternion::Integrate function.
    * [Pull request #1255](https://bitbucket.org/osrf/gazebo/pull-request/1255)
1. Added ConvertJointType functions, display more joint info on model list.
    * [Pull request #1259](https://bitbucket.org/osrf/gazebo/pull-request/1259)
1. Added ModelListWidget::AddProperty, removed unnecessary checks on ModelListWidget.
    * [Pull request #1271](https://bitbucket.org/osrf/gazebo/pull-request/1271)
1. Fix loading collada meshes with unsupported input semantics.
    * [Pull request #1319](https://bitbucket.org/osrf/gazebo/pull-request/1319)

### Gazebo 4.0.2 (2014-09-23)

1. Fix and improve mechanism to generate pkgconfig libs
    * [Pull request #1027](https://bitbucket.org/osrf/gazebo/pull-request/1027)
    * [Issue #1284](https://bitbucket.org/osrf/gazebo/issue/1284)
1. Added arat.world
    * [Pull request #1205](https://bitbucket.org/osrf/gazebo/pull-request/1205)
1. Update gzprop to output zip files.
    * [Pull request #1197](https://bitbucket.org/osrf/gazebo/pull-request/1197)
1. Make Collision::GetShape a const function
    * [Pull requset #1189](https://bitbucket.org/osrf/gazebo/pull-request/1189)
1. Install missing physics headers
    * [Pull requset #1183](https://bitbucket.org/osrf/gazebo/pull-request/1183)
1. Remove SimbodyLink::AddTorque console message
    * [Pull requset #1185](https://bitbucket.org/osrf/gazebo/pull-request/1185)
1. Fix log xml
    * [Pull requset #1188](https://bitbucket.org/osrf/gazebo/pull-request/1188)

### Gazebo 4.0.0 (2014-08-08)

1. Added lcov support to cmake
    * [Pull request #1047](https://bitbucket.org/osrf/gazebo/pull-request/1047)
1. Fixed memory leak in image conversion
    * [Pull request #1057](https://bitbucket.org/osrf/gazebo/pull-request/1057)
1. Removed deprecated function
    * [Pull request #1067](https://bitbucket.org/osrf/gazebo/pull-request/1067)
1. Improved collada loading performance
    * [Pull request #1066](https://bitbucket.org/osrf/gazebo/pull-request/1066)
    * [Pull request #1082](https://bitbucket.org/osrf/gazebo/pull-request/1082)
    * [Issue #1134](https://bitbucket.org/osrf/gazebo/issue/1134)
1. Implemented a collada exporter
    * [Pull request #1064](https://bitbucket.org/osrf/gazebo/pull-request/1064)
1. Force torque sensor now makes use of sensor's pose.
    * [Pull request #1076](https://bitbucket.org/osrf/gazebo/pull-request/1076)
    * [Issue #940](https://bitbucket.org/osrf/gazebo/issue/940)
1. Fix Model::GetLinks segfault
    * [Pull request #1093](https://bitbucket.org/osrf/gazebo/pull-request/1093)
1. Fix deleting and saving lights in gzserver
    * [Pull request #1094](https://bitbucket.org/osrf/gazebo/pull-request/1094)
    * [Issue #1182](https://bitbucket.org/osrf/gazebo/issue/1182)
    * [Issue #346](https://bitbucket.org/osrf/gazebo/issue/346)
1. Fix Collision::GetWorldPose. The pose of a collision would not update properly.
    * [Pull request #1049](https://bitbucket.org/osrf/gazebo/pull-request/1049)
    * [Issue #1124](https://bitbucket.org/osrf/gazebo/issue/1124)
1. Fixed the animate_box and animate_joints examples
    * [Pull request #1086](https://bitbucket.org/osrf/gazebo/pull-request/1086)
1. Integrated Oculus Rift functionality
    * [Pull request #1074](https://bitbucket.org/osrf/gazebo/pull-request/1074)
    * [Pull request #1136](https://bitbucket.org/osrf/gazebo/pull-request/1136)
    * [Pull request #1139](https://bitbucket.org/osrf/gazebo/pull-request/1139)
1. Updated Base::GetScopedName
    * [Pull request #1104](https://bitbucket.org/osrf/gazebo/pull-request/1104)
1. Fix collada loader from adding duplicate materials into a Mesh
    * [Pull request #1105](https://bitbucket.org/osrf/gazebo/pull-request/1105)
    * [Issue #1180](https://bitbucket.org/osrf/gazebo/issue/1180)
1. Integrated Razer Hydra functionality
    * [Pull request #1083](https://bitbucket.org/osrf/gazebo/pull-request/1083)
    * [Pull request #1109](https://bitbucket.org/osrf/gazebo/pull-request/1109)
1. Added ability to copy and paste models in the GUI
    * [Pull request #1103](https://bitbucket.org/osrf/gazebo/pull-request/1103)
1. Removed unnecessary inclusion of gazebo.hh and common.hh in plugins
    * [Pull request #1111](https://bitbucket.org/osrf/gazebo/pull-request/1111)
1. Added ability to specify custom road textures
    * [Pull request #1027](https://bitbucket.org/osrf/gazebo/pull-request/1027)
1. Added support for DART 4.1
    * [Pull request #1113](https://bitbucket.org/osrf/gazebo/pull-request/1113)
    * [Pull request #1132](https://bitbucket.org/osrf/gazebo/pull-request/1132)
    * [Pull request #1134](https://bitbucket.org/osrf/gazebo/pull-request/1134)
    * [Pull request #1154](https://bitbucket.org/osrf/gazebo/pull-request/1154)
1. Allow position of joints to be directly set.
    * [Pull request #1097](https://bitbucket.org/osrf/gazebo/pull-request/1097)
    * [Issue #1138](https://bitbucket.org/osrf/gazebo/issue/1138)
1. Added extruded polyline geometry
    * [Pull request #1026](https://bitbucket.org/osrf/gazebo/pull-request/1026)
1. Fixed actor animation
    * [Pull request #1133](https://bitbucket.org/osrf/gazebo/pull-request/1133)
    * [Pull request #1141](https://bitbucket.org/osrf/gazebo/pull-request/1141)
1. Generate a versioned cmake config file
    * [Pull request #1153](https://bitbucket.org/osrf/gazebo/pull-request/1153)
    * [Issue #1226](https://bitbucket.org/osrf/gazebo/issue/1226)
1. Added KMeans class
    * [Pull request #1147](https://bitbucket.org/osrf/gazebo/pull-request/1147)
1. Added --summary-range feature to bitbucket pullrequest tool
    * [Pull request #1156](https://bitbucket.org/osrf/gazebo/pull-request/1156)
1. Updated web links
    * [Pull request #1159](https://bitbucket.org/osrf/gazebo/pull-request/1159)
1. Update tests
    * [Pull request #1155](https://bitbucket.org/osrf/gazebo/pull-request/1155)
    * [Pull request #1143](https://bitbucket.org/osrf/gazebo/pull-request/1143)
    * [Pull request #1138](https://bitbucket.org/osrf/gazebo/pull-request/1138)
    * [Pull request #1140](https://bitbucket.org/osrf/gazebo/pull-request/1140)
    * [Pull request #1127](https://bitbucket.org/osrf/gazebo/pull-request/1127)
    * [Pull request #1115](https://bitbucket.org/osrf/gazebo/pull-request/1115)
    * [Pull request #1102](https://bitbucket.org/osrf/gazebo/pull-request/1102)
    * [Pull request #1087](https://bitbucket.org/osrf/gazebo/pull-request/1087)
    * [Pull request #1084](https://bitbucket.org/osrf/gazebo/pull-request/1084)

## Gazebo 3.0

### Gazebo 3.x.x (yyyy-mm-dd)

1. Fixed sonar and wireless sensor visualization
    * [Pull request #1254](https://bitbucket.org/osrf/gazebo/pull-request/1254)
1. Update visual bounding box when model is selected
    * [Pull request #1280](https://bitbucket.org/osrf/gazebo/pull-request/1280)

### Gazebo 3.1.0 (2014-08-08)

1. Implemented Simbody::Link::Set*Vel
    * [Pull request #1160](https://bitbucket.org/osrf/gazebo/pull-request/1160)
    * [Issue #1012](https://bitbucket.org/osrf/gazebo/issue/1012)
1. Added World::RemoveModel function
    * [Pull request #1106](https://bitbucket.org/osrf/gazebo/pull-request/1106)
    * [Issue #1177](https://bitbucket.org/osrf/gazebo/issue/1177)
1. Fix exit from camera follow mode using the escape key
    * [Pull request #1137](https://bitbucket.org/osrf/gazebo/pull-request/1137)
    * [Issue #1220](https://bitbucket.org/osrf/gazebo/issue/1220)
1. Added support for SDF joint spring stiffness and reference positions
    * [Pull request #1117](https://bitbucket.org/osrf/gazebo/pull-request/1117)
1. Removed the gzmodel_create script
    * [Pull request #1130](https://bitbucket.org/osrf/gazebo/pull-request/1130)
1. Added Vector2 dot product
    * [Pull request #1101](https://bitbucket.org/osrf/gazebo/pull-request/1101)
1. Added SetPositionPID and SetVelocityPID to JointController
    * [Pull request #1091](https://bitbucket.org/osrf/gazebo/pull-request/1091)
1. Fix gzclient startup crash with ogre 1.9
    * [Pull request #1098](https://bitbucket.org/osrf/gazebo/pull-request/1098)
    * [Issue #996](https://bitbucket.org/osrf/gazebo/issue/996)
1. Update the bitbucket_pullrequests tool
    * [Pull request #1108](https://bitbucket.org/osrf/gazebo/pull-request/1108)
1. Light properties now remain in place after move by the user via the GUI.
    * [Pull request #1110](https://bitbucket.org/osrf/gazebo/pull-request/1110)
    * [Issue #1211](https://bitbucket.org/osrf/gazebo/issue/1211)
1. Allow position of joints to be directly set.
    * [Pull request #1096](https://bitbucket.org/osrf/gazebo/pull-request/1096)
    * [Issue #1138](https://bitbucket.org/osrf/gazebo/issue/1138)

### Gazebo 3.0.0 (2014-04-11)

1. Fix bug when deleting the sun light
    * [Pull request #1088](https://bitbucket.org/osrf/gazebo/pull-request/1088)
    * [Issue #1133](https://bitbucket.org/osrf/gazebo/issue/1133)
1. Fix ODE screw joint
    * [Pull request #1078](https://bitbucket.org/osrf/gazebo/pull-request/1078)
    * [Issue #1167](https://bitbucket.org/osrf/gazebo/issue/1167)
1. Update joint integration tests
    * [Pull request #1081](https://bitbucket.org/osrf/gazebo/pull-request/1081)
1. Fixed false positives in cppcheck.
    * [Pull request #1061](https://bitbucket.org/osrf/gazebo/pull-request/1061)
1. Made joint axis reference frame relative to child, and updated simbody and dart accordingly.
    * [Pull request #1069](https://bitbucket.org/osrf/gazebo/pull-request/1069)
    * [Issue #494](https://bitbucket.org/osrf/gazebo/issue/494)
    * [Issue #1143](https://bitbucket.org/osrf/gazebo/issue/1143)
1. Added ability to pass vector of strings to SetupClient and SetupServer
    * [Pull request #1068](https://bitbucket.org/osrf/gazebo/pull-request/1068)
    * [Issue #1132](https://bitbucket.org/osrf/gazebo/issue/1132)
1. Fix error correction in screw constraints for ODE
    * [Pull request #1159](https://bitbucket.org/osrf/gazebo/pull-request/1159)
    * [Issue #1159](https://bitbucket.org/osrf/gazebo/issue/1159)
1. Improved pkgconfig with SDF
    * [Pull request #1062](https://bitbucket.org/osrf/gazebo/pull-request/1062)
1. Added a plugin to simulate aero dynamics
    * [Pull request #905](https://bitbucket.org/osrf/gazebo/pull-request/905)
1. Updated bullet support
    * [Issue #1069](https://bitbucket.org/osrf/gazebo/issue/1069)
    * [Pull request #1011](https://bitbucket.org/osrf/gazebo/pull-request/1011)
    * [Pull request #996](https://bitbucket.org/osrf/gazebo/pull-request/966)
    * [Pull request #1024](https://bitbucket.org/osrf/gazebo/pull-request/1024)
1. Updated simbody support
    * [Pull request #995](https://bitbucket.org/osrf/gazebo/pull-request/995)
1. Updated worlds to SDF 1.5
    * [Pull request #1021](https://bitbucket.org/osrf/gazebo/pull-request/1021)
1. Improvements to ODE
    * [Pull request #1001](https://bitbucket.org/osrf/gazebo/pull-request/1001)
    * [Pull request #1014](https://bitbucket.org/osrf/gazebo/pull-request/1014)
    * [Pull request #1015](https://bitbucket.org/osrf/gazebo/pull-request/1015)
    * [Pull request #1016](https://bitbucket.org/osrf/gazebo/pull-request/1016)
1. New command line tool
    * [Pull request #972](https://bitbucket.org/osrf/gazebo/pull-request/972)
1. Graphical user interface improvements
    * [Pull request #971](https://bitbucket.org/osrf/gazebo/pull-request/971)
    * [Pull request #1013](https://bitbucket.org/osrf/gazebo/pull-request/1013)
    * [Pull request #989](https://bitbucket.org/osrf/gazebo/pull-request/989)
1. Created a friction pyramid class
    * [Pull request #935](https://bitbucket.org/osrf/gazebo/pull-request/935)
1. Added GetWorldEnergy functions to Model, Joint, and Link
    * [Pull request #1017](https://bitbucket.org/osrf/gazebo/pull-request/1017)
1. Preparing Gazebo for admission into Ubuntu
    * [Pull request #969](https://bitbucket.org/osrf/gazebo/pull-request/969)
    * [Pull request #998](https://bitbucket.org/osrf/gazebo/pull-request/998)
    * [Pull request #1002](https://bitbucket.org/osrf/gazebo/pull-request/1002)
1. Add method for querying if useImplicitStiffnessDamping flag is set for a given joint
    * [Issue #629](https://bitbucket.org/osrf/gazebo/issue/629)
    * [Pull request #1006](https://bitbucket.org/osrf/gazebo/pull-request/1006)
1. Fix joint axis frames
    * [Issue #494](https://bitbucket.org/osrf/gazebo/issue/494)
    * [Pull request #963](https://bitbucket.org/osrf/gazebo/pull-request/963)
1. Compute joint anchor pose relative to parent
    * [Issue #1029](https://bitbucket.org/osrf/gazebo/issue/1029)
    * [Pull request #982](https://bitbucket.org/osrf/gazebo/pull-request/982)
1. Cleanup the installed worlds
    * [Issue #1036](https://bitbucket.org/osrf/gazebo/issue/1036)
    * [Pull request #984](https://bitbucket.org/osrf/gazebo/pull-request/984)
1. Update to the GPS sensor
    * [Issue #1059](https://bitbucket.org/osrf/gazebo/issue/1059)
    * [Pull request #984](https://bitbucket.org/osrf/gazebo/pull-request/984)
1. Removed libtool from plugin loading
    * [Pull request #981](https://bitbucket.org/osrf/gazebo/pull-request/981)
1. Added functions to get inertial information for a link in the world frame.
    * [Pull request #1005](https://bitbucket.org/osrf/gazebo/pull-request/1005)

## Gazebo 2.0

### Gazebo 2.2.3 (2014-04-29)

1. Removed redundant call to World::Init
    * [Pull request #1107](https://bitbucket.org/osrf/gazebo/pull-request/1107)
    * [Issue #1208](https://bitbucket.org/osrf/gazebo/issue/1208)
1. Return proper error codes when gazebo exits
    * [Pull request #1085](https://bitbucket.org/osrf/gazebo/pull-request/1085)
    * [Issue #1178](https://bitbucket.org/osrf/gazebo/issue/1178)
1. Fixed Camera::GetWorldRotation().
    * [Pull request #1071](https://bitbucket.org/osrf/gazebo/pull-request/1071)
    * [Issue #1087](https://bitbucket.org/osrf/gazebo/issue/1087)
1. Fixed memory leak in image conversion
    * [Pull request #1073](https://bitbucket.org/osrf/gazebo/pull-request/1073)

### Gazebo 2.2.0 (2014-01-10)

1. Fix compilation when using OGRE-1.9 (full support is being worked on)
    * [Issue #994](https://bitbucket.org/osrf/gazebo/issue/994)
    * [Issue #995](https://bitbucket.org/osrf/gazebo/issue/995)
    * [Issue #996](https://bitbucket.org/osrf/gazebo/issue/996)
    * [Pull request #883](https://bitbucket.org/osrf/gazebo/pull-request/883)
1. Added unit test for issue 624.
    * [Issue #624](https://bitbucket.org/osrf/gazebo/issue/624).
    * [Pull request #889](https://bitbucket.org/osrf/gazebo/pull-request/889)
1. Use 3x3 PCF shadows for smoother shadows.
    * [Pull request #887](https://bitbucket.org/osrf/gazebo/pull-request/887)
1. Update manpage copyright to 2014.
    * [Pull request #893](https://bitbucket.org/osrf/gazebo/pull-request/893)
1. Added friction integration test .
    * [Pull request #885](https://bitbucket.org/osrf/gazebo/pull-request/885)
1. Fix joint anchor when link pose is not specified.
    * [Issue #978](https://bitbucket.org/osrf/gazebo/issue/978)
    * [Pull request #862](https://bitbucket.org/osrf/gazebo/pull-request/862)
1. Added (ESC) tooltip for GUI Selection Mode icon.
    * [Issue #993](https://bitbucket.org/osrf/gazebo/issue/993)
    * [Pull request #888](https://bitbucket.org/osrf/gazebo/pull-request/888)
1. Removed old comment about resolved issue.
    * [Issue #837](https://bitbucket.org/osrf/gazebo/issue/837)
    * [Pull request #880](https://bitbucket.org/osrf/gazebo/pull-request/880)
1. Made SimbodyLink::Get* function thread-safe
    * [Issue #918](https://bitbucket.org/osrf/gazebo/issue/918)
    * [Pull request #872](https://bitbucket.org/osrf/gazebo/pull-request/872)
1. Suppressed spurious gzlog messages in ODE::Body
    * [Issue #983](https://bitbucket.org/osrf/gazebo/issue/983)
    * [Pull request #875](https://bitbucket.org/osrf/gazebo/pull-request/875)
1. Fixed Force Torque Sensor Test by properly initializing some values.
    * [Issue #982](https://bitbucket.org/osrf/gazebo/issue/982)
    * [Pull request #869](https://bitbucket.org/osrf/gazebo/pull-request/869)
1. Added breakable joint plugin to support breakable walls.
    * [Pull request #865](https://bitbucket.org/osrf/gazebo/pull-request/865)
1. Used different tuple syntax to fix compilation on OSX mavericks.
    * [Issue #947](https://bitbucket.org/osrf/gazebo/issue/947)
    * [Pull request #858](https://bitbucket.org/osrf/gazebo/pull-request/858)
1. Fixed sonar test and deprecation warning.
    * [Pull request #856](https://bitbucket.org/osrf/gazebo/pull-request/856)
1. Speed up test compilation.
    * Part of [Issue #955](https://bitbucket.org/osrf/gazebo/issue/955)
    * [Pull request #846](https://bitbucket.org/osrf/gazebo/pull-request/846)
1. Added Joint::SetEffortLimit API
    * [Issue #923](https://bitbucket.org/osrf/gazebo/issue/923)
    * [Pull request #808](https://bitbucket.org/osrf/gazebo/pull-request/808)
1. Made bullet output less verbose.
    * [Pull request #839](https://bitbucket.org/osrf/gazebo/pull-request/839)
1. Convergence acceleration and stability tweak to make atlas_v3 stable
    * [Issue #895](https://bitbucket.org/osrf/gazebo/issue/895)
    * [Pull request #772](https://bitbucket.org/osrf/gazebo/pull-request/772)
1. Added colors, textures and world files for the SPL RoboCup environment
    * [Pull request #838](https://bitbucket.org/osrf/gazebo/pull-request/838)
1. Fixed bitbucket_pullrequests tool to work with latest BitBucket API.
    * [Issue #933](https://bitbucket.org/osrf/gazebo/issue/933)
    * [Pull request #841](https://bitbucket.org/osrf/gazebo/pull-request/841)
1. Fixed cppcheck warnings.
    * [Pull request #842](https://bitbucket.org/osrf/gazebo/pull-request/842)

### Gazebo 2.1.0 (2013-11-08)
1. Fix mainwindow unit test
    * [Pull request #752](https://bitbucket.org/osrf/gazebo/pull-request/752)
1. Visualize moment of inertia
    * Pull request [#745](https://bitbucket.org/osrf/gazebo/pull-request/745), [#769](https://bitbucket.org/osrf/gazebo/pull-request/769), [#787](https://bitbucket.org/osrf/gazebo/pull-request/787)
    * [Issue #203](https://bitbucket.org/osrf/gazebo/issue/203)
1. Update tool to count lines of code
    * [Pull request #758](https://bitbucket.org/osrf/gazebo/pull-request/758)
1. Implement World::Clear
    * Pull request [#785](https://bitbucket.org/osrf/gazebo/pull-request/785), [#804](https://bitbucket.org/osrf/gazebo/pull-request/804)
1. Improve Bullet support
    * [Pull request #805](https://bitbucket.org/osrf/gazebo/pull-request/805)
1. Fix doxygen spacing
    * [Pull request #740](https://bitbucket.org/osrf/gazebo/pull-request/740)
1. Add tool to generate model images for thepropshop.org
    * [Pull request #734](https://bitbucket.org/osrf/gazebo/pull-request/734)
1. Added paging support for terrains
    * [Pull request #707](https://bitbucket.org/osrf/gazebo/pull-request/707)
1. Added plugin path to LID_LIBRARY_PATH in setup.sh
    * [Pull request #750](https://bitbucket.org/osrf/gazebo/pull-request/750)
1. Fix for OSX
    * [Pull request #766](https://bitbucket.org/osrf/gazebo/pull-request/766)
    * [Pull request #786](https://bitbucket.org/osrf/gazebo/pull-request/786)
    * [Issue #906](https://bitbucket.org/osrf/gazebo/issue/906)
1. Update copyright information
    * [Pull request #771](https://bitbucket.org/osrf/gazebo/pull-request/771)
1. Enable screen dependent tests
    * [Pull request #764](https://bitbucket.org/osrf/gazebo/pull-request/764)
    * [Issue #811](https://bitbucket.org/osrf/gazebo/issue/811)
1. Fix gazebo command line help message
    * [Pull request #775](https://bitbucket.org/osrf/gazebo/pull-request/775)
    * [Issue #898](https://bitbucket.org/osrf/gazebo/issue/898)
1. Fix man page test
    * [Pull request #774](https://bitbucket.org/osrf/gazebo/pull-request/774)
1. Improve load time by reducing calls to RTShader::Update
    * [Pull request #773](https://bitbucket.org/osrf/gazebo/pull-request/773)
    * [Issue #877](https://bitbucket.org/osrf/gazebo/issue/877)
1. Fix joint visualization
    * [Pull request #776](https://bitbucket.org/osrf/gazebo/pull-request/776)
    * [Pull request #802](https://bitbucket.org/osrf/gazebo/pull-request/802)
    * [Issue #464](https://bitbucket.org/osrf/gazebo/issue/464)
1. Add helpers to fix NaN
    * [Pull request #742](https://bitbucket.org/osrf/gazebo/pull-request/742)
1. Fix model resizing via the GUI
    * [Pull request #763](https://bitbucket.org/osrf/gazebo/pull-request/763)
    * [Issue #885](https://bitbucket.org/osrf/gazebo/issue/885)
1. Simplify gzlog test by using sha1
    * [Pull request #781](https://bitbucket.org/osrf/gazebo/pull-request/781)
    * [Issue #837](https://bitbucket.org/osrf/gazebo/issue/837)
1. Enable cppcheck for header files
    * [Pull request #782](https://bitbucket.org/osrf/gazebo/pull-request/782)
    * [Issue #907](https://bitbucket.org/osrf/gazebo/issue/907)
1. Fix broken regression test
    * [Pull request #784](https://bitbucket.org/osrf/gazebo/pull-request/784)
    * [Issue #884](https://bitbucket.org/osrf/gazebo/issue/884)
1. All simbody and dart to pass tests
    * [Pull request #790](https://bitbucket.org/osrf/gazebo/pull-request/790)
    * [Issue #873](https://bitbucket.org/osrf/gazebo/issue/873)
1. Fix camera rotation from SDF
    * [Pull request #789](https://bitbucket.org/osrf/gazebo/pull-request/789)
    * [Issue #920](https://bitbucket.org/osrf/gazebo/issue/920)
1. Fix bitbucket pullrequest command line tool to match new API
    * [Pull request #803](https://bitbucket.org/osrf/gazebo/pull-request/803)
1. Fix transceiver spawn errors in tests
    * [Pull request #811](https://bitbucket.org/osrf/gazebo/pull-request/811)
    * [Pull request #814](https://bitbucket.org/osrf/gazebo/pull-request/814)

### Gazebo 2.0.0 (2013-10-08)
1. Refactor code check tool.
    * [Pull Request #669](https://bitbucket.org/osrf/gazebo/pull-request/669)
1. Added pull request tool for Bitbucket.
    * [Pull Request #670](https://bitbucket.org/osrf/gazebo/pull-request/670)
    * [Pull Request #691](https://bitbucket.org/osrf/gazebo/pull-request/671)
1. New wireless receiver and transmitter sensor models.
    * [Pull Request #644](https://bitbucket.org/osrf/gazebo/pull-request/644)
    * [Pull Request #675](https://bitbucket.org/osrf/gazebo/pull-request/675)
    * [Pull Request #727](https://bitbucket.org/osrf/gazebo/pull-request/727)
1. Audio support using OpenAL.
    * [Pull Request #648](https://bitbucket.org/osrf/gazebo/pull-request/648)
    * [Pull Request #704](https://bitbucket.org/osrf/gazebo/pull-request/704)
1. Simplify command-line parsing of gztopic echo output.
    * [Pull Request #674](https://bitbucket.org/osrf/gazebo/pull-request/674)
    * Resolves: [Issue #795](https://bitbucket.org/osrf/gazebo/issue/795)
1. Use UNIX directories through the user of GNUInstallDirs cmake module.
    * [Pull Request #676](https://bitbucket.org/osrf/gazebo/pull-request/676)
    * [Pull Request #681](https://bitbucket.org/osrf/gazebo/pull-request/681)
1. New GUI interactions for object manipulation.
    * [Pull Request #634](https://bitbucket.org/osrf/gazebo/pull-request/634)
1. Fix for OSX menubar.
    * [Pull Request #677](https://bitbucket.org/osrf/gazebo/pull-request/677)
1. Remove internal SDF directories and dependencies.
    * [Pull Request #680](https://bitbucket.org/osrf/gazebo/pull-request/680)
1. Add minimum version for sdformat.
    * [Pull Request #682](https://bitbucket.org/osrf/gazebo/pull-request/682)
    * Resolves: [Issue #818](https://bitbucket.org/osrf/gazebo/issue/818)
1. Allow different gtest parameter types with ServerFixture
    * [Pull Request #686](https://bitbucket.org/osrf/gazebo/pull-request/686)
    * Resolves: [Issue #820](https://bitbucket.org/osrf/gazebo/issue/820)
1. GUI model scaling when using Bullet.
    * [Pull Request #683](https://bitbucket.org/osrf/gazebo/pull-request/683)
1. Fix typo in cmake config.
    * [Pull Request #694](https://bitbucket.org/osrf/gazebo/pull-request/694)
    * Resolves: [Issue #824](https://bitbucket.org/osrf/gazebo/issue/824)
1. Remove gazebo include subdir from pkgconfig and cmake config.
    * [Pull Request #691](https://bitbucket.org/osrf/gazebo/pull-request/691)
1. Torsional spring demo
    * [Pull Request #693](https://bitbucket.org/osrf/gazebo/pull-request/693)
1. Remove repeated call to SetAxis in Joint.cc
    * [Pull Request #695](https://bitbucket.org/osrf/gazebo/pull-request/695)
    * Resolves: [Issue #823](https://bitbucket.org/osrf/gazebo/issue/823)
1. Add test for rotational joints.
    * [Pull Request #697](https://bitbucket.org/osrf/gazebo/pull-request/697)
    * Resolves: [Issue #820](https://bitbucket.org/osrf/gazebo/issue/820)
1. Fix compilation of tests using Joint base class
    * [Pull Request #701](https://bitbucket.org/osrf/gazebo/pull-request/701)
1. Terrain paging implemented.
    * [Pull Request #687](https://bitbucket.org/osrf/gazebo/pull-request/687)
1. Improve timeout error reporting in ServerFixture
    * [Pull Request #705](https://bitbucket.org/osrf/gazebo/pull-request/705)
1. Fix mouse picking for cases where visuals overlap with the laser
    * [Pull Request #709](https://bitbucket.org/osrf/gazebo/pull-request/709)
1. Fix string literals for OSX
    * [Pull Request #712](https://bitbucket.org/osrf/gazebo/pull-request/712)
    * Resolves: [Issue #803](https://bitbucket.org/osrf/gazebo/issue/803)
1. Support for ENABLE_TESTS_COMPILATION cmake parameter
    * [Pull Request #708](https://bitbucket.org/osrf/gazebo/pull-request/708)
1. Updated system gui plugin
    * [Pull Request #702](https://bitbucket.org/osrf/gazebo/pull-request/702)
1. Fix force torque unit test issue
    * [Pull Request #673](https://bitbucket.org/osrf/gazebo/pull-request/673)
    * Resolves: [Issue #813](https://bitbucket.org/osrf/gazebo/issue/813)
1. Use variables to control auto generation of CFlags
    * [Pull Request #699](https://bitbucket.org/osrf/gazebo/pull-request/699)
1. Remove deprecated functions.
    * [Pull Request #715](https://bitbucket.org/osrf/gazebo/pull-request/715)
1. Fix typo in `Camera.cc`
    * [Pull Request #719](https://bitbucket.org/osrf/gazebo/pull-request/719)
    * Resolves: [Issue #846](https://bitbucket.org/osrf/gazebo/issue/846)
1. Performance improvements
    * [Pull Request #561](https://bitbucket.org/osrf/gazebo/pull-request/561)
1. Fix gripper model.
    * [Pull Request #713](https://bitbucket.org/osrf/gazebo/pull-request/713)
    * Resolves: [Issue #314](https://bitbucket.org/osrf/gazebo/issue/314)
1. First part of Simbody integration
    * [Pull Request #716](https://bitbucket.org/osrf/gazebo/pull-request/716)

## Gazebo 1.9

### Gazebo 1.9.6 (2014-04-29)

1. Refactored inertia ratio reduction for ODE
    * [Pull request #1114](https://bitbucket.org/osrf/gazebo/pull-request/1114)
1. Improved collada loading performance
    * [Pull request #1075](https://bitbucket.org/osrf/gazebo/pull-request/1075)

### Gazebo 1.9.3 (2014-01-10)

1. Add thickness to plane to remove shadow flickering.
    * [Pull request #886](https://bitbucket.org/osrf/gazebo/pull-request/886)
1. Temporary GUI shadow toggle fix.
    * [Issue #925](https://bitbucket.org/osrf/gazebo/issue/925)
    * [Pull request #868](https://bitbucket.org/osrf/gazebo/pull-request/868)
1. Fix memory access bugs with libc++ on mavericks.
    * [Issue #965](https://bitbucket.org/osrf/gazebo/issue/965)
    * [Pull request #857](https://bitbucket.org/osrf/gazebo/pull-request/857)
    * [Pull request #881](https://bitbucket.org/osrf/gazebo/pull-request/881)
1. Replaced printf with cout in gztopic hz.
    * [Issue #969](https://bitbucket.org/osrf/gazebo/issue/969)
    * [Pull request #854](https://bitbucket.org/osrf/gazebo/pull-request/854)
1. Add Dark grey material and fix indentation.
    * [Pull request #851](https://bitbucket.org/osrf/gazebo/pull-request/851)
1. Fixed sonar sensor unit test.
    * [Pull request #848](https://bitbucket.org/osrf/gazebo/pull-request/848)
1. Convergence acceleration and stability tweak to make atlas_v3 stable.
    * [Pull request #845](https://bitbucket.org/osrf/gazebo/pull-request/845)
1. Update gtest to 1.7.0 to resolve problems with libc++.
    * [Issue #947](https://bitbucket.org/osrf/gazebo/issue/947)
    * [Pull request #827](https://bitbucket.org/osrf/gazebo/pull-request/827)
1. Fixed LD_LIBRARY_PATH for plugins.
    * [Issue #957](https://bitbucket.org/osrf/gazebo/issue/957)
    * [Pull request #844](https://bitbucket.org/osrf/gazebo/pull-request/844)
1. Fix transceiver sporadic errors.
    * Backport of [pull request #811](https://bitbucket.org/osrf/gazebo/pull-request/811)
    * [Pull request #836](https://bitbucket.org/osrf/gazebo/pull-request/836)
1. Modified the MsgTest to be deterministic with time checks.
    * [Pull request #843](https://bitbucket.org/osrf/gazebo/pull-request/843)
1. Fixed seg fault in LaserVisual.
    * [Issue #950](https://bitbucket.org/osrf/gazebo/issue/950)
    * [Pull request #832](https://bitbucket.org/osrf/gazebo/pull-request/832)
1. Implemented the option to disable tests that need a working screen to run properly.
    * Backport of [Pull request #764](https://bitbucket.org/osrf/gazebo/pull-request/764)
    * [Pull request #837](https://bitbucket.org/osrf/gazebo/pull-request/837)
1. Cleaned up gazebo shutdown.
    * [Pull request #829](https://bitbucket.org/osrf/gazebo/pull-request/829)
1. Fixed bug associated with loading joint child links.
    * [Issue #943](https://bitbucket.org/osrf/gazebo/issue/943)
    * [Pull request #820](https://bitbucket.org/osrf/gazebo/pull-request/820)

### Gazebo 1.9.2 (2013-11-08)
1. Fix enable/disable sky and clouds from SDF
    * [Pull request #809](https://bitbucket.org/osrf/gazebo/pull-request/809])
1. Fix occasional blank GUI screen on startup
    * [Pull request #815](https://bitbucket.org/osrf/gazebo/pull-request/815])
1. Fix GPU laser when interacting with heightmaps
    * [Pull request #796](https://bitbucket.org/osrf/gazebo/pull-request/796])
1. Added API/ABI checker command line tool
    * [Pull request #765](https://bitbucket.org/osrf/gazebo/pull-request/765])
1. Added gtest version information
    * [Pull request #801](https://bitbucket.org/osrf/gazebo/pull-request/801])
1. Fix GUI world saving
    * [Pull request #806](https://bitbucket.org/osrf/gazebo/pull-request/806])
1. Enable anti-aliasing for camera sensor
    * [Pull request #800](https://bitbucket.org/osrf/gazebo/pull-request/800])
1. Make sensor noise deterministic
    * [Pull request #788](https://bitbucket.org/osrf/gazebo/pull-request/788])
1. Fix build problem
    * [Issue #901](https://bitbucket.org/osrf/gazebo/issue/901)
    * [Pull request #778](https://bitbucket.org/osrf/gazebo/pull-request/778])
1. Fix a typo in Camera.cc
    * [Pull request #720](https://bitbucket.org/osrf/gazebo/pull-request/720])
    * [Issue #846](https://bitbucket.org/osrf/gazebo/issue/846)
1. Fix OSX menu bar
    * [Pull request #688](https://bitbucket.org/osrf/gazebo/pull-request/688])
1. Fix gazebo::init by calling sdf::setFindCallback() before loading the sdf in gzfactory.
    * [Pull request #678](https://bitbucket.org/osrf/gazebo/pull-request/678])
    * [Issue #817](https://bitbucket.org/osrf/gazebo/issue/817)

### Gazebo 1.9.1 (2013-08-20)
* Deprecate header files that require case-sensitive filesystem (e.g. Common.hh, Physics.hh) [https://bitbucket.org/osrf/gazebo/pull-request/638/fix-for-775-deprecate-headers-that-require]
* Initial support for building on Mac OS X [https://bitbucket.org/osrf/gazebo/pull-request/660/osx-support-for-gazebo-19] [https://bitbucket.org/osrf/gazebo/pull-request/657/cmake-fixes-for-osx]
* Fixes for various issues [https://bitbucket.org/osrf/gazebo/pull-request/635/fix-for-issue-792/diff] [https://bitbucket.org/osrf/gazebo/pull-request/628/allow-scoped-and-non-scoped-joint-names-to/diff] [https://bitbucket.org/osrf/gazebo/pull-request/636/fix-build-dependency-in-message-generation/diff] [https://bitbucket.org/osrf/gazebo/pull-request/639/make-the-unversioned-setupsh-a-copy-of-the/diff] [https://bitbucket.org/osrf/gazebo/pull-request/650/added-missing-lib-to-player-client-library/diff] [https://bitbucket.org/osrf/gazebo/pull-request/656/install-gzmode_create-without-sh-suffix/diff]

### Gazebo 1.9.0 (2013-07-23)
* Use external package [sdformat](https://bitbucket.org/osrf/sdformat) for sdf parsing, refactor the `Element::GetValue*` function calls, and deprecate Gazebo's internal sdf parser [https://bitbucket.org/osrf/gazebo/pull-request/627]
* Improved ROS support ([[Tutorials#ROS_Integration |documentation here]]) [https://bitbucket.org/osrf/gazebo/pull-request/559]
* Added Sonar, Force-Torque, and Tactile Pressure sensors [https://bitbucket.org/osrf/gazebo/pull-request/557], [https://bitbucket.org/osrf/gazebo/pull-request/567]
* Add compile-time defaults for environment variables so that sourcing setup.sh is unnecessary in most cases [https://bitbucket.org/osrf/gazebo/pull-request/620]
* Enable user camera to follow objects in client window [https://bitbucket.org/osrf/gazebo/pull-request/603]
* Install protobuf message files for use in custom messages [https://bitbucket.org/osrf/gazebo/pull-request/614]
* Change default compilation flags to improve debugging [https://bitbucket.org/osrf/gazebo/pull-request/617]
* Change to supported relative include paths [https://bitbucket.org/osrf/gazebo/pull-request/594]
* Fix display of laser scans when sensor is rotated [https://bitbucket.org/osrf/gazebo/pull-request/599]

## Gazebo 1.8

### Gazebo 1.8.7 (2013-07-16)
* Fix bug in URDF parsing of Vector3 elements [https://bitbucket.org/osrf/gazebo/pull-request/613]
* Fix compilation errors with newest libraries [https://bitbucket.org/osrf/gazebo/pull-request/615]

### Gazebo 1.8.6 (2013-06-07)
* Fix inertia lumping in the URDF parser[https://bitbucket.org/osrf/gazebo/pull-request/554]
* Fix for ODEJoint CFM damping sign error [https://bitbucket.org/osrf/gazebo/pull-request/586]
* Fix transport memory growth[https://bitbucket.org/osrf/gazebo/pull-request/584]
* Reduce log file data in order to reduce buffer growth that results in out of memory kernel errors[https://bitbucket.org/osrf/gazebo/pull-request/587]

### Gazebo 1.8.5 (2013-06-04)
* Fix Gazebo build for machines without a valid display.[https://bitbucket.org/osrf/gazebo/commits/37f00422eea03365b839a632c1850431ee6a1d67]

### Gazebo 1.8.4 (2013-06-03)
* Fix UDRF to SDF converter so that URDF gazebo extensions are applied to all collisions in a link.[https://bitbucket.org/osrf/gazebo/pull-request/579]
* Prevent transport layer from locking when a gzclient connects to a gzserver over a connection with high latency.[https://bitbucket.org/osrf/gazebo/pull-request/572]
* Improve performance and fix uninitialized conditional jumps.[https://bitbucket.org/osrf/gazebo/pull-request/571]

### Gazebo 1.8.3 (2013-06-03)
* Fix for gzlog hanging when gzserver is not present or not responsive[https://bitbucket.org/osrf/gazebo/pull-request/577]
* Fix occasional segfault when generating log files[https://bitbucket.org/osrf/gazebo/pull-request/575]
* Performance improvement to ODE[https://bitbucket.org/osrf/gazebo/pull-request/556]
* Fix node initialization[https://bitbucket.org/osrf/gazebo/pull-request/570]
* Fix GPU laser Hz rate reduction when sensor moved away from world origin[https://bitbucket.org/osrf/gazebo/pull-request/566]
* Fix incorrect lighting in camera sensors when GPU laser is subscribe to[https://bitbucket.org/osrf/gazebo/pull-request/563]

### Gazebo 1.8.2 (2013-05-28)
* ODE performance improvements[https://bitbucket.org/osrf/gazebo/pull-request/535][https://bitbucket.org/osrf/gazebo/pull-request/537]
* Fixed tests[https://bitbucket.org/osrf/gazebo/pull-request/538][https://bitbucket.org/osrf/gazebo/pull-request/541][https://bitbucket.org/osrf/gazebo/pull-request/542]
* Fixed sinking vehicle bug[https://bitbucket.org/osrf/drcsim/issue/300] in pull-request[https://bitbucket.org/osrf/gazebo/pull-request/538]
* Fix GPU sensor throttling[https://bitbucket.org/osrf/gazebo/pull-request/536]
* Reduce string comparisons for better performance[https://bitbucket.org/osrf/gazebo/pull-request/546]
* Contact manager performance improvements[https://bitbucket.org/osrf/gazebo/pull-request/543]
* Transport performance improvements[https://bitbucket.org/osrf/gazebo/pull-request/548]
* Reduce friction noise[https://bitbucket.org/osrf/gazebo/pull-request/545]

### Gazebo 1.8.1 (2013-05-22)
* Please note that 1.8.1 contains a bug[https://bitbucket.org/osrf/drcsim/issue/300] that causes interpenetration between objects in resting contact to grow slowly.  Please update to 1.8.2 for the patch.
* Added warm starting[https://bitbucket.org/osrf/gazebo/pull-request/529]
* Reduced console output[https://bitbucket.org/osrf/gazebo/pull-request/533]
* Improved off screen rendering performance[https://bitbucket.org/osrf/gazebo/pull-request/530]
* Performance improvements [https://bitbucket.org/osrf/gazebo/pull-request/535] [https://bitbucket.org/osrf/gazebo/pull-request/537]

### Gazebo 1.8.0 (2013-05-17)
* Fixed slider axis [https://bitbucket.org/osrf/gazebo/pull-request/527]
* Fixed heightmap shadows [https://bitbucket.org/osrf/gazebo/pull-request/525]
* Fixed model and canonical link pose [https://bitbucket.org/osrf/gazebo/pull-request/519]
* Fixed OSX message header[https://bitbucket.org/osrf/gazebo/pull-request/524]
* Added zlib compression for logging [https://bitbucket.org/osrf/gazebo/pull-request/515]
* Allow clouds to be disabled in cameras [https://bitbucket.org/osrf/gazebo/pull-request/507]
* Camera rendering performance [https://bitbucket.org/osrf/gazebo/pull-request/528]


## Gazebo 1.7

### Gazebo 1.7.3 (2013-05-08)
* Fixed log cleanup (again) [https://bitbucket.org/osrf/gazebo/pull-request/511/fix-log-cleanup-logic]

### Gazebo 1.7.2 (2013-05-07)
* Fixed log cleanup [https://bitbucket.org/osrf/gazebo/pull-request/506/fix-gzlog-stop-command-line]
* Minor documentation fix [https://bitbucket.org/osrf/gazebo/pull-request/488/minor-documentation-fix]

### Gazebo 1.7.1 (2013-04-19)
* Fixed tests
* IMU sensor receives time stamped data from links
* Fix saving image frames [https://bitbucket.org/osrf/gazebo/pull-request/466/fix-saving-frames/diff]
* Wireframe rendering in GUI [https://bitbucket.org/osrf/gazebo/pull-request/414/allow-rendering-of-models-in-wireframe]
* Improved logging performance [https://bitbucket.org/osrf/gazebo/pull-request/457/improvements-to-gzlog-filter-and-logging]
* Viscous mud model [https://bitbucket.org/osrf/gazebo/pull-request/448/mud-plugin/diff]

## Gazebo 1.6

### Gazebo 1.6.3 (2013-04-15)
* Fixed a [critical SDF bug](https://bitbucket.org/osrf/gazebo/pull-request/451)
* Fixed a [laser offset bug](https://bitbucket.org/osrf/gazebo/pull-request/449)

### Gazebo 1.6.2 (2013-04-14)
* Fix for fdir1 physics property [https://bitbucket.org/osrf/gazebo/pull-request/429/fixes-to-treat-fdir1-better-1-rotate-into/diff]
* Fix for force torque sensor [https://bitbucket.org/osrf/gazebo/pull-request/447]
* SDF documentation fix [https://bitbucket.org/osrf/gazebo/issue/494/joint-axis-reference-frame-doesnt-match]

### Gazebo 1.6.1 (2013-04-05)
* Switch default build type to Release.

### Gazebo 1.6.0 (2013-04-05)
* Improvements to inertia in rubble pile
* Various Bullet integration advances.
* Noise models for ray, camera, and imu sensors.
* SDF 1.4, which accommodates more physics engine parameters and also some sensor noise models.
* Initial support for making movies from within Gazebo.
* Many performance improvements.
* Many bug fixes.
* Progress toward to building on OS X.

## Gazebo 1.5

### Gazebo 1.5.0 (2013-03-11)
* Partial integration of Bullet
  * Includes: cubes, spheres, cylinders, planes, meshes, revolute joints, ray sensors
* GUI Interface for log writing.
* Threaded sensors.
* Multi-camera sensor.

* Fixed the following issues:
 * [https://bitbucket.org/osrf/gazebo/issue/236 Issue #236]
 * [https://bitbucket.org/osrf/gazebo/issue/507 Issue #507]
 * [https://bitbucket.org/osrf/gazebo/issue/530 Issue #530]
 * [https://bitbucket.org/osrf/gazebo/issue/279 Issue #279]
 * [https://bitbucket.org/osrf/gazebo/issue/529 Issue #529]
 * [https://bitbucket.org/osrf/gazebo/issue/239 Issue #239]
 * [https://bitbucket.org/osrf/gazebo/issue/5 Issue #5]

## Gazebo 1.4

### Gazebo 1.4.0 (2013-02-01)
* New Features:
 * GUI elements to display messages from the server.
 * Multi-floor building editor and creator.
 * Improved sensor visualizations.
 * Improved mouse interactions

* Fixed the following issues:
 * [https://bitbucket.org/osrf/gazebo/issue/16 Issue #16]
 * [https://bitbucket.org/osrf/gazebo/issue/142 Issue #142]
 * [https://bitbucket.org/osrf/gazebo/issue/229 Issue #229]
 * [https://bitbucket.org/osrf/gazebo/issue/277 Issue #277]
 * [https://bitbucket.org/osrf/gazebo/issue/291 Issue #291]
 * [https://bitbucket.org/osrf/gazebo/issue/310 Issue #310]
 * [https://bitbucket.org/osrf/gazebo/issue/320 Issue #320]
 * [https://bitbucket.org/osrf/gazebo/issue/329 Issue #329]
 * [https://bitbucket.org/osrf/gazebo/issue/333 Issue #333]
 * [https://bitbucket.org/osrf/gazebo/issue/334 Issue #334]
 * [https://bitbucket.org/osrf/gazebo/issue/335 Issue #335]
 * [https://bitbucket.org/osrf/gazebo/issue/341 Issue #341]
 * [https://bitbucket.org/osrf/gazebo/issue/350 Issue #350]
 * [https://bitbucket.org/osrf/gazebo/issue/384 Issue #384]
 * [https://bitbucket.org/osrf/gazebo/issue/431 Issue #431]
 * [https://bitbucket.org/osrf/gazebo/issue/433 Issue #433]
 * [https://bitbucket.org/osrf/gazebo/issue/453 Issue #453]
 * [https://bitbucket.org/osrf/gazebo/issue/456 Issue #456]
 * [https://bitbucket.org/osrf/gazebo/issue/457 Issue #457]
 * [https://bitbucket.org/osrf/gazebo/issue/459 Issue #459]

## Gazebo 1.3

### Gazebo 1.3.1 (2012-12-14)
* Fixed the following issues:
 * [https://bitbucket.org/osrf/gazebo/issue/297 Issue #297]
* Other bugs fixed:
 * [https://bitbucket.org/osrf/gazebo/pull-request/164/ Fix light bounding box to disable properly when deselected]
 * [https://bitbucket.org/osrf/gazebo/pull-request/169/ Determine correct local IP address, to make remote clients work properly]
 * Various test fixes

### Gazebo 1.3.0 (2012-12-03)
* Fixed the following issues:
 * [https://bitbucket.org/osrf/gazebo/issue/233 Issue #233]
 * [https://bitbucket.org/osrf/gazebo/issue/238 Issue #238]
 * [https://bitbucket.org/osrf/gazebo/issue/2 Issue #2]
 * [https://bitbucket.org/osrf/gazebo/issue/95 Issue #95]
 * [https://bitbucket.org/osrf/gazebo/issue/97 Issue #97]
 * [https://bitbucket.org/osrf/gazebo/issue/90 Issue #90]
 * [https://bitbucket.org/osrf/gazebo/issue/253 Issue #253]
 * [https://bitbucket.org/osrf/gazebo/issue/163 Issue #163]
 * [https://bitbucket.org/osrf/gazebo/issue/91 Issue #91]
 * [https://bitbucket.org/osrf/gazebo/issue/245 Issue #245]
 * [https://bitbucket.org/osrf/gazebo/issue/242 Issue #242]
 * [https://bitbucket.org/osrf/gazebo/issue/156 Issue #156]
 * [https://bitbucket.org/osrf/gazebo/issue/78 Issue #78]
 * [https://bitbucket.org/osrf/gazebo/issue/36 Issue #36]
 * [https://bitbucket.org/osrf/gazebo/issue/104 Issue #104]
 * [https://bitbucket.org/osrf/gazebo/issue/249 Issue #249]
 * [https://bitbucket.org/osrf/gazebo/issue/244 Issue #244]
 * [https://bitbucket.org/osrf/gazebo/issue/36 Issue #36]

* New features:
 * Default camera view changed to look down at the origin from a height of 2 meters at location (5, -5, 2).
 * Record state data using the '-r' command line option, playback recorded state data using the '-p' command line option
 * Adjust placement of lights using the mouse.
 * Reduced the startup time.
 * Added visual reference for GUI mouse movements.
 * SDF version 1.3 released (changes from 1.2 listed below):
     - added `name` to `<camera name="cam_name"/>`
     - added `pose` to `<camera><pose>...</pose></camera>`
     - removed `filename` from `<mesh><filename>...</filename><mesh>`, use uri only.
     - recovered `provide_feedback` under `<joint>`, allowing calling `physics::Joint::GetForceTorque` in plugins.
     - added `imu` under `<sensor>`.

## Gazebo 1.2

### Gazebo 1.2.6 (2012-11-08)
* Fixed a transport issue with the GUI. Fixed saving the world via the GUI. Added more documentation. ([https://bitbucket.org/osrf/gazebo/pull-request/43/fixed-a-transport-issue-with-the-gui-fixed/diff pull request #43])
* Clean up mutex usage. ([https://bitbucket.org/osrf/gazebo/pull-request/54/fix-mutex-in-modellistwidget-using-boost/diff pull request #54])
* Fix OGRE path determination ([https://bitbucket.org/osrf/gazebo/pull-request/58/fix-ogre-paths-so-this-also-works-with/diff pull request #58], [https://bitbucket.org/osrf/gazebo/pull-request/68/fix-ogre-plugindir-determination/diff pull request #68])
* Fixed a couple of crashes and model selection/dragging problems ([https://bitbucket.org/osrf/gazebo/pull-request/59/fixed-a-couple-of-crashes-and-model/diff pull request #59])

### Gazebo 1.2.5 (2012-10-22)
* Step increment update while paused fixed ([https://bitbucket.org/osrf/gazebo/pull-request/45/fix-proper-world-stepinc-count-we-were/diff pull request #45])
* Actually call plugin destructors on shutdown ([https://bitbucket.org/osrf/gazebo/pull-request/51/fixed-a-bug-which-prevent-a-plugin/diff pull request #51])
* Don't crash on bad SDF input ([https://bitbucket.org/osrf/gazebo/pull-request/52/fixed-loading-of-bad-sdf-files/diff pull request #52])
* Fix cleanup of ray sensors on model deletion ([https://bitbucket.org/osrf/gazebo/pull-request/53/deleting-a-model-with-a-ray-sensor-did/diff pull request #53])
* Fix loading / deletion of improperly specified models ([https://bitbucket.org/osrf/gazebo/pull-request/56/catch-when-loading-bad-models-joint/diff pull request #56])

### Gazebo 1.2.4 (10-19-2012:08:00:52)
*  Style fixes ([https://bitbucket.org/osrf/gazebo/pull-request/30/style-fixes/diff pull request #30]).
*  Fix joint position control ([https://bitbucket.org/osrf/gazebo/pull-request/49/fixed-position-joint-control/diff pull request #49])

### Gazebo 1.2.3 (10-16-2012:18:39:54)
*  Disabled selection highlighting due to bug ([https://bitbucket.org/osrf/gazebo/pull-request/44/disabled-selection-highlighting-fixed/diff pull request #44]).
*  Fixed saving a world via the GUI.

### Gazebo 1.2.2 (10-16-2012:15:12:22)
*  Skip search for system install of libccd, use version inside gazebo ([https://bitbucket.org/osrf/gazebo/pull-request/39/skip-search-for-system-install-of-libccd/diff pull request #39]).
*  Fixed sensor initialization race condition ([https://bitbucket.org/osrf/gazebo/pull-request/42/fix-sensor-initializaiton-race-condition pull request #42]).

### Gazebo 1.2.1 (10-15-2012:21:32:55)
*  Properly removed projectors attached to deleted models ([https://bitbucket.org/osrf/gazebo/pull-request/37/remove-projectors-that-are-attached-to/diff pull request #37]).
*  Fix model plugin loading bug ([https://bitbucket.org/osrf/gazebo/pull-request/31/moving-bool-first-in-model-and-world pull request #31]).
*  Fix light insertion and visualization of models prior to insertion ([https://bitbucket.org/osrf/gazebo/pull-request/35/fixed-light-insertion-and-visualization-of/diff pull request #35]).
*  Fixed GUI manipulation of static objects ([https://bitbucket.org/osrf/gazebo/issue/63/moving-static-objects-does-not-move-the issue #63] [https://bitbucket.org/osrf/gazebo/pull-request/38/issue-63-bug-patch-moving-static-objects/diff pull request #38]).
*  Fixed GUI selection bug ([https://bitbucket.org/osrf/gazebo/pull-request/40/fixed-selection-of-multiple-objects-at/diff pull request #40])

### Gazebo 1.2.0 (10-04-2012:20:01:20)
*  Updated GUI: new style, improved mouse controls, and removal of non-functional items.
*  Model database: An online repository of models.
*  Numerous bug fixes
*  APT repository hosted at [http://osrfoundation.org OSRF]
*  Improved process control prevents zombie processes<|MERGE_RESOLUTION|>--- conflicted
+++ resolved
@@ -7,16 +7,13 @@
     * [Pull request #1616](https://bitbucket.org/osrf/gazebo/pull-request/1616)
     * [Pull request #1618](https://bitbucket.org/osrf/gazebo/pull-request/1618)
     * [Pull request #1620](https://bitbucket.org/osrf/gazebo/pull-request/1620)
+    * [Pull request #1625](https://bitbucket.org/osrf/gazebo/pull-request/1625)
     * [Pull request #1626](https://bitbucket.org/osrf/gazebo/pull-request/1626)
     * [Pull request #1627](https://bitbucket.org/osrf/gazebo/pull-request/1627)
     * [Pull request #1628](https://bitbucket.org/osrf/gazebo/pull-request/1628)
     * [Pull request #1629](https://bitbucket.org/osrf/gazebo/pull-request/1629)
-<<<<<<< HEAD
-    * [Pull request #1625](https://bitbucket.org/osrf/gazebo/pull-request/1625)
-=======
     * [Pull request #1631](https://bitbucket.org/osrf/gazebo/pull-request/1631)
     * [Pull request #1632](https://bitbucket.org/osrf/gazebo/pull-request/1632)
->>>>>>> 493c3a80
 
 1. Install `libgazebo_server_fixture`. This will facilitate tests external to the main gazebo repository. See `examples/stand_alone/test_fixture`.
     * [Pull request #1606](https://bitbucket.org/osrf/gazebo/pull-request/1606)
