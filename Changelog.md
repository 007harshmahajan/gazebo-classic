## Gazebo 9

## Gazebo 9.X.X (20XX-XX-XX)

1. Fix kinematic loops for DART 6.8, reverting to dart 6.7 behavior
    * [Pull request 3101](https://bitbucket.org/osrf/gazebo/pull-request/3101)

1. Lens flare: use light world pose at each time step instead of only at initialization
    * [Pull request 3093](https://bitbucket.org/osrf/gazebo/pull-request/3093)

1. LinkPlot3dPlugin: read optional `<model>` tag to find links in nested models
    * [Pull request 3095](https://bitbucket.org/osrf/gazebo/pull-request/3095)

1. Refactor ODE gearbox joint implementation to match hinge joint
    * [Pull request 3048](https://bitbucket.org/osrf/gazebo/pull-request/3048)

1. Make the GPU laser warp artifact transparent
    * [Pull request 3100](https://bitbucket.org/osrf/gazebo/pull-request/3100)

<<<<<<< HEAD
1. Fix loading sdf with orthographic projection camera
    * [Pull request 3098](https://bitbucket.org/osrf/gazebo/pull-request/3098)
=======
1. Added support for tracked vehicles
    * [Pull request 2652](https://bitbucket.org/osrf/gazebo/pull-request/2652)
    * [Issue #863](https://bitbucket.org/osrf/gazebo/issues/863)
>>>>>>> 63610e5e

## Gazebo 9.8.0 (2019-XX-XX)

1. Fix kinematic loops for DART 6.7 and later
    * [Pull request 3086](https://bitbucket.org/osrf/gazebo/pull-request/3086)
    * [Issue 2605](https://bitbucket.org/osrf/gazebo/issues/2605)

1. Port introspection manager performance fix
    * [Pull request 3074](https://bitbucket.org/osrf/gazebo/pull-request/3074)

1. Windows: enable dynamic linking.
    * [Pull request 3068](https://bitbucket.org/osrf/gazebo/pull-request/3068)

1. Windows: fixing path-related issues.
    * [Pull request 3069](https://bitbucket.org/osrf/gazebo/pull-request/3069)

1. Windows: add setup.bat.in helper script template
    * [Pull request 3070](https://bitbucket.org/osrf/gazebo/pull-request/3070)

1. Fix mal-formed pkgconfig file: don't prepend duplicate -l
    * [Pull request 3080](https://bitbucket.org/osrf/gazebo/pull-request/3080)
    * [Issue 2600](https://bitbucket.org/osrf/gazebo/issues/2600)

## Gazebo 9.7.0 (2019-03-13)

1. Windows: fix test compilation
    * [Pull request 3082](https://bitbucket.org/osrf/gazebo/pull-request/3082)

1. Heightmap: cast shadows if `<cast_shadows>` tag is set
    * [Pull request 3083](https://bitbucket.org/osrf/gazebo/pull-request/3083)

1. Windows: ignore disabled interfaces in `Connection::GetLocalEndpoint()`
    * [Pull request 3079](https://bitbucket.org/osrf/gazebo/pull-request/3079)

1. Update trigger\_light plugin example to use ignition-transport
    * [Pull request 3077](https://bitbucket.org/osrf/gazebo/pull-request/3077)

1. Fix ColladaLoader to support mixamo models and fix skeleton animation loading
    * [Pull request 3084](https://bitbucket.org/osrf/gazebo/pull-request/3084)
    * [Pull request 3071](https://bitbucket.org/osrf/gazebo/pull-request/3071)
    * [Issue 2582](https://bitbucket.org/osrf/gazebo/issues/2582)

1. Improve gpu laser and its sensor shutdown
    * [Pull request 3061](https://bitbucket.org/osrf/gazebo/pull-request/3061)
    * [Pull request 3026](https://bitbucket.org/osrf/gazebo/pull-request/3026)

1. Added KeysToCmdVelPlugin for controlling robots using keyboard from gzclient
    * [Pull request 3057](https://bitbucket.org/osrf/gazebo/pull-request/3057)

1. Windows patches to build gazebo9
    * [Pull request 3060](https://bitbucket.org/osrf/gazebo/pull-request/3060)

1. Add MisalignmentPlugin which reports alignment between two poses
    * [Pull request 2896](https://bitbucket.org/osrf/gazebo/pull-request/2896)


## Gazebo 9.6.0 (2018-12-17)

1. Don't search for boost signals component
    * [Pull request 3050](https://bitbucket.org/osrf/gazebo/pull-requests/3050)
    * [Issue 2577](https://bitbucket.org/osrf/gazebo/issues/2577)

1. Fix saving heightmap cache
    * [Pull request 3044](https://bitbucket.org/osrf/gazebo/pull-requests/3044)
    * [Issue 2572](https://bitbucket.org/osrf/gazebo/issues/2572)

1. Fix GUI plugins on Bionic + gz9
    * [Pull request 3041](https://bitbucket.org/osrf/gazebo/pull-requests/3041)
    * [Issue 2541](https://bitbucket.org/osrf/gazebo/issues/2541)

1. Add method to get the link visual elements
    * [Pull request 3040](https://bitbucket.org/osrf/gazebo/pull-requests/3040)
    * backport of [Pull request 2900](https://bitbucket.org/osrf/gazebo/pull-requests/2900)

1. Add Plugin::LoadParam to improve plugin interface
    * [Pull request 3047](https://bitbucket.org/osrf/gazebo/pull-requests/3047)

1. Fix gzclient on mojave with Qt 5.12
    * [Pull request 3051](https://bitbucket.org/osrf/gazebo/pull-requests/3051)
    * [Issue 2531](https://bitbucket.org/osrf/gazebo/issues/2531)

1. Switch Time::Sleep from CLOCK\_REALTIME to CLOCK\_MONOTONIC on Linux
    * [Pull request 3037](https://bitbucket.org/osrf/gazebo/pull-requests/3037)

1. Change sleep time larger than resolution message from gzerr to gzlog
    * [Pull request 3036](https://bitbucket.org/osrf/gazebo/pull-requests/3036)

1. Fix DARTHingeJoint::SetAxis implementation (issue 2505)
    * [Pull request 3005](https://bitbucket.org/osrf/gazebo/pull-requests/3005)
    * [Issue 2505](https://bitbucket.org/osrf/gazebo/issues/2505)

1. Plugin to initialize joint controller parameters
    * [Pull request #3031](https://bitbucket.org/osrf/gazebo/pull-requests/3031)
    * [Pull request #2751](https://bitbucket.org/osrf/gazebo/pull-requests/2751)
    * [Issue 1766](https://bitbucket.org/osrf/gazebo/issues/1766)

1. static_map_plugin.cc: remove backup folder
    * [Pull request #3023](https://bitbucket.org/osrf/gazebo/pull-requests/3023)

1. Fix regression test build -> gazebo9
    * [Pull request #3046](https://bitbucket.org/osrf/gazebo/pull-requests/3046)

## Gazebo 9.5.0 (2018-11-19)

1. Fix model bounding box
    * [Pull request 3033](https://bitbucket.org/osrf/gazebo/pull-request/3033)

1. Skip skyx in SSAO plugin
    * [Pull request 3028](https://bitbucket.org/osrf/gazebo/pull-request/3028)

1. Boost 1.68 support
    * [Pull request 3030](https://bitbucket.org/osrf/gazebo/pull-request/3030)

1. Use new sha1.hpp header location for recent boost
    * [Pull request 3029](https://bitbucket.org/osrf/gazebo/pull-request/3029)

1. Joint.hh: fix documentation for Set{Upp|Low}erLimit
    * [Pull request 3027](https://bitbucket.org/osrf/gazebo/pull-request/3027)

1. Fix for revolute2 joints that prevents links from teleporting to origin
    * [Pull request 3024](https://bitbucket.org/osrf/gazebo/pull-request/3024)
    * [Issue 2239](https://bitbucket.org/osrf/gazebo/issues/2239)

1. Fix for BulletFixedJoint when used with inertial matrices with non-zero values on their off-diagonal
    * [Pull request 3010](https://bitbucket.org/osrf/gazebo/pull-request/3010)

1. Adding WheelSlipPlugin: for adding wheel slip using ODE's contact parameters
    * [Pull request 2950](https://bitbucket.org/osrf/gazebo/pull-request/2950)
    * [Pull request 2976](https://bitbucket.org/osrf/gazebo/pull-request/2976)
    * [Pull request 2997](https://bitbucket.org/osrf/gazebo/pull-request/2997)

1. Adding JointController::SetForce API and extra test for WheelSlipPlugin
    * [Pull request 2976](https://bitbucket.org/osrf/gazebo/pull-request/2976)


## Gazebo 9.4.1 (2018-09-19)

1. Revert pr 2923: "Handle signal SIGTERM exactly the same way as SIGINT"
    * [Pull request 3018](https://bitbucket.org/osrf/gazebo/pull-request/3018)
    * Reverts [Pull request 2923](https://bitbucket.org/osrf/gazebo/pull-request/2923)
    * Some discussion in [Pull request 3014](https://bitbucket.org/osrf/gazebo/pull-request/3014)


## Gazebo 9.4.0 (2018-09-18)

1. Fix for the spawning light issue. This fix allows a light's visual to be
   turned on/off.
    * [Pull request 3011](https://bitbucket.org/osrf/gazebo/pull-requests/3011)

1. Add joystick plugin and demo world
    * [Pull request 2895](https://bitbucket.org/osrf/gazebo/pull-request/2895)

1. Support toggling light visuals.
    * [Pull request 3011](https://bitbucket.org/osrf/gazebo/pull-request/3011)

1. Improve shutdown speed.
    * [Pull request 3014](https://bitbucket.org/osrf/gazebo/pull-request/3014)

1. Fix vertical lidar rays.
    * [Pull request 3013](https://bitbucket.org/osrf/gazebo/pull-request/3013)

1. Only use active interfaces in gazebo/transport.
    * [Pull request 3009](https://bitbucket.org/osrf/gazebo/pull-request/3009)

1. Trigger the stop event on sigint/sigterm.
    * [Pull request 2993](https://bitbucket.org/osrf/gazebo/pull-request/2993)

1. Include SDF header in rendering::Distortion
    * [Pull request 3012](https://bitbucket.org/osrf/gazebo/pull-request/3012)

1. More documentation to Model::CreateJoint()
    * [Pull request 3002](https://bitbucket.org/osrf/gazebo/pull-request/3002)

1. Improve ODE slip parameter behavior with multiple contact points
    * [Pull request 2965](https://bitbucket.org/osrf/gazebo/pull-request/2965)

1. Fix manipulating links in the model editor
    * [Pull request 2999](https://bitbucket.org/osrf/gazebo/pull-request/2999)
    * [Issue 2487](https://bitbucket.org/osrf/gazebo/issues/2487)

1. LOD skirt length
    * [Pull request 2968](https://bitbucket.org/osrf/gazebo/pull-request/2968)

1. Patch for visual message process
    * [Pull request 2983](https://bitbucket.org/osrf/gazebo/pull-request/2983)

1. Print joint_cmd deprecation warnings only one time
    * [Pull request 2966](https://bitbucket.org/osrf/gazebo/pull-request/2966)
    * [Issue 2393](https://bitbucket.org/osrf/gazebo/issues/2393)


## Gazebo 9.3.1 (2018-08-08)

1. Fix for the spawning light issue
    * [Pull request 3003](https://bitbucket.org/osrf/gazebo/pull-requests/3003)

## Gazebo 9.3.0 (2018-07-28)

1. Add a LED plugin blinking visual objects
    * [Pull request 2994](https://bitbucket.org/osrf/gazebo/pull-request/2994)

1. Require ignition-fuel-tools 1.2 when finding package
    * [Pull request 2992](https://bitbucket.org/osrf/gazebo/pull-request/2992)
    * [Issue 2494](https://bitbucket.org/osrf/gazebo/issues/2494)

1. Add a flashlight plugin blinking lights attached on a model
    * [Pull request 2961](https://bitbucket.org/osrf/gazebo/pull-request/2961)

1. Fix manipulating links in the model editor
    * [Pull request 2996](https://bitbucket.org/osrf/gazebo/pull-request/2996)
    * [Issue 2487](https://bitbucket.org/osrf/gazebo/issues/2487)

## Gazebo 9.2.0 (2018-07-10)

1. Fix SetCrop for multiple cameras and add SetCrop test
    * [Pull request 2967](https://bitbucket.org/osrf/gazebo/pull-request/2967)

1. Fix check terrain layer count in height map
    * [Pull request 2978](https://bitbucket.org/osrf/gazebo/pull-request/2978)

1. Fix build on homebrew with protobuf 3.6
    * [Pull request 2984](https://bitbucket.org/osrf/gazebo/pull-request/2984)

1. Attach lights to links cleanup and deprecate GetLight functions
    * [Pull request #2871](https://bitbucket.org/osrf/gazebo/pull-request/2871)


## Gazebo 9.1.1 (2018-06-08)

1. Set the default model database URI to avoid a redirect
    * [Pull request 2971](https://bitbucket.org/osrf/gazebo/pull-request/2971)


## Gazebo 9.1.0 (2018-06-01)

1. Fuel: Support models with full Fuel URLs in <uri>
    * [Pull request 2962](https://bitbucket.org/osrf/gazebo/pull-request/2962)

1. Fuel: List models by owner on insert menu
    * [Pull request 2949](https://bitbucket.org/osrf/gazebo/pull-request/2949)

1. Fueltools useragent
    * [Pull request 2924](https://bitbucket.org/osrf/gazebo/pull-request/2924)

1. Env var to enable Ignition Fuel
    * [Pull request 2860](https://bitbucket.org/osrf/gazebo/pull-request/2860)

1. Find DART with CONFIG to fix homebrew issue
    * [Pull request 2919](https://bitbucket.org/osrf/gazebo/pull-request/2919)
    * [homebrew-simulation issue 384](https://github.com/osrf/homebrew-simulation/issues/384)

1. Added missing OGRE headers
    * [Pull request 2894](https://bitbucket.org/osrf/gazebo/pull-request/2894)

1. Handle signal SIGTERM exactly the same way as SIGINT
    * [Pull request 2923](https://bitbucket.org/osrf/gazebo/pull-request/2923)

1. Support custom find file callbacks
    * [Pull request 2948](https://bitbucket.org/osrf/gazebo/pull-request/2948)

1. Fix empty visual bounding box
    * [Pull request 2934](https://bitbucket.org/osrf/gazebo/pull-request/2934)

1. Make override keywords consistent in joint classes to fix clang warnings
    * [Pull request 2869](https://bitbucket.org/osrf/gazebo/pull-request/2869)
    * [Pull request 2881](https://bitbucket.org/osrf/gazebo/pull-request/2881)

1. Fix BulletHingeJoint limits when child link has off-diagonal inertia
    * [Pull request 2883](https://bitbucket.org/osrf/gazebo/pull-requests/2883)

1. Print some bullet console warnings only once
    * [Pull request 2866](https://bitbucket.org/osrf/gazebo/pull-request/2866)

1. Fix getting joint limits for BulletHingeJoint
    * [Pull request 2959](https://bitbucket.org/osrf/gazebo/pull-request/2959)

1. Fix build on hombrew with boost 1.67
    * [Pull request 2954](https://bitbucket.org/osrf/gazebo/pull-request/2954)

1. Set the default model database URI to avoid a redirect.
    * [Pull request 2970](https://bitbucket.org/osrf/gazebo/pull-request/2970)

1. Save model materials and meshes when logging
    * [Pull request 2811](https://bitbucket.org/osrf/gazebo/pull-request/2811)

1. Add Screen Space Ambient Occlusion visual plugin
    * [Pull request 2916](https://bitbucket.org/osrf/gazebo/pull-request/2916)
    * [Pull request 2947](https://bitbucket.org/osrf/gazebo/pull-request/2947)

1. Fix ray intersection check in Scene::FirstContact
    * [Pull request 2945](https://bitbucket.org/osrf/gazebo/pull-request/2945)

1. Fix camera view control inside bounding box of large meshes
    * [Pull request 2932](https://bitbucket.org/osrf/gazebo/pull-request/2932)

1. Fix compilation with boost 1.67
    * [Pull request 2937](https://bitbucket.org/osrf/gazebo/pull-request/2937)

1. Fix compilation with ffmpeg4
    * [Pull request 2942](https://bitbucket.org/osrf/gazebo/pull-request/2942)

1. Fix Joint::SetPosition for HingeJoint
    * [Pull request 2892](https://bitbucket.org/osrf/gazebo/pull-request/2892)
    * [Issue 2430](https://bitbucket.org/osrf/gazebo/issues/2430)

1. Fix mouse movement ogre assertion error
    * [Pull request 2928](https://bitbucket.org/osrf/gazebo/pull-request/2928)

1. use QVERIFY() around qFuzzyCompare statements
    * [Pull request 2936](https://bitbucket.org/osrf/gazebo/pull-request/2936)

1. Fix normal maps on ubuntu with OGRE 1.9 and disable on OSX
    * [Pull request 2917](https://bitbucket.org/osrf/gazebo/pull-request/2917)

1. Support lens flare occlusion
    * [Pull request 2915](https://bitbucket.org/osrf/gazebo/pull-request/2915)

1. Diagnostics: record timing statistics instead of all timestamps
    * [Pull request 2821](https://bitbucket.org/osrf/gazebo/pull-requests/2821)

1. Add trigger_light example for ContainPlugin tutorial
    * [Pull request 2918](https://bitbucket.org/osrf/gazebo/pull-requests/2918)
    * [Pull request 2929](https://bitbucket.org/osrf/gazebo/pull-requests/2929)

1. Do not load model plugins during log playback.
    * [Pull request 2884](https://bitbucket.org/osrf/gazebo/pull-request/2884)
    * [Issue 2427](https://bitbucket.org/osrf/gazebo/issues/2427)

1. State log file playback can cause a sensor manager assert if there is
   a large period of inactivity. This PR outputs warning messages instead of
   using asserts.
    * [Pull request 2893](https://bitbucket.org/osrf/gazebo/pull-request/2893)
    * [Pull request 2921](https://bitbucket.org/osrf/gazebo/pull-request/2921)

1. Fix model insertions during log playback.
    * [Pull request 2890](https://bitbucket.org/osrf/gazebo/pull-request/2890)
    * [Issue 2297](https://bitbucket.org/osrf/gazebo/issues/2297)
    * [Issue 2428](https://bitbucket.org/osrf/gazebo/issues/2428)

1. Simplify search logic for Qt5
    * [Pull request 2911](https://bitbucket.org/osrf/gazebo/pull-request/2911)
    * [Issue 2419](https://bitbucket.org/osrf/gazebo/issues/2419)

1. Fix log recording, only call sdf::initFile once
    * [Pull request 2885](https://bitbucket.org/osrf/gazebo/pull-request/2885)
    * [Issue 2425](https://bitbucket.org/osrf/gazebo/issues/2425)

1. Ensure sdf inertia values are consistent
    * [Pull request 2867](https://bitbucket.org/osrf/gazebo/pull-requests/2867)
    * [Issue 2367](https://bitbucket.org/osrf/gazebo/issues/2367)

1. Fix gazebo7 + ogre 1.8 build error
    * [Pull request 2878](https://bitbucket.org/osrf/gazebo/pull-request/2878)

1. Fix OBJLoader when mesh has invalid material
    * [Pull request 2888](https://bitbucket.org/osrf/gazebo/pull-request/2888)

1. Fix clang warnings in LaserView and EnumIface
    * [Pull request 2891](https://bitbucket.org/osrf/gazebo/pull-request/2891)

1. Add support for moving geometry to ContainPlugin
    * [Pull request 2886](https://bitbucket.org/osrf/gazebo/pull-request/2886)

1. Support python3 with check_test_ran.py
    * [Pull request 2902](https://bitbucket.org/osrf/gazebo/pull-request/2902)

1. Don't shut down gazebo when removing a world
    * [Pull request 2511](https://bitbucket.org/osrf/gazebo/pull-request/2511)

1. Fix undefined behavior in ODESliderJoint
    * [Pull request 2905](https://bitbucket.org/osrf/gazebo/pull-requests/2905)

1. Fix loading collada mesh that contains multiple texcoord sets with same offset
    * [Pull request 2899](https://bitbucket.org/osrf/gazebo/pull-request/2899)

1. Fix race conditions during client startup, and introduce Node::TryInit()
    * [Pull request 2897](https://bitbucket.org/osrf/gazebo/pull-requests/2897)

1. Add support for Actor collisions.
    * [Pull request 2875](https://bitbucket.org/osrf/gazebo/pull-requests/2875)

1. Process insertions and deletions on gz log echo
    * [Pull request 2608](https://bitbucket.org/osrf/gazebo/pull-request/2608)
    * [Issue 2136](https://bitbucket.org/osrf/gazebo/issues/2136)

1. Added a plugin to detect if an entity is inside a given volume in space
    * [Pull request 2780](https://bitbucket.org/osrf/gazebo/pull-requests/2780)

1. Add Static Map Plugin for creating textured map model
    * [Pull request 2834](https://bitbucket.org/osrf/gazebo/pull-requests/2834)

1. Fix deadlock when publishing to ~/light/factory topic
    * [Pull request 2872](https://bitbucket.org/osrf/gazebo/pull-requests/2872)

1. Added a plugin to detect if an entity is inside a given volume in space
    * [Pull request 2870](https://bitbucket.org/osrf/gazebo/pull-requests/2870)

1. Load actor plugin on ~/factory
    * [Pull request 2855](https://bitbucket.org/osrf/gazebo/pull-requests/2855)

1. Add support for 16 bit Grayscale and RGB camera image types.
    * [Pull request 2852](https://bitbucket.org/osrf/gazebo/pull-requests/2852)

1. Add Visual::SetMaterialShaderParam function for setting shader parameters.
    * [Pull request 2863](https://bitbucket.org/osrf/gazebo/pull-requests/2863)

1. Adding accessors for velocity in ENU frame for gps sensor
    * [Pull request 2854](https://bitbucket.org/osrf/gazebo/pull-request/2854)

1. Fix DEM min elevation
    * [Pull request 2868](https://bitbucket.org/osrf/gazebo/pull-request/2868)

1. Update Color Clamp function
    * [Pull request 2859](https://bitbucket.org/osrf/gazebo/pull-requests/2859)

1. Initialize laser retro value
    * [Pull request 2841](https://bitbucket.org/osrf/gazebo/pull-request/2841)

1. Allow marker requests to be received from server plugins.
    * [Pull request 2858](https://bitbucket.org/osrf/gazebo/pull-requests/2858)


## Gazebo 9.0.0 (2018-01-25)

1. Update to `ign-transport4`, `ign-msgs1`, `ign-math4`. Added dependency on
   only `sdformat6`, removing `sdformat5`.
    * [Pull request #2843](https://bitbucket.org/osrf/gazebo/pull-request/2843)

1. Provide option to preserve world velocity in Joint::SetPosition
    * [Pull request #2814](https://bitbucket.org/osrf/gazebo/pull-requests/2814)
    * [Issue 2111](https://bitbucket.org/osrf/gazebo/issues/2111)

1. Rename `BUILD_TYPE_*` macros to `GAZEBO_BUILD_TYPE_*`
    * [Pull request #2846](https://bitbucket.org/osrf/gazebo/pull-requests/2846)
    * [Issue 2343](https://bitbucket.org/osrf/gazebo/issues/2343)

1. Added World::SDF()
    * [Pull request #2708](https://bitbucket.org/osrf/gazebo/pull-requests/2708)

1. Fix compile error with due to using gazebo::common::Color with sdformat 6
    * [Pull request #2786](https://bitbucket.org/osrf/gazebo/pull-request/2786)

1. [Ignition Fuel Tools](https://ignitionrobotics.org/libs/fuel%20tools) integration:
  1. Ignition Fuel support - model list
      * [Pull request #2796](https://bitbucket.org/osrf/gazebo/pull-requests/2796)
  1. Download a model from Ignition Fuel
      * [Pull request #2800](https://bitbucket.org/osrf/gazebo/pull-requests/2800)
  1. Export dependency on ignition-fuel-tools in cmake and pkgconfig files if it's found
      * [Pull request #2850](https://bitbucket.org/osrf/gazebo/pull-request/2850)

1. Avoid race condition between multiple writers to the same connection
    * A contribution from Hendrik Skubch
    * [Pull request #2826](https://bitbucket.org/osrf/gazebo/pull-requests/2826)

1. Deprecate gazebo::common::Color
    * [Pull request #2818](https://bitbucket.org/osrf/gazebo/pull-request/2818)
    * [Pull request #2831](https://bitbucket.org/osrf/gazebo/pull-request/2831)
    * [Pull request #2837](https://bitbucket.org/osrf/gazebo/pull-request/2837)
    * [Pull request #2838](https://bitbucket.org/osrf/gazebo/pull-request/2838)
    * [Pull request #2842](https://bitbucket.org/osrf/gazebo/pull-request/2842)

1. Updates to MovableText
    * [Pull request #2839](https://bitbucket.org/osrf/gazebo/pull-request/2839)

1. Mark constructors as explicit to fix cppcheck warnings
    * [Pull request #2790](https://bitbucket.org/osrf/gazebo/pull-request/2790)
    * [Pull request #2792](https://bitbucket.org/osrf/gazebo/pull-request/2792)
    * [Pull request #2795](https://bitbucket.org/osrf/gazebo/pull-request/2795)
    * [Pull request #2822](https://bitbucket.org/osrf/gazebo/pull-request/2822)

1. Try finding both ignition math 3 or 4 until we switch to 4
    * [Pull request #2783](https://bitbucket.org/osrf/gazebo/pull-request/2783)

1. Replaced use of ignition::msgs::ImageStamped with ignition::msgs::Image
    * [Pull request #2781](https://bitbucket.org/osrf/gazebo/pull-request/2781)

1. Fix missing includes for boost lexical cast
    * [Pull request #2784](https://bitbucket.org/osrf/gazebo/pull-request/2784)

1. Try finding both sdformat 5 and 6 until we switch to 6
    * [Pull request #2750](https://bitbucket.org/osrf/gazebo/pull-request/2750)

1. HarnessPlugin: PIMPL and allow re-attaching
    * [Pull request #2697](https://bitbucket.org/osrf/gazebo/pull-request/2697)

1. DART: Update contact information also if physics engine is disabled
    * [Pull request #2704](https://bitbucket.org/osrf/gazebo/pull-requests/2704)

1. Integration of DART-6
    * [Pull request #2547](https://bitbucket.org/osrf/gazebo/

1. Image Viewer: fix QImage::Format used to display grayscale images
    * A contribution from Julien Lecoeur
    * [Pull request #2812](https://bitbucket.org/osrf/gazebo/pull-requests/2812)

1. Fix compilation of some tests on Windows
    * A contribution from Silvio Traversaro
    * [Pull request #2699](https://bitbucket.org/osrf/gazebo/pull-requests/2699)

1. Remove Gazebo 8 deprecations
    * [Pull request #2605](https://bitbucket.org/osrf/gazebo/pull-request/2605)
    * [Pull request #2607](https://bitbucket.org/osrf/gazebo/pull-request/2607)
    * [Pull request #2603](https://bitbucket.org/osrf/gazebo/pull-request/2603)
    * [Pull request #2604](https://bitbucket.org/osrf/gazebo/pull-request/2604)
    * [Pull request #2627](https://bitbucket.org/osrf/gazebo/pull-request/2627)

1. Bullet: sending feedback on contact points on depth 0 as well
    * [Pull request #2630](https://bitbucket.org/osrf/gazebo/pull-requests/2630/)

1. Deprecate functions to set linear/angular acceleration
    * [Pull request #2622](https://bitbucket.org/osrf/gazebo/pull-request/2622)

1. Added GpuLaserDataIterator
    * [Pull request #2637](https://bitbucket.org/osrf/gazebo/pull-request/2637)

1. Added possibility to enforce contact computation
    * [Pull request #2629](https://bitbucket.org/osrf/gazebo/pull-requests/2629/)

1. Add function to retrieve scoped sensors name in multi-nested model
    * [Pull request #2676](https://bitbucket.org/osrf/gazebo/pull-request/2676)


## Gazebo 8

## Gazebo 8.X.X (201X-XX-XX)

1. Use new sha1.hpp header location for recent boost
    * [Pull request 3029](https://bitbucket.org/osrf/gazebo/pull-request/3029)

1. Joint.hh: fix documentation for Set{Upp|Low}erLimit
    * [Pull request 3027](https://bitbucket.org/osrf/gazebo/pull-request/3027)

1. Fix for revolute2 joints that prevents links from teleporting to origin
    * [Pull request 3024](https://bitbucket.org/osrf/gazebo/pull-request/3024)
    * [Issue 2239](https://bitbucket.org/osrf/gazebo/issues/2239)

1. Include SDF header in rendering::Distortion
    * [Pull request 3012](https://bitbucket.org/osrf/gazebo/pull-request/3012)

1. More documentation to Model::CreateJoint()
    * [Pull request 3002](https://bitbucket.org/osrf/gazebo/pull-request/3002)

1. Improve ODE slip parameter behavior with multiple contact points
    * [Pull request 2965](https://bitbucket.org/osrf/gazebo/pull-request/2965)

1. Fix for BulletFixedJoint when used with inertial matrices with non-zero values on their off-diagonal
    * [Pull request 3010](https://bitbucket.org/osrf/gazebo/pull-request/3010)

1. Fix manipulating links in the model editor
    * [Pull request 2999](https://bitbucket.org/osrf/gazebo/pull-request/2999)
    * [Issue 2487](https://bitbucket.org/osrf/gazebo/issues/2487)

1. LOD skirt length
    * [Pull request 2968](https://bitbucket.org/osrf/gazebo/pull-request/2968)

1. Patch for visual message process
    * [Pull request 2983](https://bitbucket.org/osrf/gazebo/pull-request/2983)

1. Print joint_cmd deprecation warnings only one time
    * [Pull request 2966](https://bitbucket.org/osrf/gazebo/pull-request/2966)
    * [Issue 2393](https://bitbucket.org/osrf/gazebo/issues/2393)

1. Adding WheelSlipPlugin: for adding wheel slip using ODE's contact parameters
    * [Pull request 2950](https://bitbucket.org/osrf/gazebo/pull-request/2950)

1. Adding JointController::SetForce API and extra test for WheelSlipPlugin
    * [Pull request 2976](https://bitbucket.org/osrf/gazebo/pull-request/2976)


## Gazebo 8.6.0 (2018-06-26)

1. Fix SetCrop for multiple cameras and add SetCrop test
    * [Pull request 2967](https://bitbucket.org/osrf/gazebo/pull-request/2967)

1. Fix check terrain layer count in height map
    * [Pull request 2978](https://bitbucket.org/osrf/gazebo/pull-request/2978)

1. Fix build on homebrew with protobuf 3.6
    * [Pull request 2984](https://bitbucket.org/osrf/gazebo/pull-request/2984)

1. Fix GpuRaySensor vertical rays
    * [Pull request 2955](https://bitbucket.org/osrf/gazebo/pull-request/2955)


## Gazebo 8.5.0 (2018-06-08)

1. Fix BulletHingeJoint limits when child link has off-diagonal inertia
    * [Pull request 2883](https://bitbucket.org/osrf/gazebo/pull-requests/2883)

1. Print some bullet console warnings only once
    * [Pull request 2866](https://bitbucket.org/osrf/gazebo/pull-request/2866)

1. Fix getting joint limits for BulletHingeJoint
    * [Pull request 2959](https://bitbucket.org/osrf/gazebo/pull-request/2959)

1. Fix build on hombrew with boost 1.67
    * [Pull request 2954](https://bitbucket.org/osrf/gazebo/pull-request/2954)

1. Set the default model database URI to avoid a redirect.
    * [Pull request 2970](https://bitbucket.org/osrf/gazebo/pull-request/2970)

1. Save model materials and meshes when logging
    * [Pull request 2811](https://bitbucket.org/osrf/gazebo/pull-request/2811)

1. Add Screen Space Ambient Occlusion visual plugin
    * [Pull request 2916](https://bitbucket.org/osrf/gazebo/pull-request/2916)
    * [Pull request 2947](https://bitbucket.org/osrf/gazebo/pull-request/2947)

1. Fix ray intersection check in Scene::FirstContact
    * [Pull request 2945](https://bitbucket.org/osrf/gazebo/pull-request/2945)

1. Fix camera view control inside bounding box of large meshes
    * [Pull request 2932](https://bitbucket.org/osrf/gazebo/pull-request/2932)

1. Fix compilation with boost 1.67
    * [Pull request 2937](https://bitbucket.org/osrf/gazebo/pull-request/2937)

1. Fix compilation with ffmpeg4
    * [Pull request 2942](https://bitbucket.org/osrf/gazebo/pull-request/2942)

1. Fix Joint::SetPosition for HingeJoint
    * [Pull request 2892](https://bitbucket.org/osrf/gazebo/pull-request/2892)
    * [Issue 2430](https://bitbucket.org/osrf/gazebo/issues/2430)

1. Fix mouse movement ogre assertion error
    * [Pull request 2928](https://bitbucket.org/osrf/gazebo/pull-request/2928)

1. use QVERIFY() around qFuzzyCompare statements
    * [Pull request 2936](https://bitbucket.org/osrf/gazebo/pull-request/2936)

1. Fix normal maps on ubuntu with OGRE 1.9 and disable on OSX
    * [Pull request 2917](https://bitbucket.org/osrf/gazebo/pull-request/2917)

1. Support lens flare occlusion
    * [Pull request 2915](https://bitbucket.org/osrf/gazebo/pull-request/2915)

1. Diagnostics: record timing statistics instead of all timestamps
    * [Pull request 2821](https://bitbucket.org/osrf/gazebo/pull-requests/2821)

1. Add trigger_light example for ContainPlugin tutorial
    * [Pull request 2918](https://bitbucket.org/osrf/gazebo/pull-requests/2918)
    * [Pull request 2929](https://bitbucket.org/osrf/gazebo/pull-requests/2929)

1. Do not load model plugins during log playback.
    * [Pull request 2884](https://bitbucket.org/osrf/gazebo/pull-request/2884)
    * [Issue 2427](https://bitbucket.org/osrf/gazebo/issues/2427)

1. State log file playback can cause a sensor manager assert if there is
   a large period of inactivity. This PR outputs warning messages instead of
   using asserts.
    * [Pull request 2893](https://bitbucket.org/osrf/gazebo/pull-request/2893)
    * [Pull request 2921](https://bitbucket.org/osrf/gazebo/pull-request/2921)

1. Fix model insertions during log playback.
    * [Pull request 2890](https://bitbucket.org/osrf/gazebo/pull-request/2890)
    * [Issue 2297](https://bitbucket.org/osrf/gazebo/issues/2297)
    * [Issue 2428](https://bitbucket.org/osrf/gazebo/issues/2428)

1. Simplify search logic for Qt5
    * [Pull request 2911](https://bitbucket.org/osrf/gazebo/pull-request/2911)
    * [Issue 2419](https://bitbucket.org/osrf/gazebo/issues/2419)

1. Fix log recording, only call sdf::initFile once
    * [Pull request 2885](https://bitbucket.org/osrf/gazebo/pull-request/2885)
    * [Issue 2425](https://bitbucket.org/osrf/gazebo/issues/2425)

1. Ensure sdf inertia values are consistent
    * [Pull request 2867](https://bitbucket.org/osrf/gazebo/pull-requests/2867)
    * [Issue 2367](https://bitbucket.org/osrf/gazebo/issues/2367)

1. Fix OBJLoader when mesh has invalid material
    * [Pull request 2888](https://bitbucket.org/osrf/gazebo/pull-request/2888)

1. Fix clang warnings in LaserView and EnumIface
    * [Pull request 2891](https://bitbucket.org/osrf/gazebo/pull-request/2891)

1. Add support for moving geometry to ContainPlugin
    * [Pull request 2886](https://bitbucket.org/osrf/gazebo/pull-request/2886)

1. Support python3 with check_test_ran.py
    * [Pull request 2902](https://bitbucket.org/osrf/gazebo/pull-request/2902)

1. Don't shut down gazebo when removing a world
    * [Pull request 2511](https://bitbucket.org/osrf/gazebo/pull-request/2511)

1. Fix undefined behavior in ODESliderJoint
    * [Pull request 2905](https://bitbucket.org/osrf/gazebo/pull-requests/2905)

1. Fix loading collada mesh that contains multiple texcoord sets with same offset
    * [Pull request 2899](https://bitbucket.org/osrf/gazebo/pull-request/2899)

1. Fix race conditions during client startup, and introduce Node::TryInit()
    * [Pull request 2897](https://bitbucket.org/osrf/gazebo/pull-requests/2897)


## Gazebo 8.3.0 (2018-02-10)

1. Add support for Actor collisions.
    * [Pull request 2875](https://bitbucket.org/osrf/gazebo/pull-requests/2875)

1. Process insertions and deletions on gz log echo
    * [Pull request 2608](https://bitbucket.org/osrf/gazebo/pull-request/2608)
    * [Issue 2136](https://bitbucket.org/osrf/gazebo/issues/2136)

1. Added a plugin to detect if an entity is inside a given volume in space
    * [Pull request 2780](https://bitbucket.org/osrf/gazebo/pull-requests/2780)

1. Add Static Map Plugin for creating textured map model
    * [Pull request 2834](https://bitbucket.org/osrf/gazebo/pull-requests/2834)

1. Added a plugin to detect if an entity is inside a given volume in space
    * [Pull request 2870](https://bitbucket.org/osrf/gazebo/pull-requests/2870)

1. Load actor plugin on ~/factory
    * [Pull request 2855](https://bitbucket.org/osrf/gazebo/pull-requests/2855)

1. Add support for 16 bit Grayscale and RGB camera image types.
    * [Pull request 2852](https://bitbucket.org/osrf/gazebo/pull-requests/2852)

1. Add Visual::SetMaterialShaderParam function for setting shader parameters.
    * [Pull request 2863](https://bitbucket.org/osrf/gazebo/pull-requests/2863)

1. Adding accessors for velocity in ENU frame for gps sensor
    * [Pull request 2854](https://bitbucket.org/osrf/gazebo/pull-request/2854)

1. Fix DEM min elevation
    * [Pull request 2868](https://bitbucket.org/osrf/gazebo/pull-request/2868)

1. Update Color Clamp function
    * [Pull request 2859](https://bitbucket.org/osrf/gazebo/pull-requests/2859)

1. Fix inserting models with invalid submesh
    * [Pull request 2828](https://bitbucket.org/osrf/gazebo/pull-request/2828)

1. Move Connection header buffer from heap to stack to avoid race condition.
    * [Pull request 2844](https://bitbucket.org/osrf/gazebo/pull-requests/2844)

1. Initialize laser retro value
    * [Pull request 2841](https://bitbucket.org/osrf/gazebo/pull-request/2841)

1. Shadow improvements
    * [Pull request 2805](https://bitbucket.org/osrf/gazebo/pull-requests/2805)

1. Add light as child of link
    * [Pull request 2807](https://bitbucket.org/osrf/gazebo/pull-requests/2807)
    * [Pull request 2872](https://bitbucket.org/osrf/gazebo/pull-requests/2872)
    * [Issue 900](https://bitbucket.org/osrf/gazebo/issues/900)

1. Add camera lens flare effect
    * [Pull request 2806](https://bitbucket.org/osrf/gazebo/pull-request/2806)
    * [Pull request 2829](https://bitbucket.org/osrf/gazebo/pull-request/2829)

1. Image Viewer: fix QImage::Format used to display grayscale images
    * [Pull request #2813](https://bitbucket.org/osrf/gazebo/pull-requests/2813)

1. Fix gazebo8 homebrew build (support tinyxml2 6.0.0)
    * [Pull request 2823](https://bitbucket.org/osrf/gazebo/pull-request/2823)
    * [ign-common issue 28](https://bitbucket.org/ignitionrobotics/ign-common/issues/28)

1. Allow marker requests to be received from server plugins.
    * [Pull request 2858](https://bitbucket.org/osrf/gazebo/pull-requests/2858)

1. Call DisconnectNewImageFrame in the CameraPlugin destructor
    * [Pull request 2815](https://bitbucket.org/osrf/gazebo/pull-request/2815)

1. Add Static Map Plugin for creating textured map model
    * [Pull request 2834](https://bitbucket.org/osrf/gazebo/pull-requests/2834)

## Gazebo 8.2.0 (2017-12-10)

1. Fix Collision::GetWorldPose for non-canonical links (and friction directions)
    * [Pull request 2702](https://bitbucket.org/osrf/gazebo/pull-request/2702)
    * [Issue 2068](https://bitbucket.org/osrf/gazebo/issues/2068)

1. Joint control menu highlight active
    * [Pull request 2747](https://bitbucket.org/osrf/gazebo/pull-requests/2747)
    * [Issue 2307](https://bitbucket.org/osrf/gazebo/issues/2307)

1. Fix inserted mesh scale during log playback
    * [Pull request #2723](https://bitbucket.org/osrf/gazebo/pull-request/2723)

1. rendering/UNIT_Grid_TEST: Fix test failure due to EXPECT_EQ on floats
    * [Pull request 2802](https://bitbucket.org/osrf/gazebo/pull-requests/2802)

1. Diagnostics: enable test and don't create so many empty folders
    * [Pull request 2798](https://bitbucket.org/osrf/gazebo/pull-requests/2798)

1. RenderEngine::SetupResources(): Fix resource locations being added multiple times
    * [Pull request 2801](https://bitbucket.org/osrf/gazebo/pull-request/2801)

1. Fix gui and rendering tests for gazebo8 + ogre1.9 on OSX
    * [Pull request 2793](https://bitbucket.org/osrf/gazebo/pull-request/2793)

1. Support off-diagonal inertia terms in bullet
    * [Pull request 2757](https://bitbucket.org/osrf/gazebo/pull-requests/2757)

1. Parallelize ODE physics with threaded islands parameter
    * [Pull request 2775](https://bitbucket.org/osrf/gazebo/pull-requests/2775)

1. Disable broken dart5 tests on gazebo8 branch
    * [Pull request 2771](https://bitbucket.org/osrf/gazebo/pull-request/2771)

1. Fix gazebo7 compile error with boost 1.58 for oculus support
    * [Pull request 2788](https://bitbucket.org/osrf/gazebo/pull-request/2788)
    * [Issue 2356](https://bitbucket.org/osrf/gazebo/issues/2356)

1. Logical Camera sees nested models
    * [Pull request 2776](https://bitbucket.org/osrf/gazebo/pull-request/2776)
    * [Issue 2342](https://bitbucket.org/osrf/gazebo/issues/2342)

1. Logical camera uses <topic>
    * [Pull request 2777](https://bitbucket.org/osrf/gazebo/pull-requests/2777)

1. Removed std::cout logging output on deferred shading
    * [Pull request 2779](https://bitbucket.org/osrf/gazebo/pull-request/2779)

1. Update depth camera shaders version
    * [Pull request 2767](https://bitbucket.org/osrf/gazebo/pull-request/2767)
    * [Issue 2323](https://bitbucket.org/osrf/gazebo/issues/2323)

1. Replaced Ogre::SharedPtr constructor calls with 0 arguments
    * [Pull request 2772](https://bitbucket.org/osrf/gazebo/pull-request/2772)

1. Send message to subscribers only once per connection
    * [Pull request 2763](https://bitbucket.org/osrf/gazebo/pull-request/2763)

1. Fix disabling mesh cast shadows
    * [Pull request 2710](https://bitbucket.org/osrf/gazebo/pull-request/2710)

1. Fix gzclient shutdown segmentation fault with ogre 1.10
    * [Pull request 2761](https://bitbucket.org/osrf/gazebo/pull-request/2761)
    * [Issue 2324](https://bitbucket.org/osrf/gazebo/issues/2324)

1. Fix right-click segfault
    * [Pull request 2809](https://bitbucket.org/osrf/gazebo/pull-request/2809)
    * [Issue 2377](https://bitbucket.org/osrf/gazebo/issues/2377)

1. Joint control menu highlight active
    * [Pull request 2747](https://bitbucket.org/osrf/gazebo/pull-requests/2747)
    * [Issue 2307](https://bitbucket.org/osrf/gazebo/issues/2307)

1. Don't use lib prefix for ogre plugins as of ogre1.9
    * [Pull request 2803](https://bitbucket.org/osrf/gazebo/pull-request/2803)

1. RenderEngine::SetupResources(): Fix resource locations being added multiple times
    * [Pull request 2801](https://bitbucket.org/osrf/gazebo/pull-request/2801)

1. Added and improved communications between the JointControlWidget and JointController
    * [Pull request 2730](https://bitbucket.org/osrf/gazebo/pull-request/2730)
    * [Issue 295](https://bitbucket.org/osrf/gazebo/issues/295)

1. Add function to retrieve scoped sensors name in multi-nested model
    * [Pull request 2674](https://bitbucket.org/osrf/gazebo/pull-request/2674)

1. Backport wide angle camera VM FSAA fix
    * [Pull request 2711](https://bitbucket.org/osrf/gazebo/pull-request/2711)

1. Add log record filter options
    * [Pull request 2715](https://bitbucket.org/osrf/gazebo/pull-request/2715)
    * [Pull request 2725](https://bitbucket.org/osrf/gazebo/pull-request/2725)

1. Fix inertia parameters in friction_spheres.world
    * [Pull request 2724](https://bitbucket.org/osrf/gazebo/pull-request/2724)

1. ODE slip parameter example world and test
    * [Pull request 2717](https://bitbucket.org/osrf/gazebo/pull-request/2717)

1. Aligned collision and visual geometries for friction_dir_test.world
    * [Pull request 2726](https://bitbucket.org/osrf/gazebo/pull-request/2726)

1. Do not display COM or inertia visualizations for static models
    * [Pull request 2727](https://bitbucket.org/osrf/gazebo/pull-request/2727)
    * [Issue 2286](https://bitbucket.org/osrf/gazebo/issues/2286)

1. Fix index error in VClouds/DataManager.cpp
    * [Pull request 2722](https://bitbucket.org/osrf/gazebo/pull-request/2722)

1. Fix orbiting view around heightmap
    * [Pull request 2688](https://bitbucket.org/osrf/gazebo/pull-request/2688)
    * [Issue 2049](https://bitbucket.org/osrf/gazebo/issues/2049)

1. Fix configure script on windows
    * [Pull request 2735](https://bitbucket.org/osrf/gazebo/pull-request/2735)

1. Add option in gui.ini to disable the use of spacenav
    * [Pull request 2754](https://bitbucket.org/osrf/gazebo/pull-requests/2754)

1. Test which demonstrates Simbody exception when manipulating object twice while paused
    * [Pull request 2737](https://bitbucket.org/osrf/gazebo/pull-request/2737)

## Gazebo 8.1.1 (2017-06-05)

1. Add the option --gui-client-plugin to load GUI plugins. Leave -g to load System Plugins.
    * [Pull request 2716](https://bitbucket.org/osrf/gazebo/pull-requests/2716)
    * [Issue 2279](https://bitbucket.org/osrf/gazebo/issues/2279)

1. Remove duplicate material block in ShadowCaster.material
    * [Pull request 2721](https://bitbucket.org/osrf/gazebo/pull-request/2721)

1. Fix race condition during Detach of HarnessPlugin
    * [Pull request 2696](https://bitbucket.org/osrf/gazebo/pull-request/2696)

1. Added support for pincushion distortion model; fixed bug where
   cameras with different distortion models would have the same distortion.
    * [Pull request 2678](https://bitbucket.org/osrf/gazebo/pull-requests/2678)

1. Add actors in World as models so they get returned with World::Models()
    * [Pull request 2706](https://bitbucket.org/osrf/gazebo/pull-request/2706)
    * [Issue 2271](https://bitbucket.org/osrf/gazebo/issues/2271)

1. Refactor tests to use models from world file instead of dynamically spawning models
    * [Pull request 2689](https://bitbucket.org/osrf/gazebo/pull-request/2689)

## Gazebo 8.1.0 (2017-05-04)

1. Fixed precompiled headers to work in more use-cases.
    * [Pull request 2662](https://bitbucket.org/osrf/gazebo/pull-request/2662)

1. Subdivide large heightmaps to fix LOD and support global texture mapping
    * [Pull request 2655](https://bitbucket.org/osrf/gazebo/pull-request/2655)

1. Added <collide_bitmask> support to bullet
    * [Pull request 2649](https://bitbucket.org/osrf/gazebo/pull-request/2649)

1. Fix linking when using HDF5_INSTRUMENT for logging ODE data
    * [Pull request 2669](https://bitbucket.org/osrf/gazebo/pull-request/2669)
    * [Issue 1841](https://bitbucket.org/osrf/gazebo/issues/1841)

1. Force / torque sensor visualization using WrenchVisual
    * [Pull request 2653](https://bitbucket.org/osrf/gazebo/pull-request/2653)

1. Cache heightmap tile data
    * [Pull request 2645](https://bitbucket.org/osrf/gazebo/pull-request/2645)

1. Add plugin for attaching lights to links in a model
    * [Pull request 2647](https://bitbucket.org/osrf/gazebo/pull-request/2647)

1. Support Heightmap LOD
    * [Pull request 2636](https://bitbucket.org/osrf/gazebo/pull-request/2636)

1. Support setting shadow texture size
    * [Pull request 2644](https://bitbucket.org/osrf/gazebo/pull-request/2644)

1. Fix deprecated sdf warnings produced by PluginToSDF
    * [Pull request 2646](https://bitbucket.org/osrf/gazebo/pull-request/2646)
    * [Issue 2202](https://bitbucket.org/osrf/gazebo/issues/2202)

1. Added TouchPlugin, which checks if a model has been in contact with another
   model exclusively for a certain time.
    * [Pull request 2651](https://bitbucket.org/osrf/gazebo/pull-request/2651)

1. Fixes -inf laser reading being displayed as +inf
    * [Pull request 2641](https://bitbucket.org/osrf/gazebo/pull-request/2641)

1. Proper exception handling for animated box example
    * [Pull request 2618](https://bitbucket.org/osrf/gazebo/pull-request/2618)

1. Fix examples compilation (#2177)
    * [Pull request 2634](https://bitbucket.org/osrf/gazebo/pull-request/2634)
    * [Issue 2177](https://bitbucket.org/osrf/gazebo/issues/2177)

1. Fix loading gui plugins and OSX framerate issue
    * [Pull request 2631](https://bitbucket.org/osrf/gazebo/pull-request/2631)
    * [Issue 1311](https://bitbucket.org/osrf/gazebo/issues/1311)
    * [Issue 2133](https://bitbucket.org/osrf/gazebo/issues/2133)

1. Fix ign-math3 deprecation warnings
    * [Pull request 2612](https://bitbucket.org/osrf/gazebo/pull-request/2612)
    * [Pull request 2626](https://bitbucket.org/osrf/gazebo/pull-request/2626)
    * [Pull request 2648](https://bitbucket.org/osrf/gazebo/pull-request/2648)

1. Re-order some gui tests to fix osx failures
    * [Pull request 2650](https://bitbucket.org/osrf/gazebo/pull-request/2650)
    * [Issue 2197](https://bitbucket.org/osrf/gazebo/issues/2197)


## Gazebo 8.0.0 (2017-01-25)

1. Depend on ignition math3
    * [Pull request #2588](https://bitbucket.org/osrf/gazebo/pull-request/2588)

1. Use ignition math with ServerFixture
    * [Pull request #2552](https://bitbucket.org/osrf/gazebo/pull-request/2552)

1. Changed the type of `FrictionPyramid::direction1` from `gazebo::math::Vector3` to `ignition::math::Vector3d`.
    * [Pull request #2548](https://bitbucket.org/osrf/gazebo/pull-request/2548)

1. Added igntition::transport interfaces to header files
    * [Pull request #2559](https://bitbucket.org/osrf/gazebo/pull-request/2559)

1. Added ignition transport dependency, and output camera sensor images on
   an ignition transport topic.
    * [Pull request #2544](https://bitbucket.org/osrf/gazebo/pull-request/2544)

1. Fix restoring submesh material transparency
    * [Pull request #2536](https://bitbucket.org/osrf/gazebo/pull-request/2536)

1. Updated `gz_log` tool to use `ignition::math`.
    * [Pull request #2532](https://bitbucket.org/osrf/gazebo/pull-request/2532)

1. Updated the following rendering classes to use `ignition::math`:
   `FPSViewController`, `JointVisual`, `OculusCamera`, `OrbitViewController`,
   `OrthoViewController`, `Projector`, `UserCamera`, `ViewController`.
    * [Pull request #2551](https://bitbucket.org/osrf/gazebo/pull-request/2551)

1. Update examples to use ign-math.
    * [Pull request #2539](https://bitbucket.org/osrf/gazebo/pull-request/2539)

1. Update plugins to use ign-math.
    * [Pull request #2531](https://bitbucket.org/osrf/gazebo/pull-request/2531)
    * [Pull request #2534](https://bitbucket.org/osrf/gazebo/pull-request/2534)
    * [Pull request #2538](https://bitbucket.org/osrf/gazebo/pull-request/2538)

1. Use ignition math with `rendering/Distortion` and update function names.
    * [Pull request #2529](https://bitbucket.org/osrf/gazebo/pull-request/2529)

1. Updated COMVisual class to use `ignition::math`.
    * [Pull request #2528](https://bitbucket.org/osrf/gazebo/pull-request/2528)

1. Deprecate angle API from physics::Joint, in favor of using doubles
    * [Pull request #2568](https://bitbucket.org/osrf/gazebo/pull-request/2568)
    * [Issue #553](https://bitbucket.org/osrf/gazebo/issues/553)
    * [Issue #1108](https://bitbucket.org/osrf/gazebo/issues/1108)

1. PIMPL-ize `gazebo/physics/Gripper` and use ignition-math.
    * [Pull request #2523](https://bitbucket.org/osrf/gazebo/pull-request/2523)

1. Added VisualMarkers to the rendering engine. Visual markers support
   programmatic rendering of various shapes in a scene.
    * [Pull request 2541](https://bitbucket.org/osrf/gazebo/pull-request/2541)

1. Support version 5 of the DART Physics Engine.
    * [Pull request #2459](https://bitbucket.org/osrf/gazebo/pull-request/2459)

1. UserCamera overrides `Camera::Render` to reduce CPU usage.
    * [Pull request 2480](https://bitbucket.org/osrf/gazebo/pull-request/2480)

1. Static links no longer subscribe to wrench topics.
    * [Pull request #2452]((https://bitbucket.org/osrf/gazebo/pull-request/2452)

1. Add Gazebo math helper functions to convert to and from Ignition Math
   objects.
    * [Pull request #2461](https://bitbucket.org/osrf/gazebo/pull-request/2461)

1. Add video recording of user camera. This change added an optional
   dependency on libavdevice>=56.4.100 for linux systems. When installed,
   libavdevice will allow a user to stream a simulated camera to a video4linux2
   loopback device.
    * [Pull request #2443](https://bitbucket.org/osrf/gazebo/pull-request/2443)

1. Removed deprecations
    * [Pull request #2427]((https://bitbucket.org/osrf/gazebo/pull-request/2427)

1. Include basic support for GNU Precompiled Headers to reduce compile time
    * [Pull request #2268](https://bitbucket.org/osrf/gazebo/pull-request/2268)

1. Plotting utility
    * [Pull request #2348](https://bitbucket.org/osrf/gazebo/pull-request/2348)
    * [Pull request #2325](https://bitbucket.org/osrf/gazebo/pull-request/2325)
    * [Pull request #2382](https://bitbucket.org/osrf/gazebo/pull-request/2382)
    * [Pull request #2448](https://bitbucket.org/osrf/gazebo/pull-request/2448)

1. Renamed `gazebo/gui/SaveDialog` to `gazebo/gui/SaveEntityDialog`. A new
   `SaveDialog` class will be added in a future pull request. The migration
   guide will be updated with that pull request.
    * [Pull request #2384](https://bitbucket.org/osrf/gazebo/pull-request/2384)

1. Add FiducialCameraPlugin for Camera Sensors
    * [Pull request #2350](https://bitbucket.org/osrf/gazebo/pull-request/2350)

1. Fix Road2d vertices and shadows
    * [Pull request #2362](https://bitbucket.org/osrf/gazebo/pull-request/2362)

1. Rearrange GLWidget::OnMouseMove so that the more common use cases it
   fewer if statements. Use std::thread in place of boost in OculusWindow.
   Pragma statements to prevent warnings. Prevent variable hiding in
   WallSegmentItem.
    * [Pull request #2376](https://bitbucket.org/osrf/gazebo/pull-request/2376)

1. Use single pixel selection buffer for mouse picking
    * [Pull request #2335](https://bitbucket.org/osrf/gazebo/pull-request/2335)

1. Refactor Visual classes
  * [Pull request #2331](https://bitbucket.org/osrf/gazebo/pull-requests/2331)

1. Windows plugins (with .dll extension) now accepted
    * [Pull request #2311](https://bitbucket.org/osrf/gazebo/pull-requests/2311)
    * Writing libMyPlugin.so in the sdf file will look for MyPlugin.dll on windows.

1. Add Introspection Manager and Client util
    * [Pull request #2304](https://bitbucket.org/osrf/gazebo/pull-request/2304)

1. Refactor Event classes and improve memory management.
    * [Pull request #2277](https://bitbucket.org/osrf/gazebo/pull-request/2277)
    * [Pull request #2317](https://bitbucket.org/osrf/gazebo/pull-request/2317)
    * [Pull request #2329](https://bitbucket.org/osrf/gazebo/pull-request/2329)
    * [gazebo_design Pull request #33](https://bitbucket.org/osrf/gazebo_design/pull-requests/33)

1. Remove EntityMakerPrivate and move its members to derived classes
    * [Pull request #2310](https://bitbucket.org/osrf/gazebo/pull-request/2310)

1. Conversion between ign-msgs and sdf, for plugin
    * [Pull request #2403](https://bitbucket.org/osrf/gazebo/pull-request/2403)

1. Change NULL to nullptr.
    * [Pull request #2294](https://bitbucket.org/osrf/gazebo/pull-request/2294)
    * [Pull request #2297](https://bitbucket.org/osrf/gazebo/pull-request/2297)
    * [Pull request #2298](https://bitbucket.org/osrf/gazebo/pull-request/2298)
    * [Pull request #2302](https://bitbucket.org/osrf/gazebo/pull-request/2302)
    * [Pull request #2295](https://bitbucket.org/osrf/gazebo/pull-request/2295)
    * [Pull request #2300](https://bitbucket.org/osrf/gazebo/pull-request/2300)

1. Fix memory and other issues found from running Coverity.
    * A contribution from Olivier Crave
    * [Pull request #2241](https://bitbucket.org/osrf/gazebo/pull-request/2241)
    * [Pull request #2242](https://bitbucket.org/osrf/gazebo/pull-request/2242)
    * [Pull request #2243](https://bitbucket.org/osrf/gazebo/pull-request/2243)
    * [Pull request #2244](https://bitbucket.org/osrf/gazebo/pull-request/2244)
    * [Pull request #2245](https://bitbucket.org/osrf/gazebo/pull-request/2245)

1. Deprecate gazebo::math
    * [Pull request #2594](https://bitbucket.org/osrf/gazebo/pull-request/2594)
    * [Pull request #2513](https://bitbucket.org/osrf/gazebo/pull-request/2513)
    * [Pull request #2586](https://bitbucket.org/osrf/gazebo/pull-request/2586)
    * [Pull request #2326](https://bitbucket.org/osrf/gazebo/pull-request/2326)
    * [Pull request #2579](https://bitbucket.org/osrf/gazebo/pull-request/2579)
    * [Pull request #2574](https://bitbucket.org/osrf/gazebo/pull-request/2574)
    * [Pull request #2426](https://bitbucket.org/osrf/gazebo/pull-request/2426)
    * [Pull request #2567](https://bitbucket.org/osrf/gazebo/pull-request/2567)
    * [Pull request #2355](https://bitbucket.org/osrf/gazebo/pull-request/2355)
    * [Pull request #2407](https://bitbucket.org/osrf/gazebo/pull-request/2407)
    * [Pull request #2564](https://bitbucket.org/osrf/gazebo/pull-request/2564)
    * [Pull request #2591](https://bitbucket.org/osrf/gazebo/pull-request/2591)
    * [Pull request #2425](https://bitbucket.org/osrf/gazebo/pull-request/2425)
    * [Pull request #2570](https://bitbucket.org/osrf/gazebo/pull-request/2570)
    * [Pull request #2436](https://bitbucket.org/osrf/gazebo/pull-request/2436)
    * [Pull request #2556](https://bitbucket.org/osrf/gazebo/pull-request/2556)
    * [Pull request #2472](https://bitbucket.org/osrf/gazebo/pull-request/2472)
    * [Pull request #2505](https://bitbucket.org/osrf/gazebo/pull-request/2505)
    * [Pull request #2583](https://bitbucket.org/osrf/gazebo/pull-request/2583)
    * [Pull request #2514](https://bitbucket.org/osrf/gazebo/pull-request/2514)
    * [Pull request #2522](https://bitbucket.org/osrf/gazebo/pull-request/2522)
    * [Pull request #2565](https://bitbucket.org/osrf/gazebo/pull-request/2565)
    * [Pull request #2525](https://bitbucket.org/osrf/gazebo/pull-request/2525)
    * [Pull request #2533](https://bitbucket.org/osrf/gazebo/pull-request/2533)
    * [Pull request #2543](https://bitbucket.org/osrf/gazebo/pull-request/2543)
    * [Pull request #2549](https://bitbucket.org/osrf/gazebo/pull-request/2549)
    * [Pull request #2554](https://bitbucket.org/osrf/gazebo/pull-request/2554)
    * [Pull request #2560](https://bitbucket.org/osrf/gazebo/pull-request/2560)
    * [Pull request #2585](https://bitbucket.org/osrf/gazebo/pull-request/2585)
    * [Pull request #2575](https://bitbucket.org/osrf/gazebo/pull-request/2575)
    * [Pull request #2563](https://bitbucket.org/osrf/gazebo/pull-request/2563)
    * [Pull request #2573](https://bitbucket.org/osrf/gazebo/pull-request/2573)
    * [Pull request #2577](https://bitbucket.org/osrf/gazebo/pull-request/2577)
    * [Pull request #2581](https://bitbucket.org/osrf/gazebo/pull-request/2581)
    * [Pull request #2566](https://bitbucket.org/osrf/gazebo/pull-request/2566)
    * [Pull request #2578](https://bitbucket.org/osrf/gazebo/pull-request/2578)

1. Add Wind support
    * [Pull request #1985](https://bitbucket.org/osrf/gazebo/pull-request/1985)
    * A contribution from Olivier Crave

1. Add const accessors to uri path and query
    * [Pull request #2400](https://bitbucket.org/osrf/gazebo/pull-request/2400)

1. Server generates unique model names in case of overlap, and added allow_renaming field to factory message.
    * [Pull request 2301](https://bitbucket.org/osrf/gazebo/pull-request/2301)
    * [Issue 510](https://bitbucket.org/osrf/gazebo/issues/510)

1. Adds an output option to gz log that allows the tool to filter a log file and write to a new log file.
    * [Pull request #2149](https://bitbucket.org/osrf/gazebo/pull-request/2149)

1. Add common::URI class
    * [Pull request #2275](https://bitbucket.org/osrf/gazebo/pull-request/2275)

1. Update Actor animations by faciliting skeleton visualization, control via a plugin. Also resolves issue #1785.
    * [Pull request #2219](https://bitbucket.org/osrf/gazebo/pull-request/2219)

1. Generalize actors to work even if not all elements are specified
    * [Pull request #2360](https://bitbucket.org/osrf/gazebo/pull-request/2360)

1. PIMPLize rendering/Grid
    * [Pull request 2330](https://bitbucket.org/osrf/gazebo/pull-request/2330)

1. Use only Gazebo's internal version of tinyxml2. The version of tinyxml2 distributed with Ubuntu fails when parsing large log files.
    * [Pull request #2146](https://bitbucket.org/osrf/gazebo/pull-request/2146)

1. Moved gazebo ODE includes to have correct include path
    * [Pull request #2186](https://bitbucket.org/osrf/gazebo/pull-request/2186)

1. Atmosphere model
    * [Pull request #1989](https://bitbucket.org/osrf/gazebo/pull-request/1989)

1. Added static camera when following a model.
    * [Pull request #1980](https://bitbucket.org/osrf/gazebo/pull-request/1980)
    * A contribution from Oliver Crave

1. Get plugin info with Ignition transport service
    * [Pull request #2420](https://bitbucket.org/osrf/gazebo/pull-request/2420)

1. Support conversions between SDF and protobuf for more sensors.
    * [Pull request #2118](https://bitbucket.org/osrf/gazebo/pull-request/2118)

1. Fix ODE Ray-Cylinder collision, and added ability to instantiate stand alone MultiRayShapes.
    * [Pull request #2122](https://bitbucket.org/osrf/gazebo/pull-request/2122)

1. Update depth camera sensor to publish depth data over a topic.
    * [Pull request #2112](https://bitbucket.org/osrf/gazebo/pull-request/2112)

1. Add color picker to config widget and fix visual and collision duplication.
    * [Pull request #2381](https://bitbucket.org/osrf/gazebo/pull-request/2381)

1. Model editor updates

    1. Undo / redo inserting and deleting links
        * [Pull request #2151](https://bitbucket.org/osrf/gazebo/pull-request/2151)

    1. Undo / redo inserting and deleting nested models
        * [Pull request #2229](https://bitbucket.org/osrf/gazebo/pull-request/2229)

    1. Undo insert / delete joints
        * [Pull request #2266](https://bitbucket.org/osrf/gazebo/pull-request/2266)

    1. Undo insert / delete model plugins
        * [Pull request #2334](https://bitbucket.org/osrf/gazebo/pull-request/2334)

    1. Undo translate, rotate, snap and align links and nested models
        * [Pull request #2314](https://bitbucket.org/osrf/gazebo/pull-request/2314)

    1. Undo scale links
        * [Pull request #2368](https://bitbucket.org/osrf/gazebo/pull-request/2368)

1. Google Summer of Code Graphical interface for inserting plugins during simulation.

    1. Display attached model plugins in the world tab / Add subheaders for model links, joints and plugins
        * [Pull request #2323](https://bitbucket.org/osrf/gazebo/pull-request/2323)
        * [Issue #1698](https://bitbucket.org/osrf/gazebo/issues/1698)

## Gazebo 7

## Gazebo 7.X.X (2018-XX-XX)

## Gazebo 7.15.0 (2018-03-26)

1. Don't search for boost signals component (support boost 1.69)
    * [Pull request 3089](https://bitbucket.org/osrf/gazebo/pull-request/3089)
    * [Issue 2577](https://bitbucket.org/osrf/gazebo/issues/2577)

1. Refactor ODE gearbox joint implementation to match hinge joint
    * [Pull request 3048](https://bitbucket.org/osrf/gazebo/pull-request/3048)

1. Use new sha1.hpp header location for recent boost (support boost 1.68)
    * [Pull request 3029](https://bitbucket.org/osrf/gazebo/pull-request/3029)

1. Add MisalignmentPlugin which reports alignment between two poses
    * [Pull request 2896](https://bitbucket.org/osrf/gazebo/pull-request/2896)

1. More documentation to Model::CreateJoint()
    * [Pull request 3002](https://bitbucket.org/osrf/gazebo/pull-request/3002)

1. Improve ODE slip parameter behavior with multiple contact points
    * [Pull request 2965](https://bitbucket.org/osrf/gazebo/pull-request/2965)

1. Fix for BulletFixedJoint when used with inertial matrices with non-zero values on their off-diagonal
    * [Pull request 3010](https://bitbucket.org/osrf/gazebo/pull-request/3010)

1. Adding WheelSlipPlugin: for adding wheel slip using ODE's contact parameters
    * [Pull request 2950](https://bitbucket.org/osrf/gazebo/pull-request/2950)
    * [Pull request 2976](https://bitbucket.org/osrf/gazebo/pull-request/2976)
    * [Pull request 2997](https://bitbucket.org/osrf/gazebo/pull-request/2997)

1. Adding JointController::SetForce API and extra test for WheelSlipPlugin
    * [Pull request 2976](https://bitbucket.org/osrf/gazebo/pull-request/2976)


## Gazebo 7.14.0 (2018-07-27)

1. Fix manipulating links in the model editor
    * [Pull request 2999](https://bitbucket.org/osrf/gazebo/pull-request/2999)
    * [Issue 2487](https://bitbucket.org/osrf/gazebo/issues/2487)

1. LOD skirt length
    * [Pull request 2968](https://bitbucket.org/osrf/gazebo/pull-request/2968)

1. Patch for visual message process
    * [Pull request 2983](https://bitbucket.org/osrf/gazebo/pull-request/2983)

1. Fix build on homebrew with protobuf 3.6
    * [Pull request 2984](https://bitbucket.org/osrf/gazebo/pull-request/2984)

1. Fix GpuRaySensor vertical rays
    * [Pull request 2955](https://bitbucket.org/osrf/gazebo/pull-request/2955)


## Gazebo 7.13.1 (2018-06-15)

1. Fix check terrain layer count in height map
    * [Pull request 2978](https://bitbucket.org/osrf/gazebo/pull-request/2978)


## Gazebo 7.13.0 (2018-06-08)

1. Update model database URI
    * [Pull request 2969](https://bitbucket.org/osrf/gazebo/pull-request/2969)

1. Fix getting joint limits for BulletHingeJoint
    * [Pull request 2959](https://bitbucket.org/osrf/gazebo/pull-request/2959)

1. Save model materials and meshes when logging
    * [Pull request 2811](https://bitbucket.org/osrf/gazebo/pull-request/2811)

1. Fix build on hombrew with boost 1.67
    * [Pull request 2954](https://bitbucket.org/osrf/gazebo/pull-request/2954)

1. Add Screen Space Ambient Occlusion visual plugin
    * [Pull request 2916](https://bitbucket.org/osrf/gazebo/pull-request/2916)
    * [Pull request 2947](https://bitbucket.org/osrf/gazebo/pull-request/2947)

1. Fix ray intersection check in Scene::FirstContact
    * [Pull request 2945](https://bitbucket.org/osrf/gazebo/pull-request/2945)

1. Fix camera view control inside bounding box of large meshes
    * [Pull request 2932](https://bitbucket.org/osrf/gazebo/pull-request/2932)

1. Fix compilation with boost 1.67
    * [Pull request 2937](https://bitbucket.org/osrf/gazebo/pull-request/2937)

1. Fix compilation with ffmpeg4
    * [Pull request 2942](https://bitbucket.org/osrf/gazebo/pull-request/2942)

1. Fix Joint::SetPosition for HingeJoint
    * [Pull request 2892](https://bitbucket.org/osrf/gazebo/pull-request/2892)
    * [Issue 2430](https://bitbucket.org/osrf/gazebo/issues/2430)

1. Use QVERIFY() around qFuzzyCompare statements
    * [Pull request 2936](https://bitbucket.org/osrf/gazebo/pull-request/2936)


## Gazebo 7.12.0 (2018-04-11)

1. Fix mouse movement ogre assertion error
    * [Pull request 2928](https://bitbucket.org/osrf/gazebo/pull-request/2928)

1. Fix normal maps on ubuntu with OGRE 1.9 and disable on OSX
    * [Pull request 2917](https://bitbucket.org/osrf/gazebo/pull-request/2917)

1. Support lens flare occlusion
    * [Pull request 2915](https://bitbucket.org/osrf/gazebo/pull-request/2915)

1. Fix log recording, only call sdf::initFile once
    * [Pull request 2889](https://bitbucket.org/osrf/gazebo/pull-request/2889)
    * [Issue 2425](https://bitbucket.org/osrf/gazebo/issues/2425)

1. Fix OBJLoader when mesh has invalid material
    * [Pull request 2888](https://bitbucket.org/osrf/gazebo/pull-request/2888)

1. Fix clang warnings in LaserView and EnumIface
    * [Pull request 2891](https://bitbucket.org/osrf/gazebo/pull-request/2891)

1. Add support for moving geometry to ContainPlugin
    * [Pull request 2886](https://bitbucket.org/osrf/gazebo/pull-request/2886)

1. Support python3 with check_test_ran.py
    * [Pull request 2902](https://bitbucket.org/osrf/gazebo/pull-request/2902)

1. Fix undefined behavior in ODESliderJoint
    * [Pull request 2905](https://bitbucket.org/osrf/gazebo/pull-requests/2905)

1. Fix loading collada mesh that contains multiple texcoord sets with same offset
    * [Pull request 2899](https://bitbucket.org/osrf/gazebo/pull-request/2899)

1. Fix race conditions during client startup, and introduce Node::TryInit()
    * [Pull request 2897](https://bitbucket.org/osrf/gazebo/pull-requests/2897)

1. Diagnostics: record timing statistics instead of all timestamps
    * [Pull request 2821](https://bitbucket.org/osrf/gazebo/pull-requests/2821)

1. Backport pull request #2890 to gazebo7 (fix logging)
    * [Pull request 2933](https://bitbucket.org/osrf/gazebo/pull-requests/2933)
    * [Issue 2441](https://bitbucket.org/osrf/gazebo/issues/2441)

1. Add trigger_light example for ContainPlugin tutorial
    * [Pull request 2918](https://bitbucket.org/osrf/gazebo/pull-requests/2918)
    * [Pull request 2929](https://bitbucket.org/osrf/gazebo/pull-requests/2929)

1. Backport pull request #2884 to gazebo7 (disable model plugin during playback)
    * [Pull request 2927](https://bitbucket.org/osrf/gazebo/pull-requests/2927)
    * [Issue 2427](https://bitbucket.org/osrf/gazebo/issues/2427)

## Gazebo 7.11.0 (2018-02-12)

1. Fix gazebo7 + ogre 1.8 build error
    * [Pull request 2878](https://bitbucket.org/osrf/gazebo/pull-request/2878)

1. Process insertions and deletions on gz log echo
    * [Pull request 2608](https://bitbucket.org/osrf/gazebo/pull-request/2608)
    * [Issue 2136](https://bitbucket.org/osrf/gazebo/issues/2136)

1. Add Static Map Plugin for creating textured map model
    * [Pull request 2834](https://bitbucket.org/osrf/gazebo/pull-requests/2834)

## Gazebo 7.10.0 (2018-02-07)

1. Add support for 16 bit Grayscale and RGB camera image types.
    * [Pull request 2852](https://bitbucket.org/osrf/gazebo/pull-requests/2852)

1. Added a plugin to detect if an entity is inside a given volume in space
    * [Pull request 2780](https://bitbucket.org/osrf/gazebo/pull-requests/2780)

1. Add Visual::SetMaterialShaderParam function for setting shader parameters.
    * [Pull request 2863](https://bitbucket.org/osrf/gazebo/pull-requests/2863)

1. Adding accessors for velocity in ENU frame for gps sensor
    * [Pull request 2854](https://bitbucket.org/osrf/gazebo/pull-request/2854)

1. Fix DEM min elevation
    * [Pull request 2868](https://bitbucket.org/osrf/gazebo/pull-request/2868)

1. Update Color Clamp function
    * [Pull request 2859](https://bitbucket.org/osrf/gazebo/pull-requests/2859)

1. Move Connection header buffer from heap to stack to avoid race condition.
    * [Pull request 2844](https://bitbucket.org/osrf/gazebo/pull-requests/2844)

1. Initialize laser retro value
    * [Pull request 2841](https://bitbucket.org/osrf/gazebo/pull-request/2841)

1. Shadow improvements
    * [Pull request 2805](https://bitbucket.org/osrf/gazebo/pull-requests/2805)

1. Add light as child of link
    * [Pull request 2807](https://bitbucket.org/osrf/gazebo/pull-requests/2807)
    * [Pull request 2872](https://bitbucket.org/osrf/gazebo/pull-requests/2872)
    * [Issue 900](https://bitbucket.org/osrf/gazebo/issues/900)

1. Add camera lens flare effect
    * [Pull request 2806](https://bitbucket.org/osrf/gazebo/pull-request/2806)
    * [Pull request 2829](https://bitbucket.org/osrf/gazebo/pull-request/2829)

1. Fix inserting models with invalid submesh
    * [Pull request 2828](https://bitbucket.org/osrf/gazebo/pull-request/2828)

1. Call DisconnectNewImageFrame in the CameraPlugin destructor
    * [Pull request 2815](https://bitbucket.org/osrf/gazebo/pull-request/2815)

1. Fix gazebo7 homebrew build (tinyxml2 6.0.0)
    * [Pull request 2824](https://bitbucket.org/osrf/gazebo/pull-request/2824)


## Gazebo 7.9.0 (2017-11-22)

1. Diagnostics: enable test and don't create so many empty folders
    * [Pull request 2798](https://bitbucket.org/osrf/gazebo/pull-requests/2798)

1. Parallelize ODE physics with threaded islands parameter
    * [Pull request 2775](https://bitbucket.org/osrf/gazebo/pull-requests/2775)

1. Logical camera uses <topic>
    * [Pull request 2777](https://bitbucket.org/osrf/gazebo/pull-requests/2777)

1. Support off-diagonal inertia terms in bullet
    * [Pull request 2757](https://bitbucket.org/osrf/gazebo/pull-requests/2757)

1. Add option in gui.ini to disable the use of spacenav
    * [Pull request 2754](https://bitbucket.org/osrf/gazebo/pull-requests/2754)

1. Fix disabling mesh cast shadows
    * [Pull request 2710](https://bitbucket.org/osrf/gazebo/pull-request/2710)

1. Do not display COM or inertia visualizations for static models
    * [Pull request 2727](https://bitbucket.org/osrf/gazebo/pull-request/2727)
    * [Issue 2286](https://bitbucket.org/osrf/gazebo/issues/2286)

1. Fix Collision::GetWorldPose for non-canonical links (and friction directions)
    * [Pull request 2702](https://bitbucket.org/osrf/gazebo/pull-request/2702)
    * [Issue 2068](https://bitbucket.org/osrf/gazebo/issues/2068)

1. Fix orbiting view around heightmap
    * [Pull request 2688](https://bitbucket.org/osrf/gazebo/pull-request/2688)
    * [Issue 2049](https://bitbucket.org/osrf/gazebo/issues/2049)

1. Logical Camera sees nested models
    * [Pull request 2776](https://bitbucket.org/osrf/gazebo/pull-request/2776)
    * [Issue 2342](https://bitbucket.org/osrf/gazebo/issues/2342)

1. Aligned collision and visual geometries for friction_dir_test.world
    * [Pull request 2726](https://bitbucket.org/osrf/gazebo/pull-request/2726)

1. Test which demonstrates Simbody exception when manipulating object twice while paused
    * [Pull request 2737](https://bitbucket.org/osrf/gazebo/pull-request/2737)

1. Send message to subscribers only once per connection
    * [Pull request 2763](https://bitbucket.org/osrf/gazebo/pull-request/2763)

1. Update depth camera shaders version
    * [Pull request 2767](https://bitbucket.org/osrf/gazebo/pull-request/2767)
    * [Issue 2323](https://bitbucket.org/osrf/gazebo/issues/2323)

1. Fix gazebo7 compile error with boost 1.58 for oculus support
    * [Pull request 2788](https://bitbucket.org/osrf/gazebo/pull-request/2788)
    * [Issue 2356](https://bitbucket.org/osrf/gazebo/issues/2356)

1. Fix gui and rendering tests for gazebo7 + ogre1.9 on OSX
    * [Pull request 2793](https://bitbucket.org/osrf/gazebo/pull-request/2793)

1. Fix right-click segfault
    * [Pull request 2809](https://bitbucket.org/osrf/gazebo/pull-request/2809)
    * [Issue 2377](https://bitbucket.org/osrf/gazebo/issues/2377)

## Gazebo 7.8.1 (2017-06-08)

1. ODE slip parameter example world and test
    * [Pull request 2717](https://bitbucket.org/osrf/gazebo/pull-request/2717)

1. Fix inserted mesh scale during log playback
    * [Pull request #2723](https://bitbucket.org/osrf/gazebo/pull-request/2723)

## Gazebo 7.8.0 (2017-06-02)

1. Add log record filter options
    * [Pull request 2715](https://bitbucket.org/osrf/gazebo/pull-request/2715)

1. Backport wide angle camera VM FSAA fix
    * [Pull request 2711](https://bitbucket.org/osrf/gazebo/pull-request/2711)

1. Add function to retrieve scoped sensors name in multi-nested model
    * [Pull request 2674](https://bitbucket.org/osrf/gazebo/pull-request/2674)

## Gazebo 7.7.0 (2017-05-04)

1. Fix race condition during Detach of HarnessPlugin
    * [Pull request 2696](https://bitbucket.org/osrf/gazebo/pull-request/2696)

1. Added support for pincushion distortion model; fixed bug where
   cameras with different distortion models would have the same distortion.
    * [Pull request 2678](https://bitbucket.org/osrf/gazebo/pull-requests/2678)

1. Added <collide_bitmask> support to bullet
    * [Pull request 2649](https://bitbucket.org/osrf/gazebo/pull-request/2649)

1. Fix linking when using HDF5_INSTRUMENT for logging ODE data
    * [Pull request 2669](https://bitbucket.org/osrf/gazebo/pull-request/2669)
    * [Issue 1841](https://bitbucket.org/osrf/gazebo/issues/1841)

1. Subdivide large heightmaps to fix LOD and support global texture mapping
    * [Pull request 2655](https://bitbucket.org/osrf/gazebo/pull-request/2655)

## Gazebo 7.6.0 (2017-03-20)

1. Force / torque sensor visualization using WrenchVisual
    * [Pull request 2653](https://bitbucket.org/osrf/gazebo/pull-request/2653)

1. Cache heightmap tile data
    * [Pull request 2645](https://bitbucket.org/osrf/gazebo/pull-request/2645)

1. Add plugin for attaching lights to links in a model
    * [Pull request 2647](https://bitbucket.org/osrf/gazebo/pull-request/2647)
    * [Issue 900](https://bitbucket.org/osrf/gazebo/issues/900)

1. Support Heightmap LOD
    * [Pull request 2636](https://bitbucket.org/osrf/gazebo/pull-request/2636)

1. Support setting shadow texture size
    * [Pull request 2644](https://bitbucket.org/osrf/gazebo/pull-request/2644)

1. Fix deprecated sdf warnings produced by PluginToSDF
    * [Pull request 2646](https://bitbucket.org/osrf/gazebo/pull-request/2646)

1. Added TouchPlugin, which checks if a model has been in contact with another
   model exclusively for a certain time.
    * [Pull request 2651](https://bitbucket.org/osrf/gazebo/pull-request/2651)

1. Fixes -inf laser reading being displayed as +inf
    * [Pull request 2641](https://bitbucket.org/osrf/gazebo/pull-request/2641)

1. Fix memory leaks in tests
    * [Pull request 2639](https://bitbucket.org/osrf/gazebo/pull-request/2639)

1. Remove end year from copyright
    * [Pull request 2614](https://bitbucket.org/osrf/gazebo/pull-request/2614)

## Gazebo 7.5.0 (2017-01-11)

1. Remove qt4 webkit in gazebo7 (used for HotkeyDialog).
    * [Pull request 2584](https://bitbucket.org/osrf/gazebo/pull-request/2584)

1. Support configuring heightmap sampling level
    * [Pull request 2519](https://bitbucket.org/osrf/gazebo/pull-request/2519)

1. Fix `model.config` dependency support, and add ability to reference
   textures using a URI.
    * [Pull request 2517](https://bitbucket.org/osrf/gazebo/pull-request/2517)

1. Fix DEM heightmap size, collision, scale
    * [Pull request 2477](https://bitbucket.org/osrf/gazebo/pull-request/2477)

1. Create ode_quiet parameter to silence solver messages
    * [Pull request 2512](https://bitbucket.org/osrf/gazebo/pull-request/2512)

1. Update QT render loop to throttle based on UserCamera::RenderRate.
    * [Pull request 2476](https://bitbucket.org/osrf/gazebo/pull-request/2476)
    * [Issue 1560](https://bitbucket.org/osrf/gazebo/issues/1560)

1. Generate visualization on demand, instead of on load. This helps to
   reduce load time.
    * [Pull request 2457](https://bitbucket.org/osrf/gazebo/pull-request/2457)

1. Added a plugin to teleoperate joints in a model with the keyboard.
    * [Pull request 2490](https://bitbucket.org/osrf/gazebo/pull-request/2490)

1. Add GUI items to change the user camera clip distance
    * [Pull request 2470](https://bitbucket.org/osrf/gazebo/pull-request/2470)
    * [Issue 2064](https://bitbucket.org/osrf/gazebo/issues/2064)

1. Support custom material scripts for heightmaps
    * [Pull request 2473](https://bitbucket.org/osrf/gazebo/pull-request/2473)

1. Sim events plugin accepts custom topics
    * [Pull request 2535](https://bitbucket.org/osrf/gazebo/pull-request/2535)

1. Model Editor: Show / hide collisions
    * [Pull request 2503](https://bitbucket.org/osrf/gazebo/pull-request/2503)

1. Model Editor: Show / hide visuals
    * [Pull request 2516](https://bitbucket.org/osrf/gazebo/pull-request/2516)

1. Model Editor: Show / hide link frames
    * [Pull request 2521](https://bitbucket.org/osrf/gazebo/pull-request/2521)

## Gazebo 7.4.0 (2016-10-11)

1. Add test for HarnessPlugin, reduce likelihood of race condition
    * [Pull request 2431](https://bitbucket.org/osrf/gazebo/pull-request/2431)
    * [Issue 2034](https://bitbucket.org/osrf/gazebo/issues/2034)

1. Add `syntax = proto2` in proto files to fix some protobuf3 warnings
    * [Pull request 2456](https://bitbucket.org/osrf/gazebo/pull-request/2456)

1. Add support for loading wavefront obj mesh files
    * [Pull request 2454](https://bitbucket.org/osrf/gazebo/pull-request/2454)

1. Added filesystem operations to the common library. Additions include
   `cwd`, `exists`, `isDirectory`, `isFile`, `copyFile`, and `moveFile`.
    * [Pull request 2417](https://bitbucket.org/osrf/gazebo/pull-request/2417)

1. Fix loading collada files with multiple texture coordinates.
    * [Pull request 2413](https://bitbucket.org/osrf/gazebo/pull-request/2413)

1. Added visualization of minimum range to laservisual.
    * [Pull request 2412](https://bitbucket.org/osrf/gazebo/pull-request/2412)
    * [Issue 2018](https://bitbucket.org/osrf/gazebo/issues/2018)

1. Use precision 2 for FPS display in TimePanel
    * [Pull request 2405](https://bitbucket.org/osrf/gazebo/pull-request/2405)

1. Switch ImuSensor::worldToReference transform from Pose to Quaternion
    * [Pull request 2410](https://bitbucket.org/osrf/gazebo/pull-request/2410)
    * [Issue 1959](https://bitbucket.org/osrf/gazebo/issues/1959)

1. Include Boost_LIBRARIES  in the linking of gazebo_physics
    * [Pull request 2402](https://bitbucket.org/osrf/gazebo/pull-request/2402)

1. Backported KeyboardGUIPlugin and msgs::Any
    * [Pull request 2416](https://bitbucket.org/osrf/gazebo/pull-request/2416)

1. Use XML_SUCCESS enum instead of XML_NO_ERROR, which has been deleted in tinyxml2 4.0
    * [Pull request 2397](https://bitbucket.org/osrf/gazebo/pull-request/2397)

1. Ignore ffmpeg deprecation warnings to clean up CI since they are noted in #2002
    * [Pull request 2388](https://bitbucket.org/osrf/gazebo/pull-request/2388)

1. Added a visual blinking plugin
    * [Pull request 2394](https://bitbucket.org/osrf/gazebo/pull-request/2394)

1. Fix InertiaVisual for non-diagonal inertia matrices
    * [Pull request 2354](https://bitbucket.org/osrf/gazebo/pull-request/2354)

## Gazebo 7.3.1 (2016-07-13)

1. Fix homebrew test failure of UNIT_ApplyWrenchDialog_TEST
    * [Pull request 2393](https://bitbucket.org/osrf/gazebo/pull-request/2393)

1. Fix MainWindow crash when window is minimized and maximized
    * [Pull request 2392](https://bitbucket.org/osrf/gazebo/pull-request/2392)
    * [Issue 2003](https://bitbucket.org/osrf/gazebo/issues/2003)

## Gazebo 7.3.0 (2016-07-12)

1. Fix selecting ApplyWrenchVisual's force torque visuals
    * [Pull request 2377](https://bitbucket.org/osrf/gazebo/pull-request/2377)
    * [Issue 1999](https://bitbucket.org/osrf/gazebo/issues/1999)

1. Use ignition math in gazebo::msgs
    * [Pull request 2389](https://bitbucket.org/osrf/gazebo/pull-request/2389)

1. Parse command-line options for GUI plugins in Server to fix parsing of
   positional argument for world file.
   This fixes command-line parsing for `gazebo -g gui_plugin.so`.
    * [Pull request 2387](https://bitbucket.org/osrf/gazebo/pull-request/2387)

1. Added a harness plugin that supports lowering a model at a controlled rate
    * [Pull request 2346](https://bitbucket.org/osrf/gazebo/pull-request/2346)

1. Fix ogre log test on xenial+nvidia
    * [Pull request 2374](https://bitbucket.org/osrf/gazebo/pull-request/2374)

1. Redirect QT messages to Gazebo's console message handling system.
    * [Pull request 2375](https://bitbucket.org/osrf/gazebo/pull-request/2375)

1. Fix buoyancy plugin when multiple link tags are used within the plugin
    * [Pull request 2369](https://bitbucket.org/osrf/gazebo/pull-request/2369)

1. Remove contact filters with names that contain `::`
    * [Pull request 2363](https://bitbucket.org/osrf/gazebo/pull-request/2363)
    * [Issue 1805](https://bitbucket.org/osrf/gazebo/issues/1805)

1. Fix Model Manipulator switching between local and global frames
    * [Pull request 2361](https://bitbucket.org/osrf/gazebo/pull-request/2361)

1. Remove duplicate code from cmake config file caused by bad merge
    * [Pull request 2347](https://bitbucket.org/osrf/gazebo/pull-request/2347)

1. Properly cleanup pointers when destroying a world with joints.
    * [Pull request 2309](https://bitbucket.org/osrf/gazebo/pull-request/2309)

1. Fix right click view options after deleting and respawning a model.
    * [Pull request 2349](https://bitbucket.org/osrf/gazebo/pull-request/2349)
    * [Issue 1985](https://bitbucket.org/osrf/gazebo/issues/1985)

1. Implement missing function: LogicalCamera::Topic()
    * [Pull request 2343](https://bitbucket.org/osrf/gazebo/pull-request/2343)
    * [Issue 1980](https://bitbucket.org/osrf/gazebo/issues/1980)

## Gazebo 7.2.0 (2016-06-13)

1. Backport single pixel selection buffer for mouse picking
    * [Pull request 2338](https://bitbucket.org/osrf/gazebo/pull-request/2338)

1. Prevent mouse pan and orbit from deselecting entities in model editor
    * [Pull request 2333](https://bitbucket.org/osrf/gazebo/pull-request/2333)

1. Handle model manipulation tool RTS shortcuts in keyPress
    * [Pull request 2312](https://bitbucket.org/osrf/gazebo/pull-request/2312)

1. Reset ODE joint force feedback after world reset
    * [Pull request 2255](https://bitbucket.org/osrf/gazebo/pull-request/2255)

1. Update model editor snap to grid modifier key
    * [Pull request 2259](https://bitbucket.org/osrf/gazebo/pull-request/2259)
    * [Issue #1583](https://bitbucket.org/osrf/gazebo/issues/1583)

1. PIMPLize gui/model/ModelEditorPalette
    * [Pull request 2279](https://bitbucket.org/osrf/gazebo/pull-request/2279)

1. Properly cleanup pointers when destroying a blank world.
    * [Pull request 2220](https://bitbucket.org/osrf/gazebo/pull-request/2220)

1. Properly cleanup pointers when destroying a world with models and lights.
    * [Pull request 2263](https://bitbucket.org/osrf/gazebo/pull-request/2263)

1. Fix view control mouse focus in model editor
    * [Pull request 2315](https://bitbucket.org/osrf/gazebo/pull-request/2315)
    * [Issue #1791](https://bitbucket.org/osrf/gazebo/issues/1791)

1. Server generates unique model names in case of overlap
    * [Pull request 2296](https://bitbucket.org/osrf/gazebo/pull-request/2296)
    * [Issue 510](https://bitbucket.org/osrf/gazebo/issues/510)

1. Model Editor: Select and align nested models
    * [Pull request 2282](https://bitbucket.org/osrf/gazebo/pull-request/2282)

## Gazebo 7.1.0 (2016-04-07)

1. fix: remove back projection
    * [Pull request 2201](https://bitbucket.org/osrf/gazebo/pull-request/2201)
    * A contribution from Yuki Furuta

1. Fix oculus 2 camera field of view
    * [Pull request 2157](https://bitbucket.org/osrf/gazebo/pull-request/2157)

1. Added BeforePhysicsUpdate world event
    * [Pull request 2128](https://bitbucket.org/osrf/gazebo/pull-request/2128)
    * A contribution from Martin Pecka

1. Update `gz sdf -c` command line tool to use the new `sdf::convertFile` API.
    * [Pull request #2227](https://bitbucket.org/osrf/gazebo/pull-requests/2227)

1. Backport depth camera OSX fix
    * [Pull request 2233](https://bitbucket.org/osrf/gazebo/pull-request/2233)

1. Feat load collision.sdf only once
    * [Pull request 2236](https://bitbucket.org/osrf/gazebo/pull-request/2236)

1. Update gui/building/Item API
    * [Pull request 2228](https://bitbucket.org/osrf/gazebo/pull-request/2228)

1. Semantic version class to compare model versions in the model database.
    * [Pull request 2207](https://bitbucket.org/osrf/gazebo/pull-request/2207)

1. Backport issue 1834 fix to gazebo7
    * [Pull request 2222](https://bitbucket.org/osrf/gazebo/pull-request/2222)

1. Backport ImagesView_TEST changes
    * [Pull request 2217](https://bitbucket.org/osrf/gazebo/pull-request/2217)

1. Backport pull request #2189 (mutex in Transport::Conection)
    * [Pull request 2208](https://bitbucket.org/osrf/gazebo/pull-request/2208)

1. Process insertions on World::SetState
    * [Pull request #2200](https://bitbucket.org/osrf/gazebo/pull-requests/2200)

1. Process deletions on World::SetState
    * [Pull request #2204](https://bitbucket.org/osrf/gazebo/pull-requests/2204)

1. Fix ray-cylinder collision
    * [Pull request 2124](https://bitbucket.org/osrf/gazebo/pull-request/2124)

1. Fix editing physics parameters in gzclient, update test
    * [Pull request 2192](https://bitbucket.org/osrf/gazebo/pull-request/2192)

1. Fix Audio Decoder test failure
    * [Pull request 2193](https://bitbucket.org/osrf/gazebo/pull-request/2193)

1. Add layers to building levels
    * [Pull request 2180](https://bitbucket.org/osrf/gazebo/pull-request/2180)

1. Allow dynamically adding links to a model.
    * [Pull request #2185](https://bitbucket.org/osrf/gazebo/pull-requests/2185)

1. Fix editing physics parameters in gzclient, update test
    * [Pull request #2192](https://bitbucket.org/osrf/gazebo/pull-requests/2192)
    * [Issue #1876](https://bitbucket.org/osrf/gazebo/issues/1876)

1. Model database selects the latest model version.
    * [Pull request #2207](https://bitbucket.org/osrf/gazebo/pull-requests/2207)

1. Only link relevant libraries to tests
    * [Pull request 2130](https://bitbucket.org/osrf/gazebo/pull-request/2130)

1. PIMPLize gui/model/ModelCreator
    * [Pull request 2171](https://bitbucket.org/osrf/gazebo/pull-request/2171)

1. backport warning and test fixes from pull request #2177
    * [Pull request 2179](https://bitbucket.org/osrf/gazebo/pull-request/2179)

1. Prevent xml parser error from crashing LogPlay on osx -> gazebo7
    * [Pull request 2174](https://bitbucket.org/osrf/gazebo/pull-request/2174)

1. PIMPLize gui/building/ScaleWidget
    * [Pull request 2164](https://bitbucket.org/osrf/gazebo/pull-request/2164)

1. Fix using Shift key while scaling inside the model editor
    * [Pull request 2165](https://bitbucket.org/osrf/gazebo/pull-request/2165)

1. Backport fix for ign-math explicit constructors -> gazebo7
    * [Pull request 2163](https://bitbucket.org/osrf/gazebo/pull-request/2163)

1. Display physics engine type in the GUI
    * [Pull request #2155](https://bitbucket.org/osrf/gazebo/pull-requests/2155)
    * [Issue #1121](https://bitbucket.org/osrf/gazebo/issues/1121)
    * A contribution from Mohamd Ayman

1. Fix compilation against ffmpeg3 (libavcodec)
    * [Pull request #2154](https://bitbucket.org/osrf/gazebo/pull-request/2154)

1. Append a missing </gazebo_log> tag to log files when played.
    * [Pull request #2143](https://bitbucket.org/osrf/gazebo/pull-request/2143)

1. Add helper function QTestFixture::ProcessEventsAndDraw
    * [Pull request #2147](https://bitbucket.org/osrf/gazebo/pull-request/2147)

1. Add qt resources to gazebo gui library
    * [Pull request 2134](https://bitbucket.org/osrf/gazebo/pull-request/2134)

1. Undo scaling during simulation
    * [Pull request #2108](https://bitbucket.org/osrf/gazebo/pull-request/2108)

1. Fix SensorManager::SensorContainer::RunLoop sensor update time assertion
    * [Pull request #2115](https://bitbucket.org/osrf/gazebo/pull-request/2115)

1. Fix use of not initialized static attribute in Light class
    * [Pull request 2075](https://bitbucket.org/osrf/gazebo/pull-request/2075)
    * A contribution from Silvio Traversaro

1. Install GuiTypes header
    * [Pull request 2106](https://bitbucket.org/osrf/gazebo/pull-request/2106)

1. Removes one function call and replaces a manual swap with std::swap in ODE heightfield.
    * [Pull request #2114](https://bitbucket.org/osrf/gazebo/pull-request/2114)

1. New world event: BeforePhysicsUpdate
    * [Pull request #2128](https://bitbucket.org/osrf/gazebo/pull-request/2128)
    * [Issue #1851](https://bitbucket.org/osrf/gazebo/issues/1851)

1. Model editor: Fix setting relative pose after alignment during joint creation.
    * [Issue #1844](https://bitbucket.org/osrf/gazebo/issues/1844)
    * [Pull request #2150](https://bitbucket.org/osrf/gazebo/pull-request/2150)

1. Model editor: Fix saving and spawning model with its original name
    * [Pull request #2183](https://bitbucket.org/osrf/gazebo/pull-request/2183)

1. Model editor: Fix inserting custom links
    * [Pull request #2222](https://bitbucket.org/osrf/gazebo/pull-request/2222)
    * [Issue #1834](https://bitbucket.org/osrf/gazebo/issues/1834)

1. Model editor: Reset visual / collision insertion / deletion
        * [Pull request #2254](https://bitbucket.org/osrf/gazebo/pull-request/2254)
        * [Issue #1777](https://bitbucket.org/osrf/gazebo/issues/1777)
        * [Issue #1852](https://bitbucket.org/osrf/gazebo/issues/1852)

1. Building editor: Add layers to building levels
    * [Pull request #2180](https://bitbucket.org/osrf/gazebo/pull-request/2180)
    * [Issue #1806](https://bitbucket.org/osrf/gazebo/issues/1806)

1. Building editor: Update gui/building/Item API
    * [Pull request #2228](https://bitbucket.org/osrf/gazebo/pull-request/2228)

## Gazebo 7.0.0 (2016-01-25)

1. Add FollowerPlugin
    * [Pull request #2085](https://bitbucket.org/osrf/gazebo/pull-request/2085)

1. Fix circular dependency so that physics does not call the sensors API.
    * [Pull request #2089](https://bitbucket.org/osrf/gazebo/pull-request/2089)
    * [Issue #1516](https://bitbucket.org/osrf/gazebo/issues/1516)

1. Add Gravity and MagneticField API to World class to match sdformat change.
    * [SDFormat pull request 247](https://bitbucket.org/osrf/sdformat/pull-requests/247)
    * [Issue #1823](https://bitbucket.org/osrf/gazebo/issues/1823)
    * [Pull request #2090](https://bitbucket.org/osrf/gazebo/pull-request/2090)

1. Use opaque pointers and deprecate functions in the rendering library
    * [Pull request #2069](https://bitbucket.org/osrf/gazebo/pull-request/2069)
    * [Pull request #2064](https://bitbucket.org/osrf/gazebo/pull-request/2064)
    * [Pull request #2066](https://bitbucket.org/osrf/gazebo/pull-request/2066)
    * [Pull request #2069](https://bitbucket.org/osrf/gazebo/pull-request/2069)
    * [Pull request #2074](https://bitbucket.org/osrf/gazebo/pull-request/2074)
    * [Pull request #2076](https://bitbucket.org/osrf/gazebo/pull-request/2076)
    * [Pull request #2070](https://bitbucket.org/osrf/gazebo/pull-request/2070)
    * [Pull request #2071](https://bitbucket.org/osrf/gazebo/pull-request/2071)
    * [Pull request #2084](https://bitbucket.org/osrf/gazebo/pull-request/2084)
    * [Pull request #2073](https://bitbucket.org/osrf/gazebo/pull-request/2073)

1. Use opaque pointers for the Master class.
    * [Pull request #2036](https://bitbucket.org/osrf/gazebo/pull-request/2036)

1. Use opaque pointers in the gui library
    * [Pull request #2057](https://bitbucket.org/osrf/gazebo/pull-request/2057)
    * [Pull request #2037](https://bitbucket.org/osrf/gazebo/pull-request/2037)
    * [Pull request #2052](https://bitbucket.org/osrf/gazebo/pull-request/2052)
    * [Pull request #2053](https://bitbucket.org/osrf/gazebo/pull-request/2053)
    * [Pull request #2028](https://bitbucket.org/osrf/gazebo/pull-request/2028)
    * [Pull request #2051](https://bitbucket.org/osrf/gazebo/pull-request/2051)
    * [Pull request #2027](https://bitbucket.org/osrf/gazebo/pull-request/2027)
    * [Pull request #2026](https://bitbucket.org/osrf/gazebo/pull-request/2026)
    * [Pull request #2029](https://bitbucket.org/osrf/gazebo/pull-request/2029)
    * [Pull request #2042](https://bitbucket.org/osrf/gazebo/pull-request/2042)

1. Use more opaque pointers.
    * [Pull request #2022](https://bitbucket.org/osrf/gazebo/pull-request/2022)
    * [Pull request #2025](https://bitbucket.org/osrf/gazebo/pull-request/2025)
    * [Pull request #2043](https://bitbucket.org/osrf/gazebo/pull-request/2043)
    * [Pull request #2044](https://bitbucket.org/osrf/gazebo/pull-request/2044)
    * [Pull request #2065](https://bitbucket.org/osrf/gazebo/pull-request/2065)
    * [Pull request #2067](https://bitbucket.org/osrf/gazebo/pull-request/2067)
    * [Pull request #2079](https://bitbucket.org/osrf/gazebo/pull-request/2079)

1. Fix visual transparency issues
    * [Pull request #2031](https://bitbucket.org/osrf/gazebo/pull-request/2031)
    * [Issue #1726](https://bitbucket.org/osrf/gazebo/issue/1726)
    * [Issue #1790](https://bitbucket.org/osrf/gazebo/issue/1790)

1. Implemented private data pointer for the RTShaderSystem class. Minimized shader updates to once per render update.
    * [Pull request #2003](https://bitbucket.org/osrf/gazebo/pull-request/2003)

1. Updating physics library to use ignition math.
    * [Pull request #2007](https://bitbucket.org/osrf/gazebo/pull-request/2007)

1. Switching to ignition math for the rendering library.
    * [Pull request #1993](https://bitbucket.org/osrf/gazebo/pull-request/1993)
    * [Pull request #1994](https://bitbucket.org/osrf/gazebo/pull-request/1994)
    * [Pull request #1995](https://bitbucket.org/osrf/gazebo/pull-request/1995)
    * [Pull request #1996](https://bitbucket.org/osrf/gazebo/pull-request/1996)

1. Removed deprecations
    * [Pull request #1992]((https://bitbucket.org/osrf/gazebo/pull-request/1992)

1. Add ability to set the pose of a visual from a link.
    * [Pull request #1963](https://bitbucket.org/osrf/gazebo/pull-request/1963)

1. Copy visual visibility flags on clone
    * [Pull request #2008](https://bitbucket.org/osrf/gazebo/pull-request/2008)

1. Publish camera sensor image size when rendering is not enabled
    * [Pull request #1969](https://bitbucket.org/osrf/gazebo/pull-request/1969)

1. Added Poissons Ratio and Elastic Modulus for ODE.
    * [Pull request #1974](https://bitbucket.org/osrf/gazebo/pull-request/1974)

1. Update rest web plugin to publish response messages and display login user name in toolbar.
    * [Pull request #1956](https://bitbucket.org/osrf/gazebo/pull-request/1956)

1. Improve overall speed of log playback. Added new functions to LogPlay.
   Use tinyxml2 for playback.
    * [Pull request #1931](https://bitbucket.org/osrf/gazebo/pull-request/1931)

1. Improve SVG import. Added support for transforms in paths.
    * [Pull request #1981](https://bitbucket.org/osrf/gazebo/pull-request/1981)

1. Enter time during log playback
    * [Pull request #2000](https://bitbucket.org/osrf/gazebo/pull-request/2000)

1. Added Ignition Transport dependency.
    * [Pull request #1930](https://bitbucket.org/osrf/gazebo/pull-request/1930)

1. Make latched subscribers receive the message only once
    * [Issue #1789](https://bitbucket.org/osrf/gazebo/issue/1789)
    * [Pull request #2019](https://bitbucket.org/osrf/gazebo/pull-request/2019)

1. Implemented transport clear buffers
    * [Pull request #2017](https://bitbucket.org/osrf/gazebo/pull-request/2017)

1. KeyEvent constructor should be in a source file. Removed a few visibility
flags from c functions. Windows did not like `CPPTYPE_*` in
`gazebo/gui/ConfigWidget.cc`, so I replaced it with `TYPE_*`.
    * [Pull request #1943](https://bitbucket.org/osrf/gazebo/pull-request/1943)

1. Added wide angle camera sensor.
    * [Pull request #1866](https://bitbucket.org/osrf/gazebo/pull-request/1866)

1. Change the `near` and `far` members of `gazebo/msgs/logical_camera_sensors.proto` to `near_clip` and `far_clip`
    + [Pull request #1942](https://bitbucket.org/osrf/gazebo/pull-request/1942)

1. Resolve issue #1702
    * [Issue #1702](https://bitbucket.org/osrf/gazebo/issue/1702)
    * [Pull request #1905](https://bitbucket.org/osrf/gazebo/pull-request/1905)
    * [Pull request #1913](https://bitbucket.org/osrf/gazebo/pull-request/1913)
    * [Pull request #1914](https://bitbucket.org/osrf/gazebo/pull-request/1914)

1. Update physics when the world is reset
    * [Pull request #1903](https://bitbucket.org/osrf/gazebo/pull-request/1903)

1. Light and light state for the server side
    * [Pull request #1920](https://bitbucket.org/osrf/gazebo/pull-request/1920)

1. Add scale to model state so scaling works on log/playback.
    * [Pull request #2020](https://bitbucket.org/osrf/gazebo/pull-request/2020)

1. Added tests for WorldState
    * [Pull request #1968](https://bitbucket.org/osrf/gazebo/pull-request/1968)

1. Rename Reset to Reset Time in time widget
    * [Pull request #1892](https://bitbucket.org/osrf/gazebo/pull-request/1892)
    * [Issue #1730](https://bitbucket.org/osrf/gazebo/issue/1730)

1. Set QTestfFxture to verbose
    * [Pull request #1944](https://bitbucket.org/osrf/gazebo/pull-request/1944)
    * [Issue #1756](https://bitbucket.org/osrf/gazebo/issue/1756)

1. Added torsional friction
    * [Pull request #1831](https://bitbucket.org/osrf/gazebo/pull-request/1831)

1. Support loading and spawning nested models
    * [Pull request #1868](https://bitbucket.org/osrf/gazebo/pull-request/1868)
    * [Pull request #1895](https://bitbucket.org/osrf/gazebo/pull-request/1895)

1. Undo user motion commands during simulation, added physics::UserCmdManager and gui::UserCmdHistory.
    * [Pull request #1934](https://bitbucket.org/osrf/gazebo/pull-request/1934)

1. Forward user command messages for undo.
    * [Pull request #2009](https://bitbucket.org/osrf/gazebo/pull-request/2009)

1. Undo reset commands during simulation, forwarding commands
    * [Pull request #1986](https://bitbucket.org/osrf/gazebo/pull-request/1986)

1. Undo apply force / torque during simulation
    * [Pull request #2030](https://bitbucket.org/osrf/gazebo/pull-request/2030)

1. Add function to get the derived scale of a Visual
    * [Pull request #1881](https://bitbucket.org/osrf/gazebo/pull-request/1881)

1. Added EnumIface, which supports iterators over enums.
    * [Pull request #1847](https://bitbucket.org/osrf/gazebo/pull-request/1847)

1. Added RegionEventBoxPlugin - fires events when models enter / exit the region
    * [Pull request #1856](https://bitbucket.org/osrf/gazebo/pull-request/1856)

1. Added tests for checking the playback control via messages.
    * [Pull request #1885](https://bitbucket.org/osrf/gazebo/pull-request/1885)

1. Added LoadArgs() function to ServerFixture for being able to load a server
using the same arguments used in the command line.
    * [Pull request #1874](https://bitbucket.org/osrf/gazebo/pull-request/1874)

1. Added battery class, plugins and test world.
    * [Pull request #1872](https://bitbucket.org/osrf/gazebo/pull-request/1872)

1. Display gearbox and screw joint properties in property tree
    * [Pull request #1838](https://bitbucket.org/osrf/gazebo/pull-request/1838)

1. Set window flags for dialogs and file dialogs
    * [Pull request #1816](https://bitbucket.org/osrf/gazebo/pull-request/1816)

1. Fix minimum window height
   * [Pull request #1977](https://bitbucket.org/osrf/gazebo/pull-request/1977)
   * [Issue #1706](https://bitbucket.org/osrf/gazebo/issue/1706)

1. Add option to reverse alignment direction
   * [Pull request #2040](https://bitbucket.org/osrf/gazebo/pull-request/2040)
   * [Issue #1242](https://bitbucket.org/osrf/gazebo/issue/1242)

1. Fix unadvertising a publisher - only unadvertise topic if it is the last publisher.
   * [Pull request #2005](https://bitbucket.org/osrf/gazebo/pull-request/2005)
   * [Issue #1782](https://bitbucket.org/osrf/gazebo/issue/1782)

1. Log playback GUI for multistep, rewind, forward and seek
    * [Pull request #1791](https://bitbucket.org/osrf/gazebo/pull-request/1791)

1. Added Apply Force/Torque movable text
    * [Pull request #1789](https://bitbucket.org/osrf/gazebo/pull-request/1789)

1. Added cascade parameter (apply to children) for Visual SetMaterial, SetAmbient, SetEmissive, SetSpecular, SetDiffuse, SetTransparency
    * [Pull request #1851](https://bitbucket.org/osrf/gazebo/pull-request/1851)

1. Tweaks to Data Logger, such as multiline text edit for path
    * [Pull request #1800](https://bitbucket.org/osrf/gazebo/pull-request/1800)

1. Added TopToolbar and hide / disable several widgets according to WindowMode
    * [Pull request #1869](https://bitbucket.org/osrf/gazebo/pull-request/1869)

1. Added Visual::IsAncestorOf and Visual::IsDescendantOf
    * [Pull request #1850](https://bitbucket.org/osrf/gazebo/pull-request/1850)

1. Added msgs::PluginFromSDF and tests
    * [Pull request #1858](https://bitbucket.org/osrf/gazebo/pull-request/1858)

1. Added msgs::CollisionFromSDF msgs::SurfaceFromSDF and msgs::FrictionFromSDF
    * [Pull request #1900](https://bitbucket.org/osrf/gazebo/pull-request/1900)

1. Added hotkeys chart dialog
    * [Pull request #1835](https://bitbucket.org/osrf/gazebo/pull-request/1835)

1. Space bar to play / pause
   * [Pull request #2023](https://bitbucket.org/osrf/gazebo/pull-request/2023)
   * [Issue #1798](https://bitbucket.org/osrf/gazebo/issue/1798)

1. Make it possible to create custom ConfigWidgets
    * [Pull request #1861](https://bitbucket.org/osrf/gazebo/pull-request/1861)

1. AddItem / RemoveItem / Clear enum config widgets
    * [Pull request #1878](https://bitbucket.org/osrf/gazebo/pull-request/1878)

1. Make all child ConfigWidgets emit signals.
    * [Pull request #1884](https://bitbucket.org/osrf/gazebo/pull-request/1884)

1. Refactored makers
    * [Pull request #1828](https://bitbucket.org/osrf/gazebo/pull-request/1828)

1. Added gui::Conversions to convert between Gazebo and Qt
    * [Pull request #2034](https://bitbucket.org/osrf/gazebo/pull-request/2034)

1. Model editor updates
    1. Support adding model plugins in model editor
        * [Pull request #2060](https://bitbucket.org/osrf/gazebo/pull-request/2060)

    1. Added support for copying and pasting top level nested models
        * [Pull request #2006](https://bitbucket.org/osrf/gazebo/pull-request/2006)

    1. Make non-editable background models white in model editor
        * [Pull request #1950](https://bitbucket.org/osrf/gazebo/pull-request/1950)

    1. Choose / swap parent and child links in joint inspector
        * [Pull request #1887](https://bitbucket.org/osrf/gazebo/pull-request/1887)
        * [Issue #1500](https://bitbucket.org/osrf/gazebo/issue/1500)

    1. Presets combo box for Vector3 config widget
        * [Pull request #1954](https://bitbucket.org/osrf/gazebo/pull-request/1954)

    1. Added support for more joint types (gearbox and fixed joints).
        * [Pull request #1794](https://bitbucket.org/osrf/gazebo/pull-request/1794)

    1. Added support for selecting links and joints, opening context menu and inspectors in Schematic View.
        * [Pull request #1787](https://bitbucket.org/osrf/gazebo/pull-request/1787)

    1. Color-coded edges in Schematic View to match joint color.
        * [Pull request #1781](https://bitbucket.org/osrf/gazebo/pull-request/1781)

    1. Scale link mass and inertia when a link is scaled
        * [Pull request #1836](https://bitbucket.org/osrf/gazebo/pull-request/1836)

    1. Add density widget to config widget and link inspector
        * [Pull request #1978](https://bitbucket.org/osrf/gazebo/pull-request/1978)

    1. Added icons for child and parent link in joint inspector
        * [Pull request #1953](https://bitbucket.org/osrf/gazebo/pull-request/1953)

    1. Load and save nested models
        * [Pull request #1894](https://bitbucket.org/osrf/gazebo/pull-request/1894)

    1. Display model plugins on the left panel and added model plugin inspector
        * [Pull request #1863](https://bitbucket.org/osrf/gazebo/pull-request/1863)

    1. Context menu and deletion for model plugins
        * [Pull request #1890](https://bitbucket.org/osrf/gazebo/pull-request/1890)

    1. Delete self from inspector
        * [Pull request #1904](https://bitbucket.org/osrf/gazebo/pull-request/1904)
        * [Issue #1543](https://bitbucket.org/osrf/gazebo/issue/1543)

    1. Apply inspector changes in real time and add reset button
        * [Pull request #1945](https://bitbucket.org/osrf/gazebo/pull-request/1945)
        * [Issue #1472](https://bitbucket.org/osrf/gazebo/issue/1472)

    1. Set physics to be paused when exiting model editor mode
        * [Pull request #1893](https://bitbucket.org/osrf/gazebo/pull-request/1893)
        * [Issue #1734](https://bitbucket.org/osrf/gazebo/issue/1734)

    1. Add Insert tab to model editor
        * [Pull request #1924](https://bitbucket.org/osrf/gazebo/pull-request/1924)

    1. Support inserting nested models from model maker
        * [Pull request #1982](https://bitbucket.org/osrf/gazebo/pull-request/1982)

    1. Added joint creation dialog
        * [Pull request #2021](https://bitbucket.org/osrf/gazebo/pull-request/2021)

    1. Added reverse checkboxes to joint creation dialog
        * [Pull request #2086](https://bitbucket.org/osrf/gazebo/pull-request/2086)

    1. Use opaque pointers in the model editor
        * [Pull request #2056](https://bitbucket.org/osrf/gazebo/pull-request/2056)
        * [Pull request #2059](https://bitbucket.org/osrf/gazebo/pull-request/2059)
        * [Pull request #2087](https://bitbucket.org/osrf/gazebo/pull-request/2087)

    1. Support joint creation between links in nested model.
        * [Pull request #2080](https://bitbucket.org/osrf/gazebo/pull-request/2080)

1. Building editor updates

    1. Use opaque pointers in the building editor
        * [Pull request #2041](https://bitbucket.org/osrf/gazebo/pull-request/2041)
        * [Pull request #2039](https://bitbucket.org/osrf/gazebo/pull-request/2039)
        * [Pull request #2055](https://bitbucket.org/osrf/gazebo/pull-request/2055)
        * [Pull request #2032](https://bitbucket.org/osrf/gazebo/pull-request/2032)
        * [Pull request #2082](https://bitbucket.org/osrf/gazebo/pull-request/2082)
        * [Pull request #2038](https://bitbucket.org/osrf/gazebo/pull-request/2038)
        * [Pull request #2033](https://bitbucket.org/osrf/gazebo/pull-request/2033)

    1. Use opaque pointers for GrabberHandle, add *LinkedGrabbers functions
        * [Pull request #2034](https://bitbucket.org/osrf/gazebo/pull-request/2034)

    1. Removed unused class: BuildingItem
        * [Pull request #2045](https://bitbucket.org/osrf/gazebo/pull-request/2045)

    1. Use opaque pointers for BuildingModelManip, move attachment logic to BuildingMaker
        * [Pull request #2046](https://bitbucket.org/osrf/gazebo/pull-request/2046)

    1. Use opaque pointers for all Dialog classes, add conversion from QPointF, move common logic to BaseInspectorDialog.
        * [Pull request #2083](https://bitbucket.org/osrf/gazebo/pull-request/2083)

## Gazebo 6.0

### Gazebo 6.7.0 (201X-01-12)

1. Add vector3 and quaternion rendering conversions
    * [Pull request 2276](https://bitbucket.org/osrf/gazebo/pull-request/2276)

1. Reverse view angle widget left and right view
    * [Pull request 2265](https://bitbucket.org/osrf/gazebo/pull-request/2265)
    * [Issue 1924](https://bitbucket.org/osrf/gazebo/issue/1924)

1. Fix race condition in ~TimePanelPrivate (#1919)
    * [Pull request 2250](https://bitbucket.org/osrf/gazebo/pull-request/2250)

1. Prevent orthographic camera from resetting zoom after animation
    * [Pull request 2267](https://bitbucket.org/osrf/gazebo/pull-request/2267)
    * [Issue #1927](https://bitbucket.org/osrf/gazebo/issues/1927)

1. Fix MeshToSDF missing scale issue
    * [Pull request 2258](https://bitbucket.org/osrf/gazebo/pull-request/2258)
    * [Issue #1925](https://bitbucket.org/osrf/gazebo/issues/1925)

1. Register Qt metatypes in gui tests
    * [Pull request 2273](https://bitbucket.org/osrf/gazebo/pull-request/2273)

1. Fix resetting model to initial pose
    * [Pull request 2307](https://bitbucket.org/osrf/gazebo/pull-request/2307)
    * [Issue #1960](https://bitbucket.org/osrf/gazebo/issues/1960)


### Gazebo 6.6.0 (2016-04-07)

1. fix: remove back projection
    * [Pull request 2201](https://bitbucket.org/osrf/gazebo/pull-request/2201)
    * A contribution from Yuki Furuta

1. Backport depth camera OSX fix and test
    * [Pull request 2230](https://bitbucket.org/osrf/gazebo/pull-request/2230)

1. Add missing tinyxml includes (gazebo6)
    * [Pull request 2218](https://bitbucket.org/osrf/gazebo/pull-request/2218)

1. Fix ray-cylinder collision in ode
    * [Pull request 2125](https://bitbucket.org/osrf/gazebo/pull-request/2125)

1. backport fixes for ffmpeg3 to gazebo6 (from pull request #2154)
    * [Pull request 2162](https://bitbucket.org/osrf/gazebo/pull-request/2162)

1. Install shapes_bitmask.world
    * [Pull request 2104](https://bitbucket.org/osrf/gazebo/pull-request/2104)

1. Add gazebo_client to gazebo.pc (gazebo6)
    * [Pull request 2102](https://bitbucket.org/osrf/gazebo/pull-request/2102)

1. Fix removing multiple camera sensors that have the same camera name
    * [Pull request 2081](https://bitbucket.org/osrf/gazebo/pull-request/2081)

1. Ensure that LINK_FRAME_VISUAL arrow components are deleted (#1812)
    * [Pull request 2078](https://bitbucket.org/osrf/gazebo/pull-request/2078)

1. add migration notes for gazebo::setupClient to gazebo::client::setup
    * [Pull request 2068](https://bitbucket.org/osrf/gazebo/pull-request/2068)

1. Update inertia properties during simulation: part 2
    * [Pull request 1984](https://bitbucket.org/osrf/gazebo/pull-request/1984)

1. Fix minimum window height
    * [Pull request 2002](https://bitbucket.org/osrf/gazebo/pull-request/2002)

1. Backport gpu laser test fix
    * [Pull request 1999](https://bitbucket.org/osrf/gazebo/pull-request/1999)

1. Relax physics tolerances for single-precision bullet (gazebo6)
    * [Pull request 1997](https://bitbucket.org/osrf/gazebo/pull-request/1997)

1. Fix minimum window height
    * [Pull request 1998](https://bitbucket.org/osrf/gazebo/pull-request/1998)

1. backport model editor fixed joint option to gazebo6
    * [Pull request 1957](https://bitbucket.org/osrf/gazebo/pull-request/1957)

1. Update shaders once per render update
    * [Pull request 1991](https://bitbucket.org/osrf/gazebo/pull-request/1991)

1. Relax physics tolerances for single-precision bullet
    * [Pull request 1976](https://bitbucket.org/osrf/gazebo/pull-request/1976)

1. Fix visual transparency issues
    * [Pull request 1967](https://bitbucket.org/osrf/gazebo/pull-request/1967)

1. fix memory corruption in transport/Publisher.cc
    * [Pull request 1951](https://bitbucket.org/osrf/gazebo/pull-request/1951)

1. Add test for SphericalCoordinates::LocalFromGlobal
    * [Pull request 1959](https://bitbucket.org/osrf/gazebo/pull-request/1959)

### Gazebo 6.5.1 (2015-10-29)

1. Fix removing multiple camera sensors that have the same camera name.
    * [Pull request #2081](https://bitbucket.org/osrf/gazebo/pull-request/2081)
    * [Issue #1811](https://bitbucket.org/osrf/gazebo/issues/1811)

1. Backport model editor toolbar fixed joint option from [pull request #1794](https://bitbucket.org/osrf/gazebo/pull-request/1794)
    * [Pull request #1957](https://bitbucket.org/osrf/gazebo/pull-request/1957)

1. Fix minimum window height
    * Backport of [pull request #1977](https://bitbucket.org/osrf/gazebo/pull-request/1977)
    * [Pull request #1998](https://bitbucket.org/osrf/gazebo/pull-request/1998)
    * [Issue #1706](https://bitbucket.org/osrf/gazebo/issue/1706)

1. Fix visual transparency issues
    * [Pull request #1967](https://bitbucket.org/osrf/gazebo/pull-request/1967)
    * [Issue #1726](https://bitbucket.org/osrf/gazebo/issue/1726)

### Gazebo 6.5.0 (2015-10-22)

1. Added ability to convert from spherical coordinates to local coordinates.
    * [Pull request #1955](https://bitbucket.org/osrf/gazebo/pull-request/1955)

### Gazebo 6.4.0 (2015-10-14)

1. Fix ABI problem. Make `Sensor::SetPose` function non virtual.
    * [Pull request #1947](https://bitbucket.org/osrf/gazebo/pull-request/1947)

1. Update inertia properties during simulation
    * [Pull request #1909](https://bitbucket.org/osrf/gazebo/pull-requests/1909)
    * [Design document](https://bitbucket.org/osrf/gazebo_design/src/default/inertia_resize/inertia_resize.md)

1. Fix transparency correction for opaque materials
    * [Pull request #1946](https://bitbucket.org/osrf/gazebo/pull-requests/1946/fix-transparency-correction-for-opaque/diff)

### Gazebo 6.3.0 (2015-10-06)

1. Added `Sensor::SetPose` function
    * [Pull request #1935](https://bitbucket.org/osrf/gazebo/pull-request/1935)

### Gazebo 6.2.0 (2015-10-02)

1. Update physics when the world is reset
    * Backport of [pull request #1903](https://bitbucket.org/osrf/gazebo/pull-request/1903)
    * [Pull request #1916](https://bitbucket.org/osrf/gazebo/pull-request/1916)
    * [Issue #101](https://bitbucket.org/osrf/gazebo/issue/101)

1. Added Copy constructor and assignment operator to MouseEvent
    * [Pull request #1855](https://bitbucket.org/osrf/gazebo/pull-request/1855)

### Gazebo 6.1.0 (2015-08-02)

1. Added logical_camera sensor.
    * [Pull request #1845](https://bitbucket.org/osrf/gazebo/pull-request/1845)

1. Added RandomVelocityPlugin, which applies a random velocity to a model's link.
    * [Pull request #1839](https://bitbucket.org/osrf/gazebo/pull-request/1839)

1. Sim events for joint position, velocity and applied force
    * [Pull request #1849](https://bitbucket.org/osrf/gazebo/pull-request/1849)

### Gazebo 6.0.0 (2015-07-27)

1. Added magnetometer sensor. A contribution from Andrew Symington.
    * [Pull request #1788](https://bitbucket.org/osrf/gazebo/pull-request/1788)

1. Added altimeter sensor. A contribution from Andrew Symington.
    * [Pull request #1792](https://bitbucket.org/osrf/gazebo/pull-request/1792)

1. Implement more control options for log playback:
  1. Rewind: The simulation starts from the beginning.
  1. Forward: The simulation jumps to the end of the log file.
  1. Seek: The simulation jumps to a specific point specified by its simulation
  time.
      * [Pull request #1737](https://bitbucket.org/osrf/gazebo/pull-request/1737)

1. Added Gazebo splash screen
    * [Pull request #1745](https://bitbucket.org/osrf/gazebo/pull-request/1745)

1. Added a transporter plugin which allows models to move from one location
   to another based on their location and the location of transporter pads.
    * [Pull request #1738](https://bitbucket.org/osrf/gazebo/pull-request/1738)

1. Implement forward/backwards multi-step for log playback. Now, the semantics
of a multi-step while playing back a log session are different from a multi-step
during a live simulation. While playback, a multi-step simulates all the
intermediate steps as before, but the client only perceives a single step.
E.g: You have a log file containing a 1 hour simulation session. You want to
jump to the minute 00H::30M::00S to check a specific aspect of the simulation.
You should not see continuous updates until minute 00H:30M:00S. Instead, you
should visualize a single jump to the specific instant of the simulation that
you are interested.
    * [Pull request #1623](https://bitbucket.org/osrf/gazebo/pull-request/1623)

1. Added browse button to log record dialog.
    * [Pull request #1719](https://bitbucket.org/osrf/gazebo/pull-request/1719)

1. Improved SVG support: arcs in paths, and contours made of multiple paths.
    * [Pull request #1608](https://bitbucket.org/osrf/gazebo/pull-request/1608)

1. Added simulation iterations to the world state.
    * [Pull request #1722](https://bitbucket.org/osrf/gazebo/pull-request/1722)

1. Added multiple LiftDrag plugins to the cessna_demo.world to allow the Cessna
C-172 model to fly.
    * [Pull request #1715](https://bitbucket.org/osrf/gazebo/pull-request/1715)

1. Added a plugin to control a Cessna C-172 via messages (CessnaPlugin), and a
GUI plugin to test this functionality with the keyboard (CessnaGUIPlugin). Added
world with the Cessna model and the two previous plugins loaded
(cessna_demo.world).
    * [Pull request #1712](https://bitbucket.org/osrf/gazebo/pull-request/1712)

1. Added world with OSRF building and an elevator
    * [Pull request #1697](https://bitbucket.org/osrf/gazebo/pull-request/1697)

1. Fixed collide bitmask by changing default value from 0x1 to 0xffff.
    * [Pull request #1696](https://bitbucket.org/osrf/gazebo/pull-request/1696)

1. Added a plugin to control an elevator (ElevatorPlugin), and an OccupiedEvent plugin that sends a message when a model is within a specified region.
    * [Pull request #1694](https://bitbucket.org/osrf/gazebo/pull-request/1694)
    * [Pull request #1775](https://bitbucket.org/osrf/gazebo/pull-request/1775)

1. Added Layers tab and meta information for visuals.
    * [Pull request #1674](https://bitbucket.org/osrf/gazebo/pull-request/1674)

1. Added countdown behavior for common::Timer and exposed the feature in TimerGUIPlugin.
    * [Pull request #1690](https://bitbucket.org/osrf/gazebo/pull-request/1690)

1. Added BuoyancyPlugin for simulating the buoyancy of an object in a column of fluid.
    * [Pull request #1622](https://bitbucket.org/osrf/gazebo/pull-request/1622)

1. Added ComputeVolume function for simple shape subclasses of Shape.hh.
    * [Pull request #1605](https://bitbucket.org/osrf/gazebo/pull-request/1605)

1. Add option to parallelize the ODE quickstep constraint solver,
which solves an LCP twice with different parameters in order
to corrected for position projection errors.
    * [Pull request #1561](https://bitbucket.org/osrf/gazebo/pull-request/1561)

1. Get/Set user camera pose in GUI.
    * [Pull request #1649](https://bitbucket.org/osrf/gazebo/pull-request/1649)
    * [Issue #1595](https://bitbucket.org/osrf/gazebo/issue/1595)

1. Added ViewAngleWidget, removed hard-coded reset view and removed MainWindow::Reset(). Also added GLWidget::GetSelectedVisuals().
    * [Pull request #1768](https://bitbucket.org/osrf/gazebo/pull-request/1768)
    * [Issue #1507](https://bitbucket.org/osrf/gazebo/issue/1507)

1. Windows support. This consists mostly of numerous small changes to support
compilation on Windows.
    * [Pull request #1616](https://bitbucket.org/osrf/gazebo/pull-request/1616)
    * [Pull request #1618](https://bitbucket.org/osrf/gazebo/pull-request/1618)
    * [Pull request #1620](https://bitbucket.org/osrf/gazebo/pull-request/1620)
    * [Pull request #1625](https://bitbucket.org/osrf/gazebo/pull-request/1625)
    * [Pull request #1626](https://bitbucket.org/osrf/gazebo/pull-request/1626)
    * [Pull request #1627](https://bitbucket.org/osrf/gazebo/pull-request/1627)
    * [Pull request #1628](https://bitbucket.org/osrf/gazebo/pull-request/1628)
    * [Pull request #1629](https://bitbucket.org/osrf/gazebo/pull-request/1629)
    * [Pull request #1630](https://bitbucket.org/osrf/gazebo/pull-request/1630)
    * [Pull request #1631](https://bitbucket.org/osrf/gazebo/pull-request/1631)
    * [Pull request #1632](https://bitbucket.org/osrf/gazebo/pull-request/1632)
    * [Pull request #1633](https://bitbucket.org/osrf/gazebo/pull-request/1633)
    * [Pull request #1635](https://bitbucket.org/osrf/gazebo/pull-request/1635)
    * [Pull request #1637](https://bitbucket.org/osrf/gazebo/pull-request/1637)
    * [Pull request #1639](https://bitbucket.org/osrf/gazebo/pull-request/1639)
    * [Pull request #1647](https://bitbucket.org/osrf/gazebo/pull-request/1647)
    * [Pull request #1650](https://bitbucket.org/osrf/gazebo/pull-request/1650)
    * [Pull request #1651](https://bitbucket.org/osrf/gazebo/pull-request/1651)
    * [Pull request #1653](https://bitbucket.org/osrf/gazebo/pull-request/1653)
    * [Pull request #1654](https://bitbucket.org/osrf/gazebo/pull-request/1654)
    * [Pull request #1657](https://bitbucket.org/osrf/gazebo/pull-request/1657)
    * [Pull request #1658](https://bitbucket.org/osrf/gazebo/pull-request/1658)
    * [Pull request #1659](https://bitbucket.org/osrf/gazebo/pull-request/1659)
    * [Pull request #1660](https://bitbucket.org/osrf/gazebo/pull-request/1660)
    * [Pull request #1661](https://bitbucket.org/osrf/gazebo/pull-request/1661)
    * [Pull request #1669](https://bitbucket.org/osrf/gazebo/pull-request/1669)
    * [Pull request #1670](https://bitbucket.org/osrf/gazebo/pull-request/1670)
    * [Pull request #1672](https://bitbucket.org/osrf/gazebo/pull-request/1672)
    * [Pull request #1682](https://bitbucket.org/osrf/gazebo/pull-request/1682)
    * [Pull request #1683](https://bitbucket.org/osrf/gazebo/pull-request/1683)

1. Install `libgazebo_server_fixture`. This will facilitate tests external to the main gazebo repository. See `examples/stand_alone/test_fixture`.
    * [Pull request #1606](https://bitbucket.org/osrf/gazebo/pull-request/1606)

1. Laser visualization renders light blue for rays that do not hit obstacles, and dark blue for other rays.
    * [Pull request #1607](https://bitbucket.org/osrf/gazebo/pull-request/1607)
    * [Issue #1576](https://bitbucket.org/osrf/gazebo/issue/1576)

1. Add VisualType enum to Visual and clean up visuals when entity is deleted.
    * [Pull request #1614](https://bitbucket.org/osrf/gazebo/pull-request/1614)

1. Alert user of connection problems when using the REST service plugin
    * [Pull request #1655](https://bitbucket.org/osrf/gazebo/pull-request/1655)
    * [Issue #1574](https://bitbucket.org/osrf/gazebo/issue/1574)

1. ignition-math is now a dependency.
    + [http://ignitionrobotics.org/libraries/math](http://ignitionrobotics.org/libraries/math)
    + [Gazebo::math migration](https://bitbucket.org/osrf/gazebo/src/583edbeb90759d43d994cc57c0797119dd6d2794/ign-math-migration.md)

1. Detect uuid library during compilation.
    * [Pull request #1655](https://bitbucket.org/osrf/gazebo/pull-request/1655)
    * [Issue #1572](https://bitbucket.org/osrf/gazebo/issue/1572)

1. New accessors in LogPlay class.
    * [Pull request #1577](https://bitbucket.org/osrf/gazebo/pull-request/1577)

1. Added a plugin to send messages to an existing website.
   Added gui::MainWindow::AddMenu and msgs/rest_error, msgs/rest_login, msgs rest/post
    * [Pull request #1524](https://bitbucket.org/osrf/gazebo/pull-request/1524)

1. Fix deprecation warnings when using SDFormat 3.0.2, 3.0.3 prereleases
    * [Pull request #1568](https://bitbucket.org/osrf/gazebo/pull-request/1568)

1. Use GAZEBO_CFLAGS or GAZEBO_CXX_FLAGS in CMakeLists.txt for example plugins
    * [Pull request #1573](https://bitbucket.org/osrf/gazebo/pull-request/1573)

1. Added Link::OnWrenchMsg subscriber with test
    * [Pull request #1582](https://bitbucket.org/osrf/gazebo/pull-request/1582)

1. Show/hide GUI overlays using the menu bar.
    * [Pull request #1555](https://bitbucket.org/osrf/gazebo/pull-request/1555)

1. Added world origin indicator rendering::OriginVisual.
    * [Pull request #1700](https://bitbucket.org/osrf/gazebo/pull-request/1700)

1. Show/hide toolbars using the menu bars and shortcut.
   Added MainWindow::CloneAction.
   Added Window menu to Model Editor.
    * [Pull request #1584](https://bitbucket.org/osrf/gazebo/pull-request/1584)

1. Added event to show/hide toolbars.
    * [Pull request #1707](https://bitbucket.org/osrf/gazebo/pull-request/1707)

1. Added optional start/stop/reset buttons to timer GUI plugin.
    * [Pull request #1576](https://bitbucket.org/osrf/gazebo/pull-request/1576)

1. Timer GUI Plugin: Treat negative positions as positions from the ends
    * [Pull request #1703](https://bitbucket.org/osrf/gazebo/pull-request/1703)

1. Added Visual::GetDepth() and Visual::GetNthAncestor()
    * [Pull request #1613](https://bitbucket.org/osrf/gazebo/pull-request/1613)

1. Added a context menu for links
    * [Pull request #1589](https://bitbucket.org/osrf/gazebo/pull-request/1589)

1. Separate TimePanel's display into TimeWidget and LogPlayWidget.
    * [Pull request #1564](https://bitbucket.org/osrf/gazebo/pull-request/1564)

1. Display confirmation message after log is saved
    * [Pull request #1646](https://bitbucket.org/osrf/gazebo/pull-request/1646)

1. Added LogPlayView to display timeline and LogPlaybackStatistics message type.
    * [Pull request #1724](https://bitbucket.org/osrf/gazebo/pull-request/1724)

1. Added Time::FormattedString and removed all other FormatTime functions.
    * [Pull request #1710](https://bitbucket.org/osrf/gazebo/pull-request/1710)

1. Added support for Oculus DK2
    * [Pull request #1526](https://bitbucket.org/osrf/gazebo/pull-request/1526)

1. Use collide_bitmask from SDF to perform collision filtering
    * [Pull request #1470](https://bitbucket.org/osrf/gazebo/pull-request/1470)

1. Pass Coulomb surface friction parameters to DART.
    * [Pull request #1420](https://bitbucket.org/osrf/gazebo/pull-request/1420)

1. Added ModelAlign::SetHighlighted
    * [Pull request #1598](https://bitbucket.org/osrf/gazebo/pull-request/1598)

1. Added various Get functions to Visual. Also added a ConvertGeometryType function to msgs.
    * [Pull request #1402](https://bitbucket.org/osrf/gazebo/pull-request/1402)

1. Get and Set visibility of SelectionObj's handles, with unit test.
    * [Pull request #1417](https://bitbucket.org/osrf/gazebo/pull-request/1417)

1. Set material of SelectionObj's handles.
    * [Pull request #1472](https://bitbucket.org/osrf/gazebo/pull-request/1472)

1. Add SelectionObj::Fini with tests and make Visual::Fini virtual
    * [Pull request #1685](https://bitbucket.org/osrf/gazebo/pull-request/1685)

1. Allow link selection with the mouse if parent model already selected.
    * [Pull request #1409](https://bitbucket.org/osrf/gazebo/pull-request/1409)

1. Added ModelRightMenu::EntityTypes.
    * [Pull request #1414](https://bitbucket.org/osrf/gazebo/pull-request/1414)

1. Scale joint visuals according to link size.
    * [Pull request #1591](https://bitbucket.org/osrf/gazebo/pull-request/1591)
    * [Issue #1563](https://bitbucket.org/osrf/gazebo/issue/1563)

1. Added Gazebo/CoM material.
    * [Pull request #1439](https://bitbucket.org/osrf/gazebo/pull-request/1439)

1. Added arc parameter to MeshManager::CreateTube
    * [Pull request #1436](https://bitbucket.org/osrf/gazebo/pull-request/1436)

1. Added View Inertia and InertiaVisual, changed COMVisual to sphere proportional to mass.
    * [Pull request #1445](https://bitbucket.org/osrf/gazebo/pull-request/1445)

1. Added View Link Frame and LinkFrameVisual. Visual::SetTransparency goes into texture_unit.
    * [Pull request #1762](https://bitbucket.org/osrf/gazebo/pull-request/1762)
    * [Issue #853](https://bitbucket.org/osrf/gazebo/issue/853)

1. Changed the position of Save and Cancel buttons on editor dialogs
    * [Pull request #1442](https://bitbucket.org/osrf/gazebo/pull-request/1442)
    * [Issue #1377](https://bitbucket.org/osrf/gazebo/issue/1377)

1. Fixed Visual material updates
    * [Pull request #1454](https://bitbucket.org/osrf/gazebo/pull-request/1454)
    * [Issue #1455](https://bitbucket.org/osrf/gazebo/issue/1455)

1. Added Matrix3::Inverse() and tests
    * [Pull request #1481](https://bitbucket.org/osrf/gazebo/pull-request/1481)

1. Implemented AddLinkForce for ODE.
    * [Pull request #1456](https://bitbucket.org/osrf/gazebo/pull-request/1456)

1. Updated ConfigWidget class to parse enum values.
    * [Pull request #1518](https://bitbucket.org/osrf/gazebo/pull-request/1518)

1. Added PresetManager to physics libraries and corresponding integration test.
    * [Pull request #1471](https://bitbucket.org/osrf/gazebo/pull-request/1471)

1. Sync name and location on SaveDialog.
    * [Pull request #1563](https://bitbucket.org/osrf/gazebo/pull-request/1563)

1. Added Apply Force/Torque dialog
    * [Pull request #1600](https://bitbucket.org/osrf/gazebo/pull-request/1600)

1. Added Apply Force/Torque visuals
    * [Pull request #1619](https://bitbucket.org/osrf/gazebo/pull-request/1619)

1. Added Apply Force/Torque OnMouseRelease and ActivateWindow
    * [Pull request #1699](https://bitbucket.org/osrf/gazebo/pull-request/1699)

1. Added Apply Force/Torque mouse interactions, modes, activation
    * [Pull request #1731](https://bitbucket.org/osrf/gazebo/pull-request/1731)

1. Added inertia pose getter for COMVisual and COMVisual_TEST
    * [Pull request #1581](https://bitbucket.org/osrf/gazebo/pull-request/1581)

1. Model editor updates
    1. Joint preview using JointVisuals.
        * [Pull request #1369](https://bitbucket.org/osrf/gazebo/pull-request/1369)

    1. Added inspector for configuring link, visual, and collision properties.
        * [Pull request #1408](https://bitbucket.org/osrf/gazebo/pull-request/1408)

    1. Saving, exiting, generalizing SaveDialog.
        * [Pull request #1401](https://bitbucket.org/osrf/gazebo/pull-request/1401)

    1. Inspectors redesign
        * [Pull request #1586](https://bitbucket.org/osrf/gazebo/pull-request/1586)

    1. Edit existing model.
        * [Pull request #1425](https://bitbucket.org/osrf/gazebo/pull-request/1425)

    1. Add joint inspector to link's context menu.
        * [Pull request #1449](https://bitbucket.org/osrf/gazebo/pull-request/1449)
        * [Issue #1443](https://bitbucket.org/osrf/gazebo/issue/1443)

    1. Added button to select mesh file on inspector.
        * [Pull request #1460](https://bitbucket.org/osrf/gazebo/pull-request/1460)
        * [Issue #1450](https://bitbucket.org/osrf/gazebo/issue/1450)

    1. Renamed Part to Link.
        * [Pull request #1478](https://bitbucket.org/osrf/gazebo/pull-request/1478)

    1. Fix snapping inside editor.
        * [Pull request #1489](https://bitbucket.org/osrf/gazebo/pull-request/1489)
        * [Issue #1457](https://bitbucket.org/osrf/gazebo/issue/1457)

    1. Moved DataLogger from Window menu to the toolbar and moved screenshot button to the right.
        * [Pull request #1665](https://bitbucket.org/osrf/gazebo/pull-request/1665)

    1. Keep loaded model's name.
        * [Pull request #1516](https://bitbucket.org/osrf/gazebo/pull-request/1516)
        * [Issue #1504](https://bitbucket.org/osrf/gazebo/issue/1504)

    1. Added ExtrudeDialog.
        * [Pull request #1483](https://bitbucket.org/osrf/gazebo/pull-request/1483)

    1. Hide time panel inside editor and keep main window's paused state.
        * [Pull request #1500](https://bitbucket.org/osrf/gazebo/pull-request/1500)

    1. Fixed pose issues and added ModelCreator_TEST.
        * [Pull request #1509](https://bitbucket.org/osrf/gazebo/pull-request/1509)
        * [Issue #1497](https://bitbucket.org/osrf/gazebo/issue/1497)
        * [Issue #1509](https://bitbucket.org/osrf/gazebo/issue/1509)

    1. Added list of links and joints.
        * [Pull request #1515](https://bitbucket.org/osrf/gazebo/pull-request/1515)
        * [Issue #1418](https://bitbucket.org/osrf/gazebo/issue/1418)

    1. Expose API to support adding items to the palette.
        * [Pull request #1565](https://bitbucket.org/osrf/gazebo/pull-request/1565)

    1. Added menu for toggling joint visualization
        * [Pull request #1551](https://bitbucket.org/osrf/gazebo/pull-request/1551)
        * [Issue #1483](https://bitbucket.org/osrf/gazebo/issue/1483)

    1. Add schematic view to model editor
        * [Pull request #1562](https://bitbucket.org/osrf/gazebo/pull-request/1562)

1. Building editor updates
    1. Make palette tips tooltip clickable to open.
        * [Pull request #1519](https://bitbucket.org/osrf/gazebo/pull-request/1519)
        * [Issue #1370](https://bitbucket.org/osrf/gazebo/issue/1370)

    1. Add measurement unit to building inspectors.
        * [Pull request #1741](https://bitbucket.org/osrf/gazebo/pull-request/1741)
        * [Issue #1363](https://bitbucket.org/osrf/gazebo/issue/1363)

    1. Add `BaseInspectorDialog` as a base class for inspectors.
        * [Pull request #1749](https://bitbucket.org/osrf/gazebo/pull-request/1749)

## Gazebo 5.0

### Gazebo 5.4.0 (2017-01-17)

1. Check FSAA support when creating camera render textures
    * [Pull request 2442](https://bitbucket.org/osrf/gazebo/pull-request/2442)
    * [Issue #1837](https://bitbucket.org/osrf/gazebo/issue/1837)

1. Fix mouse picking with transparent visuals
    * [Pull request 2305](https://bitbucket.org/osrf/gazebo/pull-request/2305)
    * [Issue #1956](https://bitbucket.org/osrf/gazebo/issue/1956)

1. Backport fix for DepthCamera visibility mask
    * [Pull request 2286](https://bitbucket.org/osrf/gazebo/pull-request/2286)
    * [Pull request 2287](https://bitbucket.org/osrf/gazebo/pull-request/2287)

1. Backport sensor reset fix
    * [Pull request 2272](https://bitbucket.org/osrf/gazebo/pull-request/2272)
    * [Issue #1917](https://bitbucket.org/osrf/gazebo/issue/1917)

1. Fix model snap tool highlighting
    * [Pull request 2293](https://bitbucket.org/osrf/gazebo/pull-request/2293)
    * [Issue #1955](https://bitbucket.org/osrf/gazebo/issue/1955)

### Gazebo 5.3.0 (2015-04-07)

1. fix: remove back projection
    * [Pull request 2201](https://bitbucket.org/osrf/gazebo/pull-request/2201)
    * A contribution from Yuki Furuta

1. Backport depth camera OSX fix and test
    * [Pull request 2230](https://bitbucket.org/osrf/gazebo/pull-request/2230)

1. Add missing tinyxml includes
    * [Pull request 2216](https://bitbucket.org/osrf/gazebo/pull-request/2216)

1. backport fixes for ffmpeg3 to gazebo5 (from pull request #2154)
    * [Pull request 2161](https://bitbucket.org/osrf/gazebo/pull-request/2161)

1. Check for valid display using xwininfo -root
    * [Pull request 2111](https://bitbucket.org/osrf/gazebo/pull-request/2111)

1. Don't search for sdformat4 on gazebo5, since gazebo5 can't handle sdformat protocol 1.6
    * [Pull request 2092](https://bitbucket.org/osrf/gazebo/pull-request/2092)

1. Fix minimum window height
    * [Pull request 2002](https://bitbucket.org/osrf/gazebo/pull-request/2002)

1. Relax physics tolerances for single-precision bullet
    * [Pull request 1976](https://bitbucket.org/osrf/gazebo/pull-request/1976)

1. Try finding sdformat 4 in gazebo5 branch
    * [Pull request 1972](https://bitbucket.org/osrf/gazebo/pull-request/1972)

1. Fix_send_message (backport of pull request #1951)
    * [Pull request 1964](https://bitbucket.org/osrf/gazebo/pull-request/1964)
    * A contribution from Samuel Lekieffre

1. Export the media path in the cmake config file.
    * [Pull request 1933](https://bitbucket.org/osrf/gazebo/pull-request/1933)

1. Shorten gearbox test since it is failing via timeout on osx
    * [Pull request 1937](https://bitbucket.org/osrf/gazebo/pull-request/1937)

### Gazebo 5.2.1 (2015-10-02)

1. Fix minimum window height
    * Backport of [pull request #1977](https://bitbucket.org/osrf/gazebo/pull-request/1977)
    * [Pull request #2002](https://bitbucket.org/osrf/gazebo/pull-request/2002)
    * [Issue #1706](https://bitbucket.org/osrf/gazebo/issue/1706)

### Gazebo 5.2.0 (2015-10-02)

1. Initialize sigact struct fields that valgrind said were being used uninitialized
    * [Pull request #1809](https://bitbucket.org/osrf/gazebo/pull-request/1809)

1. Add missing ogre includes to ensure macros are properly defined
    * [Pull request #1813](https://bitbucket.org/osrf/gazebo/pull-request/1813)

1. Use ToSDF functions to simplify physics_friction test
    * [Pull request #1808](https://bitbucket.org/osrf/gazebo/pull-request/1808)

1. Added lines to laser sensor visualization
    * [Pull request #1742](https://bitbucket.org/osrf/gazebo/pull-request/1742)
    * [Issue #935](https://bitbucket.org/osrf/gazebo/issue/935)

1. Fix BulletSliderJoint friction for bullet 2.83
    * [Pull request #1686](https://bitbucket.org/osrf/gazebo/pull-request/1686)

1. Fix heightmap model texture loading.
    * [Pull request #1592](https://bitbucket.org/osrf/gazebo/pull-request/1592)

1. Disable failing pr2 test for dart
    * [Pull request #1540](https://bitbucket.org/osrf/gazebo/pull-request/1540)
    * [Issue #1435](https://bitbucket.org/osrf/gazebo/issue/1435)

### Gazebo 5.1.0 (2015-03-20)
1. Backport pull request #1527 (FindOGRE.cmake for non-Debian systems)
  * [Pull request #1532](https://bitbucket.org/osrf/gazebo/pull-request/1532)

1. Respect system cflags when not using USE_UPSTREAM_CFLAGS
  * [Pull request #1531](https://bitbucket.org/osrf/gazebo/pull-request/1531)

1. Allow light manipulation
  * [Pull request #1529](https://bitbucket.org/osrf/gazebo/pull-request/1529)

1. Allow sdformat 2.3.1+ or 3+ and fix tests
  * [Pull request #1484](https://bitbucket.org/osrf/gazebo/pull-request/1484)

1. Add Link::GetWorldAngularMomentum function and test.
  * [Pull request #1482](https://bitbucket.org/osrf/gazebo/pull-request/1482)

1. Preserve previous GAZEBO_MODEL_PATH values when sourcing setup.sh
  * [Pull request #1430](https://bitbucket.org/osrf/gazebo/pull-request/1430)

1. Implement Coulomb joint friction for DART
  * [Pull request #1427](https://bitbucket.org/osrf/gazebo/pull-request/1427)
  * [Issue #1281](https://bitbucket.org/osrf/gazebo/issue/1281)

1. Fix simple shape normals.
    * [Pull request #1477](https://bitbucket.org/osrf/gazebo/pull-request/1477)
    * [Issue #1369](https://bitbucket.org/osrf/gazebo/issue/1369)

1. Use Msg-to-SDF conversion functions in tests, add ServerFixture::SpawnModel(msgs::Model).
    * [Pull request #1466](https://bitbucket.org/osrf/gazebo/pull-request/1466)

1. Added Model Msg-to-SDF conversion functions and test.
    * [Pull request #1429](https://bitbucket.org/osrf/gazebo/pull-request/1429)

1. Added Joint Msg-to-SDF conversion functions and test.
    * [Pull request #1419](https://bitbucket.org/osrf/gazebo/pull-request/1419)

1. Added Visual, Material Msg-to-SDF conversion functions and ShaderType to string conversion functions.
    * [Pull request #1415](https://bitbucket.org/osrf/gazebo/pull-request/1415)

1. Implement Coulomb joint friction for BulletSliderJoint
  * [Pull request #1452](https://bitbucket.org/osrf/gazebo/pull-request/1452)
  * [Issue #1348](https://bitbucket.org/osrf/gazebo/issue/1348)

### Gazebo 5.0.0 (2015-01-27)
1. Support for using [digital elevation maps](http://gazebosim.org/tutorials?tut=dem) has been added to debian packages.

1. C++11 support (C++11 compatible compiler is now required)
    * [Pull request #1340](https://bitbucket.org/osrf/gazebo/pull-request/1340)

1. Implemented private data pointer for the World class.
    * [Pull request #1383](https://bitbucket.org/osrf/gazebo/pull-request/1383)

1. Implemented private data pointer for the Scene class.
    * [Pull request #1385](https://bitbucket.org/osrf/gazebo/pull-request/1385)

1. Added a events::Event::resetWorld event that is triggered when World::Reset is called.
    * [Pull request #1332](https://bitbucket.org/osrf/gazebo/pull-request/1332)
    * [Issue #1375](https://bitbucket.org/osrf/gazebo/issue/1375)

1. Fixed `math::Box::GetCenter` functionality.
    * [Pull request #1278](https://bitbucket.org/osrf/gazebo/pull-request/1278)
    * [Issue #1327](https://bitbucket.org/osrf/gazebo/issue/1327)

1. Added a GUI timer plugin that facilitates the display and control a timer inside the Gazebo UI.
    * [Pull request #1270](https://bitbucket.org/osrf/gazebo/pull-request/1270)

1. Added ability to load plugins via SDF.
    * [Pull request #1261](https://bitbucket.org/osrf/gazebo/pull-request/1261)

1. Added GUIEvent to hide/show the left GUI pane.
    * [Pull request #1269](https://bitbucket.org/osrf/gazebo/pull-request/1269)

1. Modified KeyEventHandler and GLWidget so that hotkeys can be suppressed by custom KeyEvents set up by developers
    * [Pull request #1251](https://bitbucket.org/osrf/gazebo/pull-request/1251)

1. Added ability to read the directory where the log files are stored.
    * [Pull request #1277](https://bitbucket.org/osrf/gazebo/pull-request/1277)

1. Implemented a simulation cloner
    * [Pull request #1180](https://bitbucket.org/osrf/gazebo/pull-request/1180/clone-a-simulation)

1. Added GUI overlay plugins. Users can now write a Gazebo + QT plugin that displays widgets over the render window.
  * [Pull request #1181](https://bitbucket.org/osrf/gazebo/pull-request/1181)

1. Change behavior of Joint::SetVelocity, add Joint::SetVelocityLimit(unsigned int, double)
  * [Pull request #1218](https://bitbucket.org/osrf/gazebo/pull-request/1218)
  * [Issue #964](https://bitbucket.org/osrf/gazebo/issue/964)

1. Implement Coulomb joint friction for ODE
  * [Pull request #1221](https://bitbucket.org/osrf/gazebo/pull-request/1221)
  * [Issue #381](https://bitbucket.org/osrf/gazebo/issue/381)

1. Implement Coulomb joint friction for BulletHingeJoint
  * [Pull request #1317](https://bitbucket.org/osrf/gazebo/pull-request/1317)
  * [Issue #1348](https://bitbucket.org/osrf/gazebo/issue/1348)

1. Implemented camera lens distortion.
  * [Pull request #1213](https://bitbucket.org/osrf/gazebo/pull-request/1213)

1. Kill rogue gzservers left over from failed INTEGRATION_world_clone tests
   and improve robustness of `UNIT_gz_TEST`
  * [Pull request #1232](https://bitbucket.org/osrf/gazebo/pull-request/1232)
  * [Issue #1299](https://bitbucket.org/osrf/gazebo/issue/1299)

1. Added RenderWidget::ShowToolbar to toggle visibility of top toolbar.
  * [Pull request #1248](https://bitbucket.org/osrf/gazebo/pull-request/1248)

1. Fix joint axis visualization.
  * [Pull request #1258](https://bitbucket.org/osrf/gazebo/pull-request/1258)

1. Change UserCamera view control via joysticks. Clean up rate control vs. pose control.
   see UserCamera::OnJoyPose and UserCamera::OnJoyTwist. Added view twist control toggle
   with joystick button 1.
  * [Pull request #1249](https://bitbucket.org/osrf/gazebo/pull-request/1249)

1. Added RenderWidget::GetToolbar to get the top toolbar and change its actions on ModelEditor.
    * [Pull request #1263](https://bitbucket.org/osrf/gazebo/pull-request/1263)

1. Added accessor for MainWindow graphical widget to GuiIface.
    * [Pull request #1250](https://bitbucket.org/osrf/gazebo/pull-request/1250)

1. Added a ConfigWidget class that takes in a google protobuf message and generates widgets for configuring the fields in the message
    * [Pull request #1285](https://bitbucket.org/osrf/gazebo/pull-request/1285)

1. Added GLWidget::OnModelEditor when model editor is triggered, and MainWindow::OnEditorGroup to manually uncheck editor actions.
    * [Pull request #1283](https://bitbucket.org/osrf/gazebo/pull-request/1283)

1. Added Collision, Geometry, Inertial, Surface Msg-to-SDF conversion functions.
    * [Pull request #1315](https://bitbucket.org/osrf/gazebo/pull-request/1315)

1. Added "button modifier" fields (control, shift, and alt) to common::KeyEvent.
    * [Pull request #1325](https://bitbucket.org/osrf/gazebo/pull-request/1325)

1. Added inputs for environment variable GAZEBO_GUI_INI_FILE for reading a custom .ini file.
    * [Pull request #1252](https://bitbucket.org/osrf/gazebo/pull-request/1252)

1. Fixed crash on "permission denied" bug, added insert_model integration test.
    * [Pull request #1329](https://bitbucket.org/osrf/gazebo/pull-request/1329/)

1. Enable simbody joint tests, implement `SimbodyJoint::GetParam`, create
   `Joint::GetParam`, fix bug in `BulletHingeJoint::SetParam`.
    * [Pull request #1404](https://bitbucket.org/osrf/gazebo/pull-request/1404/)

1. Building editor updates
    1. Fixed inspector resizing.
        * [Pull request #1230](https://bitbucket.org/osrf/gazebo/pull-request/1230)
        * [Issue #395](https://bitbucket.org/osrf/gazebo/issue/395)

    1. Doors and windows move proportionally with wall.
        * [Pull request #1231](https://bitbucket.org/osrf/gazebo/pull-request/1231)
        * [Issue #368](https://bitbucket.org/osrf/gazebo/issue/368)

    1. Inspector dialogs stay on top.
        * [Pull request #1229](https://bitbucket.org/osrf/gazebo/pull-request/1229)
        * [Issue #417](https://bitbucket.org/osrf/gazebo/issue/417)

    1. Make model name editable on palette.
        * [Pull request #1239](https://bitbucket.org/osrf/gazebo/pull-request/1239)

    1. Import background image and improve add/delete levels.
        * [Pull request #1214](https://bitbucket.org/osrf/gazebo/pull-request/1214)
        * [Issue #422](https://bitbucket.org/osrf/gazebo/issue/422)
        * [Issue #361](https://bitbucket.org/osrf/gazebo/issue/361)

    1. Fix changing draw mode.
        * [Pull request #1233](https://bitbucket.org/osrf/gazebo/pull-request/1233)
        * [Issue #405](https://bitbucket.org/osrf/gazebo/issue/405)

    1. Tips on palette's top-right corner.
        * [Pull request #1241](https://bitbucket.org/osrf/gazebo/pull-request/1241)

    1. New buttons and layout for the palette.
        * [Pull request #1242](https://bitbucket.org/osrf/gazebo/pull-request/1242)

    1. Individual wall segments instead of polylines.
        * [Pull request #1246](https://bitbucket.org/osrf/gazebo/pull-request/1246)
        * [Issue #389](https://bitbucket.org/osrf/gazebo/issue/389)
        * [Issue #415](https://bitbucket.org/osrf/gazebo/issue/415)

    1. Fix exiting and saving, exiting when there's nothing drawn, fix text on popups.
        * [Pull request #1296](https://bitbucket.org/osrf/gazebo/pull-request/1296)

    1. Display measure for selected wall segment.
        * [Pull request #1291](https://bitbucket.org/osrf/gazebo/pull-request/1291)
        * [Issue #366](https://bitbucket.org/osrf/gazebo/issue/366)

    1. Highlight selected item's 3D visual.
        * [Pull request #1292](https://bitbucket.org/osrf/gazebo/pull-request/1292)

    1. Added color picker to inspector dialogs.
        * [Pull request #1298](https://bitbucket.org/osrf/gazebo/pull-request/1298)

    1. Snapping on by default, off holding Shift. Improved snapping.
        * [Pull request #1304](https://bitbucket.org/osrf/gazebo/pull-request/1304)

    1. Snap walls to length increments, moved scale to SegmentItem and added Get/SetScale, added SegmentItem::SnapAngle and SegmentItem::SnapLength.
        * [Pull request #1311](https://bitbucket.org/osrf/gazebo/pull-request/1311)

    1. Make buildings available in "Insert Models" tab, improve save flow.
        * [Pull request #1312](https://bitbucket.org/osrf/gazebo/pull-request/1312)

    1. Added EditorItem::SetHighlighted.
        * [Pull request #1308](https://bitbucket.org/osrf/gazebo/pull-request/1308)

    1. Current level is transparent, lower levels opaque, higher levels invisible.
        * [Pull request #1303](https://bitbucket.org/osrf/gazebo/pull-request/1303)

    1. Detach all child manips when item is deleted, added BuildingMaker::DetachAllChildren.
        * [Pull request #1316](https://bitbucket.org/osrf/gazebo/pull-request/1316)

    1. Added texture picker to inspector dialogs.
        * [Pull request #1306](https://bitbucket.org/osrf/gazebo/pull-request/1306)

    1. Measures for doors and windows. Added RectItem::angleOnWall and related Get/Set.
        * [Pull request #1322](https://bitbucket.org/osrf/gazebo/pull-request/1322)
        * [Issue #370](https://bitbucket.org/osrf/gazebo/issue/370)

    1. Added Gazebo/BuildingFrame material to display holes for doors and windows on walls.
        * [Pull request #1338](https://bitbucket.org/osrf/gazebo/pull-request/1338)

    1. Added Gazebo/Bricks material to be used as texture on the building editor.
        * [Pull request #1333](https://bitbucket.org/osrf/gazebo/pull-request/1333)

    1. Pick colors from the palette and assign on 3D view. Added mouse and key event handlers to BuildingMaker, and events to communicate from BuildingModelManip to EditorItem.
        * [Pull request #1336](https://bitbucket.org/osrf/gazebo/pull-request/1336)

    1. Pick textures from the palette and assign in 3D view.
        * [Pull request #1368](https://bitbucket.org/osrf/gazebo/pull-request/1368)

1. Model editor updates
    1. Fix adding/removing event filters .
        * [Pull request #1279](https://bitbucket.org/osrf/gazebo/pull-request/1279)

    1. Enabled multi-selection and align tool inside model editor.
        * [Pull request #1302](https://bitbucket.org/osrf/gazebo/pull-request/1302)
        * [Issue #1323](https://bitbucket.org/osrf/gazebo/issue/1323)

    1. Enabled snap mode inside model editor.
        * [Pull request #1331](https://bitbucket.org/osrf/gazebo/pull-request/1331)
        * [Issue #1318](https://bitbucket.org/osrf/gazebo/issue/1318)

    1. Implemented copy/pasting of links.
        * [Pull request #1330](https://bitbucket.org/osrf/gazebo/pull-request/1330)

1. GUI publishes model selection information on ~/selection topic.
    * [Pull request #1318](https://bitbucket.org/osrf/gazebo/pull-request/1318)

## Gazebo 4.0

### Gazebo 4.x.x (2015-xx-xx)

1. Fix build for Bullet 2.83, enable angle wrapping for BulletHingeJoint
    * [Pull request #1664](https://bitbucket.org/osrf/gazebo/pull-request/1664)

### Gazebo 4.1.3 (2015-05-07)

1. Fix saving visual geom SDF values
    * [Pull request #1597](https://bitbucket.org/osrf/gazebo/pull-request/1597)
1. Fix heightmap model texture loading.
    * [Pull request #1595](https://bitbucket.org/osrf/gazebo/pull-request/1595)
1. Fix visual collision scale on separate client
    * [Pull request #1585](https://bitbucket.org/osrf/gazebo/pull-request/1585)
1. Fix several clang compiler warnings
    * [Pull request #1594](https://bitbucket.org/osrf/gazebo/pull-request/1594)
1. Fix blank save / browse dialogs
    * [Pull request #1544](https://bitbucket.org/osrf/gazebo/pull-request/1544)

### Gazebo 4.1.2 (2015-03-20)

1. Fix quaternion documentation: target Gazebo_4.1
    * [Pull request #1525](https://bitbucket.org/osrf/gazebo/pull-request/1525)
1. Speed up World::Step in loops
    * [Pull request #1492](https://bitbucket.org/osrf/gazebo/pull-request/1492)
1. Reduce selection buffer updates -> 4.1
    * [Pull request #1494](https://bitbucket.org/osrf/gazebo/pull-request/1494)
1. Fix loading of SimbodyPhysics parameters
    * [Pull request #1474](https://bitbucket.org/osrf/gazebo/pull-request/1474)
1. Fix heightmap on OSX -> 4.1
    * [Pull request #1455](https://bitbucket.org/osrf/gazebo/pull-request/1455)
1. Remove extra pose tag in a world file that should not be there
    * [Pull request #1458](https://bitbucket.org/osrf/gazebo/pull-request/1458)
1. Better fix for #236 for IMU that doesn't require ABI changes
    * [Pull request #1448](https://bitbucket.org/osrf/gazebo/pull-request/1448)
1. Fix regression of #236 for ImuSensor in 4.1
    * [Pull request #1446](https://bitbucket.org/osrf/gazebo/pull-request/1446)
1. Preserve previous GAZEBO_MODEL_PATH values when sourcing setup.sh
    * [Pull request #1430](https://bitbucket.org/osrf/gazebo/pull-request/1430)
1. issue #857: fix segfault for simbody screw joint when setting limits due to uninitialized limitForce.
    * [Pull request #1423](https://bitbucket.org/osrf/gazebo/pull-request/1423)
1. Allow multiple contact sensors per link (#960)
    * [Pull request #1413](https://bitbucket.org/osrf/gazebo/pull-request/1413)
1. Fix for issue #351, ODE World Step
    * [Pull request #1406](https://bitbucket.org/osrf/gazebo/pull-request/1406)
1. Disable failing InelasticCollision/0 test (#1394)
    * [Pull request #1405](https://bitbucket.org/osrf/gazebo/pull-request/1405)
1. Prevent out of bounds array access in SkidSteerDrivePlugin (found by cppcheck 1.68)
    * [Pull request #1379](https://bitbucket.org/osrf/gazebo/pull-request/1379)

### Gazebo 4.1.1 (2015-01-15)

1. Fix BulletPlaneShape bounding box (#1265)
    * [Pull request #1367](https://bitbucket.org/osrf/gazebo/pull-request/1367)
1. Fix dart linking errors on osx
    * [Pull request #1372](https://bitbucket.org/osrf/gazebo/pull-request/1372)
1. Update to player interfaces
    * [Pull request #1324](https://bitbucket.org/osrf/gazebo/pull-request/1324)
1. Handle GpuLaser name collisions (#1403)
    * [Pull request #1360](https://bitbucket.org/osrf/gazebo/pull-request/1360)
1. Add checks for handling array's with counts of zero, and read specular values
    * [Pull request #1339](https://bitbucket.org/osrf/gazebo/pull-request/1339)
1. Fix model list widget test
    * [Pull request #1327](https://bitbucket.org/osrf/gazebo/pull-request/1327)
1. Fix ogre includes
    * [Pull request #1323](https://bitbucket.org/osrf/gazebo/pull-request/1323)

### Gazebo 4.1.0 (2014-11-20)

1. Modified GUI rendering to improve the rendering update rate.
    * [Pull request #1487](https://bitbucket.org/osrf/gazebo/pull-request/1487)
1. Add ArrangePlugin for arranging groups of models.
   Also add Model::ResetPhysicsStates to call Link::ResetPhysicsStates
   recursively on all links in model.
    * [Pull request #1208](https://bitbucket.org/osrf/gazebo/pull-request/1208)
1. The `gz model` command line tool will output model info using either `-i` for complete info, or `-p` for just the model pose.
    * [Pull request #1212](https://bitbucket.org/osrf/gazebo/pull-request/1212)
    * [DRCSim Issue #389](https://bitbucket.org/osrf/drcsim/issue/389)
1. Added SignalStats class for computing incremental signal statistics.
    * [Pull request #1198](https://bitbucket.org/osrf/gazebo/pull-request/1198)
1. Add InitialVelocityPlugin to setting the initial state of links
    * [Pull request #1237](https://bitbucket.org/osrf/gazebo/pull-request/1237)
1. Added Quaternion::Integrate function.
    * [Pull request #1255](https://bitbucket.org/osrf/gazebo/pull-request/1255)
1. Added ConvertJointType functions, display more joint info on model list.
    * [Pull request #1259](https://bitbucket.org/osrf/gazebo/pull-request/1259)
1. Added ModelListWidget::AddProperty, removed unnecessary checks on ModelListWidget.
    * [Pull request #1271](https://bitbucket.org/osrf/gazebo/pull-request/1271)
1. Fix loading collada meshes with unsupported input semantics.
    * [Pull request #1319](https://bitbucket.org/osrf/gazebo/pull-request/1319)

### Gazebo 4.0.2 (2014-09-23)

1. Fix and improve mechanism to generate pkgconfig libs
    * [Pull request #1207](https://bitbucket.org/osrf/gazebo/pull-request/1207)
    * [Issue #1284](https://bitbucket.org/osrf/gazebo/issue/1284)
1. Added arat.world
    * [Pull request #1205](https://bitbucket.org/osrf/gazebo/pull-request/1205)
1. Update gzprop to output zip files.
    * [Pull request #1197](https://bitbucket.org/osrf/gazebo/pull-request/1197)
1. Make Collision::GetShape a const function
    * [Pull requset #1189](https://bitbucket.org/osrf/gazebo/pull-request/1189)
1. Install missing physics headers
    * [Pull requset #1183](https://bitbucket.org/osrf/gazebo/pull-request/1183)
1. Remove SimbodyLink::AddTorque console message
    * [Pull requset #1185](https://bitbucket.org/osrf/gazebo/pull-request/1185)
1. Fix log xml
    * [Pull requset #1188](https://bitbucket.org/osrf/gazebo/pull-request/1188)

### Gazebo 4.0.0 (2014-08-08)

1. Added lcov support to cmake
    * [Pull request #1047](https://bitbucket.org/osrf/gazebo/pull-request/1047)
1. Fixed memory leak in image conversion
    * [Pull request #1057](https://bitbucket.org/osrf/gazebo/pull-request/1057)
1. Removed deprecated function
    * [Pull request #1067](https://bitbucket.org/osrf/gazebo/pull-request/1067)
1. Improved collada loading performance
    * [Pull request #1066](https://bitbucket.org/osrf/gazebo/pull-request/1066)
    * [Pull request #1082](https://bitbucket.org/osrf/gazebo/pull-request/1082)
    * [Issue #1134](https://bitbucket.org/osrf/gazebo/issue/1134)
1. Implemented a collada exporter
    * [Pull request #1064](https://bitbucket.org/osrf/gazebo/pull-request/1064)
1. Force torque sensor now makes use of sensor's pose.
    * [Pull request #1076](https://bitbucket.org/osrf/gazebo/pull-request/1076)
    * [Issue #940](https://bitbucket.org/osrf/gazebo/issue/940)
1. Fix Model::GetLinks segfault
    * [Pull request #1093](https://bitbucket.org/osrf/gazebo/pull-request/1093)
1. Fix deleting and saving lights in gzserver
    * [Pull request #1094](https://bitbucket.org/osrf/gazebo/pull-request/1094)
    * [Issue #1182](https://bitbucket.org/osrf/gazebo/issue/1182)
    * [Issue #346](https://bitbucket.org/osrf/gazebo/issue/346)
1. Fix Collision::GetWorldPose. The pose of a collision would not update properly.
    * [Pull request #1049](https://bitbucket.org/osrf/gazebo/pull-request/1049)
    * [Issue #1124](https://bitbucket.org/osrf/gazebo/issue/1124)
1. Fixed the animate_box and animate_joints examples
    * [Pull request #1086](https://bitbucket.org/osrf/gazebo/pull-request/1086)
1. Integrated Oculus Rift functionality
    * [Pull request #1074](https://bitbucket.org/osrf/gazebo/pull-request/1074)
    * [Pull request #1136](https://bitbucket.org/osrf/gazebo/pull-request/1136)
    * [Pull request #1139](https://bitbucket.org/osrf/gazebo/pull-request/1139)
1. Updated Base::GetScopedName
    * [Pull request #1104](https://bitbucket.org/osrf/gazebo/pull-request/1104)
1. Fix collada loader from adding duplicate materials into a Mesh
    * [Pull request #1105](https://bitbucket.org/osrf/gazebo/pull-request/1105)
    * [Issue #1180](https://bitbucket.org/osrf/gazebo/issue/1180)
1. Integrated Razer Hydra functionality
    * [Pull request #1083](https://bitbucket.org/osrf/gazebo/pull-request/1083)
    * [Pull request #1109](https://bitbucket.org/osrf/gazebo/pull-request/1109)
1. Added ability to copy and paste models in the GUI
    * [Pull request #1103](https://bitbucket.org/osrf/gazebo/pull-request/1103)
1. Removed unnecessary inclusion of gazebo.hh and common.hh in plugins
    * [Pull request #1111](https://bitbucket.org/osrf/gazebo/pull-request/1111)
1. Added ability to specify custom road textures
    * [Pull request #1027](https://bitbucket.org/osrf/gazebo/pull-request/1027)
1. Added support for DART 4.1
    * [Pull request #1113](https://bitbucket.org/osrf/gazebo/pull-request/1113)
    * [Pull request #1132](https://bitbucket.org/osrf/gazebo/pull-request/1132)
    * [Pull request #1134](https://bitbucket.org/osrf/gazebo/pull-request/1134)
    * [Pull request #1154](https://bitbucket.org/osrf/gazebo/pull-request/1154)
1. Allow position of joints to be directly set.
    * [Pull request #1097](https://bitbucket.org/osrf/gazebo/pull-request/1097)
    * [Issue #1138](https://bitbucket.org/osrf/gazebo/issue/1138)
1. Added extruded polyline geometry
    * [Pull request #1026](https://bitbucket.org/osrf/gazebo/pull-request/1026)
1. Fixed actor animation
    * [Pull request #1133](https://bitbucket.org/osrf/gazebo/pull-request/1133)
    * [Pull request #1141](https://bitbucket.org/osrf/gazebo/pull-request/1141)
1. Generate a versioned cmake config file
    * [Pull request #1153](https://bitbucket.org/osrf/gazebo/pull-request/1153)
    * [Issue #1226](https://bitbucket.org/osrf/gazebo/issue/1226)
1. Added KMeans class
    * [Pull request #1147](https://bitbucket.org/osrf/gazebo/pull-request/1147)
1. Added --summary-range feature to bitbucket pullrequest tool
    * [Pull request #1156](https://bitbucket.org/osrf/gazebo/pull-request/1156)
1. Updated web links
    * [Pull request #1159](https://bitbucket.org/osrf/gazebo/pull-request/1159)
1. Update tests
    * [Pull request #1155](https://bitbucket.org/osrf/gazebo/pull-request/1155)
    * [Pull request #1143](https://bitbucket.org/osrf/gazebo/pull-request/1143)
    * [Pull request #1138](https://bitbucket.org/osrf/gazebo/pull-request/1138)
    * [Pull request #1140](https://bitbucket.org/osrf/gazebo/pull-request/1140)
    * [Pull request #1127](https://bitbucket.org/osrf/gazebo/pull-request/1127)
    * [Pull request #1115](https://bitbucket.org/osrf/gazebo/pull-request/1115)
    * [Pull request #1102](https://bitbucket.org/osrf/gazebo/pull-request/1102)
    * [Pull request #1087](https://bitbucket.org/osrf/gazebo/pull-request/1087)
    * [Pull request #1084](https://bitbucket.org/osrf/gazebo/pull-request/1084)

## Gazebo 3.0

### Gazebo 3.x.x (yyyy-mm-dd)

1. Fixed sonar and wireless sensor visualization
    * [Pull request #1254](https://bitbucket.org/osrf/gazebo/pull-request/1254)
1. Update visual bounding box when model is selected
    * [Pull request #1280](https://bitbucket.org/osrf/gazebo/pull-request/1280)

### Gazebo 3.1.0 (2014-08-08)

1. Implemented Simbody::Link::Set*Vel
    * [Pull request #1160](https://bitbucket.org/osrf/gazebo/pull-request/1160)
    * [Issue #1012](https://bitbucket.org/osrf/gazebo/issue/1012)
1. Added World::RemoveModel function
    * [Pull request #1106](https://bitbucket.org/osrf/gazebo/pull-request/1106)
    * [Issue #1177](https://bitbucket.org/osrf/gazebo/issue/1177)
1. Fix exit from camera follow mode using the escape key
    * [Pull request #1137](https://bitbucket.org/osrf/gazebo/pull-request/1137)
    * [Issue #1220](https://bitbucket.org/osrf/gazebo/issue/1220)
1. Added support for SDF joint spring stiffness and reference positions
    * [Pull request #1117](https://bitbucket.org/osrf/gazebo/pull-request/1117)
1. Removed the gzmodel_create script
    * [Pull request #1130](https://bitbucket.org/osrf/gazebo/pull-request/1130)
1. Added Vector2 dot product
    * [Pull request #1101](https://bitbucket.org/osrf/gazebo/pull-request/1101)
1. Added SetPositionPID and SetVelocityPID to JointController
    * [Pull request #1091](https://bitbucket.org/osrf/gazebo/pull-request/1091)
1. Fix gzclient startup crash with ogre 1.9
    * [Pull request #1098](https://bitbucket.org/osrf/gazebo/pull-request/1098)
    * [Issue #996](https://bitbucket.org/osrf/gazebo/issue/996)
1. Update the bitbucket_pullrequests tool
    * [Pull request #1108](https://bitbucket.org/osrf/gazebo/pull-request/1108)
1. Light properties now remain in place after move by the user via the GUI.
    * [Pull request #1110](https://bitbucket.org/osrf/gazebo/pull-request/1110)
    * [Issue #1211](https://bitbucket.org/osrf/gazebo/issue/1211)
1. Allow position of joints to be directly set.
    * [Pull request #1096](https://bitbucket.org/osrf/gazebo/pull-request/1096)
    * [Issue #1138](https://bitbucket.org/osrf/gazebo/issue/1138)

### Gazebo 3.0.0 (2014-04-11)

1. Fix bug when deleting the sun light
    * [Pull request #1088](https://bitbucket.org/osrf/gazebo/pull-request/1088)
    * [Issue #1133](https://bitbucket.org/osrf/gazebo/issue/1133)
1. Fix ODE screw joint
    * [Pull request #1078](https://bitbucket.org/osrf/gazebo/pull-request/1078)
    * [Issue #1167](https://bitbucket.org/osrf/gazebo/issue/1167)
1. Update joint integration tests
    * [Pull request #1081](https://bitbucket.org/osrf/gazebo/pull-request/1081)
1. Fixed false positives in cppcheck.
    * [Pull request #1061](https://bitbucket.org/osrf/gazebo/pull-request/1061)
1. Made joint axis reference frame relative to child, and updated simbody and dart accordingly.
    * [Pull request #1069](https://bitbucket.org/osrf/gazebo/pull-request/1069)
    * [Issue #494](https://bitbucket.org/osrf/gazebo/issue/494)
    * [Issue #1143](https://bitbucket.org/osrf/gazebo/issue/1143)
1. Added ability to pass vector of strings to SetupClient and SetupServer
    * [Pull request #1068](https://bitbucket.org/osrf/gazebo/pull-request/1068)
    * [Issue #1132](https://bitbucket.org/osrf/gazebo/issue/1132)
1. Fix error correction in screw constraints for ODE
    * [Pull request #1070](https://bitbucket.org/osrf/gazebo/pull-request/1070)
    * [Issue #1159](https://bitbucket.org/osrf/gazebo/issue/1159)
1. Improved pkgconfig with SDF
    * [Pull request #1062](https://bitbucket.org/osrf/gazebo/pull-request/1062)
1. Added a plugin to simulate aero dynamics
    * [Pull request #905](https://bitbucket.org/osrf/gazebo/pull-request/905)
1. Updated bullet support
    * [Issue #1069](https://bitbucket.org/osrf/gazebo/issue/1069)
    * [Pull request #1011](https://bitbucket.org/osrf/gazebo/pull-request/1011)
    * [Pull request #996](https://bitbucket.org/osrf/gazebo/pull-request/966)
    * [Pull request #1024](https://bitbucket.org/osrf/gazebo/pull-request/1024)
1. Updated simbody support
    * [Pull request #995](https://bitbucket.org/osrf/gazebo/pull-request/995)
1. Updated worlds to SDF 1.5
    * [Pull request #1021](https://bitbucket.org/osrf/gazebo/pull-request/1021)
1. Improvements to ODE
    * [Pull request #1001](https://bitbucket.org/osrf/gazebo/pull-request/1001)
    * [Pull request #1014](https://bitbucket.org/osrf/gazebo/pull-request/1014)
    * [Pull request #1015](https://bitbucket.org/osrf/gazebo/pull-request/1015)
    * [Pull request #1016](https://bitbucket.org/osrf/gazebo/pull-request/1016)
1. New command line tool
    * [Pull request #972](https://bitbucket.org/osrf/gazebo/pull-request/972)
1. Graphical user interface improvements
    * [Pull request #971](https://bitbucket.org/osrf/gazebo/pull-request/971)
    * [Pull request #1013](https://bitbucket.org/osrf/gazebo/pull-request/1013)
    * [Pull request #989](https://bitbucket.org/osrf/gazebo/pull-request/989)
1. Created a friction pyramid class
    * [Pull request #935](https://bitbucket.org/osrf/gazebo/pull-request/935)
1. Added GetWorldEnergy functions to Model, Joint, and Link
    * [Pull request #1017](https://bitbucket.org/osrf/gazebo/pull-request/1017)
1. Preparing Gazebo for admission into Ubuntu
    * [Pull request #969](https://bitbucket.org/osrf/gazebo/pull-request/969)
    * [Pull request #998](https://bitbucket.org/osrf/gazebo/pull-request/998)
    * [Pull request #1002](https://bitbucket.org/osrf/gazebo/pull-request/1002)
1. Add method for querying if useImplicitStiffnessDamping flag is set for a given joint
    * [Issue #629](https://bitbucket.org/osrf/gazebo/issue/629)
    * [Pull request #1006](https://bitbucket.org/osrf/gazebo/pull-request/1006)
1. Fix joint axis frames
    * [Issue #494](https://bitbucket.org/osrf/gazebo/issue/494)
    * [Pull request #963](https://bitbucket.org/osrf/gazebo/pull-request/963)
1. Compute joint anchor pose relative to parent
    * [Issue #1029](https://bitbucket.org/osrf/gazebo/issue/1029)
    * [Pull request #982](https://bitbucket.org/osrf/gazebo/pull-request/982)
1. Cleanup the installed worlds
    * [Issue #1036](https://bitbucket.org/osrf/gazebo/issue/1036)
    * [Pull request #984](https://bitbucket.org/osrf/gazebo/pull-request/984)
1. Update to the GPS sensor
    * [Issue #1059](https://bitbucket.org/osrf/gazebo/issue/1059)
    * [Pull request #978](https://bitbucket.org/osrf/gazebo/pull-request/978)
1. Removed libtool from plugin loading
    * [Pull request #981](https://bitbucket.org/osrf/gazebo/pull-request/981)
1. Added functions to get inertial information for a link in the world frame.
    * [Pull request #1005](https://bitbucket.org/osrf/gazebo/pull-request/1005)

## Gazebo 2.0

### Gazebo 2.2.6 (2015-09-28)

1. Backport fixes to setup.sh from pull request #1430 to 2.2 branch
    * [Pull request 1889](https://bitbucket.org/osrf/gazebo/pull-request/1889)
1. Fix heightmap texture loading (2.2)
    * [Pull request 1596](https://bitbucket.org/osrf/gazebo/pull-request/1596)
1. Prevent out of bounds array access in SkidSteerDrivePlugin (found by cppcheck 1.68)
    * [Pull request 1379](https://bitbucket.org/osrf/gazebo/pull-request/1379)
1. Fix build with boost 1.57 for 2.2 branch (#1399)
    * [Pull request 1358](https://bitbucket.org/osrf/gazebo/pull-request/1358)
1. Fix manpage test failures by incrementing year to 2015
    * [Pull request 1361](https://bitbucket.org/osrf/gazebo/pull-request/1361)
1. Fix build for OS X 10.10 (#1304, #1289)
    * [Pull request 1346](https://bitbucket.org/osrf/gazebo/pull-request/1346)
1. Restore ODELink ABI, use Link variables instead (#1354)
    * [Pull request 1347](https://bitbucket.org/osrf/gazebo/pull-request/1347)
1. Fix inertia_ratio test
    * [Pull request 1344](https://bitbucket.org/osrf/gazebo/pull-request/1344)
1. backport collision visual fix -> 2.2
    * [Pull request 1343](https://bitbucket.org/osrf/gazebo/pull-request/1343)
1. Fix two code_check errors on 2.2
    * [Pull request 1314](https://bitbucket.org/osrf/gazebo/pull-request/1314)
1. issue #243 fix Link::GetWorldLinearAccel and Link::GetWorldAngularAccel for ODE
    * [Pull request 1284](https://bitbucket.org/osrf/gazebo/pull-request/1284)

### Gazebo 2.2.3 (2014-04-29)

1. Removed redundant call to World::Init
    * [Pull request #1107](https://bitbucket.org/osrf/gazebo/pull-request/1107)
    * [Issue #1208](https://bitbucket.org/osrf/gazebo/issue/1208)
1. Return proper error codes when gazebo exits
    * [Pull request #1085](https://bitbucket.org/osrf/gazebo/pull-request/1085)
    * [Issue #1178](https://bitbucket.org/osrf/gazebo/issue/1178)
1. Fixed Camera::GetWorldRotation().
    * [Pull request #1071](https://bitbucket.org/osrf/gazebo/pull-request/1071)
    * [Issue #1087](https://bitbucket.org/osrf/gazebo/issue/1087)
1. Fixed memory leak in image conversion
    * [Pull request #1073](https://bitbucket.org/osrf/gazebo/pull-request/1073)

### Gazebo 2.2.1 (xxxx-xx-xx)

1. Fix heightmap model texture loading.
    * [Pull request #1596](https://bitbucket.org/osrf/gazebo/pull-request/1596)

### Gazebo 2.2.0 (2014-01-10)

1. Fix compilation when using OGRE-1.9 (full support is being worked on)
    * [Issue #994](https://bitbucket.org/osrf/gazebo/issue/994)
    * [Issue #995](https://bitbucket.org/osrf/gazebo/issue/995)
    * [Issue #996](https://bitbucket.org/osrf/gazebo/issue/996)
    * [Pull request #883](https://bitbucket.org/osrf/gazebo/pull-request/883)
1. Added unit test for issue 624.
    * [Issue #624](https://bitbucket.org/osrf/gazebo/issue/624).
    * [Pull request #889](https://bitbucket.org/osrf/gazebo/pull-request/889)
1. Use 3x3 PCF shadows for smoother shadows.
    * [Pull request #887](https://bitbucket.org/osrf/gazebo/pull-request/887)
1. Update manpage copyright to 2014.
    * [Pull request #893](https://bitbucket.org/osrf/gazebo/pull-request/893)
1. Added friction integration test .
    * [Pull request #885](https://bitbucket.org/osrf/gazebo/pull-request/885)
1. Fix joint anchor when link pose is not specified.
    * [Issue #978](https://bitbucket.org/osrf/gazebo/issue/978)
    * [Pull request #862](https://bitbucket.org/osrf/gazebo/pull-request/862)
1. Added (ESC) tooltip for GUI Selection Mode icon.
    * [Issue #993](https://bitbucket.org/osrf/gazebo/issue/993)
    * [Pull request #888](https://bitbucket.org/osrf/gazebo/pull-request/888)
1. Removed old comment about resolved issue.
    * [Issue #837](https://bitbucket.org/osrf/gazebo/issue/837)
    * [Pull request #880](https://bitbucket.org/osrf/gazebo/pull-request/880)
1. Made SimbodyLink::Get* function thread-safe
    * [Issue #918](https://bitbucket.org/osrf/gazebo/issue/918)
    * [Pull request #872](https://bitbucket.org/osrf/gazebo/pull-request/872)
1. Suppressed spurious gzlog messages in ODE::Body
    * [Issue #983](https://bitbucket.org/osrf/gazebo/issue/983)
    * [Pull request #875](https://bitbucket.org/osrf/gazebo/pull-request/875)
1. Fixed Force Torque Sensor Test by properly initializing some values.
    * [Issue #982](https://bitbucket.org/osrf/gazebo/issue/982)
    * [Pull request #869](https://bitbucket.org/osrf/gazebo/pull-request/869)
1. Added breakable joint plugin to support breakable walls.
    * [Pull request #865](https://bitbucket.org/osrf/gazebo/pull-request/865)
1. Used different tuple syntax to fix compilation on OSX mavericks.
    * [Issue #947](https://bitbucket.org/osrf/gazebo/issue/947)
    * [Pull request #858](https://bitbucket.org/osrf/gazebo/pull-request/858)
1. Fixed sonar test and deprecation warning.
    * [Pull request #856](https://bitbucket.org/osrf/gazebo/pull-request/856)
1. Speed up test compilation.
    * Part of [Issue #955](https://bitbucket.org/osrf/gazebo/issue/955)
    * [Pull request #846](https://bitbucket.org/osrf/gazebo/pull-request/846)
1. Added Joint::SetEffortLimit API
    * [Issue #923](https://bitbucket.org/osrf/gazebo/issue/923)
    * [Pull request #808](https://bitbucket.org/osrf/gazebo/pull-request/808)
1. Made bullet output less verbose.
    * [Pull request #839](https://bitbucket.org/osrf/gazebo/pull-request/839)
1. Convergence acceleration and stability tweak to make atlas_v3 stable
    * [Issue #895](https://bitbucket.org/osrf/gazebo/issue/895)
    * [Pull request #772](https://bitbucket.org/osrf/gazebo/pull-request/772)
1. Added colors, textures and world files for the SPL RoboCup environment
    * [Pull request #838](https://bitbucket.org/osrf/gazebo/pull-request/838)
1. Fixed bitbucket_pullrequests tool to work with latest BitBucket API.
    * [Issue #933](https://bitbucket.org/osrf/gazebo/issue/933)
    * [Pull request #841](https://bitbucket.org/osrf/gazebo/pull-request/841)
1. Fixed cppcheck warnings.
    * [Pull request #842](https://bitbucket.org/osrf/gazebo/pull-request/842)

### Gazebo 2.1.0 (2013-11-08)
1. Fix mainwindow unit test
    * [Pull request #752](https://bitbucket.org/osrf/gazebo/pull-request/752)
1. Visualize moment of inertia
    * Pull request [#745](https://bitbucket.org/osrf/gazebo/pull-request/745), [#769](https://bitbucket.org/osrf/gazebo/pull-request/769), [#787](https://bitbucket.org/osrf/gazebo/pull-request/787)
    * [Issue #203](https://bitbucket.org/osrf/gazebo/issue/203)
1. Update tool to count lines of code
    * [Pull request #758](https://bitbucket.org/osrf/gazebo/pull-request/758)
1. Implement World::Clear
    * Pull request [#785](https://bitbucket.org/osrf/gazebo/pull-request/785), [#804](https://bitbucket.org/osrf/gazebo/pull-request/804)
1. Improve Bullet support
    * [Pull request #805](https://bitbucket.org/osrf/gazebo/pull-request/805)
1. Fix doxygen spacing
    * [Pull request #740](https://bitbucket.org/osrf/gazebo/pull-request/740)
1. Add tool to generate model images for thepropshop.org
    * [Pull request #734](https://bitbucket.org/osrf/gazebo/pull-request/734)
1. Added paging support for terrains
    * [Pull request #707](https://bitbucket.org/osrf/gazebo/pull-request/707)
1. Added plugin path to LID_LIBRARY_PATH in setup.sh
    * [Pull request #750](https://bitbucket.org/osrf/gazebo/pull-request/750)
1. Fix for OSX
    * [Pull request #766](https://bitbucket.org/osrf/gazebo/pull-request/766)
    * [Pull request #786](https://bitbucket.org/osrf/gazebo/pull-request/786)
    * [Issue #906](https://bitbucket.org/osrf/gazebo/issue/906)
1. Update copyright information
    * [Pull request #771](https://bitbucket.org/osrf/gazebo/pull-request/771)
1. Enable screen dependent tests
    * [Pull request #764](https://bitbucket.org/osrf/gazebo/pull-request/764)
    * [Issue #811](https://bitbucket.org/osrf/gazebo/issue/811)
1. Fix gazebo command line help message
    * [Pull request #775](https://bitbucket.org/osrf/gazebo/pull-request/775)
    * [Issue #898](https://bitbucket.org/osrf/gazebo/issue/898)
1. Fix man page test
    * [Pull request #774](https://bitbucket.org/osrf/gazebo/pull-request/774)
1. Improve load time by reducing calls to RTShader::Update
    * [Pull request #773](https://bitbucket.org/osrf/gazebo/pull-request/773)
    * [Issue #877](https://bitbucket.org/osrf/gazebo/issue/877)
1. Fix joint visualization
    * [Pull request #776](https://bitbucket.org/osrf/gazebo/pull-request/776)
    * [Pull request #802](https://bitbucket.org/osrf/gazebo/pull-request/802)
    * [Issue #464](https://bitbucket.org/osrf/gazebo/issue/464)
1. Add helpers to fix NaN
    * [Pull request #742](https://bitbucket.org/osrf/gazebo/pull-request/742)
1. Fix model resizing via the GUI
    * [Pull request #763](https://bitbucket.org/osrf/gazebo/pull-request/763)
    * [Issue #885](https://bitbucket.org/osrf/gazebo/issue/885)
1. Simplify gzlog test by using sha1
    * [Pull request #781](https://bitbucket.org/osrf/gazebo/pull-request/781)
    * [Issue #837](https://bitbucket.org/osrf/gazebo/issue/837)
1. Enable cppcheck for header files
    * [Pull request #782](https://bitbucket.org/osrf/gazebo/pull-request/782)
    * [Issue #907](https://bitbucket.org/osrf/gazebo/issue/907)
1. Fix broken regression test
    * [Pull request #784](https://bitbucket.org/osrf/gazebo/pull-request/784)
    * [Issue #884](https://bitbucket.org/osrf/gazebo/issue/884)
1. All simbody and dart to pass tests
    * [Pull request #790](https://bitbucket.org/osrf/gazebo/pull-request/790)
    * [Issue #873](https://bitbucket.org/osrf/gazebo/issue/873)
1. Fix camera rotation from SDF
    * [Pull request #789](https://bitbucket.org/osrf/gazebo/pull-request/789)
    * [Issue #920](https://bitbucket.org/osrf/gazebo/issue/920)
1. Fix bitbucket pullrequest command line tool to match new API
    * [Pull request #803](https://bitbucket.org/osrf/gazebo/pull-request/803)
1. Fix transceiver spawn errors in tests
    * [Pull request #811](https://bitbucket.org/osrf/gazebo/pull-request/811)
    * [Pull request #814](https://bitbucket.org/osrf/gazebo/pull-request/814)

### Gazebo 2.0.0 (2013-10-08)
1. Refactor code check tool.
    * [Pull Request #669](https://bitbucket.org/osrf/gazebo/pull-request/669)
1. Added pull request tool for Bitbucket.
    * [Pull Request #670](https://bitbucket.org/osrf/gazebo/pull-request/670)
    * [Pull Request #691](https://bitbucket.org/osrf/gazebo/pull-request/671)
1. New wireless receiver and transmitter sensor models.
    * [Pull Request #644](https://bitbucket.org/osrf/gazebo/pull-request/644)
    * [Pull Request #675](https://bitbucket.org/osrf/gazebo/pull-request/675)
    * [Pull Request #727](https://bitbucket.org/osrf/gazebo/pull-request/727)
1. Audio support using OpenAL.
    * [Pull Request #648](https://bitbucket.org/osrf/gazebo/pull-request/648)
    * [Pull Request #704](https://bitbucket.org/osrf/gazebo/pull-request/704)
1. Simplify command-line parsing of gztopic echo output.
    * [Pull Request #674](https://bitbucket.org/osrf/gazebo/pull-request/674)
    * Resolves: [Issue #795](https://bitbucket.org/osrf/gazebo/issue/795)
1. Use UNIX directories through the user of GNUInstallDirs cmake module.
    * [Pull Request #676](https://bitbucket.org/osrf/gazebo/pull-request/676)
    * [Pull Request #681](https://bitbucket.org/osrf/gazebo/pull-request/681)
1. New GUI interactions for object manipulation.
    * [Pull Request #634](https://bitbucket.org/osrf/gazebo/pull-request/634)
1. Fix for OSX menubar.
    * [Pull Request #677](https://bitbucket.org/osrf/gazebo/pull-request/677)
1. Remove internal SDF directories and dependencies.
    * [Pull Request #680](https://bitbucket.org/osrf/gazebo/pull-request/680)
1. Add minimum version for sdformat.
    * [Pull Request #682](https://bitbucket.org/osrf/gazebo/pull-request/682)
    * Resolves: [Issue #818](https://bitbucket.org/osrf/gazebo/issue/818)
1. Allow different gtest parameter types with ServerFixture
    * [Pull Request #686](https://bitbucket.org/osrf/gazebo/pull-request/686)
    * Resolves: [Issue #820](https://bitbucket.org/osrf/gazebo/issue/820)
1. GUI model scaling when using Bullet.
    * [Pull Request #683](https://bitbucket.org/osrf/gazebo/pull-request/683)
1. Fix typo in cmake config.
    * [Pull Request #694](https://bitbucket.org/osrf/gazebo/pull-request/694)
    * Resolves: [Issue #824](https://bitbucket.org/osrf/gazebo/issue/824)
1. Remove gazebo include subdir from pkgconfig and cmake config.
    * [Pull Request #691](https://bitbucket.org/osrf/gazebo/pull-request/691)
1. Torsional spring demo
    * [Pull Request #693](https://bitbucket.org/osrf/gazebo/pull-request/693)
1. Remove repeated call to SetAxis in Joint.cc
    * [Pull Request #695](https://bitbucket.org/osrf/gazebo/pull-request/695)
    * Resolves: [Issue #823](https://bitbucket.org/osrf/gazebo/issue/823)
1. Add test for rotational joints.
    * [Pull Request #697](https://bitbucket.org/osrf/gazebo/pull-request/697)
    * Resolves: [Issue #820](https://bitbucket.org/osrf/gazebo/issue/820)
1. Fix compilation of tests using Joint base class
    * [Pull Request #701](https://bitbucket.org/osrf/gazebo/pull-request/701)
1. Terrain paging implemented.
    * [Pull Request #687](https://bitbucket.org/osrf/gazebo/pull-request/687)
1. Improve timeout error reporting in ServerFixture
    * [Pull Request #705](https://bitbucket.org/osrf/gazebo/pull-request/705)
1. Fix mouse picking for cases where visuals overlap with the laser
    * [Pull Request #709](https://bitbucket.org/osrf/gazebo/pull-request/709)
1. Fix string literals for OSX
    * [Pull Request #712](https://bitbucket.org/osrf/gazebo/pull-request/712)
    * Resolves: [Issue #803](https://bitbucket.org/osrf/gazebo/issue/803)
1. Support for ENABLE_TESTS_COMPILATION cmake parameter
    * [Pull Request #708](https://bitbucket.org/osrf/gazebo/pull-request/708)
1. Updated system gui plugin
    * [Pull Request #702](https://bitbucket.org/osrf/gazebo/pull-request/702)
1. Fix force torque unit test issue
    * [Pull Request #673](https://bitbucket.org/osrf/gazebo/pull-request/673)
    * Resolves: [Issue #813](https://bitbucket.org/osrf/gazebo/issue/813)
1. Use variables to control auto generation of CFlags
    * [Pull Request #699](https://bitbucket.org/osrf/gazebo/pull-request/699)
1. Remove deprecated functions.
    * [Pull Request #715](https://bitbucket.org/osrf/gazebo/pull-request/715)
1. Fix typo in `Camera.cc`
    * [Pull Request #719](https://bitbucket.org/osrf/gazebo/pull-request/719)
    * Resolves: [Issue #846](https://bitbucket.org/osrf/gazebo/issue/846)
1. Performance improvements
    * [Pull Request #561](https://bitbucket.org/osrf/gazebo/pull-request/561)
1. Fix gripper model.
    * [Pull Request #713](https://bitbucket.org/osrf/gazebo/pull-request/713)
    * Resolves: [Issue #314](https://bitbucket.org/osrf/gazebo/issue/314)
1. First part of Simbody integration
    * [Pull Request #716](https://bitbucket.org/osrf/gazebo/pull-request/716)

## Gazebo 1.9

### Gazebo 1.9.6 (2014-04-29)

1. Refactored inertia ratio reduction for ODE
    * [Pull request #1114](https://bitbucket.org/osrf/gazebo/pull-request/1114)
1. Improved collada loading performance
    * [Pull request #1075](https://bitbucket.org/osrf/gazebo/pull-request/1075)

### Gazebo 1.9.3 (2014-01-10)

1. Add thickness to plane to remove shadow flickering.
    * [Pull request #886](https://bitbucket.org/osrf/gazebo/pull-request/886)
1. Temporary GUI shadow toggle fix.
    * [Issue #925](https://bitbucket.org/osrf/gazebo/issue/925)
    * [Pull request #868](https://bitbucket.org/osrf/gazebo/pull-request/868)
1. Fix memory access bugs with libc++ on mavericks.
    * [Issue #965](https://bitbucket.org/osrf/gazebo/issue/965)
    * [Pull request #857](https://bitbucket.org/osrf/gazebo/pull-request/857)
    * [Pull request #881](https://bitbucket.org/osrf/gazebo/pull-request/881)
1. Replaced printf with cout in gztopic hz.
    * [Issue #969](https://bitbucket.org/osrf/gazebo/issue/969)
    * [Pull request #854](https://bitbucket.org/osrf/gazebo/pull-request/854)
1. Add Dark grey material and fix indentation.
    * [Pull request #851](https://bitbucket.org/osrf/gazebo/pull-request/851)
1. Fixed sonar sensor unit test.
    * [Pull request #848](https://bitbucket.org/osrf/gazebo/pull-request/848)
1. Convergence acceleration and stability tweak to make atlas_v3 stable.
    * [Pull request #845](https://bitbucket.org/osrf/gazebo/pull-request/845)
1. Update gtest to 1.7.0 to resolve problems with libc++.
    * [Issue #947](https://bitbucket.org/osrf/gazebo/issue/947)
    * [Pull request #827](https://bitbucket.org/osrf/gazebo/pull-request/827)
1. Fixed LD_LIBRARY_PATH for plugins.
    * [Issue #957](https://bitbucket.org/osrf/gazebo/issue/957)
    * [Pull request #844](https://bitbucket.org/osrf/gazebo/pull-request/844)
1. Fix transceiver sporadic errors.
    * Backport of [pull request #811](https://bitbucket.org/osrf/gazebo/pull-request/811)
    * [Pull request #836](https://bitbucket.org/osrf/gazebo/pull-request/836)
1. Modified the MsgTest to be deterministic with time checks.
    * [Pull request #843](https://bitbucket.org/osrf/gazebo/pull-request/843)
1. Fixed seg fault in LaserVisual.
    * [Issue #950](https://bitbucket.org/osrf/gazebo/issue/950)
    * [Pull request #832](https://bitbucket.org/osrf/gazebo/pull-request/832)
1. Implemented the option to disable tests that need a working screen to run properly.
    * Backport of [Pull request #764](https://bitbucket.org/osrf/gazebo/pull-request/764)
    * [Pull request #837](https://bitbucket.org/osrf/gazebo/pull-request/837)
1. Cleaned up gazebo shutdown.
    * [Pull request #829](https://bitbucket.org/osrf/gazebo/pull-request/829)
1. Fixed bug associated with loading joint child links.
    * [Issue #943](https://bitbucket.org/osrf/gazebo/issue/943)
    * [Pull request #820](https://bitbucket.org/osrf/gazebo/pull-request/820)

### Gazebo 1.9.2 (2013-11-08)
1. Fix enable/disable sky and clouds from SDF
    * [Pull request #809](https://bitbucket.org/osrf/gazebo/pull-request/809])
1. Fix occasional blank GUI screen on startup
    * [Pull request #815](https://bitbucket.org/osrf/gazebo/pull-request/815])
1. Fix GPU laser when interacting with heightmaps
    * [Pull request #796](https://bitbucket.org/osrf/gazebo/pull-request/796])
1. Added API/ABI checker command line tool
    * [Pull request #765](https://bitbucket.org/osrf/gazebo/pull-request/765])
1. Added gtest version information
    * [Pull request #801](https://bitbucket.org/osrf/gazebo/pull-request/801])
1. Fix GUI world saving
    * [Pull request #806](https://bitbucket.org/osrf/gazebo/pull-request/806])
1. Enable anti-aliasing for camera sensor
    * [Pull request #800](https://bitbucket.org/osrf/gazebo/pull-request/800])
1. Make sensor noise deterministic
    * [Pull request #788](https://bitbucket.org/osrf/gazebo/pull-request/788])
1. Fix build problem
    * [Issue #901](https://bitbucket.org/osrf/gazebo/issue/901)
    * [Pull request #778](https://bitbucket.org/osrf/gazebo/pull-request/778])
1. Fix a typo in Camera.cc
    * [Pull request #720](https://bitbucket.org/osrf/gazebo/pull-request/720])
    * [Issue #846](https://bitbucket.org/osrf/gazebo/issue/846)
1. Fix OSX menu bar
    * [Pull request #688](https://bitbucket.org/osrf/gazebo/pull-request/688])
1. Fix gazebo::init by calling sdf::setFindCallback() before loading the sdf in gzfactory.
    * [Pull request #678](https://bitbucket.org/osrf/gazebo/pull-request/678])
    * [Issue #817](https://bitbucket.org/osrf/gazebo/issue/817)

### Gazebo 1.9.1 (2013-08-20)
* Deprecate header files that require case-sensitive filesystem (e.g. Common.hh, Physics.hh) [https://bitbucket.org/osrf/gazebo/pull-request/638/fix-for-775-deprecate-headers-that-require]
* Initial support for building on Mac OS X [https://bitbucket.org/osrf/gazebo/pull-request/660/osx-support-for-gazebo-19] [https://bitbucket.org/osrf/gazebo/pull-request/657/cmake-fixes-for-osx]
* Fixes for various issues [https://bitbucket.org/osrf/gazebo/pull-request/635/fix-for-issue-792/diff] [https://bitbucket.org/osrf/gazebo/pull-request/628/allow-scoped-and-non-scoped-joint-names-to/diff] [https://bitbucket.org/osrf/gazebo/pull-request/636/fix-build-dependency-in-message-generation/diff] [https://bitbucket.org/osrf/gazebo/pull-request/639/make-the-unversioned-setupsh-a-copy-of-the/diff] [https://bitbucket.org/osrf/gazebo/pull-request/650/added-missing-lib-to-player-client-library/diff] [https://bitbucket.org/osrf/gazebo/pull-request/656/install-gzmode_create-without-sh-suffix/diff]

### Gazebo 1.9.0 (2013-07-23)
* Use external package [sdformat](https://bitbucket.org/osrf/sdformat) for sdf parsing, refactor the `Element::GetValue*` function calls, and deprecate Gazebo's internal sdf parser [https://bitbucket.org/osrf/gazebo/pull-request/627]
* Improved ROS support ([[Tutorials#ROS_Integration |documentation here]]) [https://bitbucket.org/osrf/gazebo/pull-request/559]
* Added Sonar, Force-Torque, and Tactile Pressure sensors [https://bitbucket.org/osrf/gazebo/pull-request/557], [https://bitbucket.org/osrf/gazebo/pull-request/567]
* Add compile-time defaults for environment variables so that sourcing setup.sh is unnecessary in most cases [https://bitbucket.org/osrf/gazebo/pull-request/620]
* Enable user camera to follow objects in client window [https://bitbucket.org/osrf/gazebo/pull-request/603]
* Install protobuf message files for use in custom messages [https://bitbucket.org/osrf/gazebo/pull-request/614]
* Change default compilation flags to improve debugging [https://bitbucket.org/osrf/gazebo/pull-request/617]
* Change to supported relative include paths [https://bitbucket.org/osrf/gazebo/pull-request/594]
* Fix display of laser scans when sensor is rotated [https://bitbucket.org/osrf/gazebo/pull-request/599]

## Gazebo 1.8

### Gazebo 1.8.7 (2013-07-16)
* Fix bug in URDF parsing of Vector3 elements [https://bitbucket.org/osrf/gazebo/pull-request/613]
* Fix compilation errors with newest libraries [https://bitbucket.org/osrf/gazebo/pull-request/615]

### Gazebo 1.8.6 (2013-06-07)
* Fix inertia lumping in the URDF parser[https://bitbucket.org/osrf/gazebo/pull-request/554]
* Fix for ODEJoint CFM damping sign error [https://bitbucket.org/osrf/gazebo/pull-request/586]
* Fix transport memory growth[https://bitbucket.org/osrf/gazebo/pull-request/584]
* Reduce log file data in order to reduce buffer growth that results in out of memory kernel errors[https://bitbucket.org/osrf/gazebo/pull-request/587]

### Gazebo 1.8.5 (2013-06-04)
* Fix Gazebo build for machines without a valid display.[https://bitbucket.org/osrf/gazebo/commits/37f00422eea03365b839a632c1850431ee6a1d67]

### Gazebo 1.8.4 (2013-06-03)
* Fix UDRF to SDF converter so that URDF gazebo extensions are applied to all collisions in a link.[https://bitbucket.org/osrf/gazebo/pull-request/579]
* Prevent transport layer from locking when a gzclient connects to a gzserver over a connection with high latency.[https://bitbucket.org/osrf/gazebo/pull-request/572]
* Improve performance and fix uninitialized conditional jumps.[https://bitbucket.org/osrf/gazebo/pull-request/571]

### Gazebo 1.8.3 (2013-06-03)
* Fix for gzlog hanging when gzserver is not present or not responsive[https://bitbucket.org/osrf/gazebo/pull-request/577]
* Fix occasional segfault when generating log files[https://bitbucket.org/osrf/gazebo/pull-request/575]
* Performance improvement to ODE[https://bitbucket.org/osrf/gazebo/pull-request/556]
* Fix node initialization[https://bitbucket.org/osrf/gazebo/pull-request/570]
* Fix GPU laser Hz rate reduction when sensor moved away from world origin[https://bitbucket.org/osrf/gazebo/pull-request/566]
* Fix incorrect lighting in camera sensors when GPU laser is subscribe to[https://bitbucket.org/osrf/gazebo/pull-request/563]

### Gazebo 1.8.2 (2013-05-28)
* ODE performance improvements[https://bitbucket.org/osrf/gazebo/pull-request/535][https://bitbucket.org/osrf/gazebo/pull-request/537]
* Fixed tests[https://bitbucket.org/osrf/gazebo/pull-request/538][https://bitbucket.org/osrf/gazebo/pull-request/541][https://bitbucket.org/osrf/gazebo/pull-request/542]
* Fixed sinking vehicle bug[https://bitbucket.org/osrf/drcsim/issue/300] in pull-request[https://bitbucket.org/osrf/gazebo/pull-request/538]
* Fix GPU sensor throttling[https://bitbucket.org/osrf/gazebo/pull-request/536]
* Reduce string comparisons for better performance[https://bitbucket.org/osrf/gazebo/pull-request/546]
* Contact manager performance improvements[https://bitbucket.org/osrf/gazebo/pull-request/543]
* Transport performance improvements[https://bitbucket.org/osrf/gazebo/pull-request/548]
* Reduce friction noise[https://bitbucket.org/osrf/gazebo/pull-request/545]

### Gazebo 1.8.1 (2013-05-22)
* Please note that 1.8.1 contains a bug[https://bitbucket.org/osrf/drcsim/issue/300] that causes interpenetration between objects in resting contact to grow slowly.  Please update to 1.8.2 for the patch.
* Added warm starting[https://bitbucket.org/osrf/gazebo/pull-request/529]
* Reduced console output[https://bitbucket.org/osrf/gazebo/pull-request/533]
* Improved off screen rendering performance[https://bitbucket.org/osrf/gazebo/pull-request/530]
* Performance improvements [https://bitbucket.org/osrf/gazebo/pull-request/535] [https://bitbucket.org/osrf/gazebo/pull-request/537]

### Gazebo 1.8.0 (2013-05-17)
* Fixed slider axis [https://bitbucket.org/osrf/gazebo/pull-request/527]
* Fixed heightmap shadows [https://bitbucket.org/osrf/gazebo/pull-request/525]
* Fixed model and canonical link pose [https://bitbucket.org/osrf/gazebo/pull-request/519]
* Fixed OSX message header[https://bitbucket.org/osrf/gazebo/pull-request/524]
* Added zlib compression for logging [https://bitbucket.org/osrf/gazebo/pull-request/515]
* Allow clouds to be disabled in cameras [https://bitbucket.org/osrf/gazebo/pull-request/507]
* Camera rendering performance [https://bitbucket.org/osrf/gazebo/pull-request/528]


## Gazebo 1.7

### Gazebo 1.7.3 (2013-05-08)
* Fixed log cleanup (again) [https://bitbucket.org/osrf/gazebo/pull-request/511/fix-log-cleanup-logic]

### Gazebo 1.7.2 (2013-05-07)
* Fixed log cleanup [https://bitbucket.org/osrf/gazebo/pull-request/506/fix-gzlog-stop-command-line]
* Minor documentation fix [https://bitbucket.org/osrf/gazebo/pull-request/488/minor-documentation-fix]

### Gazebo 1.7.1 (2013-04-19)
* Fixed tests
* IMU sensor receives time stamped data from links
* Fix saving image frames [https://bitbucket.org/osrf/gazebo/pull-request/466/fix-saving-frames/diff]
* Wireframe rendering in GUI [https://bitbucket.org/osrf/gazebo/pull-request/414/allow-rendering-of-models-in-wireframe]
* Improved logging performance [https://bitbucket.org/osrf/gazebo/pull-request/457/improvements-to-gzlog-filter-and-logging]
* Viscous mud model [https://bitbucket.org/osrf/gazebo/pull-request/448/mud-plugin/diff]

## Gazebo 1.6

### Gazebo 1.6.3 (2013-04-15)
* Fixed a [critical SDF bug](https://bitbucket.org/osrf/gazebo/pull-request/451)
* Fixed a [laser offset bug](https://bitbucket.org/osrf/gazebo/pull-request/449)

### Gazebo 1.6.2 (2013-04-14)
* Fix for fdir1 physics property [https://bitbucket.org/osrf/gazebo/pull-request/429/fixes-to-treat-fdir1-better-1-rotate-into/diff]
* Fix for force torque sensor [https://bitbucket.org/osrf/gazebo/pull-request/447]
* SDF documentation fix [https://bitbucket.org/osrf/gazebo/issue/494/joint-axis-reference-frame-doesnt-match]

### Gazebo 1.6.1 (2013-04-05)
* Switch default build type to Release.

### Gazebo 1.6.0 (2013-04-05)
* Improvements to inertia in rubble pile
* Various Bullet integration advances.
* Noise models for ray, camera, and imu sensors.
* SDF 1.4, which accommodates more physics engine parameters and also some sensor noise models.
* Initial support for making movies from within Gazebo.
* Many performance improvements.
* Many bug fixes.
* Progress toward to building on OS X.

## Gazebo 1.5

### Gazebo 1.5.0 (2013-03-11)
* Partial integration of Bullet
  * Includes: cubes, spheres, cylinders, planes, meshes, revolute joints, ray sensors
* GUI Interface for log writing.
* Threaded sensors.
* Multi-camera sensor.

* Fixed the following issues:
 * [https://bitbucket.org/osrf/gazebo/issue/236 Issue #236]
 * [https://bitbucket.org/osrf/gazebo/issue/507 Issue #507]
 * [https://bitbucket.org/osrf/gazebo/issue/530 Issue #530]
 * [https://bitbucket.org/osrf/gazebo/issue/279 Issue #279]
 * [https://bitbucket.org/osrf/gazebo/issue/529 Issue #529]
 * [https://bitbucket.org/osrf/gazebo/issue/239 Issue #239]
 * [https://bitbucket.org/osrf/gazebo/issue/5 Issue #5]

## Gazebo 1.4

### Gazebo 1.4.0 (2013-02-01)
* New Features:
 * GUI elements to display messages from the server.
 * Multi-floor building editor and creator.
 * Improved sensor visualizations.
 * Improved mouse interactions

* Fixed the following issues:
 * [https://bitbucket.org/osrf/gazebo/issue/16 Issue #16]
 * [https://bitbucket.org/osrf/gazebo/issue/142 Issue #142]
 * [https://bitbucket.org/osrf/gazebo/issue/229 Issue #229]
 * [https://bitbucket.org/osrf/gazebo/issue/277 Issue #277]
 * [https://bitbucket.org/osrf/gazebo/issue/291 Issue #291]
 * [https://bitbucket.org/osrf/gazebo/issue/310 Issue #310]
 * [https://bitbucket.org/osrf/gazebo/issue/320 Issue #320]
 * [https://bitbucket.org/osrf/gazebo/issue/329 Issue #329]
 * [https://bitbucket.org/osrf/gazebo/issue/333 Issue #333]
 * [https://bitbucket.org/osrf/gazebo/issue/334 Issue #334]
 * [https://bitbucket.org/osrf/gazebo/issue/335 Issue #335]
 * [https://bitbucket.org/osrf/gazebo/issue/341 Issue #341]
 * [https://bitbucket.org/osrf/gazebo/issue/350 Issue #350]
 * [https://bitbucket.org/osrf/gazebo/issue/384 Issue #384]
 * [https://bitbucket.org/osrf/gazebo/issue/431 Issue #431]
 * [https://bitbucket.org/osrf/gazebo/issue/433 Issue #433]
 * [https://bitbucket.org/osrf/gazebo/issue/453 Issue #453]
 * [https://bitbucket.org/osrf/gazebo/issue/456 Issue #456]
 * [https://bitbucket.org/osrf/gazebo/issue/457 Issue #457]
 * [https://bitbucket.org/osrf/gazebo/issue/459 Issue #459]

## Gazebo 1.3

### Gazebo 1.3.1 (2012-12-14)
* Fixed the following issues:
 * [https://bitbucket.org/osrf/gazebo/issue/297 Issue #297]
* Other bugs fixed:
 * [https://bitbucket.org/osrf/gazebo/pull-request/164/ Fix light bounding box to disable properly when deselected]
 * [https://bitbucket.org/osrf/gazebo/pull-request/169/ Determine correct local IP address, to make remote clients work properly]
 * Various test fixes

### Gazebo 1.3.0 (2012-12-03)
* Fixed the following issues:
 * [https://bitbucket.org/osrf/gazebo/issue/233 Issue #233]
 * [https://bitbucket.org/osrf/gazebo/issue/238 Issue #238]
 * [https://bitbucket.org/osrf/gazebo/issue/2 Issue #2]
 * [https://bitbucket.org/osrf/gazebo/issue/95 Issue #95]
 * [https://bitbucket.org/osrf/gazebo/issue/97 Issue #97]
 * [https://bitbucket.org/osrf/gazebo/issue/90 Issue #90]
 * [https://bitbucket.org/osrf/gazebo/issue/253 Issue #253]
 * [https://bitbucket.org/osrf/gazebo/issue/163 Issue #163]
 * [https://bitbucket.org/osrf/gazebo/issue/91 Issue #91]
 * [https://bitbucket.org/osrf/gazebo/issue/245 Issue #245]
 * [https://bitbucket.org/osrf/gazebo/issue/242 Issue #242]
 * [https://bitbucket.org/osrf/gazebo/issue/156 Issue #156]
 * [https://bitbucket.org/osrf/gazebo/issue/78 Issue #78]
 * [https://bitbucket.org/osrf/gazebo/issue/36 Issue #36]
 * [https://bitbucket.org/osrf/gazebo/issue/104 Issue #104]
 * [https://bitbucket.org/osrf/gazebo/issue/249 Issue #249]
 * [https://bitbucket.org/osrf/gazebo/issue/244 Issue #244]

* New features:
 * Default camera view changed to look down at the origin from a height of 2 meters at location (5, -5, 2).
 * Record state data using the '-r' command line option, playback recorded state data using the '-p' command line option
 * Adjust placement of lights using the mouse.
 * Reduced the startup time.
 * Added visual reference for GUI mouse movements.
 * SDF version 1.3 released (changes from 1.2 listed below):
     - added `name` to `<camera name="cam_name"/>`
     - added `pose` to `<camera><pose>...</pose></camera>`
     - removed `filename` from `<mesh><filename>...</filename><mesh>`, use uri only.
     - recovered `provide_feedback` under `<joint>`, allowing calling `physics::Joint::GetForceTorque` in plugins.
     - added `imu` under `<sensor>`.

## Gazebo 1.2

### Gazebo 1.2.6 (2012-11-08)
* Fixed a transport issue with the GUI. Fixed saving the world via the GUI. Added more documentation. ([https://bitbucket.org/osrf/gazebo/pull-request/43/fixed-a-transport-issue-with-the-gui-fixed/diff pull request #43])
* Clean up mutex usage. ([https://bitbucket.org/osrf/gazebo/pull-request/54/fix-mutex-in-modellistwidget-using-boost/diff pull request #54])
* Fix OGRE path determination ([https://bitbucket.org/osrf/gazebo/pull-request/58/fix-ogre-paths-so-this-also-works-with/diff pull request #58], [https://bitbucket.org/osrf/gazebo/pull-request/68/fix-ogre-plugindir-determination/diff pull request #68])
* Fixed a couple of crashes and model selection/dragging problems ([https://bitbucket.org/osrf/gazebo/pull-request/59/fixed-a-couple-of-crashes-and-model/diff pull request #59])

### Gazebo 1.2.5 (2012-10-22)
* Step increment update while paused fixed ([https://bitbucket.org/osrf/gazebo/pull-request/45/fix-proper-world-stepinc-count-we-were/diff pull request #45])
* Actually call plugin destructors on shutdown ([https://bitbucket.org/osrf/gazebo/pull-request/51/fixed-a-bug-which-prevent-a-plugin/diff pull request #51])
* Don't crash on bad SDF input ([https://bitbucket.org/osrf/gazebo/pull-request/52/fixed-loading-of-bad-sdf-files/diff pull request #52])
* Fix cleanup of ray sensors on model deletion ([https://bitbucket.org/osrf/gazebo/pull-request/53/deleting-a-model-with-a-ray-sensor-did/diff pull request #53])
* Fix loading / deletion of improperly specified models ([https://bitbucket.org/osrf/gazebo/pull-request/56/catch-when-loading-bad-models-joint/diff pull request #56])

### Gazebo 1.2.4 (10-19-2012:08:00:52)
*  Style fixes ([https://bitbucket.org/osrf/gazebo/pull-request/30/style-fixes/diff pull request #30]).
*  Fix joint position control ([https://bitbucket.org/osrf/gazebo/pull-request/49/fixed-position-joint-control/diff pull request #49])

### Gazebo 1.2.3 (10-16-2012:18:39:54)
*  Disabled selection highlighting due to bug ([https://bitbucket.org/osrf/gazebo/pull-request/44/disabled-selection-highlighting-fixed/diff pull request #44]).
*  Fixed saving a world via the GUI.

### Gazebo 1.2.2 (10-16-2012:15:12:22)
*  Skip search for system install of libccd, use version inside gazebo ([https://bitbucket.org/osrf/gazebo/pull-request/39/skip-search-for-system-install-of-libccd/diff pull request #39]).
*  Fixed sensor initialization race condition ([https://bitbucket.org/osrf/gazebo/pull-request/42/fix-sensor-initializaiton-race-condition pull request #42]).

### Gazebo 1.2.1 (10-15-2012:21:32:55)
*  Properly removed projectors attached to deleted models ([https://bitbucket.org/osrf/gazebo/pull-request/37/remove-projectors-that-are-attached-to/diff pull request #37]).
*  Fix model plugin loading bug ([https://bitbucket.org/osrf/gazebo/pull-request/31/moving-bool-first-in-model-and-world pull request #31]).
*  Fix light insertion and visualization of models prior to insertion ([https://bitbucket.org/osrf/gazebo/pull-request/35/fixed-light-insertion-and-visualization-of/diff pull request #35]).
*  Fixed GUI manipulation of static objects ([https://bitbucket.org/osrf/gazebo/issue/63/moving-static-objects-does-not-move-the issue #63] [https://bitbucket.org/osrf/gazebo/pull-request/38/issue-63-bug-patch-moving-static-objects/diff pull request #38]).
*  Fixed GUI selection bug ([https://bitbucket.org/osrf/gazebo/pull-request/40/fixed-selection-of-multiple-objects-at/diff pull request #40])

### Gazebo 1.2.0 (10-04-2012:20:01:20)
*  Updated GUI: new style, improved mouse controls, and removal of non-functional items.
*  Model database: An online repository of models.
*  Numerous bug fixes
*  APT repository hosted at [http://osrfoundation.org OSRF]
*  Improved process control prevents zombie processes<|MERGE_RESOLUTION|>--- conflicted
+++ resolved
@@ -17,14 +17,12 @@
 1. Make the GPU laser warp artifact transparent
     * [Pull request 3100](https://bitbucket.org/osrf/gazebo/pull-request/3100)
 
-<<<<<<< HEAD
-1. Fix loading sdf with orthographic projection camera
-    * [Pull request 3098](https://bitbucket.org/osrf/gazebo/pull-request/3098)
-=======
 1. Added support for tracked vehicles
     * [Pull request 2652](https://bitbucket.org/osrf/gazebo/pull-request/2652)
     * [Issue #863](https://bitbucket.org/osrf/gazebo/issues/863)
->>>>>>> 63610e5e
+
+1. Fix loading sdf with orthographic projection camera
+    * [Pull request 3098](https://bitbucket.org/osrf/gazebo/pull-request/3098)
 
 ## Gazebo 9.8.0 (2019-XX-XX)
 
