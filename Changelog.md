## Gazebo 7.0
<<<<<<< HEAD
1. Added torsional friction
    * [Pull request #1831](https://bitbucket.org/osrf/gazebo/pull-request/1831)
=======
1. Support loading and spawning nested models
    * [Pull request #1868](https://bitbucket.org/osrf/gazebo/pull-request/1868)
>>>>>>> f02a0143

1. Added RegionEventBoxPlugin - fires events when models enter / exit the region
    * [Pull request #1856](https://bitbucket.org/osrf/gazebo/pull-request/1856)

1. Added LoadArgs() function to ServerFixture for being able to load a server
using the same arguments used in the command line.
    * [Pull request #1874](https://bitbucket.org/osrf/gazebo/pull-request/1874

1. Added battery class, plugins and test world.
    * [Pull request #1872](https://bitbucket.org/osrf/gazebo/pull-request/1872)

1. Display gearbox and screw joint properties in property tree
    * [Pull request #1838](https://bitbucket.org/osrf/gazebo/pull-request/1838)

1. Set window flags for dialogs and file dialogs
    * [Pull request #1816](https://bitbucket.org/osrf/gazebo/pull-request/1816)

1. Log playback GUI for multistep, rewind, forward and seek
    * [Pull request #1791](https://bitbucket.org/osrf/gazebo/pull-request/1791)

1. Added Apply Force/Torque movable text
    * [Pull request #1789](https://bitbucket.org/osrf/gazebo/pull-request/1789)

1. Added cascade parameter (apply to children) for Visual SetMaterial, SetAmbient, SetEmissive, SetSpecular, SetDiffuse, SetTransparency
    * [Pull request #1851](https://bitbucket.org/osrf/gazebo/pull-request/1851)

1. Tweaks to Data Logger, such as multiline text edit for path
    * [Pull request #1800](https://bitbucket.org/osrf/gazebo/pull-request/1800)

1. Added TopToolbar and hide / disable several widgets according to WindowMode
    * [Pull request #1869](https://bitbucket.org/osrf/gazebo/pull-request/1869)

1. Added Visual::IsAncestorOf and Visual::IsDescendantOf
    * [Pull request #1850](https://bitbucket.org/osrf/gazebo/pull-request/1850)

1. Added msgs::PluginFromSDF and tests
    * [Pull request #1858](https://bitbucket.org/osrf/gazebo/pull-request/1858)

1. Added hotkeys chart dialog
    * [Pull request #1835](https://bitbucket.org/osrf/gazebo/pull-request/1835)

1. Make it possible to create custom ConfigWidgets
    * [Pull request #1861](https://bitbucket.org/osrf/gazebo/pull-request/1861)

1. AddItem / RemoveItem / Clear enum config widgets
    * [Pull request #1878](https://bitbucket.org/osrf/gazebo/pull-request/1878)

1. Refactored makers
    * [Pull request #1828](https://bitbucket.org/osrf/gazebo/pull-request/1828)

1. Model editor updates
    1. Added support for more joint types (gearbox and fixed joints).
        * [Pull request #1794](https://bitbucket.org/osrf/gazebo/pull-request/1794)
    1. Added support for selecting links and joints, opening context menu and inspectors in Schematic View.
        * [Pull request #1787](https://bitbucket.org/osrf/gazebo/pull-request/1787)

    1. Color-coded edges in Schematic View to match joint color.
        * [Pull request #1781](https://bitbucket.org/osrf/gazebo/pull-request/1781)

    1. Scale link mass and inertia when a link is scaled
        * [Pull request #1836](https://bitbucket.org/osrf/gazebo/pull-request/1836)

    1. Display model plugins on the left panel and added model plugin inspector
        * [Pull request #1863](https://bitbucket.org/osrf/gazebo/pull-request/1863)

## Gazebo 6.0

1. Added Copy constructor and assignment operator to MouseEvent
    * [Pull request #1855](https://bitbucket.org/osrf/gazebo/pull-request/1855)

1. Added logical_camera sensor.
    * [Pull request #1845](https://bitbucket.org/osrf/gazebo/pull-request/1845)

1. Added RandomVelocityPlugin, which applies a random velocity to a model's link.
    * [Pull request #1839](https://bitbucket.org/osrf/gazebo/pull-request/1839)

1. Sim events for joint position, velocity and applied force
    * [Pull request #1849](https://bitbucket.org/osrf/gazebo/pull-request/1849)

1. Added magnetometer sensor. A contribution from Andrew Symington.
    * [Pull request #1788](https://bitbucket.org/osrf/gazebo/pull-request/1788)

1. Added altimeter sensor. A contribution from Andrew Symington.
    * [Pull request #1792](https://bitbucket.org/osrf/gazebo/pull-request/1792)

1. Implement more control options for log playback:
  1. Rewind: The simulation starts from the beginning.
  1. Forward: The simulation jumps to the end of the log file.
  1. Seek: The simulation jumps to a specific point specified by its simulation
  time.
      * [Pull request #1737](https://bitbucket.org/osrf/gazebo/pull-request/1737)

1. Added Gazebo splash screen
    * [Pull request #1745](https://bitbucket.org/osrf/gazebo/pull-request/1745)

1. Added a transporter plugin which allows models to move from one location
   to another based on their location and the location of transporter pads.
    * [Pull request #1738](https://bitbucket.org/osrf/gazebo/pull-request/1738)

1. Implement forward/backwards multi-step for log playback. Now, the semantics
of a multi-step while playing back a log session are different from a multi-step
during a live simulation. While playback, a multi-step simulates all the
intermediate steps as before, but the client only perceives a single step.
E.g: You have a log file containing a 1 hour simulation session. You want to
jump to the minute 00H::30M::00S to check a specific aspect of the simulation.
You should not see continuous updates until minute 00H:30M:00S. Instead, you
should visualize a single jump to the specific instant of the simulation that
you are interested.
    * [Pull request #1623](https://bitbucket.org/osrf/gazebo/pull-request/1623)

1. Added browse button to log record dialog.
    * [Pull request #1719](https://bitbucket.org/osrf/gazebo/pull-request/1719)

1. Improved SVG support: arcs in paths, and contours made of multiple paths.
    * [Pull request #1608](https://bitbucket.org/osrf/gazebo/pull-request/1608)

1. Added simulation iterations to the world state.
    * [Pull request #1722](https://bitbucket.org/osrf/gazebo/pull-request/1722)

1. Added multiple LiftDrag plugins to the cessna_demo.world to allow the Cessna
C-172 model to fly.
    * [Pull request #1715](https://bitbucket.org/osrf/gazebo/pull-request/1715)

1. Added a plugin to control a Cessna C-172 via messages (CessnaPlugin), and a
GUI plugin to test this functionality with the keyboard (CessnaGUIPlugin). Added
world with the Cessna model and the two previous plugins loaded
(cessna_demo.world).
    * [Pull request #1712](https://bitbucket.org/osrf/gazebo/pull-request/1712)

1. Added world with OSRF building and an elevator
    * [Pull request #1697](https://bitbucket.org/osrf/gazebo/pull-request/1697)

1. Fixed collide bitmask by changing default value from 0x1 to 0xffff.
    * [Pull request #1696](https://bitbucket.org/osrf/gazebo/pull-request/1696)

1. Added a plugin to control an elevator (ElevatorPlugin), and an OccupiedEvent plugin that sends a message when a model is within a specified region.
    * [Pull request #1694](https://bitbucket.org/osrf/gazebo/pull-request/1694)
    * [Pull request #1775](https://bitbucket.org/osrf/gazebo/pull-request/1775)

1. Added Layers tab and meta information for visuals.
    * [Pull request #1674](https://bitbucket.org/osrf/gazebo/pull-request/1674)

1. Added countdown behavior for common::Timer and exposed the feature in TimerGUIPlugin.
    * [Pull request #1690](https://bitbucket.org/osrf/gazebo/pull-request/1690)

1. Added BuoyancyPlugin for simulating the buoyancy of an object in a column of fluid.
    * [Pull request #1622](https://bitbucket.org/osrf/gazebo/pull-request/1622)

1. Added ComputeVolume function for simple shape subclasses of Shape.hh.
    * [Pull request #1605](https://bitbucket.org/osrf/gazebo/pull-request/1605)

1. Add option to parallelize the ODE quickstep constraint solver,
which solves an LCP twice with different parameters in order
to corrected for position projection errors.
    * [Pull request #1561](https://bitbucket.org/osrf/gazebo/pull-request/1561)

1. Get/Set user camera pose in GUI.
    * [Pull request #1649](https://bitbucket.org/osrf/gazebo/pull-request/1649)
    * [Issue #1595](https://bitbucket.org/osrf/gazebo/issue/1595)

1. Added ViewAngleWidget, removed hard-coded reset view and removed MainWindow::Reset(). Also added GLWidget::GetSelectedVisuals().
    * [Pull request #1768](https://bitbucket.org/osrf/gazebo/pull-request/1768)
    * [Issue #1507](https://bitbucket.org/osrf/gazebo/issue/1507)

1. Windows support. This consists mostly of numerous small changes to support
compilation on Windows.
    * [Pull request #1616](https://bitbucket.org/osrf/gazebo/pull-request/1616)
    * [Pull request #1618](https://bitbucket.org/osrf/gazebo/pull-request/1618)
    * [Pull request #1620](https://bitbucket.org/osrf/gazebo/pull-request/1620)
    * [Pull request #1625](https://bitbucket.org/osrf/gazebo/pull-request/1625)
    * [Pull request #1626](https://bitbucket.org/osrf/gazebo/pull-request/1626)
    * [Pull request #1627](https://bitbucket.org/osrf/gazebo/pull-request/1627)
    * [Pull request #1628](https://bitbucket.org/osrf/gazebo/pull-request/1628)
    * [Pull request #1629](https://bitbucket.org/osrf/gazebo/pull-request/1629)
    * [Pull request #1630](https://bitbucket.org/osrf/gazebo/pull-request/1630)
    * [Pull request #1631](https://bitbucket.org/osrf/gazebo/pull-request/1631)
    * [Pull request #1632](https://bitbucket.org/osrf/gazebo/pull-request/1632)
    * [Pull request #1633](https://bitbucket.org/osrf/gazebo/pull-request/1633)
    * [Pull request #1635](https://bitbucket.org/osrf/gazebo/pull-request/1635)
    * [Pull request #1637](https://bitbucket.org/osrf/gazebo/pull-request/1637)
    * [Pull request #1639](https://bitbucket.org/osrf/gazebo/pull-request/1639)
    * [Pull request #1647](https://bitbucket.org/osrf/gazebo/pull-request/1647)
    * [Pull request #1650](https://bitbucket.org/osrf/gazebo/pull-request/1650)
    * [Pull request #1651](https://bitbucket.org/osrf/gazebo/pull-request/1651)
    * [Pull request #1653](https://bitbucket.org/osrf/gazebo/pull-request/1653)
    * [Pull request #1654](https://bitbucket.org/osrf/gazebo/pull-request/1654)
    * [Pull request #1657](https://bitbucket.org/osrf/gazebo/pull-request/1657)
    * [Pull request #1658](https://bitbucket.org/osrf/gazebo/pull-request/1658)
    * [Pull request #1659](https://bitbucket.org/osrf/gazebo/pull-request/1659)
    * [Pull request #1660](https://bitbucket.org/osrf/gazebo/pull-request/1660)
    * [Pull request #1661](https://bitbucket.org/osrf/gazebo/pull-request/1661)
    * [Pull request #1669](https://bitbucket.org/osrf/gazebo/pull-request/1669)
    * [Pull request #1670](https://bitbucket.org/osrf/gazebo/pull-request/1670)
    * [Pull request #1672](https://bitbucket.org/osrf/gazebo/pull-request/1672)
    * [Pull request #1682](https://bitbucket.org/osrf/gazebo/pull-request/1682)
    * [Pull request #1683](https://bitbucket.org/osrf/gazebo/pull-request/1683)

1. Install `libgazebo_server_fixture`. This will facilitate tests external to the main gazebo repository. See `examples/stand_alone/test_fixture`.
    * [Pull request #1606](https://bitbucket.org/osrf/gazebo/pull-request/1606)

1. Laser visualization renders light blue for rays that do not hit obstacles, and dark blue for other rays.
    * [Pull request #1607](https://bitbucket.org/osrf/gazebo/pull-request/1607)
    * [Issue #1576](https://bitbucket.org/osrf/gazebo/issue/1576)

1. Add VisualType enum to Visual and clean up visuals when entity is deleted.
    * [Pull request #1614](https://bitbucket.org/osrf/gazebo/pull-request/1614)

1. Alert user of connection problems when using the REST service plugin
    * [Pull request #1655](https://bitbucket.org/osrf/gazebo/pull-request/1655)
    * [Issue #1574](https://bitbucket.org/osrf/gazebo/issue/1574)

1. ignition-math is now a dependency.
    + [http://ignitionrobotics.org/libraries/math](http://ignitionrobotics.org/libraries/math)
    + [Gazebo::math migration](https://bitbucket.org/osrf/gazebo/src/583edbeb90759d43d994cc57c0797119dd6d2794/ign-math-migration.md)

1. Detect uuid library during compilation.
    * [Pull request #1655](https://bitbucket.org/osrf/gazebo/pull-request/1655)
    * [Issue #1572](https://bitbucket.org/osrf/gazebo/issue/1572)

1. New accessors in LogPlay class.
    * [Pull request #1577](https://bitbucket.org/osrf/gazebo/pull-request/1577)

1. Added a plugin to send messages to an existing website.
   Added gui::MainWindow::AddMenu and msgs/rest_error, msgs/rest_login, msgs rest/post
    * [Pull request #1524](https://bitbucket.org/osrf/gazebo/pull-request/1524)

1. Fix deprecation warnings when using SDFormat 3.0.2, 3.0.3 prereleases
    * [Pull request #1568](https://bitbucket.org/osrf/gazebo/pull-request/1568)

1. Use GAZEBO_CFLAGS or GAZEBO_CXX_FLAGS in CMakeLists.txt for example plugins
    * [Pull request #1573](https://bitbucket.org/osrf/gazebo/pull-request/1573)

1. Added Link::OnWrenchMsg subscriber with test
    * [Pull request #1582](https://bitbucket.org/osrf/gazebo/pull-request/1582)

1. Show/hide GUI overlays using the menu bar.
    * [Pull request #1555](https://bitbucket.org/osrf/gazebo/pull-request/1555)

1. Added world origin indicator rendering::OriginVisual.
    * [Pull request #1700](https://bitbucket.org/osrf/gazebo/pull-request/1700)

1. Show/hide toolbars using the menu bars and shortcut.
   Added MainWindow::CloneAction.
   Added Window menu to Model Editor.
    * [Pull request #1584](https://bitbucket.org/osrf/gazebo/pull-request/1584)

1. Added event to show/hide toolbars.
    * [Pull request #1707](https://bitbucket.org/osrf/gazebo/pull-request/1707)

1. Added optional start/stop/reset buttons to timer GUI plugin.
    * [Pull request #1576](https://bitbucket.org/osrf/gazebo/pull-request/1576)

1. Timer GUI Plugin: Treat negative positions as positions from the ends
    * [Pull request #1703](https://bitbucket.org/osrf/gazebo/pull-request/1703)

1. Added Visual::GetDepth() and Visual::GetNthAncestor()
    * [Pull request #1613](https://bitbucket.org/osrf/gazebo/pull-request/1613)

1. Added a context menu for links
    * [Pull request #1589](https://bitbucket.org/osrf/gazebo/pull-request/1589)

1. Separate TimePanel's display into TimeWidget and LogPlayWidget.
    * [Pull request #1564](https://bitbucket.org/osrf/gazebo/pull-request/1564)

1. Display confirmation message after log is saved
    * [Pull request #1646](https://bitbucket.org/osrf/gazebo/pull-request/1646)

1. Added LogPlayView to display timeline and LogPlaybackStatistics message type.
    * [Pull request #1724](https://bitbucket.org/osrf/gazebo/pull-request/1724)

1. Added Time::FormattedString and removed all other FormatTime functions.
    * [Pull request #1710](https://bitbucket.org/osrf/gazebo/pull-request/1710)

1. Added support for Oculus DK2
    * [Pull request #1526](https://bitbucket.org/osrf/gazebo/pull-request/1526)

1. Use collide_bitmask from SDF to perform collision filtering
    * [Pull request #1470](https://bitbucket.org/osrf/gazebo/pull-request/1470)

1. Pass Coulomb surface friction parameters to DART.
    * [Pull request #1420](https://bitbucket.org/osrf/gazebo/pull-request/1420)

1. Added ModelAlign::SetHighlighted
    * [Pull request #1598](https://bitbucket.org/osrf/gazebo/pull-request/1598)

1. Added various Get functions to Visual. Also added a ConvertGeometryType function to msgs.
    * [Pull request #1402](https://bitbucket.org/osrf/gazebo/pull-request/1402)

1. Get and Set visibility of SelectionObj's handles, with unit test.
    * [Pull request #1417](https://bitbucket.org/osrf/gazebo/pull-request/1417)

1. Set material of SelectionObj's handles.
    * [Pull request #1472](https://bitbucket.org/osrf/gazebo/pull-request/1472)

1. Add SelectionObj::Fini with tests and make Visual::Fini virtual
    * [Pull request #1685](https://bitbucket.org/osrf/gazebo/pull-request/1685)

1. Allow link selection with the mouse if parent model already selected.
    * [Pull request #1409](https://bitbucket.org/osrf/gazebo/pull-request/1409)

1. Added ModelRightMenu::EntityTypes.
    * [Pull request #1414](https://bitbucket.org/osrf/gazebo/pull-request/1414)

1. Scale joint visuals according to link size.
    * [Pull request #1591](https://bitbucket.org/osrf/gazebo/pull-request/1591)
    * [Issue #1563](https://bitbucket.org/osrf/gazebo/issue/1563)

1. Added Gazebo/CoM material.
    * [Pull request #1439](https://bitbucket.org/osrf/gazebo/pull-request/1439)

1. Added arc parameter to MeshManager::CreateTube
    * [Pull request #1436](https://bitbucket.org/osrf/gazebo/pull-request/1436)

1. Added View Inertia and InertiaVisual, changed COMVisual to sphere proportional to mass.
    * [Pull request #1445](https://bitbucket.org/osrf/gazebo/pull-request/1445)

1. Added View Link Frame and LinkFrameVisual. Visual::SetTransparency goes into texture_unit.
    * [Pull request #1762](https://bitbucket.org/osrf/gazebo/pull-request/1762)
    * [Issue #853](https://bitbucket.org/osrf/gazebo/issue/853)

1. Changed the position of Save and Cancel buttons on editor dialogs
    * [Pull request #1442](https://bitbucket.org/osrf/gazebo/pull-request/1442)
    * [Issue #1377](https://bitbucket.org/osrf/gazebo/issue/1377)

1. Fixed Visual material updates
    * [Pull request #1454](https://bitbucket.org/osrf/gazebo/pull-request/1454)
    * [Issue #1455](https://bitbucket.org/osrf/gazebo/issue/1455)

1. Added Matrix3::Inverse() and tests
    * [Pull request #1481](https://bitbucket.org/osrf/gazebo/pull-request/1481)

1. Implemented AddLinkForce for ODE.
    * [Pull request #1456](https://bitbucket.org/osrf/gazebo/pull-request/1456)

1. Updated ConfigWidget class to parse enum values.
    * [Pull request #1518](https://bitbucket.org/osrf/gazebo/pull-request/1518)

1. Added PresetManager to physics libraries and corresponding integration test.
    * [Pull request #1471](https://bitbucket.org/osrf/gazebo/pull-request/1471)

1. Sync name and location on SaveDialog.
    * [Pull request #1563](https://bitbucket.org/osrf/gazebo/pull-request/1563)

1. Added Apply Force/Torque dialog
    * [Pull request #1600](https://bitbucket.org/osrf/gazebo/pull-request/1600)

1. Added Apply Force/Torque visuals
    * [Pull request #1619](https://bitbucket.org/osrf/gazebo/pull-request/1619)

1. Added Apply Force/Torque OnMouseRelease and ActivateWindow
    * [Pull request #1699](https://bitbucket.org/osrf/gazebo/pull-request/1699)

1. Added Apply Force/Torque mouse interactions, modes, activation
    * [Pull request #1731](https://bitbucket.org/osrf/gazebo/pull-request/1731)

1. Added inertia pose getter for COMVisual and COMVisual_TEST
    * [Pull request #1581](https://bitbucket.org/osrf/gazebo/pull-request/1581)

1. Model editor updates
    1. Joint preview using JointVisuals.
        * [Pull request #1369](https://bitbucket.org/osrf/gazebo/pull-request/1369)

    1. Added inspector for configuring link, visual, and collision properties.
        * [Pull request #1408](https://bitbucket.org/osrf/gazebo/pull-request/1408)

    1. Saving, exiting, generalizing SaveDialog.
        * [Pull request #1401](https://bitbucket.org/osrf/gazebo/pull-request/1401)

    1. Inspectors redesign
        * [Pull request #1586](https://bitbucket.org/osrf/gazebo/pull-request/1586)

    1. Edit existing model.
        * [Pull request #1425](https://bitbucket.org/osrf/gazebo/pull-request/1425)

    1. Add joint inspector to link's context menu.
        * [Pull request #1449](https://bitbucket.org/osrf/gazebo/pull-request/1449)
        * [Issue #1443](https://bitbucket.org/osrf/gazebo/issue/1443)

    1. Added button to select mesh file on inspector.
        * [Pull request #1460](https://bitbucket.org/osrf/gazebo/pull-request/1460)
        * [Issue #1450](https://bitbucket.org/osrf/gazebo/issue/1450)

    1. Renamed Part to Link.
        * [Pull request #1478](https://bitbucket.org/osrf/gazebo/pull-request/1478)

    1. Fix snapping inside editor.
        * [Pull request #1489](https://bitbucket.org/osrf/gazebo/pull-request/1489)
        * [Issue #1457](https://bitbucket.org/osrf/gazebo/issue/1457)

    1. Moved DataLogger from Window menu to the toolbar and moved screenshot button to the right.
        * [Pull request #1665](https://bitbucket.org/osrf/gazebo/pull-request/1665)

    1. Keep loaded model's name.
        * [Pull request #1516](https://bitbucket.org/osrf/gazebo/pull-request/1516)
        * [Issue #1504](https://bitbucket.org/osrf/gazebo/issue/1504)

    1. Added ExtrudeDialog.
        * [Pull request #1483](https://bitbucket.org/osrf/gazebo/pull-request/1483)

    1. Hide time panel inside editor and keep main window's paused state.
        * [Pull request #1500](https://bitbucket.org/osrf/gazebo/pull-request/1500)

    1. Fixed pose issues and added ModelCreator_TEST.
        * [Pull request #1509](https://bitbucket.org/osrf/gazebo/pull-request/1509)
        * [Issue #1497](https://bitbucket.org/osrf/gazebo/issue/1497)
        * [Issue #1509](https://bitbucket.org/osrf/gazebo/issue/1509)

    1. Added list of links and joints.
        * [Pull request #1515](https://bitbucket.org/osrf/gazebo/pull-request/1515)
        * [Issue #1418](https://bitbucket.org/osrf/gazebo/issue/1418)

    1. Expose API to support adding items to the palette.
        * [Pull request #1565](https://bitbucket.org/osrf/gazebo/pull-request/1565)

    1. Added menu for toggling joint visualization
        * [Pull request #1551](https://bitbucket.org/osrf/gazebo/pull-request/1551)
        * [Issue #1483](https://bitbucket.org/osrf/gazebo/issue/1483)

    1. Add schematic view to model editor
        * [Pull request #1562](https://bitbucket.org/osrf/gazebo/pull-request/1562)

1. Building editor updates
    1. Make palette tips tooltip clickable to open.
        * [Pull request #1519](https://bitbucket.org/osrf/gazebo/pull-request/1519)
        * [Issue #1370](https://bitbucket.org/osrf/gazebo/issue/1370)

    1. Add measurement unit to building inspectors.
        * [Pull request #1741](https://bitbucket.org/osrf/gazebo/pull-request/1741)
        * [Issue #1363](https://bitbucket.org/osrf/gazebo/issue/1363)

    1. Add `BaseInspectorDialog` as a base class for inspectors.
        * [Pull request #1749](https://bitbucket.org/osrf/gazebo/pull-request/1749)

## Gazebo 5.0

### Gazebo 5.x.x

1. Initialize sigact struct fields that valgrind said were being used uninitialized
    * [Pull request #1809](https://bitbucket.org/osrf/gazebo/pull-request/1809)

1. Add missing ogre includes to ensure macros are properly defined
    * [Pull request #1813](https://bitbucket.org/osrf/gazebo/pull-request/1813)

1. Use ToSDF functions to simplify physics_friction test
    * [Pull request #1808](https://bitbucket.org/osrf/gazebo/pull-request/1808)

1. Added lines to laser sensor visualization
    * [Pull request #1742](https://bitbucket.org/osrf/gazebo/pull-request/1742)
    * [Issue #935](https://bitbucket.org/osrf/gazebo/issue/935)

1. Fix BulletSliderJoint friction for bullet 2.83
    * [Pull request #1686](https://bitbucket.org/osrf/gazebo/pull-request/1686)

1. Fix heightmap model texture loading.
    * [Pull request #1592](https://bitbucket.org/osrf/gazebo/pull-request/1592)

1. Disable failing pr2 test for dart
    * [Pull request #1540](https://bitbucket.org/osrf/gazebo/pull-request/1540)
    * [Issue #1435](https://bitbucket.org/osrf/gazebo/issue/1435)

### Gazebo 5.1.0 (2015-03-20)
1. Backport pull request #1527 (FindOGRE.cmake for non-Debian systems)
  * [Pull request #1532](https://bitbucket.org/osrf/gazebo/pull-request/1532)

1. Respect system cflags when not using USE_UPSTREAM_CFLAGS
  * [Pull request #1531](https://bitbucket.org/osrf/gazebo/pull-request/1531)

1. Allow light manipulation
  * [Pull request #1529](https://bitbucket.org/osrf/gazebo/pull-request/1529)

1. Allow sdformat 2.3.1+ or 3+ and fix tests
  * [Pull request #1484](https://bitbucket.org/osrf/gazebo/pull-request/1484)

1. Add Link::GetWorldAngularMomentum function and test.
  * [Pull request #1482](https://bitbucket.org/osrf/gazebo/pull-request/1482)

1. Preserve previous GAZEBO_MODEL_PATH values when sourcing setup.sh
  * [Pull request #1430](https://bitbucket.org/osrf/gazebo/pull-request/1430)

1. Implement Coulomb joint friction for DART
  * [Pull request #1427](https://bitbucket.org/osrf/gazebo/pull-request/1427)
  * [Issue #1281](https://bitbucket.org/osrf/gazebo/issue/1281)

1. Fix simple shape normals.
    * [Pull request #1477](https://bitbucket.org/osrf/gazebo/pull-request/1477)
    * [Issue #1369](https://bitbucket.org/osrf/gazebo/issue/1369)

1. Use Msg-to-SDF conversion functions in tests, add ServerFixture::SpawnModel(msgs::Model).
    * [Pull request #1466](https://bitbucket.org/osrf/gazebo/pull-request/1466)

1. Added Model Msg-to-SDF conversion functions and test.
    * [Pull request #1429](https://bitbucket.org/osrf/gazebo/pull-request/1429)

1. Added Joint Msg-to-SDF conversion functions and test.
    * [Pull request #1419](https://bitbucket.org/osrf/gazebo/pull-request/1419)

1. Added Visual, Material Msg-to-SDF conversion functions and ShaderType to string conversion functions.
    * [Pull request #1415](https://bitbucket.org/osrf/gazebo/pull-request/1415)

1. Implement Coulomb joint friction for BulletSliderJoint
  * [Pull request #1452](https://bitbucket.org/osrf/gazebo/pull-request/1452)
  * [Issue #1348](https://bitbucket.org/osrf/gazebo/issue/1348)

### Gazebo 5.0.0 (2015-01-27)
1. Support for using [digital elevation maps](http://gazebosim.org/tutorials?tut=dem) has been added to debian packages.

1. C++11 support (C++11 compatible compiler is now required)
    * [Pull request #1340](https://bitbucket.org/osrf/gazebo/pull-request/1340)

1. Implemented private data pointer for the World class.
    * [Pull request #1383](https://bitbucket.org/osrf/gazebo/pull-request/1383)

1. Implemented private data pointer for the Scene class.
    * [Pull request #1385](https://bitbucket.org/osrf/gazebo/pull-request/1385)

1. Added a events::Event::resetWorld event that is triggered when World::Reset is called.
    * [Pull request #1332](https://bitbucket.org/osrf/gazebo/pull-request/1332)
    * [Issue #1375](https://bitbucket.org/osrf/gazebo/issue/1375)

1. Fixed `math::Box::GetCenter` functionality.
    * [Pull request #1278](https://bitbucket.org/osrf/gazebo/pull-request/1278)
    * [Issue #1327](https://bitbucket.org/osrf/gazebo/issue/1327)

1. Added a GUI timer plugin that facilitates the display and control a timer inside the Gazebo UI.
    * [Pull request #1270](https://bitbucket.org/osrf/gazebo/pull-request/1270)

1. Added ability to load plugins via SDF.
    * [Pull request #1261](https://bitbucket.org/osrf/gazebo/pull-request/1261)

1. Added GUIEvent to hide/show the left GUI pane.
    * [Pull request #1269](https://bitbucket.org/osrf/gazebo/pull-request/1269)

1. Modified KeyEventHandler and GLWidget so that hotkeys can be suppressed by custom KeyEvents set up by developers
    * [Pull request #1251](https://bitbucket.org/osrf/gazebo/pull-request/1251)

1. Added ability to read the directory where the log files are stored.
    * [Pull request #1277](https://bitbucket.org/osrf/gazebo/pull-request/1277)

1. Implemented a simulation cloner
    * [Pull request #1180](https://bitbucket.org/osrf/gazebo/pull-request/1180/clone-a-simulation)

1. Added GUI overlay plugins. Users can now write a Gazebo + QT plugin that displays widgets over the render window.
  * [Pull request #1181](https://bitbucket.org/osrf/gazebo/pull-request/1181)

1. Change behavior of Joint::SetVelocity, add Joint::SetVelocityLimit(unsigned int, double)
  * [Pull request #1218](https://bitbucket.org/osrf/gazebo/pull-request/1218)
  * [Issue #964](https://bitbucket.org/osrf/gazebo/issue/964)

1. Implement Coulomb joint friction for ODE
  * [Pull request #1221](https://bitbucket.org/osrf/gazebo/pull-request/1221)
  * [Issue #381](https://bitbucket.org/osrf/gazebo/issue/381)

1. Implement Coulomb joint friction for BulletHingeJoint
  * [Pull request #1317](https://bitbucket.org/osrf/gazebo/pull-request/1317)
  * [Issue #1348](https://bitbucket.org/osrf/gazebo/issue/1348)

1. Implemented camera lens distortion.
  * [Pull request #1213](https://bitbucket.org/osrf/gazebo/pull-request/1213)

1. Kill rogue gzservers left over from failed INTEGRATION_world_clone tests
   and improve robustness of `UNIT_gz_TEST`
  * [Pull request #1232](https://bitbucket.org/osrf/gazebo/pull-request/1232)
  * [Issue #1299](https://bitbucket.org/osrf/gazebo/issue/1299)

1. Added RenderWidget::ShowToolbar to toggle visibility of top toolbar.
  * [Pull request #1248](https://bitbucket.org/osrf/gazebo/pull-request/1248)

1. Fix joint axis visualization.
  * [Pull request #1258](https://bitbucket.org/osrf/gazebo/pull-request/1258)

1. Change UserCamera view control via joysticks. Clean up rate control vs. pose control.
   see UserCamera::OnJoyPose and UserCamera::OnJoyTwist. Added view twist control toggle
   with joystick button 1.
  * [Pull request #1249](https://bitbucket.org/osrf/gazebo/pull-request/1249)

1. Added RenderWidget::GetToolbar to get the top toolbar and change its actions on ModelEditor.
    * [Pull request #1263](https://bitbucket.org/osrf/gazebo/pull-request/1263)

1. Added accessor for MainWindow graphical widget to GuiIface.
    * [Pull request #1250](https://bitbucket.org/osrf/gazebo/pull-request/1250)

1. Added a ConfigWidget class that takes in a google protobuf message and generates widgets for configuring the fields in the message
    * [Pull request #1285](https://bitbucket.org/osrf/gazebo/pull-request/1285)

1. Added GLWidget::OnModelEditor when model editor is triggered, and MainWindow::OnEditorGroup to manually uncheck editor actions.
    * [Pull request #1283](https://bitbucket.org/osrf/gazebo/pull-request/1283)

1. Added Collision, Geometry, Inertial, Surface Msg-to-SDF conversion functions.
    * [Pull request #1315](https://bitbucket.org/osrf/gazebo/pull-request/1315)

1. Added "button modifier" fields (control, shift, and alt) to common::KeyEvent.
    * [Pull request #1325](https://bitbucket.org/osrf/gazebo/pull-request/1325)

1. Added inputs for environment variable GAZEBO_GUI_INI_FILE for reading a custom .ini file.
    * [Pull request #1252](https://bitbucket.org/osrf/gazebo/pull-request/1252)

1. Fixed crash on "permission denied" bug, added insert_model integration test.
    * [Pull request #1329](https://bitbucket.org/osrf/gazebo/pull-request/1329/)

1. Enable simbody joint tests, implement `SimbodyJoint::GetParam`, create
   `Joint::GetParam`, fix bug in `BulletHingeJoint::SetParam`.
    * [Pull request #1404](https://bitbucket.org/osrf/gazebo/pull-request/1404/)

1. Building editor updates
    1. Fixed inspector resizing.
        * [Pull request #1230](https://bitbucket.org/osrf/gazebo/pull-request/1230)
        * [Issue #395](https://bitbucket.org/osrf/gazebo/issue/395)

    1. Doors and windows move proportionally with wall.
        * [Pull request #1231](https://bitbucket.org/osrf/gazebo/pull-request/1231)
        * [Issue #368](https://bitbucket.org/osrf/gazebo/issue/368)

    1. Inspector dialogs stay on top.
        * [Pull request #1229](https://bitbucket.org/osrf/gazebo/pull-request/1229)
        * [Issue #417](https://bitbucket.org/osrf/gazebo/issue/417)

    1. Make model name editable on palette.
        * [Pull request #1239](https://bitbucket.org/osrf/gazebo/pull-request/1239)

    1. Import background image and improve add/delete levels.
        * [Pull request #1214](https://bitbucket.org/osrf/gazebo/pull-request/1214)
        * [Issue #422](https://bitbucket.org/osrf/gazebo/issue/422)
        * [Issue #361](https://bitbucket.org/osrf/gazebo/issue/361)

    1. Fix changing draw mode.
        * [Pull request #1233](https://bitbucket.org/osrf/gazebo/pull-request/1233)
        * [Issue #405](https://bitbucket.org/osrf/gazebo/issue/405)

    1. Tips on palette's top-right corner.
        * [Pull request #1241](https://bitbucket.org/osrf/gazebo/pull-request/1241)

    1. New buttons and layout for the palette.
        * [Pull request #1242](https://bitbucket.org/osrf/gazebo/pull-request/1242)

    1. Individual wall segments instead of polylines.
        * [Pull request #1246](https://bitbucket.org/osrf/gazebo/pull-request/1246)
        * [Issue #389](https://bitbucket.org/osrf/gazebo/issue/389)
        * [Issue #415](https://bitbucket.org/osrf/gazebo/issue/415)

    1. Fix exiting and saving, exiting when there's nothing drawn, fix text on popups.
        * [Pull request #1296](https://bitbucket.org/osrf/gazebo/pull-request/1296)

    1. Display measure for selected wall segment.
        * [Pull request #1291](https://bitbucket.org/osrf/gazebo/pull-request/1291)
        * [Issue #366](https://bitbucket.org/osrf/gazebo/issue/366)

    1. Highlight selected item's 3D visual.
        * [Pull request #1292](https://bitbucket.org/osrf/gazebo/pull-request/1292)

    1. Added color picker to inspector dialogs.
        * [Pull request #1298](https://bitbucket.org/osrf/gazebo/pull-request/1298)

    1. Snapping on by default, off holding Shift. Improved snapping.
        * [Pull request #1304](https://bitbucket.org/osrf/gazebo/pull-request/1304)

    1. Snap walls to length increments, moved scale to SegmentItem and added Get/SetScale, added SegmentItem::SnapAngle and SegmentItem::SnapLength.
        * [Pull request #1311](https://bitbucket.org/osrf/gazebo/pull-request/1311)

    1. Make buildings available in "Insert Models" tab, improve save flow.
        * [Pull request #1312](https://bitbucket.org/osrf/gazebo/pull-request/1312)

    1. Added EditorItem::SetHighlighted.
        * [Pull request #1308](https://bitbucket.org/osrf/gazebo/pull-request/1308)

    1. Current level is transparent, lower levels opaque, higher levels invisible.
        * [Pull request #1303](https://bitbucket.org/osrf/gazebo/pull-request/1303)

    1. Detach all child manips when item is deleted, added BuildingMaker::DetachAllChildren.
        * [Pull request #1316](https://bitbucket.org/osrf/gazebo/pull-request/1316)

    1. Added texture picker to inspector dialogs.
        * [Pull request #1306](https://bitbucket.org/osrf/gazebo/pull-request/1306)

    1. Measures for doors and windows. Added RectItem::angleOnWall and related Get/Set.
        * [Pull request #1322](https://bitbucket.org/osrf/gazebo/pull-request/1322)
        * [Issue #370](https://bitbucket.org/osrf/gazebo/issue/370)

    1. Added Gazebo/BuildingFrame material to display holes for doors and windows on walls.
        * [Pull request #1338](https://bitbucket.org/osrf/gazebo/pull-request/1338)

    1. Added Gazebo/Bricks material to be used as texture on the building editor.
        * [Pull request #1333](https://bitbucket.org/osrf/gazebo/pull-request/1333)

    1. Pick colors from the palette and assign on 3D view. Added mouse and key event handlers to BuildingMaker, and events to communicate from BuildingModelManip to EditorItem.
        * [Pull request #1336](https://bitbucket.org/osrf/gazebo/pull-request/1336)

    1. Pick textures from the palette and assign in 3D view.
        * [Pull request #1368](https://bitbucket.org/osrf/gazebo/pull-request/1368)

1. Model editor updates
    1. Fix adding/removing event filters .
        * [Pull request #1279](https://bitbucket.org/osrf/gazebo/pull-request/1279)

    1. Enabled multi-selection and align tool inside model editor.
        * [Pull request #1302](https://bitbucket.org/osrf/gazebo/pull-request/1302)
        * [Issue #1323](https://bitbucket.org/osrf/gazebo/issue/1323)

    1. Enabled snap mode inside model editor.
        * [Pull request #1331](https://bitbucket.org/osrf/gazebo/pull-request/1331)
        * [Issue #1318](https://bitbucket.org/osrf/gazebo/issue/1318)

    1. Implemented copy/pasting of links.
        * [Pull request #1330](https://bitbucket.org/osrf/gazebo/pull-request/1330)

1. GUI publishes model selection information on ~/selection topic.
    * [Pull request #1318](https://bitbucket.org/osrf/gazebo/pull-request/1318)

## Gazebo 4.0

### Gazebo 4.x.x (2015-xx-xx)

1. Fix build for Bullet 2.83, enable angle wrapping for BulletHingeJoint
    * [Pull request #1664](https://bitbucket.org/osrf/gazebo/pull-request/1664)

### Gazebo 4.1.3 (2015-05-07)

1. Fix saving visual geom SDF values
    * [Pull request #1597](https://bitbucket.org/osrf/gazebo/pull-request/1597)
1. Fix heightmap model texture loading.
    * [Pull request #1595](https://bitbucket.org/osrf/gazebo/pull-request/1595)
1. Fix visual collision scale on separate client
    * [Pull request #1585](https://bitbucket.org/osrf/gazebo/pull-request/1585)
1. Fix several clang compiler warnings
    * [Pull request #1594](https://bitbucket.org/osrf/gazebo/pull-request/1594)
1. Fix blank save / browse dialogs
    * [Pull request #1544](https://bitbucket.org/osrf/gazebo/pull-request/1544)

### Gazebo 4.1.2 (2015-03-20)

1. Fix quaternion documentation: target Gazebo_4.1
    * [Pull request #1525](https://bitbucket.org/osrf/gazebo/pull-request/1525)
1. Speed up World::Step in loops
    * [Pull request #1492](https://bitbucket.org/osrf/gazebo/pull-request/1492)
1. Reduce selection buffer updates -> 4.1
    * [Pull request #1494](https://bitbucket.org/osrf/gazebo/pull-request/1494)
1. Fix QT rendering, and rendering update rate
    * [Pull request #1487](https://bitbucket.org/osrf/gazebo/pull-request/1487)
1. Fix loading of SimbodyPhysics parameters
    * [Pull request #1474](https://bitbucket.org/osrf/gazebo/pull-request/1474)
1. Fix heightmap on OSX -> 4.1
    * [Pull request #1455](https://bitbucket.org/osrf/gazebo/pull-request/1455)
1. Remove extra pose tag in a world file that should not be there
    * [Pull request #1458](https://bitbucket.org/osrf/gazebo/pull-request/1458)
1. Better fix for #236 for IMU that doesn't require ABI changes
    * [Pull request #1448](https://bitbucket.org/osrf/gazebo/pull-request/1448)
1. Fix regression of #236 for ImuSensor in 4.1
    * [Pull request #1446](https://bitbucket.org/osrf/gazebo/pull-request/1446)
1. Preserve previous GAZEBO_MODEL_PATH values when sourcing setup.sh
    * [Pull request #1430](https://bitbucket.org/osrf/gazebo/pull-request/1430)
1. issue #857: fix segfault for simbody screw joint when setting limits due to uninitialized limitForce.
    * [Pull request #1423](https://bitbucket.org/osrf/gazebo/pull-request/1423)
1. Allow multiple contact sensors per link (#960)
    * [Pull request #1413](https://bitbucket.org/osrf/gazebo/pull-request/1413)
1. Fix for issue #351, ODE World Step
    * [Pull request #1406](https://bitbucket.org/osrf/gazebo/pull-request/1406)
1. Disable failing InelasticCollision/0 test (#1394)
    * [Pull request #1405](https://bitbucket.org/osrf/gazebo/pull-request/1405)
1. Prevent out of bounds array access in SkidSteerDrivePlugin (found by cppcheck 1.68)
    * [Pull request #1379](https://bitbucket.org/osrf/gazebo/pull-request/1379)

### Gazebo 4.1.1 (2015-01-15)

1. Fix BulletPlaneShape bounding box (#1265)
    * [Pull request #1367](https://bitbucket.org/osrf/gazebo/pull-request/1367)
1. Fix dart linking errors on osx
    * [Pull request #1372](https://bitbucket.org/osrf/gazebo/pull-request/1372)
1. Update to player interfaces
    * [Pull request #1324](https://bitbucket.org/osrf/gazebo/pull-request/1324)
1. Handle GpuLaser name collisions (#1403)
    * [Pull request #1360](https://bitbucket.org/osrf/gazebo/pull-request/1360)
1. Add checks for handling array's with counts of zero, and read specular values
    * [Pull request #1339](https://bitbucket.org/osrf/gazebo/pull-request/1339)
1. Fix model list widget test
    * [Pull request #1327](https://bitbucket.org/osrf/gazebo/pull-request/1327)
1. Fix ogre includes
    * [Pull request #1323](https://bitbucket.org/osrf/gazebo/pull-request/1323)

### Gazebo 4.1.0 (2014-11-20)

1. Modified GUI rendering to improve the rendering update rate.
    * [Pull request #1487](https://bitbucket.org/osrf/gazebo/pull-request/1487)

### Gazebo 4.1.0 (2014-11-20)

1. Add ArrangePlugin for arranging groups of models.
   Also add Model::ResetPhysicsStates to call Link::ResetPhysicsStates
   recursively on all links in model.
    * [Pull request #1208](https://bitbucket.org/osrf/gazebo/pull-request/1208)
1. The `gz model` command line tool will output model info using either `-i` for complete info, or `-p` for just the model pose.
    * [Pull request #1212](https://bitbucket.org/osrf/gazebo/pull-request/1212)
    * [DRCSim Issue #389](https://bitbucket.org/osrf/drcsim/issue/389)
1. Added SignalStats class for computing incremental signal statistics.
    * [Pull request #1198](https://bitbucket.org/osrf/gazebo/pull-request/1198)
1. Add InitialVelocityPlugin to setting the initial state of links
    * [Pull request #1237](https://bitbucket.org/osrf/gazebo/pull-request/1237)
1. Added Quaternion::Integrate function.
    * [Pull request #1255](https://bitbucket.org/osrf/gazebo/pull-request/1255)
1. Added ConvertJointType functions, display more joint info on model list.
    * [Pull request #1259](https://bitbucket.org/osrf/gazebo/pull-request/1259)
1. Added ModelListWidget::AddProperty, removed unnecessary checks on ModelListWidget.
    * [Pull request #1271](https://bitbucket.org/osrf/gazebo/pull-request/1271)
1. Fix loading collada meshes with unsupported input semantics.
    * [Pull request #1319](https://bitbucket.org/osrf/gazebo/pull-request/1319)

### Gazebo 4.0.2 (2014-09-23)

1. Fix and improve mechanism to generate pkgconfig libs
    * [Pull request #1027](https://bitbucket.org/osrf/gazebo/pull-request/1027)
    * [Issue #1284](https://bitbucket.org/osrf/gazebo/issue/1284)
1. Added arat.world
    * [Pull request #1205](https://bitbucket.org/osrf/gazebo/pull-request/1205)
1. Update gzprop to output zip files.
    * [Pull request #1197](https://bitbucket.org/osrf/gazebo/pull-request/1197)
1. Make Collision::GetShape a const function
    * [Pull requset #1189](https://bitbucket.org/osrf/gazebo/pull-request/1189)
1. Install missing physics headers
    * [Pull requset #1183](https://bitbucket.org/osrf/gazebo/pull-request/1183)
1. Remove SimbodyLink::AddTorque console message
    * [Pull requset #1185](https://bitbucket.org/osrf/gazebo/pull-request/1185)
1. Fix log xml
    * [Pull requset #1188](https://bitbucket.org/osrf/gazebo/pull-request/1188)

### Gazebo 4.0.0 (2014-08-08)

1. Added lcov support to cmake
    * [Pull request #1047](https://bitbucket.org/osrf/gazebo/pull-request/1047)
1. Fixed memory leak in image conversion
    * [Pull request #1057](https://bitbucket.org/osrf/gazebo/pull-request/1057)
1. Removed deprecated function
    * [Pull request #1067](https://bitbucket.org/osrf/gazebo/pull-request/1067)
1. Improved collada loading performance
    * [Pull request #1066](https://bitbucket.org/osrf/gazebo/pull-request/1066)
    * [Pull request #1082](https://bitbucket.org/osrf/gazebo/pull-request/1082)
    * [Issue #1134](https://bitbucket.org/osrf/gazebo/issue/1134)
1. Implemented a collada exporter
    * [Pull request #1064](https://bitbucket.org/osrf/gazebo/pull-request/1064)
1. Force torque sensor now makes use of sensor's pose.
    * [Pull request #1076](https://bitbucket.org/osrf/gazebo/pull-request/1076)
    * [Issue #940](https://bitbucket.org/osrf/gazebo/issue/940)
1. Fix Model::GetLinks segfault
    * [Pull request #1093](https://bitbucket.org/osrf/gazebo/pull-request/1093)
1. Fix deleting and saving lights in gzserver
    * [Pull request #1094](https://bitbucket.org/osrf/gazebo/pull-request/1094)
    * [Issue #1182](https://bitbucket.org/osrf/gazebo/issue/1182)
    * [Issue #346](https://bitbucket.org/osrf/gazebo/issue/346)
1. Fix Collision::GetWorldPose. The pose of a collision would not update properly.
    * [Pull request #1049](https://bitbucket.org/osrf/gazebo/pull-request/1049)
    * [Issue #1124](https://bitbucket.org/osrf/gazebo/issue/1124)
1. Fixed the animate_box and animate_joints examples
    * [Pull request #1086](https://bitbucket.org/osrf/gazebo/pull-request/1086)
1. Integrated Oculus Rift functionality
    * [Pull request #1074](https://bitbucket.org/osrf/gazebo/pull-request/1074)
    * [Pull request #1136](https://bitbucket.org/osrf/gazebo/pull-request/1136)
    * [Pull request #1139](https://bitbucket.org/osrf/gazebo/pull-request/1139)
1. Updated Base::GetScopedName
    * [Pull request #1104](https://bitbucket.org/osrf/gazebo/pull-request/1104)
1. Fix collada loader from adding duplicate materials into a Mesh
    * [Pull request #1105](https://bitbucket.org/osrf/gazebo/pull-request/1105)
    * [Issue #1180](https://bitbucket.org/osrf/gazebo/issue/1180)
1. Integrated Razer Hydra functionality
    * [Pull request #1083](https://bitbucket.org/osrf/gazebo/pull-request/1083)
    * [Pull request #1109](https://bitbucket.org/osrf/gazebo/pull-request/1109)
1. Added ability to copy and paste models in the GUI
    * [Pull request #1103](https://bitbucket.org/osrf/gazebo/pull-request/1103)
1. Removed unnecessary inclusion of gazebo.hh and common.hh in plugins
    * [Pull request #1111](https://bitbucket.org/osrf/gazebo/pull-request/1111)
1. Added ability to specify custom road textures
    * [Pull request #1027](https://bitbucket.org/osrf/gazebo/pull-request/1027)
1. Added support for DART 4.1
    * [Pull request #1113](https://bitbucket.org/osrf/gazebo/pull-request/1113)
    * [Pull request #1132](https://bitbucket.org/osrf/gazebo/pull-request/1132)
    * [Pull request #1134](https://bitbucket.org/osrf/gazebo/pull-request/1134)
    * [Pull request #1154](https://bitbucket.org/osrf/gazebo/pull-request/1154)
1. Allow position of joints to be directly set.
    * [Pull request #1097](https://bitbucket.org/osrf/gazebo/pull-request/1097)
    * [Issue #1138](https://bitbucket.org/osrf/gazebo/issue/1138)
1. Added extruded polyline geometry
    * [Pull request #1026](https://bitbucket.org/osrf/gazebo/pull-request/1026)
1. Fixed actor animation
    * [Pull request #1133](https://bitbucket.org/osrf/gazebo/pull-request/1133)
    * [Pull request #1141](https://bitbucket.org/osrf/gazebo/pull-request/1141)
1. Generate a versioned cmake config file
    * [Pull request #1153](https://bitbucket.org/osrf/gazebo/pull-request/1153)
    * [Issue #1226](https://bitbucket.org/osrf/gazebo/issue/1226)
1. Added KMeans class
    * [Pull request #1147](https://bitbucket.org/osrf/gazebo/pull-request/1147)
1. Added --summary-range feature to bitbucket pullrequest tool
    * [Pull request #1156](https://bitbucket.org/osrf/gazebo/pull-request/1156)
1. Updated web links
    * [Pull request #1159](https://bitbucket.org/osrf/gazebo/pull-request/1159)
1. Update tests
    * [Pull request #1155](https://bitbucket.org/osrf/gazebo/pull-request/1155)
    * [Pull request #1143](https://bitbucket.org/osrf/gazebo/pull-request/1143)
    * [Pull request #1138](https://bitbucket.org/osrf/gazebo/pull-request/1138)
    * [Pull request #1140](https://bitbucket.org/osrf/gazebo/pull-request/1140)
    * [Pull request #1127](https://bitbucket.org/osrf/gazebo/pull-request/1127)
    * [Pull request #1115](https://bitbucket.org/osrf/gazebo/pull-request/1115)
    * [Pull request #1102](https://bitbucket.org/osrf/gazebo/pull-request/1102)
    * [Pull request #1087](https://bitbucket.org/osrf/gazebo/pull-request/1087)
    * [Pull request #1084](https://bitbucket.org/osrf/gazebo/pull-request/1084)

## Gazebo 3.0

### Gazebo 3.x.x (yyyy-mm-dd)

1. Fixed sonar and wireless sensor visualization
    * [Pull request #1254](https://bitbucket.org/osrf/gazebo/pull-request/1254)
1. Update visual bounding box when model is selected
    * [Pull request #1280](https://bitbucket.org/osrf/gazebo/pull-request/1280)

### Gazebo 3.1.0 (2014-08-08)

1. Implemented Simbody::Link::Set*Vel
    * [Pull request #1160](https://bitbucket.org/osrf/gazebo/pull-request/1160)
    * [Issue #1012](https://bitbucket.org/osrf/gazebo/issue/1012)
1. Added World::RemoveModel function
    * [Pull request #1106](https://bitbucket.org/osrf/gazebo/pull-request/1106)
    * [Issue #1177](https://bitbucket.org/osrf/gazebo/issue/1177)
1. Fix exit from camera follow mode using the escape key
    * [Pull request #1137](https://bitbucket.org/osrf/gazebo/pull-request/1137)
    * [Issue #1220](https://bitbucket.org/osrf/gazebo/issue/1220)
1. Added support for SDF joint spring stiffness and reference positions
    * [Pull request #1117](https://bitbucket.org/osrf/gazebo/pull-request/1117)
1. Removed the gzmodel_create script
    * [Pull request #1130](https://bitbucket.org/osrf/gazebo/pull-request/1130)
1. Added Vector2 dot product
    * [Pull request #1101](https://bitbucket.org/osrf/gazebo/pull-request/1101)
1. Added SetPositionPID and SetVelocityPID to JointController
    * [Pull request #1091](https://bitbucket.org/osrf/gazebo/pull-request/1091)
1. Fix gzclient startup crash with ogre 1.9
    * [Pull request #1098](https://bitbucket.org/osrf/gazebo/pull-request/1098)
    * [Issue #996](https://bitbucket.org/osrf/gazebo/issue/996)
1. Update the bitbucket_pullrequests tool
    * [Pull request #1108](https://bitbucket.org/osrf/gazebo/pull-request/1108)
1. Light properties now remain in place after move by the user via the GUI.
    * [Pull request #1110](https://bitbucket.org/osrf/gazebo/pull-request/1110)
    * [Issue #1211](https://bitbucket.org/osrf/gazebo/issue/1211)
1. Allow position of joints to be directly set.
    * [Pull request #1096](https://bitbucket.org/osrf/gazebo/pull-request/1096)
    * [Issue #1138](https://bitbucket.org/osrf/gazebo/issue/1138)

### Gazebo 3.0.0 (2014-04-11)

1. Fix bug when deleting the sun light
    * [Pull request #1088](https://bitbucket.org/osrf/gazebo/pull-request/1088)
    * [Issue #1133](https://bitbucket.org/osrf/gazebo/issue/1133)
1. Fix ODE screw joint
    * [Pull request #1078](https://bitbucket.org/osrf/gazebo/pull-request/1078)
    * [Issue #1167](https://bitbucket.org/osrf/gazebo/issue/1167)
1. Update joint integration tests
    * [Pull request #1081](https://bitbucket.org/osrf/gazebo/pull-request/1081)
1. Fixed false positives in cppcheck.
    * [Pull request #1061](https://bitbucket.org/osrf/gazebo/pull-request/1061)
1. Made joint axis reference frame relative to child, and updated simbody and dart accordingly.
    * [Pull request #1069](https://bitbucket.org/osrf/gazebo/pull-request/1069)
    * [Issue #494](https://bitbucket.org/osrf/gazebo/issue/494)
    * [Issue #1143](https://bitbucket.org/osrf/gazebo/issue/1143)
1. Added ability to pass vector of strings to SetupClient and SetupServer
    * [Pull request #1068](https://bitbucket.org/osrf/gazebo/pull-request/1068)
    * [Issue #1132](https://bitbucket.org/osrf/gazebo/issue/1132)
1. Fix error correction in screw constraints for ODE
    * [Pull request #1159](https://bitbucket.org/osrf/gazebo/pull-request/1159)
    * [Issue #1159](https://bitbucket.org/osrf/gazebo/issue/1159)
1. Improved pkgconfig with SDF
    * [Pull request #1062](https://bitbucket.org/osrf/gazebo/pull-request/1062)
1. Added a plugin to simulate aero dynamics
    * [Pull request #905](https://bitbucket.org/osrf/gazebo/pull-request/905)
1. Updated bullet support
    * [Issue #1069](https://bitbucket.org/osrf/gazebo/issue/1069)
    * [Pull request #1011](https://bitbucket.org/osrf/gazebo/pull-request/1011)
    * [Pull request #996](https://bitbucket.org/osrf/gazebo/pull-request/966)
    * [Pull request #1024](https://bitbucket.org/osrf/gazebo/pull-request/1024)
1. Updated simbody support
    * [Pull request #995](https://bitbucket.org/osrf/gazebo/pull-request/995)
1. Updated worlds to SDF 1.5
    * [Pull request #1021](https://bitbucket.org/osrf/gazebo/pull-request/1021)
1. Improvements to ODE
    * [Pull request #1001](https://bitbucket.org/osrf/gazebo/pull-request/1001)
    * [Pull request #1014](https://bitbucket.org/osrf/gazebo/pull-request/1014)
    * [Pull request #1015](https://bitbucket.org/osrf/gazebo/pull-request/1015)
    * [Pull request #1016](https://bitbucket.org/osrf/gazebo/pull-request/1016)
1. New command line tool
    * [Pull request #972](https://bitbucket.org/osrf/gazebo/pull-request/972)
1. Graphical user interface improvements
    * [Pull request #971](https://bitbucket.org/osrf/gazebo/pull-request/971)
    * [Pull request #1013](https://bitbucket.org/osrf/gazebo/pull-request/1013)
    * [Pull request #989](https://bitbucket.org/osrf/gazebo/pull-request/989)
1. Created a friction pyramid class
    * [Pull request #935](https://bitbucket.org/osrf/gazebo/pull-request/935)
1. Added GetWorldEnergy functions to Model, Joint, and Link
    * [Pull request #1017](https://bitbucket.org/osrf/gazebo/pull-request/1017)
1. Preparing Gazebo for admission into Ubuntu
    * [Pull request #969](https://bitbucket.org/osrf/gazebo/pull-request/969)
    * [Pull request #998](https://bitbucket.org/osrf/gazebo/pull-request/998)
    * [Pull request #1002](https://bitbucket.org/osrf/gazebo/pull-request/1002)
1. Add method for querying if useImplicitStiffnessDamping flag is set for a given joint
    * [Issue #629](https://bitbucket.org/osrf/gazebo/issue/629)
    * [Pull request #1006](https://bitbucket.org/osrf/gazebo/pull-request/1006)
1. Fix joint axis frames
    * [Issue #494](https://bitbucket.org/osrf/gazebo/issue/494)
    * [Pull request #963](https://bitbucket.org/osrf/gazebo/pull-request/963)
1. Compute joint anchor pose relative to parent
    * [Issue #1029](https://bitbucket.org/osrf/gazebo/issue/1029)
    * [Pull request #982](https://bitbucket.org/osrf/gazebo/pull-request/982)
1. Cleanup the installed worlds
    * [Issue #1036](https://bitbucket.org/osrf/gazebo/issue/1036)
    * [Pull request #984](https://bitbucket.org/osrf/gazebo/pull-request/984)
1. Update to the GPS sensor
    * [Issue #1059](https://bitbucket.org/osrf/gazebo/issue/1059)
    * [Pull request #984](https://bitbucket.org/osrf/gazebo/pull-request/984)
1. Removed libtool from plugin loading
    * [Pull request #981](https://bitbucket.org/osrf/gazebo/pull-request/981)
1. Added functions to get inertial information for a link in the world frame.
    * [Pull request #1005](https://bitbucket.org/osrf/gazebo/pull-request/1005)

## Gazebo 2.0

### Gazebo 2.2.3 (2014-04-29)

1. Removed redundant call to World::Init
    * [Pull request #1107](https://bitbucket.org/osrf/gazebo/pull-request/1107)
    * [Issue #1208](https://bitbucket.org/osrf/gazebo/issue/1208)
1. Return proper error codes when gazebo exits
    * [Pull request #1085](https://bitbucket.org/osrf/gazebo/pull-request/1085)
    * [Issue #1178](https://bitbucket.org/osrf/gazebo/issue/1178)
1. Fixed Camera::GetWorldRotation().
    * [Pull request #1071](https://bitbucket.org/osrf/gazebo/pull-request/1071)
    * [Issue #1087](https://bitbucket.org/osrf/gazebo/issue/1087)
1. Fixed memory leak in image conversion
    * [Pull request #1073](https://bitbucket.org/osrf/gazebo/pull-request/1073)

### Gazebo 2.2.0 (2014-01-10)

1. Fix compilation when using OGRE-1.9 (full support is being worked on)
    * [Issue #994](https://bitbucket.org/osrf/gazebo/issue/994)
    * [Issue #995](https://bitbucket.org/osrf/gazebo/issue/995)
    * [Issue #996](https://bitbucket.org/osrf/gazebo/issue/996)
    * [Pull request #883](https://bitbucket.org/osrf/gazebo/pull-request/883)
1. Added unit test for issue 624.
    * [Issue #624](https://bitbucket.org/osrf/gazebo/issue/624).
    * [Pull request #889](https://bitbucket.org/osrf/gazebo/pull-request/889)
1. Use 3x3 PCF shadows for smoother shadows.
    * [Pull request #887](https://bitbucket.org/osrf/gazebo/pull-request/887)
1. Update manpage copyright to 2014.
    * [Pull request #893](https://bitbucket.org/osrf/gazebo/pull-request/893)
1. Added friction integration test .
    * [Pull request #885](https://bitbucket.org/osrf/gazebo/pull-request/885)
1. Fix joint anchor when link pose is not specified.
    * [Issue #978](https://bitbucket.org/osrf/gazebo/issue/978)
    * [Pull request #862](https://bitbucket.org/osrf/gazebo/pull-request/862)
1. Added (ESC) tooltip for GUI Selection Mode icon.
    * [Issue #993](https://bitbucket.org/osrf/gazebo/issue/993)
    * [Pull request #888](https://bitbucket.org/osrf/gazebo/pull-request/888)
1. Removed old comment about resolved issue.
    * [Issue #837](https://bitbucket.org/osrf/gazebo/issue/837)
    * [Pull request #880](https://bitbucket.org/osrf/gazebo/pull-request/880)
1. Made SimbodyLink::Get* function thread-safe
    * [Issue #918](https://bitbucket.org/osrf/gazebo/issue/918)
    * [Pull request #872](https://bitbucket.org/osrf/gazebo/pull-request/872)
1. Suppressed spurious gzlog messages in ODE::Body
    * [Issue #983](https://bitbucket.org/osrf/gazebo/issue/983)
    * [Pull request #875](https://bitbucket.org/osrf/gazebo/pull-request/875)
1. Fixed Force Torque Sensor Test by properly initializing some values.
    * [Issue #982](https://bitbucket.org/osrf/gazebo/issue/982)
    * [Pull request #869](https://bitbucket.org/osrf/gazebo/pull-request/869)
1. Added breakable joint plugin to support breakable walls.
    * [Pull request #865](https://bitbucket.org/osrf/gazebo/pull-request/865)
1. Used different tuple syntax to fix compilation on OSX mavericks.
    * [Issue #947](https://bitbucket.org/osrf/gazebo/issue/947)
    * [Pull request #858](https://bitbucket.org/osrf/gazebo/pull-request/858)
1. Fixed sonar test and deprecation warning.
    * [Pull request #856](https://bitbucket.org/osrf/gazebo/pull-request/856)
1. Speed up test compilation.
    * Part of [Issue #955](https://bitbucket.org/osrf/gazebo/issue/955)
    * [Pull request #846](https://bitbucket.org/osrf/gazebo/pull-request/846)
1. Added Joint::SetEffortLimit API
    * [Issue #923](https://bitbucket.org/osrf/gazebo/issue/923)
    * [Pull request #808](https://bitbucket.org/osrf/gazebo/pull-request/808)
1. Made bullet output less verbose.
    * [Pull request #839](https://bitbucket.org/osrf/gazebo/pull-request/839)
1. Convergence acceleration and stability tweak to make atlas_v3 stable
    * [Issue #895](https://bitbucket.org/osrf/gazebo/issue/895)
    * [Pull request #772](https://bitbucket.org/osrf/gazebo/pull-request/772)
1. Added colors, textures and world files for the SPL RoboCup environment
    * [Pull request #838](https://bitbucket.org/osrf/gazebo/pull-request/838)
1. Fixed bitbucket_pullrequests tool to work with latest BitBucket API.
    * [Issue #933](https://bitbucket.org/osrf/gazebo/issue/933)
    * [Pull request #841](https://bitbucket.org/osrf/gazebo/pull-request/841)
1. Fixed cppcheck warnings.
    * [Pull request #842](https://bitbucket.org/osrf/gazebo/pull-request/842)

### Gazebo 2.1.0 (2013-11-08)
1. Fix mainwindow unit test
    * [Pull request #752](https://bitbucket.org/osrf/gazebo/pull-request/752)
1. Visualize moment of inertia
    * Pull request [#745](https://bitbucket.org/osrf/gazebo/pull-request/745), [#769](https://bitbucket.org/osrf/gazebo/pull-request/769), [#787](https://bitbucket.org/osrf/gazebo/pull-request/787)
    * [Issue #203](https://bitbucket.org/osrf/gazebo/issue/203)
1. Update tool to count lines of code
    * [Pull request #758](https://bitbucket.org/osrf/gazebo/pull-request/758)
1. Implement World::Clear
    * Pull request [#785](https://bitbucket.org/osrf/gazebo/pull-request/785), [#804](https://bitbucket.org/osrf/gazebo/pull-request/804)
1. Improve Bullet support
    * [Pull request #805](https://bitbucket.org/osrf/gazebo/pull-request/805)
1. Fix doxygen spacing
    * [Pull request #740](https://bitbucket.org/osrf/gazebo/pull-request/740)
1. Add tool to generate model images for thepropshop.org
    * [Pull request #734](https://bitbucket.org/osrf/gazebo/pull-request/734)
1. Added paging support for terrains
    * [Pull request #707](https://bitbucket.org/osrf/gazebo/pull-request/707)
1. Added plugin path to LID_LIBRARY_PATH in setup.sh
    * [Pull request #750](https://bitbucket.org/osrf/gazebo/pull-request/750)
1. Fix for OSX
    * [Pull request #766](https://bitbucket.org/osrf/gazebo/pull-request/766)
    * [Pull request #786](https://bitbucket.org/osrf/gazebo/pull-request/786)
    * [Issue #906](https://bitbucket.org/osrf/gazebo/issue/906)
1. Update copyright information
    * [Pull request #771](https://bitbucket.org/osrf/gazebo/pull-request/771)
1. Enable screen dependent tests
    * [Pull request #764](https://bitbucket.org/osrf/gazebo/pull-request/764)
    * [Issue #811](https://bitbucket.org/osrf/gazebo/issue/811)
1. Fix gazebo command line help message
    * [Pull request #775](https://bitbucket.org/osrf/gazebo/pull-request/775)
    * [Issue #898](https://bitbucket.org/osrf/gazebo/issue/898)
1. Fix man page test
    * [Pull request #774](https://bitbucket.org/osrf/gazebo/pull-request/774)
1. Improve load time by reducing calls to RTShader::Update
    * [Pull request #773](https://bitbucket.org/osrf/gazebo/pull-request/773)
    * [Issue #877](https://bitbucket.org/osrf/gazebo/issue/877)
1. Fix joint visualization
    * [Pull request #776](https://bitbucket.org/osrf/gazebo/pull-request/776)
    * [Pull request #802](https://bitbucket.org/osrf/gazebo/pull-request/802)
    * [Issue #464](https://bitbucket.org/osrf/gazebo/issue/464)
1. Add helpers to fix NaN
    * [Pull request #742](https://bitbucket.org/osrf/gazebo/pull-request/742)
1. Fix model resizing via the GUI
    * [Pull request #763](https://bitbucket.org/osrf/gazebo/pull-request/763)
    * [Issue #885](https://bitbucket.org/osrf/gazebo/issue/885)
1. Simplify gzlog test by using sha1
    * [Pull request #781](https://bitbucket.org/osrf/gazebo/pull-request/781)
    * [Issue #837](https://bitbucket.org/osrf/gazebo/issue/837)
1. Enable cppcheck for header files
    * [Pull request #782](https://bitbucket.org/osrf/gazebo/pull-request/782)
    * [Issue #907](https://bitbucket.org/osrf/gazebo/issue/907)
1. Fix broken regression test
    * [Pull request #784](https://bitbucket.org/osrf/gazebo/pull-request/784)
    * [Issue #884](https://bitbucket.org/osrf/gazebo/issue/884)
1. All simbody and dart to pass tests
    * [Pull request #790](https://bitbucket.org/osrf/gazebo/pull-request/790)
    * [Issue #873](https://bitbucket.org/osrf/gazebo/issue/873)
1. Fix camera rotation from SDF
    * [Pull request #789](https://bitbucket.org/osrf/gazebo/pull-request/789)
    * [Issue #920](https://bitbucket.org/osrf/gazebo/issue/920)
1. Fix bitbucket pullrequest command line tool to match new API
    * [Pull request #803](https://bitbucket.org/osrf/gazebo/pull-request/803)
1. Fix transceiver spawn errors in tests
    * [Pull request #811](https://bitbucket.org/osrf/gazebo/pull-request/811)
    * [Pull request #814](https://bitbucket.org/osrf/gazebo/pull-request/814)

### Gazebo 2.0.0 (2013-10-08)
1. Refactor code check tool.
    * [Pull Request #669](https://bitbucket.org/osrf/gazebo/pull-request/669)
1. Added pull request tool for Bitbucket.
    * [Pull Request #670](https://bitbucket.org/osrf/gazebo/pull-request/670)
    * [Pull Request #691](https://bitbucket.org/osrf/gazebo/pull-request/671)
1. New wireless receiver and transmitter sensor models.
    * [Pull Request #644](https://bitbucket.org/osrf/gazebo/pull-request/644)
    * [Pull Request #675](https://bitbucket.org/osrf/gazebo/pull-request/675)
    * [Pull Request #727](https://bitbucket.org/osrf/gazebo/pull-request/727)
1. Audio support using OpenAL.
    * [Pull Request #648](https://bitbucket.org/osrf/gazebo/pull-request/648)
    * [Pull Request #704](https://bitbucket.org/osrf/gazebo/pull-request/704)
1. Simplify command-line parsing of gztopic echo output.
    * [Pull Request #674](https://bitbucket.org/osrf/gazebo/pull-request/674)
    * Resolves: [Issue #795](https://bitbucket.org/osrf/gazebo/issue/795)
1. Use UNIX directories through the user of GNUInstallDirs cmake module.
    * [Pull Request #676](https://bitbucket.org/osrf/gazebo/pull-request/676)
    * [Pull Request #681](https://bitbucket.org/osrf/gazebo/pull-request/681)
1. New GUI interactions for object manipulation.
    * [Pull Request #634](https://bitbucket.org/osrf/gazebo/pull-request/634)
1. Fix for OSX menubar.
    * [Pull Request #677](https://bitbucket.org/osrf/gazebo/pull-request/677)
1. Remove internal SDF directories and dependencies.
    * [Pull Request #680](https://bitbucket.org/osrf/gazebo/pull-request/680)
1. Add minimum version for sdformat.
    * [Pull Request #682](https://bitbucket.org/osrf/gazebo/pull-request/682)
    * Resolves: [Issue #818](https://bitbucket.org/osrf/gazebo/issue/818)
1. Allow different gtest parameter types with ServerFixture
    * [Pull Request #686](https://bitbucket.org/osrf/gazebo/pull-request/686)
    * Resolves: [Issue #820](https://bitbucket.org/osrf/gazebo/issue/820)
1. GUI model scaling when using Bullet.
    * [Pull Request #683](https://bitbucket.org/osrf/gazebo/pull-request/683)
1. Fix typo in cmake config.
    * [Pull Request #694](https://bitbucket.org/osrf/gazebo/pull-request/694)
    * Resolves: [Issue #824](https://bitbucket.org/osrf/gazebo/issue/824)
1. Remove gazebo include subdir from pkgconfig and cmake config.
    * [Pull Request #691](https://bitbucket.org/osrf/gazebo/pull-request/691)
1. Torsional spring demo
    * [Pull Request #693](https://bitbucket.org/osrf/gazebo/pull-request/693)
1. Remove repeated call to SetAxis in Joint.cc
    * [Pull Request #695](https://bitbucket.org/osrf/gazebo/pull-request/695)
    * Resolves: [Issue #823](https://bitbucket.org/osrf/gazebo/issue/823)
1. Add test for rotational joints.
    * [Pull Request #697](https://bitbucket.org/osrf/gazebo/pull-request/697)
    * Resolves: [Issue #820](https://bitbucket.org/osrf/gazebo/issue/820)
1. Fix compilation of tests using Joint base class
    * [Pull Request #701](https://bitbucket.org/osrf/gazebo/pull-request/701)
1. Terrain paging implemented.
    * [Pull Request #687](https://bitbucket.org/osrf/gazebo/pull-request/687)
1. Improve timeout error reporting in ServerFixture
    * [Pull Request #705](https://bitbucket.org/osrf/gazebo/pull-request/705)
1. Fix mouse picking for cases where visuals overlap with the laser
    * [Pull Request #709](https://bitbucket.org/osrf/gazebo/pull-request/709)
1. Fix string literals for OSX
    * [Pull Request #712](https://bitbucket.org/osrf/gazebo/pull-request/712)
    * Resolves: [Issue #803](https://bitbucket.org/osrf/gazebo/issue/803)
1. Support for ENABLE_TESTS_COMPILATION cmake parameter
    * [Pull Request #708](https://bitbucket.org/osrf/gazebo/pull-request/708)
1. Updated system gui plugin
    * [Pull Request #702](https://bitbucket.org/osrf/gazebo/pull-request/702)
1. Fix force torque unit test issue
    * [Pull Request #673](https://bitbucket.org/osrf/gazebo/pull-request/673)
    * Resolves: [Issue #813](https://bitbucket.org/osrf/gazebo/issue/813)
1. Use variables to control auto generation of CFlags
    * [Pull Request #699](https://bitbucket.org/osrf/gazebo/pull-request/699)
1. Remove deprecated functions.
    * [Pull Request #715](https://bitbucket.org/osrf/gazebo/pull-request/715)
1. Fix typo in `Camera.cc`
    * [Pull Request #719](https://bitbucket.org/osrf/gazebo/pull-request/719)
    * Resolves: [Issue #846](https://bitbucket.org/osrf/gazebo/issue/846)
1. Performance improvements
    * [Pull Request #561](https://bitbucket.org/osrf/gazebo/pull-request/561)
1. Fix gripper model.
    * [Pull Request #713](https://bitbucket.org/osrf/gazebo/pull-request/713)
    * Resolves: [Issue #314](https://bitbucket.org/osrf/gazebo/issue/314)
1. First part of Simbody integration
    * [Pull Request #716](https://bitbucket.org/osrf/gazebo/pull-request/716)

## Gazebo 1.9

### Gazebo 1.9.6 (2014-04-29)

1. Refactored inertia ratio reduction for ODE
    * [Pull request #1114](https://bitbucket.org/osrf/gazebo/pull-request/1114)
1. Improved collada loading performance
    * [Pull request #1075](https://bitbucket.org/osrf/gazebo/pull-request/1075)

### Gazebo 1.9.3 (2014-01-10)

1. Add thickness to plane to remove shadow flickering.
    * [Pull request #886](https://bitbucket.org/osrf/gazebo/pull-request/886)
1. Temporary GUI shadow toggle fix.
    * [Issue #925](https://bitbucket.org/osrf/gazebo/issue/925)
    * [Pull request #868](https://bitbucket.org/osrf/gazebo/pull-request/868)
1. Fix memory access bugs with libc++ on mavericks.
    * [Issue #965](https://bitbucket.org/osrf/gazebo/issue/965)
    * [Pull request #857](https://bitbucket.org/osrf/gazebo/pull-request/857)
    * [Pull request #881](https://bitbucket.org/osrf/gazebo/pull-request/881)
1. Replaced printf with cout in gztopic hz.
    * [Issue #969](https://bitbucket.org/osrf/gazebo/issue/969)
    * [Pull request #854](https://bitbucket.org/osrf/gazebo/pull-request/854)
1. Add Dark grey material and fix indentation.
    * [Pull request #851](https://bitbucket.org/osrf/gazebo/pull-request/851)
1. Fixed sonar sensor unit test.
    * [Pull request #848](https://bitbucket.org/osrf/gazebo/pull-request/848)
1. Convergence acceleration and stability tweak to make atlas_v3 stable.
    * [Pull request #845](https://bitbucket.org/osrf/gazebo/pull-request/845)
1. Update gtest to 1.7.0 to resolve problems with libc++.
    * [Issue #947](https://bitbucket.org/osrf/gazebo/issue/947)
    * [Pull request #827](https://bitbucket.org/osrf/gazebo/pull-request/827)
1. Fixed LD_LIBRARY_PATH for plugins.
    * [Issue #957](https://bitbucket.org/osrf/gazebo/issue/957)
    * [Pull request #844](https://bitbucket.org/osrf/gazebo/pull-request/844)
1. Fix transceiver sporadic errors.
    * Backport of [pull request #811](https://bitbucket.org/osrf/gazebo/pull-request/811)
    * [Pull request #836](https://bitbucket.org/osrf/gazebo/pull-request/836)
1. Modified the MsgTest to be deterministic with time checks.
    * [Pull request #843](https://bitbucket.org/osrf/gazebo/pull-request/843)
1. Fixed seg fault in LaserVisual.
    * [Issue #950](https://bitbucket.org/osrf/gazebo/issue/950)
    * [Pull request #832](https://bitbucket.org/osrf/gazebo/pull-request/832)
1. Implemented the option to disable tests that need a working screen to run properly.
    * Backport of [Pull request #764](https://bitbucket.org/osrf/gazebo/pull-request/764)
    * [Pull request #837](https://bitbucket.org/osrf/gazebo/pull-request/837)
1. Cleaned up gazebo shutdown.
    * [Pull request #829](https://bitbucket.org/osrf/gazebo/pull-request/829)
1. Fixed bug associated with loading joint child links.
    * [Issue #943](https://bitbucket.org/osrf/gazebo/issue/943)
    * [Pull request #820](https://bitbucket.org/osrf/gazebo/pull-request/820)

### Gazebo 1.9.2 (2013-11-08)
1. Fix enable/disable sky and clouds from SDF
    * [Pull request #809](https://bitbucket.org/osrf/gazebo/pull-request/809])
1. Fix occasional blank GUI screen on startup
    * [Pull request #815](https://bitbucket.org/osrf/gazebo/pull-request/815])
1. Fix GPU laser when interacting with heightmaps
    * [Pull request #796](https://bitbucket.org/osrf/gazebo/pull-request/796])
1. Added API/ABI checker command line tool
    * [Pull request #765](https://bitbucket.org/osrf/gazebo/pull-request/765])
1. Added gtest version information
    * [Pull request #801](https://bitbucket.org/osrf/gazebo/pull-request/801])
1. Fix GUI world saving
    * [Pull request #806](https://bitbucket.org/osrf/gazebo/pull-request/806])
1. Enable anti-aliasing for camera sensor
    * [Pull request #800](https://bitbucket.org/osrf/gazebo/pull-request/800])
1. Make sensor noise deterministic
    * [Pull request #788](https://bitbucket.org/osrf/gazebo/pull-request/788])
1. Fix build problem
    * [Issue #901](https://bitbucket.org/osrf/gazebo/issue/901)
    * [Pull request #778](https://bitbucket.org/osrf/gazebo/pull-request/778])
1. Fix a typo in Camera.cc
    * [Pull request #720](https://bitbucket.org/osrf/gazebo/pull-request/720])
    * [Issue #846](https://bitbucket.org/osrf/gazebo/issue/846)
1. Fix OSX menu bar
    * [Pull request #688](https://bitbucket.org/osrf/gazebo/pull-request/688])
1. Fix gazebo::init by calling sdf::setFindCallback() before loading the sdf in gzfactory.
    * [Pull request #678](https://bitbucket.org/osrf/gazebo/pull-request/678])
    * [Issue #817](https://bitbucket.org/osrf/gazebo/issue/817)

### Gazebo 1.9.1 (2013-08-20)
* Deprecate header files that require case-sensitive filesystem (e.g. Common.hh, Physics.hh) [https://bitbucket.org/osrf/gazebo/pull-request/638/fix-for-775-deprecate-headers-that-require]
* Initial support for building on Mac OS X [https://bitbucket.org/osrf/gazebo/pull-request/660/osx-support-for-gazebo-19] [https://bitbucket.org/osrf/gazebo/pull-request/657/cmake-fixes-for-osx]
* Fixes for various issues [https://bitbucket.org/osrf/gazebo/pull-request/635/fix-for-issue-792/diff] [https://bitbucket.org/osrf/gazebo/pull-request/628/allow-scoped-and-non-scoped-joint-names-to/diff] [https://bitbucket.org/osrf/gazebo/pull-request/636/fix-build-dependency-in-message-generation/diff] [https://bitbucket.org/osrf/gazebo/pull-request/639/make-the-unversioned-setupsh-a-copy-of-the/diff] [https://bitbucket.org/osrf/gazebo/pull-request/650/added-missing-lib-to-player-client-library/diff] [https://bitbucket.org/osrf/gazebo/pull-request/656/install-gzmode_create-without-sh-suffix/diff]

### Gazebo 1.9.0 (2013-07-23)
* Use external package [sdformat](https://bitbucket.org/osrf/sdformat) for sdf parsing, refactor the `Element::GetValue*` function calls, and deprecate Gazebo's internal sdf parser [https://bitbucket.org/osrf/gazebo/pull-request/627]
* Improved ROS support ([[Tutorials#ROS_Integration |documentation here]]) [https://bitbucket.org/osrf/gazebo/pull-request/559]
* Added Sonar, Force-Torque, and Tactile Pressure sensors [https://bitbucket.org/osrf/gazebo/pull-request/557], [https://bitbucket.org/osrf/gazebo/pull-request/567]
* Add compile-time defaults for environment variables so that sourcing setup.sh is unnecessary in most cases [https://bitbucket.org/osrf/gazebo/pull-request/620]
* Enable user camera to follow objects in client window [https://bitbucket.org/osrf/gazebo/pull-request/603]
* Install protobuf message files for use in custom messages [https://bitbucket.org/osrf/gazebo/pull-request/614]
* Change default compilation flags to improve debugging [https://bitbucket.org/osrf/gazebo/pull-request/617]
* Change to supported relative include paths [https://bitbucket.org/osrf/gazebo/pull-request/594]
* Fix display of laser scans when sensor is rotated [https://bitbucket.org/osrf/gazebo/pull-request/599]

## Gazebo 1.8

### Gazebo 1.8.7 (2013-07-16)
* Fix bug in URDF parsing of Vector3 elements [https://bitbucket.org/osrf/gazebo/pull-request/613]
* Fix compilation errors with newest libraries [https://bitbucket.org/osrf/gazebo/pull-request/615]

### Gazebo 1.8.6 (2013-06-07)
* Fix inertia lumping in the URDF parser[https://bitbucket.org/osrf/gazebo/pull-request/554]
* Fix for ODEJoint CFM damping sign error [https://bitbucket.org/osrf/gazebo/pull-request/586]
* Fix transport memory growth[https://bitbucket.org/osrf/gazebo/pull-request/584]
* Reduce log file data in order to reduce buffer growth that results in out of memory kernel errors[https://bitbucket.org/osrf/gazebo/pull-request/587]

### Gazebo 1.8.5 (2013-06-04)
* Fix Gazebo build for machines without a valid display.[https://bitbucket.org/osrf/gazebo/commits/37f00422eea03365b839a632c1850431ee6a1d67]

### Gazebo 1.8.4 (2013-06-03)
* Fix UDRF to SDF converter so that URDF gazebo extensions are applied to all collisions in a link.[https://bitbucket.org/osrf/gazebo/pull-request/579]
* Prevent transport layer from locking when a gzclient connects to a gzserver over a connection with high latency.[https://bitbucket.org/osrf/gazebo/pull-request/572]
* Improve performance and fix uninitialized conditional jumps.[https://bitbucket.org/osrf/gazebo/pull-request/571]

### Gazebo 1.8.3 (2013-06-03)
* Fix for gzlog hanging when gzserver is not present or not responsive[https://bitbucket.org/osrf/gazebo/pull-request/577]
* Fix occasional segfault when generating log files[https://bitbucket.org/osrf/gazebo/pull-request/575]
* Performance improvement to ODE[https://bitbucket.org/osrf/gazebo/pull-request/556]
* Fix node initialization[https://bitbucket.org/osrf/gazebo/pull-request/570]
* Fix GPU laser Hz rate reduction when sensor moved away from world origin[https://bitbucket.org/osrf/gazebo/pull-request/566]
* Fix incorrect lighting in camera sensors when GPU laser is subscribe to[https://bitbucket.org/osrf/gazebo/pull-request/563]

### Gazebo 1.8.2 (2013-05-28)
* ODE performance improvements[https://bitbucket.org/osrf/gazebo/pull-request/535][https://bitbucket.org/osrf/gazebo/pull-request/537]
* Fixed tests[https://bitbucket.org/osrf/gazebo/pull-request/538][https://bitbucket.org/osrf/gazebo/pull-request/541][https://bitbucket.org/osrf/gazebo/pull-request/542]
* Fixed sinking vehicle bug[https://bitbucket.org/osrf/drcsim/issue/300] in pull-request[https://bitbucket.org/osrf/gazebo/pull-request/538]
* Fix GPU sensor throttling[https://bitbucket.org/osrf/gazebo/pull-request/536]
* Reduce string comparisons for better performance[https://bitbucket.org/osrf/gazebo/pull-request/546]
* Contact manager performance improvements[https://bitbucket.org/osrf/gazebo/pull-request/543]
* Transport performance improvements[https://bitbucket.org/osrf/gazebo/pull-request/548]
* Reduce friction noise[https://bitbucket.org/osrf/gazebo/pull-request/545]

### Gazebo 1.8.1 (2013-05-22)
* Please note that 1.8.1 contains a bug[https://bitbucket.org/osrf/drcsim/issue/300] that causes interpenetration between objects in resting contact to grow slowly.  Please update to 1.8.2 for the patch.
* Added warm starting[https://bitbucket.org/osrf/gazebo/pull-request/529]
* Reduced console output[https://bitbucket.org/osrf/gazebo/pull-request/533]
* Improved off screen rendering performance[https://bitbucket.org/osrf/gazebo/pull-request/530]
* Performance improvements [https://bitbucket.org/osrf/gazebo/pull-request/535] [https://bitbucket.org/osrf/gazebo/pull-request/537]

### Gazebo 1.8.0 (2013-05-17)
* Fixed slider axis [https://bitbucket.org/osrf/gazebo/pull-request/527]
* Fixed heightmap shadows [https://bitbucket.org/osrf/gazebo/pull-request/525]
* Fixed model and canonical link pose [https://bitbucket.org/osrf/gazebo/pull-request/519]
* Fixed OSX message header[https://bitbucket.org/osrf/gazebo/pull-request/524]
* Added zlib compression for logging [https://bitbucket.org/osrf/gazebo/pull-request/515]
* Allow clouds to be disabled in cameras [https://bitbucket.org/osrf/gazebo/pull-request/507]
* Camera rendering performance [https://bitbucket.org/osrf/gazebo/pull-request/528]


## Gazebo 1.7

### Gazebo 1.7.3 (2013-05-08)
* Fixed log cleanup (again) [https://bitbucket.org/osrf/gazebo/pull-request/511/fix-log-cleanup-logic]

### Gazebo 1.7.2 (2013-05-07)
* Fixed log cleanup [https://bitbucket.org/osrf/gazebo/pull-request/506/fix-gzlog-stop-command-line]
* Minor documentation fix [https://bitbucket.org/osrf/gazebo/pull-request/488/minor-documentation-fix]

### Gazebo 1.7.1 (2013-04-19)
* Fixed tests
* IMU sensor receives time stamped data from links
* Fix saving image frames [https://bitbucket.org/osrf/gazebo/pull-request/466/fix-saving-frames/diff]
* Wireframe rendering in GUI [https://bitbucket.org/osrf/gazebo/pull-request/414/allow-rendering-of-models-in-wireframe]
* Improved logging performance [https://bitbucket.org/osrf/gazebo/pull-request/457/improvements-to-gzlog-filter-and-logging]
* Viscous mud model [https://bitbucket.org/osrf/gazebo/pull-request/448/mud-plugin/diff]

## Gazebo 1.6

### Gazebo 1.6.3 (2013-04-15)
* Fixed a [critical SDF bug](https://bitbucket.org/osrf/gazebo/pull-request/451)
* Fixed a [laser offset bug](https://bitbucket.org/osrf/gazebo/pull-request/449)

### Gazebo 1.6.2 (2013-04-14)
* Fix for fdir1 physics property [https://bitbucket.org/osrf/gazebo/pull-request/429/fixes-to-treat-fdir1-better-1-rotate-into/diff]
* Fix for force torque sensor [https://bitbucket.org/osrf/gazebo/pull-request/447]
* SDF documentation fix [https://bitbucket.org/osrf/gazebo/issue/494/joint-axis-reference-frame-doesnt-match]

### Gazebo 1.6.1 (2013-04-05)
* Switch default build type to Release.

### Gazebo 1.6.0 (2013-04-05)
* Improvements to inertia in rubble pile
* Various Bullet integration advances.
* Noise models for ray, camera, and imu sensors.
* SDF 1.4, which accommodates more physics engine parameters and also some sensor noise models.
* Initial support for making movies from within Gazebo.
* Many performance improvements.
* Many bug fixes.
* Progress toward to building on OS X.

## Gazebo 1.5

### Gazebo 1.5.0 (2013-03-11)
* Partial integration of Bullet
  * Includes: cubes, spheres, cylinders, planes, meshes, revolute joints, ray sensors
* GUI Interface for log writing.
* Threaded sensors.
* Multi-camera sensor.

* Fixed the following issues:
 * [https://bitbucket.org/osrf/gazebo/issue/236 Issue #236]
 * [https://bitbucket.org/osrf/gazebo/issue/507 Issue #507]
 * [https://bitbucket.org/osrf/gazebo/issue/530 Issue #530]
 * [https://bitbucket.org/osrf/gazebo/issue/279 Issue #279]
 * [https://bitbucket.org/osrf/gazebo/issue/529 Issue #529]
 * [https://bitbucket.org/osrf/gazebo/issue/239 Issue #239]
 * [https://bitbucket.org/osrf/gazebo/issue/5 Issue #5]

## Gazebo 1.4

### Gazebo 1.4.0 (2013-02-01)
* New Features:
 * GUI elements to display messages from the server.
 * Multi-floor building editor and creator.
 * Improved sensor visualizations.
 * Improved mouse interactions

* Fixed the following issues:
 * [https://bitbucket.org/osrf/gazebo/issue/16 Issue #16]
 * [https://bitbucket.org/osrf/gazebo/issue/142 Issue #142]
 * [https://bitbucket.org/osrf/gazebo/issue/229 Issue #229]
 * [https://bitbucket.org/osrf/gazebo/issue/277 Issue #277]
 * [https://bitbucket.org/osrf/gazebo/issue/291 Issue #291]
 * [https://bitbucket.org/osrf/gazebo/issue/310 Issue #310]
 * [https://bitbucket.org/osrf/gazebo/issue/320 Issue #320]
 * [https://bitbucket.org/osrf/gazebo/issue/329 Issue #329]
 * [https://bitbucket.org/osrf/gazebo/issue/333 Issue #333]
 * [https://bitbucket.org/osrf/gazebo/issue/334 Issue #334]
 * [https://bitbucket.org/osrf/gazebo/issue/335 Issue #335]
 * [https://bitbucket.org/osrf/gazebo/issue/341 Issue #341]
 * [https://bitbucket.org/osrf/gazebo/issue/350 Issue #350]
 * [https://bitbucket.org/osrf/gazebo/issue/384 Issue #384]
 * [https://bitbucket.org/osrf/gazebo/issue/431 Issue #431]
 * [https://bitbucket.org/osrf/gazebo/issue/433 Issue #433]
 * [https://bitbucket.org/osrf/gazebo/issue/453 Issue #453]
 * [https://bitbucket.org/osrf/gazebo/issue/456 Issue #456]
 * [https://bitbucket.org/osrf/gazebo/issue/457 Issue #457]
 * [https://bitbucket.org/osrf/gazebo/issue/459 Issue #459]

## Gazebo 1.3

### Gazebo 1.3.1 (2012-12-14)
* Fixed the following issues:
 * [https://bitbucket.org/osrf/gazebo/issue/297 Issue #297]
* Other bugs fixed:
 * [https://bitbucket.org/osrf/gazebo/pull-request/164/ Fix light bounding box to disable properly when deselected]
 * [https://bitbucket.org/osrf/gazebo/pull-request/169/ Determine correct local IP address, to make remote clients work properly]
 * Various test fixes

### Gazebo 1.3.0 (2012-12-03)
* Fixed the following issues:
 * [https://bitbucket.org/osrf/gazebo/issue/233 Issue #233]
 * [https://bitbucket.org/osrf/gazebo/issue/238 Issue #238]
 * [https://bitbucket.org/osrf/gazebo/issue/2 Issue #2]
 * [https://bitbucket.org/osrf/gazebo/issue/95 Issue #95]
 * [https://bitbucket.org/osrf/gazebo/issue/97 Issue #97]
 * [https://bitbucket.org/osrf/gazebo/issue/90 Issue #90]
 * [https://bitbucket.org/osrf/gazebo/issue/253 Issue #253]
 * [https://bitbucket.org/osrf/gazebo/issue/163 Issue #163]
 * [https://bitbucket.org/osrf/gazebo/issue/91 Issue #91]
 * [https://bitbucket.org/osrf/gazebo/issue/245 Issue #245]
 * [https://bitbucket.org/osrf/gazebo/issue/242 Issue #242]
 * [https://bitbucket.org/osrf/gazebo/issue/156 Issue #156]
 * [https://bitbucket.org/osrf/gazebo/issue/78 Issue #78]
 * [https://bitbucket.org/osrf/gazebo/issue/36 Issue #36]
 * [https://bitbucket.org/osrf/gazebo/issue/104 Issue #104]
 * [https://bitbucket.org/osrf/gazebo/issue/249 Issue #249]
 * [https://bitbucket.org/osrf/gazebo/issue/244 Issue #244]
 * [https://bitbucket.org/osrf/gazebo/issue/36 Issue #36]

* New features:
 * Default camera view changed to look down at the origin from a height of 2 meters at location (5, -5, 2).
 * Record state data using the '-r' command line option, playback recorded state data using the '-p' command line option
 * Adjust placement of lights using the mouse.
 * Reduced the startup time.
 * Added visual reference for GUI mouse movements.
 * SDF version 1.3 released (changes from 1.2 listed below):
     - added `name` to `<camera name="cam_name"/>`
     - added `pose` to `<camera><pose>...</pose></camera>`
     - removed `filename` from `<mesh><filename>...</filename><mesh>`, use uri only.
     - recovered `provide_feedback` under `<joint>`, allowing calling `physics::Joint::GetForceTorque` in plugins.
     - added `imu` under `<sensor>`.

## Gazebo 1.2

### Gazebo 1.2.6 (2012-11-08)
* Fixed a transport issue with the GUI. Fixed saving the world via the GUI. Added more documentation. ([https://bitbucket.org/osrf/gazebo/pull-request/43/fixed-a-transport-issue-with-the-gui-fixed/diff pull request #43])
* Clean up mutex usage. ([https://bitbucket.org/osrf/gazebo/pull-request/54/fix-mutex-in-modellistwidget-using-boost/diff pull request #54])
* Fix OGRE path determination ([https://bitbucket.org/osrf/gazebo/pull-request/58/fix-ogre-paths-so-this-also-works-with/diff pull request #58], [https://bitbucket.org/osrf/gazebo/pull-request/68/fix-ogre-plugindir-determination/diff pull request #68])
* Fixed a couple of crashes and model selection/dragging problems ([https://bitbucket.org/osrf/gazebo/pull-request/59/fixed-a-couple-of-crashes-and-model/diff pull request #59])

### Gazebo 1.2.5 (2012-10-22)
* Step increment update while paused fixed ([https://bitbucket.org/osrf/gazebo/pull-request/45/fix-proper-world-stepinc-count-we-were/diff pull request #45])
* Actually call plugin destructors on shutdown ([https://bitbucket.org/osrf/gazebo/pull-request/51/fixed-a-bug-which-prevent-a-plugin/diff pull request #51])
* Don't crash on bad SDF input ([https://bitbucket.org/osrf/gazebo/pull-request/52/fixed-loading-of-bad-sdf-files/diff pull request #52])
* Fix cleanup of ray sensors on model deletion ([https://bitbucket.org/osrf/gazebo/pull-request/53/deleting-a-model-with-a-ray-sensor-did/diff pull request #53])
* Fix loading / deletion of improperly specified models ([https://bitbucket.org/osrf/gazebo/pull-request/56/catch-when-loading-bad-models-joint/diff pull request #56])

### Gazebo 1.2.4 (10-19-2012:08:00:52)
*  Style fixes ([https://bitbucket.org/osrf/gazebo/pull-request/30/style-fixes/diff pull request #30]).
*  Fix joint position control ([https://bitbucket.org/osrf/gazebo/pull-request/49/fixed-position-joint-control/diff pull request #49])

### Gazebo 1.2.3 (10-16-2012:18:39:54)
*  Disabled selection highlighting due to bug ([https://bitbucket.org/osrf/gazebo/pull-request/44/disabled-selection-highlighting-fixed/diff pull request #44]).
*  Fixed saving a world via the GUI.

### Gazebo 1.2.2 (10-16-2012:15:12:22)
*  Skip search for system install of libccd, use version inside gazebo ([https://bitbucket.org/osrf/gazebo/pull-request/39/skip-search-for-system-install-of-libccd/diff pull request #39]).
*  Fixed sensor initialization race condition ([https://bitbucket.org/osrf/gazebo/pull-request/42/fix-sensor-initializaiton-race-condition pull request #42]).

### Gazebo 1.2.1 (10-15-2012:21:32:55)
*  Properly removed projectors attached to deleted models ([https://bitbucket.org/osrf/gazebo/pull-request/37/remove-projectors-that-are-attached-to/diff pull request #37]).
*  Fix model plugin loading bug ([https://bitbucket.org/osrf/gazebo/pull-request/31/moving-bool-first-in-model-and-world pull request #31]).
*  Fix light insertion and visualization of models prior to insertion ([https://bitbucket.org/osrf/gazebo/pull-request/35/fixed-light-insertion-and-visualization-of/diff pull request #35]).
*  Fixed GUI manipulation of static objects ([https://bitbucket.org/osrf/gazebo/issue/63/moving-static-objects-does-not-move-the issue #63] [https://bitbucket.org/osrf/gazebo/pull-request/38/issue-63-bug-patch-moving-static-objects/diff pull request #38]).
*  Fixed GUI selection bug ([https://bitbucket.org/osrf/gazebo/pull-request/40/fixed-selection-of-multiple-objects-at/diff pull request #40])

### Gazebo 1.2.0 (10-04-2012:20:01:20)
*  Updated GUI: new style, improved mouse controls, and removal of non-functional items.
*  Model database: An online repository of models.
*  Numerous bug fixes
*  APT repository hosted at [http://osrfoundation.org OSRF]
*  Improved process control prevents zombie processes<|MERGE_RESOLUTION|>--- conflicted
+++ resolved
@@ -1,11 +1,9 @@
 ## Gazebo 7.0
-<<<<<<< HEAD
 1. Added torsional friction
     * [Pull request #1831](https://bitbucket.org/osrf/gazebo/pull-request/1831)
-=======
+
 1. Support loading and spawning nested models
     * [Pull request #1868](https://bitbucket.org/osrf/gazebo/pull-request/1868)
->>>>>>> f02a0143
 
 1. Added RegionEventBoxPlugin - fires events when models enter / exit the region
     * [Pull request #1856](https://bitbucket.org/osrf/gazebo/pull-request/1856)
