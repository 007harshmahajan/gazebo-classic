## Gazebo 4.0

### Gazebo 4.x.x (yyyy-mm-dd)

1. Add ArrangePlugin for arranging groups of models.
   Also add Model::ResetPhysicsStates to call Link::ResetPhysicsStates
   recursively on all links in model.
    * [Pull request #1208](https://bitbucket.org/osrf/gazebo/pull-request/1208)
1. The `gz model` command line tool will output model info using either `-i` for complete info, or `-p` for just the model pose.
    * [Pull request #1212](https://bitbucket.org/osrf/gazebo/pull-request/1212)
    * [DRCSim Issue #389](https://bitbucket.org/osrf/drcsim/issue/389)
1. Added SignalStats class for computing incremental signal statistics.
    * [Pull request #1198](https://bitbucket.org/osrf/gazebo/pull-request/1198)
<<<<<<< HEAD
1. Added Quaternion::Integrate function.
    * [Pull request #1255](https://bitbucket.org/osrf/gazebo/pull-request/1255)
=======
1. Add InitialVelocityPlugin to setting the initial state of links
    * [Pull request #1237](https://bitbucket.org/osrf/gazebo/pull-request/1237)
>>>>>>> f2ec5cea

### Gazebo 4.0.2 (2014-09-23)

1. Fix and improve mechanism to generate pkgconfig libs
    * [Pull request #1027](https://bitbucket.org/osrf/gazebo/pull-request/1027)
    * [Issue #1284](https://bitbucket.org/osrf/gazebo/issue/1284)
1. Added arat.world
    * [Pull request #1205](https://bitbucket.org/osrf/gazebo/pull-request/1205)
1. Update gzprop to output zip files.
    * [Pull request #1197](https://bitbucket.org/osrf/gazebo/pull-request/1197)
1. Make Collision::GetShape a const function
    * [Pull requset #1189](https://bitbucket.org/osrf/gazebo/pull-request/1189)
1. Install missing physics headers
    * [Pull requset #1183](https://bitbucket.org/osrf/gazebo/pull-request/1183)
1. Remove SimbodyLink::AddTorque console message
    * [Pull requset #1185](https://bitbucket.org/osrf/gazebo/pull-request/1185)
1. Fix log xml
    * [Pull requset #1188](https://bitbucket.org/osrf/gazebo/pull-request/1188)

### Gazebo 4.0.0 (2014-08-08)

1. Added lcov support to cmake
    * [Pull request #1047](https://bitbucket.org/osrf/gazebo/pull-request/1047)
1. Fixed memory leak in image conversion
    * [Pull request #1057](https://bitbucket.org/osrf/gazebo/pull-request/1057)
1. Removed deprecated function
    * [Pull request #1067](https://bitbucket.org/osrf/gazebo/pull-request/1067)
1. Improved collada loading performance
    * [Pull request #1066](https://bitbucket.org/osrf/gazebo/pull-request/1066)
    * [Pull request #1082](https://bitbucket.org/osrf/gazebo/pull-request/1082)
    * [Issue #1134](https://bitbucket.org/osrf/gazebo/issue/1134)
1. Implemented a collada exporter
    * [Pull request #1064](https://bitbucket.org/osrf/gazebo/pull-request/1064)
1. Force torque sensor now makes use of sensor's pose.
    * [Pull request #1076](https://bitbucket.org/osrf/gazebo/pull-request/1076)
    * [Issue #940](https://bitbucket.org/osrf/gazebo/issue/940)
1. Fix Model::GetLinks segfault
    * [Pull request #1093](https://bitbucket.org/osrf/gazebo/pull-request/1093)
1. Fix deleting and saving lights in gzserver
    * [Pull request #1094](https://bitbucket.org/osrf/gazebo/pull-request/1094)
    * [Issue #1182](https://bitbucket.org/osrf/gazebo/issue/1182)
    * [Issue #346](https://bitbucket.org/osrf/gazebo/issue/346)
1. Fix Collision::GetWorldPose. The pose of a collision would not update properly.
    * [Pull request #1049](https://bitbucket.org/osrf/gazebo/pull-request/1049)
    * [Issue #1124](https://bitbucket.org/osrf/gazebo/issue/1124)
1. Fixed the animate_box and animate_joints examples
    * [Pull request #1086](https://bitbucket.org/osrf/gazebo/pull-request/1086)
1. Integrated Oculus Rift functionality
    * [Pull request #1074](https://bitbucket.org/osrf/gazebo/pull-request/1074)
    * [Pull request #1136](https://bitbucket.org/osrf/gazebo/pull-request/1136)
    * [Pull request #1139](https://bitbucket.org/osrf/gazebo/pull-request/1139)
1. Updated Base::GetScopedName 
    * [Pull request #1104](https://bitbucket.org/osrf/gazebo/pull-request/1104)
1. Fix collada loader from adding duplicate materials into a Mesh
    * [Pull request #1105](https://bitbucket.org/osrf/gazebo/pull-request/1105)
    * [Issue #1180](https://bitbucket.org/osrf/gazebo/issue/1180)
1. Integrated Razer Hydra functionality
    * [Pull request #1083](https://bitbucket.org/osrf/gazebo/pull-request/1083)
    * [Pull request #1109](https://bitbucket.org/osrf/gazebo/pull-request/1109)
1. Added ability to copy and paste models in the GUI
    * [Pull request #1103](https://bitbucket.org/osrf/gazebo/pull-request/1103)
1. Removed unnecessary inclusion of gazebo.hh and common.hh in plugins
    * [Pull request #1111](https://bitbucket.org/osrf/gazebo/pull-request/1111)
1. Added ability to specify custom road textures
    * [Pull request #1027](https://bitbucket.org/osrf/gazebo/pull-request/1027)
1. Added support for DART 4.1
    * [Pull request #1113](https://bitbucket.org/osrf/gazebo/pull-request/1113)
    * [Pull request #1132](https://bitbucket.org/osrf/gazebo/pull-request/1132)
    * [Pull request #1134](https://bitbucket.org/osrf/gazebo/pull-request/1134)
    * [Pull request #1154](https://bitbucket.org/osrf/gazebo/pull-request/1154)
1. Allow position of joints to be directly set.
    * [Pull request #1097](https://bitbucket.org/osrf/gazebo/pull-request/1097)
    * [Issue #1138](https://bitbucket.org/osrf/gazebo/issue/1138)
1. Added extruded polyline geometry
    * [Pull request #1026](https://bitbucket.org/osrf/gazebo/pull-request/1026)
1. Fixed actor animation
    * [Pull request #1133](https://bitbucket.org/osrf/gazebo/pull-request/1133)
    * [Pull request #1141](https://bitbucket.org/osrf/gazebo/pull-request/1141)
1. Generate a versioned cmake config file
    * [Pull request #1153](https://bitbucket.org/osrf/gazebo/pull-request/1153)
    * [Issue #1226](https://bitbucket.org/osrf/gazebo/issue/1226)
1. Added KMeans class
    * [Pull request #1147](https://bitbucket.org/osrf/gazebo/pull-request/1147)
1. Added --summary-range feature to bitbucket pullrequest tool
    * [Pull request #1156](https://bitbucket.org/osrf/gazebo/pull-request/1156)
1. Updated web links
    * [Pull request #1159](https://bitbucket.org/osrf/gazebo/pull-request/1159)
1. Update tests
    * [Pull request #1155](https://bitbucket.org/osrf/gazebo/pull-request/1155)
    * [Pull request #1143](https://bitbucket.org/osrf/gazebo/pull-request/1143)
    * [Pull request #1138](https://bitbucket.org/osrf/gazebo/pull-request/1138)
    * [Pull request #1140](https://bitbucket.org/osrf/gazebo/pull-request/1140)
    * [Pull request #1127](https://bitbucket.org/osrf/gazebo/pull-request/1127)
    * [Pull request #1115](https://bitbucket.org/osrf/gazebo/pull-request/1115)
    * [Pull request #1102](https://bitbucket.org/osrf/gazebo/pull-request/1102)
    * [Pull request #1087](https://bitbucket.org/osrf/gazebo/pull-request/1087)
    * [Pull request #1084](https://bitbucket.org/osrf/gazebo/pull-request/1084)

## Gazebo 3.0

### Gazebo 3.x.x (yyyy-mm-dd)

1. Fixed sonar and wireless sensor visualization
    * [Pull request #1254](https://bitbucket.org/osrf/gazebo/pull-request/1254)

### Gazebo 3.1.0 (2014-08-08)

1. Implemented Simbody::Link::Set*Vel
    * [Pull request #1160](https://bitbucket.org/osrf/gazebo/pull-request/1160)
    * [Issue #1012](https://bitbucket.org/osrf/gazebo/issue/1012)
1. Added World::RemoveModel function
    * [Pull request #1106](https://bitbucket.org/osrf/gazebo/pull-request/1106)
    * [Issue #1177](https://bitbucket.org/osrf/gazebo/issue/1177)
1. Fix exit from camera follow mode using the escape key
    * [Pull request #1137](https://bitbucket.org/osrf/gazebo/pull-request/1137)
    * [Issue #1220](https://bitbucket.org/osrf/gazebo/issue/1220)
1. Added support for SDF joint spring stiffness and reference positions
    * [Pull request #1117](https://bitbucket.org/osrf/gazebo/pull-request/1117)
1. Removed the gzmodel_create script
    * [Pull request #1130](https://bitbucket.org/osrf/gazebo/pull-request/1130)
1. Added Vector2 dot product
    * [Pull request #1101](https://bitbucket.org/osrf/gazebo/pull-request/1101)
1. Added SetPositionPID and SetVelocityPID to JointController
    * [Pull request #1091](https://bitbucket.org/osrf/gazebo/pull-request/1091)
1. Fix gzclient startup crash with ogre 1.9
    * [Pull request #1098](https://bitbucket.org/osrf/gazebo/pull-request/1098)
    * [Issue #996](https://bitbucket.org/osrf/gazebo/issue/996)
1. Update the bitbucket_pullrequests tool
    * [Pull request #1108](https://bitbucket.org/osrf/gazebo/pull-request/1108)
1. Light properties now remain in place after move by the user via the GUI.
    * [Pull request #1110](https://bitbucket.org/osrf/gazebo/pull-request/1110)
    * [Issue #1211](https://bitbucket.org/osrf/gazebo/issue/1211)
1. Allow position of joints to be directly set.
    * [Pull request #1096](https://bitbucket.org/osrf/gazebo/pull-request/1096)
    * [Issue #1138](https://bitbucket.org/osrf/gazebo/issue/1138)

### Gazebo 3.0.0 (2014-04-11)

1. Fix bug when deleting the sun light
    * [Pull request #1088](https://bitbucket.org/osrf/gazebo/pull-request/1088)
    * [Issue #1133](https://bitbucket.org/osrf/gazebo/issue/1133)
1. Fix ODE screw joint
    * [Pull request #1078](https://bitbucket.org/osrf/gazebo/pull-request/1078)
    * [Issue #1167](https://bitbucket.org/osrf/gazebo/issue/1167)
1. Update joint integration tests
    * [Pull request #1081](https://bitbucket.org/osrf/gazebo/pull-request/1081)
1. Fixed false positives in cppcheck.
    * [Pull request #1061](https://bitbucket.org/osrf/gazebo/pull-request/1061)
1. Made joint axis reference frame relative to child, and updated simbody and dart accordingly.
    * [Pull request #1069](https://bitbucket.org/osrf/gazebo/pull-request/1069)
    * [Issue #494](https://bitbucket.org/osrf/gazebo/issue/494)
    * [Issue #1143](https://bitbucket.org/osrf/gazebo/issue/1143)
1. Added ability to pass vector of strings to SetupClient and SetupServer
    * [Pull request #1068](https://bitbucket.org/osrf/gazebo/pull-request/1068)
    * [Issue #1132](https://bitbucket.org/osrf/gazebo/issue/1132)
1. Fix error correction in screw constraints for ODE
    * [Pull request #1159](https://bitbucket.org/osrf/gazebo/pull-request/1159)
    * [Issue #1159](https://bitbucket.org/osrf/gazebo/issue/1159)
1. Improved pkgconfig with SDF
    * [Pull request #1062](https://bitbucket.org/osrf/gazebo/pull-request/1062)
1. Added a plugin to simulate aero dynamics
    * [Pull request #905](https://bitbucket.org/osrf/gazebo/pull-request/905)
1. Updated bullet support
    * [Issue #1069](https://bitbucket.org/osrf/gazebo/issue/1069)
    * [Pull request #1011](https://bitbucket.org/osrf/gazebo/pull-request/1011)
    * [Pull request #996](https://bitbucket.org/osrf/gazebo/pull-request/966)
    * [Pull request #1024](https://bitbucket.org/osrf/gazebo/pull-request/1024)
1. Updated simbody support
    * [Pull request #995](https://bitbucket.org/osrf/gazebo/pull-request/995)
1. Updated worlds to SDF 1.5
    * [Pull request #1021](https://bitbucket.org/osrf/gazebo/pull-request/1021)
1. Improvements to ODE
    * [Pull request #1001](https://bitbucket.org/osrf/gazebo/pull-request/1001)
    * [Pull request #1014](https://bitbucket.org/osrf/gazebo/pull-request/1014)
    * [Pull request #1015](https://bitbucket.org/osrf/gazebo/pull-request/1015)
    * [Pull request #1016](https://bitbucket.org/osrf/gazebo/pull-request/1016)
1. New command line tool
    * [Pull request #972](https://bitbucket.org/osrf/gazebo/pull-request/972)
1. Graphical user interface improvements
    * [Pull request #971](https://bitbucket.org/osrf/gazebo/pull-request/971)
    * [Pull request #1013](https://bitbucket.org/osrf/gazebo/pull-request/1013)
    * [Pull request #989](https://bitbucket.org/osrf/gazebo/pull-request/989)
1. Created a friction pyramid class
    * [Pull request #935](https://bitbucket.org/osrf/gazebo/pull-request/935)
1. Added GetWorldEnergy functions to Model, Joint, and Link
    * [Pull request #1017](https://bitbucket.org/osrf/gazebo/pull-request/1017)
1. Preparing Gazebo for admission into Ubuntu
    * [Pull request #969](https://bitbucket.org/osrf/gazebo/pull-request/969)
    * [Pull request #998](https://bitbucket.org/osrf/gazebo/pull-request/998)
    * [Pull request #1002](https://bitbucket.org/osrf/gazebo/pull-request/1002)
1. Add method for querying if useImplicitStiffnessDamping flag is set for a given joint
    * [Issue #629](https://bitbucket.org/osrf/gazebo/issue/629)
    * [Pull request #1006](https://bitbucket.org/osrf/gazebo/pull-request/1006)
1. Fix joint axis frames
    * [Issue #494](https://bitbucket.org/osrf/gazebo/issue/494)
    * [Pull request #963](https://bitbucket.org/osrf/gazebo/pull-request/963)
1. Compute joint anchor pose relative to parent
    * [Issue #1029](https://bitbucket.org/osrf/gazebo/issue/1029)
    * [Pull request #982](https://bitbucket.org/osrf/gazebo/pull-request/982)
1. Cleanup the installed worlds
    * [Issue #1036](https://bitbucket.org/osrf/gazebo/issue/1036)
    * [Pull request #984](https://bitbucket.org/osrf/gazebo/pull-request/984)
1. Update to the GPS sensor
    * [Issue #1059](https://bitbucket.org/osrf/gazebo/issue/1059)
    * [Pull request #984](https://bitbucket.org/osrf/gazebo/pull-request/984)
1. Removed libtool from plugin loading
    * [Pull request #981](https://bitbucket.org/osrf/gazebo/pull-request/981)
1. Added functions to get inertial information for a link in the world frame.
    * [Pull request #1005](https://bitbucket.org/osrf/gazebo/pull-request/1005)

## Gazebo 2.0

### Gazebo 2.2.3 (2014-04-29)

1. Removed redundant call to World::Init
    * [Pull request #1107](https://bitbucket.org/osrf/gazebo/pull-request/1107)
    * [Issue #1208](https://bitbucket.org/osrf/gazebo/issue/1208)
1. Return proper error codes when gazebo exits
    * [Pull request #1085](https://bitbucket.org/osrf/gazebo/pull-request/1085)
    * [Issue #1178](https://bitbucket.org/osrf/gazebo/issue/1178)
1. Fixed Camera::GetWorldRotation().
    * [Pull request #1071](https://bitbucket.org/osrf/gazebo/pull-request/1071)
    * [Issue #1087](https://bitbucket.org/osrf/gazebo/issue/1087)
1. Fixed memory leak in image conversion
    * [Pull request #1073](https://bitbucket.org/osrf/gazebo/pull-request/1073)

### Gazebo 2.2.0 (2014-01-10)

1. Fix compilation when using OGRE-1.9 (full support is being worked on)
    * [Issue #994](https://bitbucket.org/osrf/gazebo/issue/994)
    * [Issue #995](https://bitbucket.org/osrf/gazebo/issue/995)
    * [Issue #996](https://bitbucket.org/osrf/gazebo/issue/996)
    * [Pull request #883](https://bitbucket.org/osrf/gazebo/pull-request/883)
1. Added unit test for issue 624.
    * [Issue #624](https://bitbucket.org/osrf/gazebo/issue/624).
    * [Pull request #889](https://bitbucket.org/osrf/gazebo/pull-request/889)
1. Use 3x3 PCF shadows for smoother shadows.
    * [Pull request #887](https://bitbucket.org/osrf/gazebo/pull-request/887)
1. Update manpage copyright to 2014.
    * [Pull request #893](https://bitbucket.org/osrf/gazebo/pull-request/893)
1. Added friction integration test .
    * [Pull request #885](https://bitbucket.org/osrf/gazebo/pull-request/885)
1. Fix joint anchor when link pose is not specified.
    * [Issue #978](https://bitbucket.org/osrf/gazebo/issue/978)
    * [Pull request #862](https://bitbucket.org/osrf/gazebo/pull-request/862)
1. Added (ESC) tooltip for GUI Selection Mode icon.
    * [Issue #993](https://bitbucket.org/osrf/gazebo/issue/993)
    * [Pull request #888](https://bitbucket.org/osrf/gazebo/pull-request/888)
1. Removed old comment about resolved issue.
    * [Issue #837](https://bitbucket.org/osrf/gazebo/issue/837)
    * [Pull request #880](https://bitbucket.org/osrf/gazebo/pull-request/880)
1. Made SimbodyLink::Get* function thread-safe
    * [Issue #918](https://bitbucket.org/osrf/gazebo/issue/918)
    * [Pull request #872](https://bitbucket.org/osrf/gazebo/pull-request/872)
1. Suppressed spurious gzlog messages in ODE::Body
    * [Issue #983](https://bitbucket.org/osrf/gazebo/issue/983)
    * [Pull request #875](https://bitbucket.org/osrf/gazebo/pull-request/875)
1. Fixed Force Torque Sensor Test by properly initializing some values.
    * [Issue #982](https://bitbucket.org/osrf/gazebo/issue/982)
    * [Pull request #869](https://bitbucket.org/osrf/gazebo/pull-request/869)
1. Added breakable joint plugin to support breakable walls.
    * [Pull request #865](https://bitbucket.org/osrf/gazebo/pull-request/865)
1. Used different tuple syntax to fix compilation on OSX mavericks.
    * [Issue #947](https://bitbucket.org/osrf/gazebo/issue/947)
    * [Pull request #858](https://bitbucket.org/osrf/gazebo/pull-request/858)
1. Fixed sonar test and deprecation warning.
    * [Pull request #856](https://bitbucket.org/osrf/gazebo/pull-request/856)
1. Speed up test compilation.
    * Part of [Issue #955](https://bitbucket.org/osrf/gazebo/issue/955)
    * [Pull request #846](https://bitbucket.org/osrf/gazebo/pull-request/846)
1. Added Joint::SetEffortLimit API
    * [Issue #923](https://bitbucket.org/osrf/gazebo/issue/923)
    * [Pull request #808](https://bitbucket.org/osrf/gazebo/pull-request/808)
1. Made bullet output less verbose.
    * [Pull request #839](https://bitbucket.org/osrf/gazebo/pull-request/839)
1. Convergence acceleration and stability tweak to make atlas_v3 stable
    * [Issue #895](https://bitbucket.org/osrf/gazebo/issue/895)
    * [Pull request #772](https://bitbucket.org/osrf/gazebo/pull-request/772)
1. Added colors, textures and world files for the SPL RoboCup environment
    * [Pull request #838](https://bitbucket.org/osrf/gazebo/pull-request/838)
1. Fixed bitbucket_pullrequests tool to work with latest BitBucket API.
    * [Issue #933](https://bitbucket.org/osrf/gazebo/issue/933)
    * [Pull request #841](https://bitbucket.org/osrf/gazebo/pull-request/841)
1. Fixed cppcheck warnings.
    * [Pull request #842](https://bitbucket.org/osrf/gazebo/pull-request/842)

### Gazebo 2.1.0 (2013-11-08)
1. Fix mainwindow unit test
    * [Pull request #752](https://bitbucket.org/osrf/gazebo/pull-request/752)
1. Visualize moment of inertia
    * Pull request [#745](https://bitbucket.org/osrf/gazebo/pull-request/745), [#769](https://bitbucket.org/osrf/gazebo/pull-request/769), [#787](https://bitbucket.org/osrf/gazebo/pull-request/787)
    * [Issue #203](https://bitbucket.org/osrf/gazebo/issue/203)
1. Update tool to count lines of code
    * [Pull request #758](https://bitbucket.org/osrf/gazebo/pull-request/758)
1. Implement World::Clear
    * Pull request [#785](https://bitbucket.org/osrf/gazebo/pull-request/785), [#804](https://bitbucket.org/osrf/gazebo/pull-request/804)
1. Improve Bullet support
    * [Pull request #805](https://bitbucket.org/osrf/gazebo/pull-request/805)
1. Fix doxygen spacing
    * [Pull request #740](https://bitbucket.org/osrf/gazebo/pull-request/740)
1. Add tool to generate model images for thepropshop.org
    * [Pull request #734](https://bitbucket.org/osrf/gazebo/pull-request/734)
1. Added paging support for terrains
    * [Pull request #707](https://bitbucket.org/osrf/gazebo/pull-request/707)
1. Added plugin path to LID_LIBRARY_PATH in setup.sh
    * [Pull request #750](https://bitbucket.org/osrf/gazebo/pull-request/750)
1. Fix for OSX
    * [Pull request #766](https://bitbucket.org/osrf/gazebo/pull-request/766)
    * [Pull request #786](https://bitbucket.org/osrf/gazebo/pull-request/786)
    * [Issue #906](https://bitbucket.org/osrf/gazebo/issue/906)
1. Update copyright information
    * [Pull request #771](https://bitbucket.org/osrf/gazebo/pull-request/771)
1. Enable screen dependent tests
    * [Pull request #764](https://bitbucket.org/osrf/gazebo/pull-request/764)
    * [Issue #811](https://bitbucket.org/osrf/gazebo/issue/811)
1. Fix gazebo command line help message
    * [Pull request #775](https://bitbucket.org/osrf/gazebo/pull-request/775)
    * [Issue #898](https://bitbucket.org/osrf/gazebo/issue/898)
1. Fix man page test
    * [Pull request #774](https://bitbucket.org/osrf/gazebo/pull-request/774)
1. Improve load time by reducing calls to RTShader::Update
    * [Pull request #773](https://bitbucket.org/osrf/gazebo/pull-request/773)
    * [Issue #877](https://bitbucket.org/osrf/gazebo/issue/877)
1. Fix joint visualization
    * [Pull request #776](https://bitbucket.org/osrf/gazebo/pull-request/776)
    * [Pull request #802](https://bitbucket.org/osrf/gazebo/pull-request/802)
    * [Issue #464](https://bitbucket.org/osrf/gazebo/issue/464)
1. Add helpers to fix NaN
    * [Pull request #742](https://bitbucket.org/osrf/gazebo/pull-request/742)
1. Fix model resizing via the GUI
    * [Pull request #763](https://bitbucket.org/osrf/gazebo/pull-request/763)
    * [Issue #885](https://bitbucket.org/osrf/gazebo/issue/885)
1. Simplify gzlog test by using sha1
    * [Pull request #781](https://bitbucket.org/osrf/gazebo/pull-request/781)
    * [Issue #837](https://bitbucket.org/osrf/gazebo/issue/837)
1. Enable cppcheck for header files
    * [Pull request #782](https://bitbucket.org/osrf/gazebo/pull-request/782)
    * [Issue #907](https://bitbucket.org/osrf/gazebo/issue/907)
1. Fix broken regression test
    * [Pull request #784](https://bitbucket.org/osrf/gazebo/pull-request/784)
    * [Issue #884](https://bitbucket.org/osrf/gazebo/issue/884)
1. All simbody and dart to pass tests
    * [Pull request #790](https://bitbucket.org/osrf/gazebo/pull-request/790)
    * [Issue #873](https://bitbucket.org/osrf/gazebo/issue/873)
1. Fix camera rotation from SDF
    * [Pull request #789](https://bitbucket.org/osrf/gazebo/pull-request/789)
    * [Issue #920](https://bitbucket.org/osrf/gazebo/issue/920)
1. Fix bitbucket pullrequest command line tool to match new API
    * [Pull request #803](https://bitbucket.org/osrf/gazebo/pull-request/803)
1. Fix transceiver spawn errors in tests
    * [Pull request #811](https://bitbucket.org/osrf/gazebo/pull-request/811)
    * [Pull request #814](https://bitbucket.org/osrf/gazebo/pull-request/814)

### Gazebo 2.0.0 (2013-10-08)
1. Refactor code check tool.
    * [Pull Request #669](https://bitbucket.org/osrf/gazebo/pull-request/669)
1. Added pull request tool for Bitbucket.
    * [Pull Request #670](https://bitbucket.org/osrf/gazebo/pull-request/670)
    * [Pull Request #691](https://bitbucket.org/osrf/gazebo/pull-request/671)
1. New wireless receiver and transmitter sensor models.
    * [Pull Request #644](https://bitbucket.org/osrf/gazebo/pull-request/644)
    * [Pull Request #675](https://bitbucket.org/osrf/gazebo/pull-request/675)
    * [Pull Request #727](https://bitbucket.org/osrf/gazebo/pull-request/727)
1. Audio support using OpenAL.
    * [Pull Request #648](https://bitbucket.org/osrf/gazebo/pull-request/648)
    * [Pull Request #704](https://bitbucket.org/osrf/gazebo/pull-request/704)
1. Simplify command-line parsing of gztopic echo output.
    * [Pull Request #674](https://bitbucket.org/osrf/gazebo/pull-request/674)
    * Resolves: [Issue #795](https://bitbucket.org/osrf/gazebo/issue/795)
1. Use UNIX directories through the user of GNUInstallDirs cmake module.
    * [Pull Request #676](https://bitbucket.org/osrf/gazebo/pull-request/676)
    * [Pull Request #681](https://bitbucket.org/osrf/gazebo/pull-request/681)
1. New GUI interactions for object manipulation.
    * [Pull Request #634](https://bitbucket.org/osrf/gazebo/pull-request/634)
1. Fix for OSX menubar.
    * [Pull Request #677](https://bitbucket.org/osrf/gazebo/pull-request/677)
1. Remove internal SDF directories and dependencies.
    * [Pull Request #680](https://bitbucket.org/osrf/gazebo/pull-request/680)
1. Add minimum version for sdformat.
    * [Pull Request #682](https://bitbucket.org/osrf/gazebo/pull-request/682)
    * Resolves: [Issue #818](https://bitbucket.org/osrf/gazebo/issue/818)
1. Allow different gtest parameter types with ServerFixture
    * [Pull Request #686](https://bitbucket.org/osrf/gazebo/pull-request/686)
    * Resolves: [Issue #820](https://bitbucket.org/osrf/gazebo/issue/820)
1. GUI model scaling when using Bullet.
    * [Pull Request #683](https://bitbucket.org/osrf/gazebo/pull-request/683)
1. Fix typo in cmake config.
    * [Pull Request #694](https://bitbucket.org/osrf/gazebo/pull-request/694)
    * Resolves: [Issue #824](https://bitbucket.org/osrf/gazebo/issue/824)
1. Remove gazebo include subdir from pkgconfig and cmake config.
    * [Pull Request #691](https://bitbucket.org/osrf/gazebo/pull-request/691)
1. Torsional spring demo
    * [Pull Request #693](https://bitbucket.org/osrf/gazebo/pull-request/693)
1. Remove repeated call to SetAxis in Joint.cc
    * [Pull Request #695](https://bitbucket.org/osrf/gazebo/pull-request/695)
    * Resolves: [Issue #823](https://bitbucket.org/osrf/gazebo/issue/823)
1. Add test for rotational joints.
    * [Pull Request #697](https://bitbucket.org/osrf/gazebo/pull-request/697)
    * Resolves: [Issue #820](https://bitbucket.org/osrf/gazebo/issue/820)
1. Fix compilation of tests using Joint base class
    * [Pull Request #701](https://bitbucket.org/osrf/gazebo/pull-request/701)
1. Terrain paging implemented.
    * [Pull Request #687](https://bitbucket.org/osrf/gazebo/pull-request/687)
1. Improve timeout error reporting in ServerFixture
    * [Pull Request #705](https://bitbucket.org/osrf/gazebo/pull-request/705)
1. Fix mouse picking for cases where visuals overlap with the laser
    * [Pull Request #709](https://bitbucket.org/osrf/gazebo/pull-request/709)
1. Fix string literals for OSX
    * [Pull Request #712](https://bitbucket.org/osrf/gazebo/pull-request/712)
    * Resolves: [Issue #803](https://bitbucket.org/osrf/gazebo/issue/803)
1. Support for ENABLE_TESTS_COMPILATION cmake parameter
    * [Pull Request #708](https://bitbucket.org/osrf/gazebo/pull-request/708)
1. Updated system gui plugin
    * [Pull Request #702](https://bitbucket.org/osrf/gazebo/pull-request/702)
1. Fix force torque unit test issue
    * [Pull Request #673](https://bitbucket.org/osrf/gazebo/pull-request/673)
    * Resolves: [Issue #813](https://bitbucket.org/osrf/gazebo/issue/813)
1. Use variables to control auto generation of CFlags
    * [Pull Request #699](https://bitbucket.org/osrf/gazebo/pull-request/699)
1. Remove deprecated functions.
    * [Pull Request #715](https://bitbucket.org/osrf/gazebo/pull-request/715)
1. Fix typo in `Camera.cc`
    * [Pull Request #719](https://bitbucket.org/osrf/gazebo/pull-request/719)
    * Resolves: [Issue #846](https://bitbucket.org/osrf/gazebo/issue/846)
1. Performance improvements
    * [Pull Request #561](https://bitbucket.org/osrf/gazebo/pull-request/561)
1. Fix gripper model.
    * [Pull Request #713](https://bitbucket.org/osrf/gazebo/pull-request/713)
    * Resolves: [Issue #314](https://bitbucket.org/osrf/gazebo/issue/314)
1. First part of Simbody integration
    * [Pull Request #716](https://bitbucket.org/osrf/gazebo/pull-request/716)

## Gazebo 1.9

### Gazebo 1.9.6 (2014-04-29)

1. Refactored inertia ratio reduction for ODE
    * [Pull request #1114](https://bitbucket.org/osrf/gazebo/pull-request/1114)
1. Improved collada loading performance
    * [Pull request #1075](https://bitbucket.org/osrf/gazebo/pull-request/1075)

### Gazebo 1.9.3 (2014-01-10)

1. Add thickness to plane to remove shadow flickering.
    * [Pull request #886](https://bitbucket.org/osrf/gazebo/pull-request/886)
1. Temporary GUI shadow toggle fix.
    * [Issue #925](https://bitbucket.org/osrf/gazebo/issue/925)
    * [Pull request #868](https://bitbucket.org/osrf/gazebo/pull-request/868)
1. Fix memory access bugs with libc++ on mavericks.
    * [Issue #965](https://bitbucket.org/osrf/gazebo/issue/965)
    * [Pull request #857](https://bitbucket.org/osrf/gazebo/pull-request/857)
    * [Pull request #881](https://bitbucket.org/osrf/gazebo/pull-request/881)
1. Replaced printf with cout in gztopic hz.
    * [Issue #969](https://bitbucket.org/osrf/gazebo/issue/969)
    * [Pull request #854](https://bitbucket.org/osrf/gazebo/pull-request/854)
1. Add Dark grey material and fix indentation.
    * [Pull request #851](https://bitbucket.org/osrf/gazebo/pull-request/851)
1. Fixed sonar sensor unit test.
    * [Pull request #848](https://bitbucket.org/osrf/gazebo/pull-request/848)
1. Convergence acceleration and stability tweak to make atlas_v3 stable.
    * [Pull request #845](https://bitbucket.org/osrf/gazebo/pull-request/845)
1. Update gtest to 1.7.0 to resolve problems with libc++.
    * [Issue #947](https://bitbucket.org/osrf/gazebo/issue/947)
    * [Pull request #827](https://bitbucket.org/osrf/gazebo/pull-request/827)
1. Fixed LD_LIBRARY_PATH for plugins.
    * [Issue #957](https://bitbucket.org/osrf/gazebo/issue/957)
    * [Pull request #844](https://bitbucket.org/osrf/gazebo/pull-request/844)
1. Fix transceiver sporadic errors.
    * Backport of [pull request #811](https://bitbucket.org/osrf/gazebo/pull-request/811)
    * [Pull request #836](https://bitbucket.org/osrf/gazebo/pull-request/836)
1. Modified the MsgTest to be deterministic with time checks.
    * [Pull request #843](https://bitbucket.org/osrf/gazebo/pull-request/843)
1. Fixed seg fault in LaserVisual.
    * [Issue #950](https://bitbucket.org/osrf/gazebo/issue/950)
    * [Pull request #832](https://bitbucket.org/osrf/gazebo/pull-request/832)
1. Implemented the option to disable tests that need a working screen to run properly.
    * Backport of [Pull request #764](https://bitbucket.org/osrf/gazebo/pull-request/764)
    * [Pull request #837](https://bitbucket.org/osrf/gazebo/pull-request/837)
1. Cleaned up gazebo shutdown.
    * [Pull request #829](https://bitbucket.org/osrf/gazebo/pull-request/829)
1. Fixed bug associated with loading joint child links.
    * [Issue #943](https://bitbucket.org/osrf/gazebo/issue/943)
    * [Pull request #820](https://bitbucket.org/osrf/gazebo/pull-request/820)

### Gazebo 1.9.2 (2013-11-08)
1. Fix enable/disable sky and clouds from SDF
    * [Pull request #809](https://bitbucket.org/osrf/gazebo/pull-request/809])
1. Fix occasional blank GUI screen on startup
    * [Pull request #815](https://bitbucket.org/osrf/gazebo/pull-request/815])
1. Fix GPU laser when interacting with heightmaps
    * [Pull request #796](https://bitbucket.org/osrf/gazebo/pull-request/796])
1. Added API/ABI checker command line tool
    * [Pull request #765](https://bitbucket.org/osrf/gazebo/pull-request/765])
1. Added gtest version information
    * [Pull request #801](https://bitbucket.org/osrf/gazebo/pull-request/801])
1. Fix GUI world saving
    * [Pull request #806](https://bitbucket.org/osrf/gazebo/pull-request/806])
1. Enable anti-aliasing for camera sensor
    * [Pull request #800](https://bitbucket.org/osrf/gazebo/pull-request/800])
1. Make sensor noise deterministic
    * [Pull request #788](https://bitbucket.org/osrf/gazebo/pull-request/788])
1. Fix build problem
    * [Issue #901](https://bitbucket.org/osrf/gazebo/issue/901)
    * [Pull request #778](https://bitbucket.org/osrf/gazebo/pull-request/778])
1. Fix a typo in Camera.cc
    * [Pull request #720](https://bitbucket.org/osrf/gazebo/pull-request/720])
    * [Issue #846](https://bitbucket.org/osrf/gazebo/issue/846)
1. Fix OSX menu bar
    * [Pull request #688](https://bitbucket.org/osrf/gazebo/pull-request/688])
1. Fix gazebo::init by calling sdf::setFindCallback() before loading the sdf in gzfactory.
    * [Pull request #678](https://bitbucket.org/osrf/gazebo/pull-request/678])
    * [Issue #817](https://bitbucket.org/osrf/gazebo/issue/817)

### Gazebo 1.9.1 (2013-08-20)
* Deprecate header files that require case-sensitive filesystem (e.g. Common.hh, Physics.hh) [https://bitbucket.org/osrf/gazebo/pull-request/638/fix-for-775-deprecate-headers-that-require]
* Initial support for building on Mac OS X [https://bitbucket.org/osrf/gazebo/pull-request/660/osx-support-for-gazebo-19] [https://bitbucket.org/osrf/gazebo/pull-request/657/cmake-fixes-for-osx]
* Fixes for various issues [https://bitbucket.org/osrf/gazebo/pull-request/635/fix-for-issue-792/diff] [https://bitbucket.org/osrf/gazebo/pull-request/628/allow-scoped-and-non-scoped-joint-names-to/diff] [https://bitbucket.org/osrf/gazebo/pull-request/636/fix-build-dependency-in-message-generation/diff] [https://bitbucket.org/osrf/gazebo/pull-request/639/make-the-unversioned-setupsh-a-copy-of-the/diff] [https://bitbucket.org/osrf/gazebo/pull-request/650/added-missing-lib-to-player-client-library/diff] [https://bitbucket.org/osrf/gazebo/pull-request/656/install-gzmode_create-without-sh-suffix/diff]

### Gazebo 1.9.0 (2013-07-23)
* Use external package [sdformat](https://bitbucket.org/osrf/sdformat) for sdf parsing, refactor the `Element::GetValue*` function calls, and deprecate Gazebo's internal sdf parser [https://bitbucket.org/osrf/gazebo/pull-request/627]
* Improved ROS support ([[Tutorials#ROS_Integration |documentation here]]) [https://bitbucket.org/osrf/gazebo/pull-request/559]
* Added Sonar, Force-Torque, and Tactile Pressure sensors [https://bitbucket.org/osrf/gazebo/pull-request/557], [https://bitbucket.org/osrf/gazebo/pull-request/567]
* Add compile-time defaults for environment variables so that sourcing setup.sh is unnecessary in most cases [https://bitbucket.org/osrf/gazebo/pull-request/620]
* Enable user camera to follow objects in client window [https://bitbucket.org/osrf/gazebo/pull-request/603]
* Install protobuf message files for use in custom messages [https://bitbucket.org/osrf/gazebo/pull-request/614]
* Change default compilation flags to improve debugging [https://bitbucket.org/osrf/gazebo/pull-request/617]
* Change to supported relative include paths [https://bitbucket.org/osrf/gazebo/pull-request/594]
* Fix display of laser scans when sensor is rotated [https://bitbucket.org/osrf/gazebo/pull-request/599]

## Gazebo 1.8

### Gazebo 1.8.7 (2013-07-16)
* Fix bug in URDF parsing of Vector3 elements [https://bitbucket.org/osrf/gazebo/pull-request/613]
* Fix compilation errors with newest libraries [https://bitbucket.org/osrf/gazebo/pull-request/615]

### Gazebo 1.8.6 (2013-06-07)
* Fix inertia lumping in the URDF parser[https://bitbucket.org/osrf/gazebo/pull-request/554]
* Fix for ODEJoint CFM damping sign error [https://bitbucket.org/osrf/gazebo/pull-request/586]
* Fix transport memory growth[https://bitbucket.org/osrf/gazebo/pull-request/584]
* Reduce log file data in order to reduce buffer growth that results in out of memory kernel errors[https://bitbucket.org/osrf/gazebo/pull-request/587]

### Gazebo 1.8.5 (2013-06-04)
* Fix Gazebo build for machines without a valid display.[https://bitbucket.org/osrf/gazebo/commits/37f00422eea03365b839a632c1850431ee6a1d67]

### Gazebo 1.8.4 (2013-06-03)
* Fix UDRF to SDF converter so that URDF gazebo extensions are applied to all collisions in a link.[https://bitbucket.org/osrf/gazebo/pull-request/579]
* Prevent transport layer from locking when a gzclient connects to a gzserver over a connection with high latency.[https://bitbucket.org/osrf/gazebo/pull-request/572]
* Improve performance and fix uninitialized conditional jumps.[https://bitbucket.org/osrf/gazebo/pull-request/571]

### Gazebo 1.8.3 (2013-06-03)
* Fix for gzlog hanging when gzserver is not present or not responsive[https://bitbucket.org/osrf/gazebo/pull-request/577]
* Fix occasional segfault when generating log files[https://bitbucket.org/osrf/gazebo/pull-request/575]
* Performance improvement to ODE[https://bitbucket.org/osrf/gazebo/pull-request/556]
* Fix node initialization[https://bitbucket.org/osrf/gazebo/pull-request/570]
* Fix GPU laser Hz rate reduction when sensor moved away from world origin[https://bitbucket.org/osrf/gazebo/pull-request/566]
* Fix incorrect lighting in camera sensors when GPU laser is subscribe to[https://bitbucket.org/osrf/gazebo/pull-request/563]

### Gazebo 1.8.2 (2013-05-28)
* ODE performance improvements[https://bitbucket.org/osrf/gazebo/pull-request/535][https://bitbucket.org/osrf/gazebo/pull-request/537]
* Fixed tests[https://bitbucket.org/osrf/gazebo/pull-request/538][https://bitbucket.org/osrf/gazebo/pull-request/541][https://bitbucket.org/osrf/gazebo/pull-request/542]
* Fixed sinking vehicle bug[https://bitbucket.org/osrf/drcsim/issue/300] in pull-request[https://bitbucket.org/osrf/gazebo/pull-request/538]
* Fix GPU sensor throttling[https://bitbucket.org/osrf/gazebo/pull-request/536]
* Reduce string comparisons for better performance[https://bitbucket.org/osrf/gazebo/pull-request/546]
* Contact manager performance improvements[https://bitbucket.org/osrf/gazebo/pull-request/543]
* Transport performance improvements[https://bitbucket.org/osrf/gazebo/pull-request/548]
* Reduce friction noise[https://bitbucket.org/osrf/gazebo/pull-request/545]

### Gazebo 1.8.1 (2013-05-22)
* Please note that 1.8.1 contains a bug[https://bitbucket.org/osrf/drcsim/issue/300] that causes interpenetration between objects in resting contact to grow slowly.  Please update to 1.8.2 for the patch.
* Added warm starting[https://bitbucket.org/osrf/gazebo/pull-request/529]
* Reduced console output[https://bitbucket.org/osrf/gazebo/pull-request/533]
* Improved off screen rendering performance[https://bitbucket.org/osrf/gazebo/pull-request/530]
* Performance improvements [https://bitbucket.org/osrf/gazebo/pull-request/535] [https://bitbucket.org/osrf/gazebo/pull-request/537]

### Gazebo 1.8.0 (2013-05-17)
* Fixed slider axis [https://bitbucket.org/osrf/gazebo/pull-request/527]
* Fixed heightmap shadows [https://bitbucket.org/osrf/gazebo/pull-request/525]
* Fixed model and canonical link pose [https://bitbucket.org/osrf/gazebo/pull-request/519]
* Fixed OSX message header[https://bitbucket.org/osrf/gazebo/pull-request/524]
* Added zlib compression for logging [https://bitbucket.org/osrf/gazebo/pull-request/515]
* Allow clouds to be disabled in cameras [https://bitbucket.org/osrf/gazebo/pull-request/507]
* Camera rendering performance [https://bitbucket.org/osrf/gazebo/pull-request/528]


## Gazebo 1.7

### Gazebo 1.7.3 (2013-05-08)
* Fixed log cleanup (again) [https://bitbucket.org/osrf/gazebo/pull-request/511/fix-log-cleanup-logic]

### Gazebo 1.7.2 (2013-05-07)
* Fixed log cleanup [https://bitbucket.org/osrf/gazebo/pull-request/506/fix-gzlog-stop-command-line]
* Minor documentation fix [https://bitbucket.org/osrf/gazebo/pull-request/488/minor-documentation-fix]

### Gazebo 1.7.1 (2013-04-19)
* Fixed tests
* IMU sensor receives time stamped data from links
* Fix saving image frames [https://bitbucket.org/osrf/gazebo/pull-request/466/fix-saving-frames/diff]
* Wireframe rendering in GUI [https://bitbucket.org/osrf/gazebo/pull-request/414/allow-rendering-of-models-in-wireframe]
* Improved logging performance [https://bitbucket.org/osrf/gazebo/pull-request/457/improvements-to-gzlog-filter-and-logging]
* Viscous mud model [https://bitbucket.org/osrf/gazebo/pull-request/448/mud-plugin/diff]

## Gazebo 1.6

### Gazebo 1.6.3 (2013-04-15)
* Fixed a [critical SDF bug](https://bitbucket.org/osrf/gazebo/pull-request/451)
* Fixed a [laser offset bug](https://bitbucket.org/osrf/gazebo/pull-request/449)

### Gazebo 1.6.2 (2013-04-14)
* Fix for fdir1 physics property [https://bitbucket.org/osrf/gazebo/pull-request/429/fixes-to-treat-fdir1-better-1-rotate-into/diff]
* Fix for force torque sensor [https://bitbucket.org/osrf/gazebo/pull-request/447]
* SDF documentation fix [https://bitbucket.org/osrf/gazebo/issue/494/joint-axis-reference-frame-doesnt-match]

### Gazebo 1.6.1 (2013-04-05)
* Switch default build type to Release.

### Gazebo 1.6.0 (2013-04-05)
* Improvements to inertia in rubble pile
* Various Bullet integration advances.
* Noise models for ray, camera, and imu sensors.
* SDF 1.4, which accommodates more physics engine parameters and also some sensor noise models.
* Initial support for making movies from within Gazebo.
* Many performance improvements.
* Many bug fixes.
* Progress toward to building on OS X.

## Gazebo 1.5

### Gazebo 1.5.0 (2013-03-11)
* Partial integration of Bullet
  * Includes: cubes, spheres, cylinders, planes, meshes, revolute joints, ray sensors
* GUI Interface for log writing.
* Threaded sensors.
* Multi-camera sensor.

* Fixed the following issues:
 * [https://bitbucket.org/osrf/gazebo/issue/236 Issue #236]
 * [https://bitbucket.org/osrf/gazebo/issue/507 Issue #507]
 * [https://bitbucket.org/osrf/gazebo/issue/530 Issue #530]
 * [https://bitbucket.org/osrf/gazebo/issue/279 Issue #279]
 * [https://bitbucket.org/osrf/gazebo/issue/529 Issue #529]
 * [https://bitbucket.org/osrf/gazebo/issue/239 Issue #239]
 * [https://bitbucket.org/osrf/gazebo/issue/5 Issue #5]

## Gazebo 1.4

### Gazebo 1.4.0 (2013-02-01)
* New Features:
 * GUI elements to display messages from the server.
 * Multi-floor building editor and creator.
 * Improved sensor visualizations.
 * Improved mouse interactions

* Fixed the following issues:
 * [https://bitbucket.org/osrf/gazebo/issue/16 Issue #16]
 * [https://bitbucket.org/osrf/gazebo/issue/142 Issue #142]
 * [https://bitbucket.org/osrf/gazebo/issue/229 Issue #229]
 * [https://bitbucket.org/osrf/gazebo/issue/277 Issue #277]
 * [https://bitbucket.org/osrf/gazebo/issue/291 Issue #291]
 * [https://bitbucket.org/osrf/gazebo/issue/310 Issue #310]
 * [https://bitbucket.org/osrf/gazebo/issue/320 Issue #320]
 * [https://bitbucket.org/osrf/gazebo/issue/329 Issue #329]
 * [https://bitbucket.org/osrf/gazebo/issue/333 Issue #333]
 * [https://bitbucket.org/osrf/gazebo/issue/334 Issue #334]
 * [https://bitbucket.org/osrf/gazebo/issue/335 Issue #335]
 * [https://bitbucket.org/osrf/gazebo/issue/341 Issue #341]
 * [https://bitbucket.org/osrf/gazebo/issue/350 Issue #350]
 * [https://bitbucket.org/osrf/gazebo/issue/384 Issue #384]
 * [https://bitbucket.org/osrf/gazebo/issue/431 Issue #431]
 * [https://bitbucket.org/osrf/gazebo/issue/433 Issue #433]
 * [https://bitbucket.org/osrf/gazebo/issue/453 Issue #453]
 * [https://bitbucket.org/osrf/gazebo/issue/456 Issue #456]
 * [https://bitbucket.org/osrf/gazebo/issue/457 Issue #457]
 * [https://bitbucket.org/osrf/gazebo/issue/459 Issue #459]

## Gazebo 1.3

### Gazebo 1.3.1 (2012-12-14)
* Fixed the following issues:
 * [https://bitbucket.org/osrf/gazebo/issue/297 Issue #297]
* Other bugs fixed:
 * [https://bitbucket.org/osrf/gazebo/pull-request/164/ Fix light bounding box to disable properly when deselected]
 * [https://bitbucket.org/osrf/gazebo/pull-request/169/ Determine correct local IP address, to make remote clients work properly]
 * Various test fixes

### Gazebo 1.3.0 (2012-12-03)
* Fixed the following issues:
 * [https://bitbucket.org/osrf/gazebo/issue/233 Issue #233]
 * [https://bitbucket.org/osrf/gazebo/issue/238 Issue #238]
 * [https://bitbucket.org/osrf/gazebo/issue/2 Issue #2]
 * [https://bitbucket.org/osrf/gazebo/issue/95 Issue #95]
 * [https://bitbucket.org/osrf/gazebo/issue/97 Issue #97]
 * [https://bitbucket.org/osrf/gazebo/issue/90 Issue #90]
 * [https://bitbucket.org/osrf/gazebo/issue/253 Issue #253]
 * [https://bitbucket.org/osrf/gazebo/issue/163 Issue #163]
 * [https://bitbucket.org/osrf/gazebo/issue/91 Issue #91]
 * [https://bitbucket.org/osrf/gazebo/issue/245 Issue #245]
 * [https://bitbucket.org/osrf/gazebo/issue/242 Issue #242]
 * [https://bitbucket.org/osrf/gazebo/issue/156 Issue #156]
 * [https://bitbucket.org/osrf/gazebo/issue/78 Issue #78]
 * [https://bitbucket.org/osrf/gazebo/issue/36 Issue #36]
 * [https://bitbucket.org/osrf/gazebo/issue/104 Issue #104]
 * [https://bitbucket.org/osrf/gazebo/issue/249 Issue #249]
 * [https://bitbucket.org/osrf/gazebo/issue/244 Issue #244]
 * [https://bitbucket.org/osrf/gazebo/issue/36 Issue #36]

* New features:
 * Default camera view changed to look down at the origin from a height of 2 meters at location (5, -5, 2).
 * Record state data using the '-r' command line option, playback recorded state data using the '-p' command line option
 * Adjust placement of lights using the mouse.
 * Reduced the startup time.
 * Added visual reference for GUI mouse movements.
 * SDF version 1.3 released (changes from 1.2 listed below):
     - added `name` to `<camera name="cam_name"/>`
     - added `pose` to `<camera><pose>...</pose></camera>`
     - removed `filename` from `<mesh><filename>...</filename><mesh>`, use uri only.
     - recovered `provide_feedback` under `<joint>`, allowing calling `physics::Joint::GetForceTorque` in plugins.
     - added `imu` under `<sensor>`.

## Gazebo 1.2

### Gazebo 1.2.6 (2012-11-08)
* Fixed a transport issue with the GUI. Fixed saving the world via the GUI. Added more documentation. ([https://bitbucket.org/osrf/gazebo/pull-request/43/fixed-a-transport-issue-with-the-gui-fixed/diff pull request #43])
* Clean up mutex usage. ([https://bitbucket.org/osrf/gazebo/pull-request/54/fix-mutex-in-modellistwidget-using-boost/diff pull request #54])
* Fix OGRE path determination ([https://bitbucket.org/osrf/gazebo/pull-request/58/fix-ogre-paths-so-this-also-works-with/diff pull request #58], [https://bitbucket.org/osrf/gazebo/pull-request/68/fix-ogre-plugindir-determination/diff pull request #68])
* Fixed a couple of crashes and model selection/dragging problems ([https://bitbucket.org/osrf/gazebo/pull-request/59/fixed-a-couple-of-crashes-and-model/diff pull request #59])

### Gazebo 1.2.5 (2012-10-22)
* Step increment update while paused fixed ([https://bitbucket.org/osrf/gazebo/pull-request/45/fix-proper-world-stepinc-count-we-were/diff pull request #45])
* Actually call plugin destructors on shutdown ([https://bitbucket.org/osrf/gazebo/pull-request/51/fixed-a-bug-which-prevent-a-plugin/diff pull request #51])
* Don't crash on bad SDF input ([https://bitbucket.org/osrf/gazebo/pull-request/52/fixed-loading-of-bad-sdf-files/diff pull request #52])
* Fix cleanup of ray sensors on model deletion ([https://bitbucket.org/osrf/gazebo/pull-request/53/deleting-a-model-with-a-ray-sensor-did/diff pull request #53])
* Fix loading / deletion of improperly specified models ([https://bitbucket.org/osrf/gazebo/pull-request/56/catch-when-loading-bad-models-joint/diff pull request #56])

### Gazebo 1.2.4 (10-19-2012:08:00:52)
*  Style fixes ([https://bitbucket.org/osrf/gazebo/pull-request/30/style-fixes/diff pull request #30]).
*  Fix joint position control ([https://bitbucket.org/osrf/gazebo/pull-request/49/fixed-position-joint-control/diff pull request #49])

### Gazebo 1.2.3 (10-16-2012:18:39:54)
*  Disabled selection highlighting due to bug ([https://bitbucket.org/osrf/gazebo/pull-request/44/disabled-selection-highlighting-fixed/diff pull request #44]).
*  Fixed saving a world via the GUI.

### Gazebo 1.2.2 (10-16-2012:15:12:22)
*  Skip search for system install of libccd, use version inside gazebo ([https://bitbucket.org/osrf/gazebo/pull-request/39/skip-search-for-system-install-of-libccd/diff pull request #39]).
*  Fixed sensor initialization race condition ([https://bitbucket.org/osrf/gazebo/pull-request/42/fix-sensor-initializaiton-race-condition pull request #42]).

### Gazebo 1.2.1 (10-15-2012:21:32:55)
*  Properly removed projectors attached to deleted models ([https://bitbucket.org/osrf/gazebo/pull-request/37/remove-projectors-that-are-attached-to/diff pull request #37]).
*  Fix model plugin loading bug ([https://bitbucket.org/osrf/gazebo/pull-request/31/moving-bool-first-in-model-and-world pull request #31]).
*  Fix light insertion and visualization of models prior to insertion ([https://bitbucket.org/osrf/gazebo/pull-request/35/fixed-light-insertion-and-visualization-of/diff pull request #35]).
*  Fixed GUI manipulation of static objects ([https://bitbucket.org/osrf/gazebo/issue/63/moving-static-objects-does-not-move-the issue #63] [https://bitbucket.org/osrf/gazebo/pull-request/38/issue-63-bug-patch-moving-static-objects/diff pull request #38]).
*  Fixed GUI selection bug ([https://bitbucket.org/osrf/gazebo/pull-request/40/fixed-selection-of-multiple-objects-at/diff pull request #40])

### Gazebo 1.2.0 (10-04-2012:20:01:20)
*  Updated GUI: new style, improved mouse controls, and removal of non-functional items.
*  Model database: An online repository of models.
*  Numerous bug fixes
*  APT repository hosted at [http://osrfoundation.org OSRF]
*  Improved process control prevents zombie processes<|MERGE_RESOLUTION|>--- conflicted
+++ resolved
@@ -11,13 +11,10 @@
     * [DRCSim Issue #389](https://bitbucket.org/osrf/drcsim/issue/389)
 1. Added SignalStats class for computing incremental signal statistics.
     * [Pull request #1198](https://bitbucket.org/osrf/gazebo/pull-request/1198)
-<<<<<<< HEAD
+1. Add InitialVelocityPlugin to setting the initial state of links
+    * [Pull request #1237](https://bitbucket.org/osrf/gazebo/pull-request/1237)
 1. Added Quaternion::Integrate function.
     * [Pull request #1255](https://bitbucket.org/osrf/gazebo/pull-request/1255)
-=======
-1. Add InitialVelocityPlugin to setting the initial state of links
-    * [Pull request #1237](https://bitbucket.org/osrf/gazebo/pull-request/1237)
->>>>>>> f2ec5cea
 
 ### Gazebo 4.0.2 (2014-09-23)
 
@@ -118,11 +115,6 @@
 
 ## Gazebo 3.0
 
-### Gazebo 3.x.x (yyyy-mm-dd)
-
-1. Fixed sonar and wireless sensor visualization
-    * [Pull request #1254](https://bitbucket.org/osrf/gazebo/pull-request/1254)
-
 ### Gazebo 3.1.0 (2014-08-08)
 
 1. Implemented Simbody::Link::Set*Vel
@@ -303,7 +295,7 @@
     * [Pull request #841](https://bitbucket.org/osrf/gazebo/pull-request/841)
 1. Fixed cppcheck warnings.
     * [Pull request #842](https://bitbucket.org/osrf/gazebo/pull-request/842)
-
+ 
 ### Gazebo 2.1.0 (2013-11-08)
 1. Fix mainwindow unit test
     * [Pull request #752](https://bitbucket.org/osrf/gazebo/pull-request/752)
@@ -370,7 +362,7 @@
 1. Fix transceiver spawn errors in tests
     * [Pull request #811](https://bitbucket.org/osrf/gazebo/pull-request/811)
     * [Pull request #814](https://bitbucket.org/osrf/gazebo/pull-request/814)
-
+ 
 ### Gazebo 2.0.0 (2013-10-08)
 1. Refactor code check tool.
     * [Pull Request #669](https://bitbucket.org/osrf/gazebo/pull-request/669)
@@ -423,12 +415,12 @@
     * [Pull Request #687](https://bitbucket.org/osrf/gazebo/pull-request/687)
 1. Improve timeout error reporting in ServerFixture
     * [Pull Request #705](https://bitbucket.org/osrf/gazebo/pull-request/705)
-1. Fix mouse picking for cases where visuals overlap with the laser
+1. Fix mouse picking for cases where visuals overlap with the laser 
     * [Pull Request #709](https://bitbucket.org/osrf/gazebo/pull-request/709)
-1. Fix string literals for OSX
+1. Fix string literals for OSX 
     * [Pull Request #712](https://bitbucket.org/osrf/gazebo/pull-request/712)
     * Resolves: [Issue #803](https://bitbucket.org/osrf/gazebo/issue/803)
-1. Support for ENABLE_TESTS_COMPILATION cmake parameter
+1. Support for ENABLE_TESTS_COMPILATION cmake parameter 
     * [Pull Request #708](https://bitbucket.org/osrf/gazebo/pull-request/708)
 1. Updated system gui plugin
     * [Pull Request #702](https://bitbucket.org/osrf/gazebo/pull-request/702)
@@ -505,13 +497,13 @@
 ### Gazebo 1.9.2 (2013-11-08)
 1. Fix enable/disable sky and clouds from SDF
     * [Pull request #809](https://bitbucket.org/osrf/gazebo/pull-request/809])
-1. Fix occasional blank GUI screen on startup
+1. Fix occasional blank GUI screen on startup 
     * [Pull request #815](https://bitbucket.org/osrf/gazebo/pull-request/815])
 1. Fix GPU laser when interacting with heightmaps
     * [Pull request #796](https://bitbucket.org/osrf/gazebo/pull-request/796])
 1. Added API/ABI checker command line tool
     * [Pull request #765](https://bitbucket.org/osrf/gazebo/pull-request/765])
-1. Added gtest version information
+1. Added gtest version information 
     * [Pull request #801](https://bitbucket.org/osrf/gazebo/pull-request/801])
 1. Fix GUI world saving
     * [Pull request #806](https://bitbucket.org/osrf/gazebo/pull-request/806])
@@ -699,7 +691,7 @@
  * [https://bitbucket.org/osrf/gazebo/issue/297 Issue #297]
 * Other bugs fixed:
  * [https://bitbucket.org/osrf/gazebo/pull-request/164/ Fix light bounding box to disable properly when deselected]
- * [https://bitbucket.org/osrf/gazebo/pull-request/169/ Determine correct local IP address, to make remote clients work properly]
+ * [https://bitbucket.org/osrf/gazebo/pull-request/169/ Determine correct local IP address, to make remote clients work properly] 
  * Various test fixes
 
 ### Gazebo 1.3.0 (2012-12-03)
@@ -775,4 +767,4 @@
 *  Model database: An online repository of models.
 *  Numerous bug fixes
 *  APT repository hosted at [http://osrfoundation.org OSRF]
-*  Improved process control prevents zombie processes+*  Improved process control prevents zombie processes
