## Gazebo 5.0

### Gazebo 5.x.x

<<<<<<< HEAD
1. Fix mouse picking with transparent visuals
    * [Pull request 2305](https://bitbucket.org/osrf/gazebo/pull-request/2305)
    * [Issue #1956](https://bitbucket.org/osrf/gazebo/issue/1956)
=======
1. Backport fix for DepthCamera visibility mask
    * [Pull request 2286](https://bitbucket.org/osrf/gazebo/pull-request/2286)
    * [Pull request 2287](https://bitbucket.org/osrf/gazebo/pull-request/2287)
>>>>>>> 1f7bc921

1. Backport sensor reset fix
    * [Pull request 2272](https://bitbucket.org/osrf/gazebo/pull-request/2272)
    * [Issue #1917](https://bitbucket.org/osrf/gazebo/issue/1917)

### Gazebo 5.3.0 (2015-04-07)

1. fix: remove back projection
    * [Pull request 2201](https://bitbucket.org/osrf/gazebo/pull-request/2201)
    * A contribution from Yuki Furuta

1. Backport depth camera OSX fix and test
    * [Pull request 2230](https://bitbucket.org/osrf/gazebo/pull-request/2230)

1. Add missing tinyxml includes
    * [Pull request 2216](https://bitbucket.org/osrf/gazebo/pull-request/2216)

1. backport fixes for ffmpeg3 to gazebo5 (from pull request #2154)
    * [Pull request 2161](https://bitbucket.org/osrf/gazebo/pull-request/2161)

1. Check for valid display using xwininfo -root
    * [Pull request 2111](https://bitbucket.org/osrf/gazebo/pull-request/2111)

1. Don't search for sdformat4 on gazebo5, since gazebo5 can't handle sdformat protocol 1.6
    * [Pull request 2092](https://bitbucket.org/osrf/gazebo/pull-request/2092)

1. Fix minimum window height
    * [Pull request 2002](https://bitbucket.org/osrf/gazebo/pull-request/2002)

1. Relax physics tolerances for single-precision bullet
    * [Pull request 1976](https://bitbucket.org/osrf/gazebo/pull-request/1976)

1. Try finding sdformat 4 in gazebo5 branch
    * [Pull request 1972](https://bitbucket.org/osrf/gazebo/pull-request/1972)

1. Fix_send_message (backport of pull request #1951)
    * [Pull request 1964](https://bitbucket.org/osrf/gazebo/pull-request/1964)
    * A contribution from Samuel Lekieffre

1. Export the media path in the cmake config file.
    * [Pull request 1933](https://bitbucket.org/osrf/gazebo/pull-request/1933)

1. Shorten gearbox test since it is failing via timeout on osx
    * [Pull request 1937](https://bitbucket.org/osrf/gazebo/pull-request/1937)

### Gazebo 5.2.1 (2015-10-02)

1. Fix minimum window height
    * Backport of [pull request #1977](https://bitbucket.org/osrf/gazebo/pull-request/1977)
    * [Pull request #2002](https://bitbucket.org/osrf/gazebo/pull-request/2002)
    * [Issue #1706](https://bitbucket.org/osrf/gazebo/issue/1706)

### Gazebo 5.2.0 (2015-10-02)

1. Initialize sigact struct fields that valgrind said were being used uninitialized
    * [Pull request #1809](https://bitbucket.org/osrf/gazebo/pull-request/1809)

1. Add Add missing ogre includes to ensure macros are properly defined
    * [Pull request #1813](https://bitbucket.org/osrf/gazebo/pull-request/1813)

1. Use ToSDF functions to simplify physics_friction test
    * [Pull request #1808](https://bitbucket.org/osrf/gazebo/pull-request/1808)

1. Added lines to laser sensor visualization
    * [Pull request #1742](https://bitbucket.org/osrf/gazebo/pull-request/1742)
    * [Issue #935](https://bitbucket.org/osrf/gazebo/issue/935)

1. Fix BulletSliderJoint friction for bullet 2.83
    * [Pull request #1686](https://bitbucket.org/osrf/gazebo/pull-request/1686)

1. Fix heightmap model texture loading.
    * [Pull request #1592](https://bitbucket.org/osrf/gazebo/pull-request/1592)

1. Disable failing pr2 test for dart
    * [Pull request #1540](https://bitbucket.org/osrf/gazebo/pull-request/1540)
    * [Issue #1435](https://bitbucket.org/osrf/gazebo/issue/1435)

### Gazebo 5.1.0 (2015-03-20)
1. Backport pull request #1527 (FindOGRE.cmake for non-Debian systems)
  * [Pull request #1532](https://bitbucket.org/osrf/gazebo/pull-request/1532)

1. Respect system cflags when not using USE_UPSTREAM_CFLAGS
  * [Pull request #1531](https://bitbucket.org/osrf/gazebo/pull-request/1531)

1. Allow light manipulation
  * [Pull request #1529](https://bitbucket.org/osrf/gazebo/pull-request/1529)

1. Allow sdformat 2.3.1+ or 3+ and fix tests
  * [Pull request #1484](https://bitbucket.org/osrf/gazebo/pull-request/1484)

1. Add Link::GetWorldAngularMomentum function and test.
  * [Pull request #1482](https://bitbucket.org/osrf/gazebo/pull-request/1482)

1. Preserve previous GAZEBO_MODEL_PATH values when sourcing setup.sh
  * [Pull request #1430](https://bitbucket.org/osrf/gazebo/pull-request/1430)

1. Implement Coulomb joint friction for DART
  * [Pull request #1427](https://bitbucket.org/osrf/gazebo/pull-request/1427)
  * [Issue #1281](https://bitbucket.org/osrf/gazebo/issue/1281)

1. Fix simple shape normals.
    * [Pull request #1477](https://bitbucket.org/osrf/gazebo/pull-request/1477)
    * [Issue #1369](https://bitbucket.org/osrf/gazebo/issue/1369)

1. Use Msg-to-SDF conversion functions in tests, add ServerFixture::SpawnModel(msgs::Model).
    * [Pull request #1466](https://bitbucket.org/osrf/gazebo/pull-request/1466)

1. Added Model Msg-to-SDF conversion functions and test.
    * [Pull request #1429](https://bitbucket.org/osrf/gazebo/pull-request/1429)

1. Added Joint Msg-to-SDF conversion functions and test.
    * [Pull request #1419](https://bitbucket.org/osrf/gazebo/pull-request/1419)

1. Added Visual, Material Msg-to-SDF conversion functions and ShaderType to string conversion functions.
    * [Pull request #1415](https://bitbucket.org/osrf/gazebo/pull-request/1415)

1. Implement Coulomb joint friction for BulletSliderJoint
  * [Pull request #1452](https://bitbucket.org/osrf/gazebo/pull-request/1452)
  * [Issue #1348](https://bitbucket.org/osrf/gazebo/issue/1348)

### Gazebo 5.0.0 (2015-01-27)
1. Support for using [digital elevation maps](http://gazebosim.org/tutorials?tut=dem) has been added to debian packages.

1. C++11 support (C++11 compatible compiler is now required)
    * [Pull request #1340](https://bitbucket.org/osrf/gazebo/pull-request/1340)

1. Implemented private data pointer for the World class.
    * [Pull request #1383](https://bitbucket.org/osrf/gazebo/pull-request/1383)

1. Implemented private data pointer for the Scene class.
    * [Pull request #1385](https://bitbucket.org/osrf/gazebo/pull-request/1385)

1. Added a events::Event::resetWorld event that is triggered when World::Reset is called.
    * [Pull request #1332](https://bitbucket.org/osrf/gazebo/pull-request/1332)
    * [Issue #1375](https://bitbucket.org/osrf/gazebo/issue/1375)

1. Fixed `math::Box::GetCenter` functionality.
    * [Pull request #1278](https://bitbucket.org/osrf/gazebo/pull-request/1278)
    * [Issue #1327](https://bitbucket.org/osrf/gazebo/issue/1327)

1. Added a GUI timer plugin that facilitates the display and control a timer inside the Gazebo UI.
    * [Pull request #1270](https://bitbucket.org/osrf/gazebo/pull-request/1270)

1. Added ability to load plugins via SDF.
    * [Pull request #1261](https://bitbucket.org/osrf/gazebo/pull-request/1261)

1. Added GUIEvent to hide/show the left GUI pane.
    * [Pull request #1269](https://bitbucket.org/osrf/gazebo/pull-request/1269)

1. Modified KeyEventHandler and GLWidget so that hotkeys can be suppressed by custom KeyEvents set up by developers
    * [Pull request #1251](https://bitbucket.org/osrf/gazebo/pull-request/1251)

1. Added ability to read the directory where the log files are stored.
    * [Pull request #1277](https://bitbucket.org/osrf/gazebo/pull-request/1277)

1. Implemented a simulation cloner
    * [Pull request #1180](https://bitbucket.org/osrf/gazebo/pull-request/1180/clone-a-simulation)

1. Added GUI overlay plugins. Users can now write a Gazebo + QT plugin that displays widgets over the render window.
  * [Pull request #1181](https://bitbucket.org/osrf/gazebo/pull-request/1181)

1. Change behavior of Joint::SetVelocity, add Joint::SetVelocityLimit(unsigned int, double)
  * [Pull request #1218](https://bitbucket.org/osrf/gazebo/pull-request/1218)
  * [Issue #964](https://bitbucket.org/osrf/gazebo/issue/964)

1. Implement Coulomb joint friction for ODE
  * [Pull request #1221](https://bitbucket.org/osrf/gazebo/pull-request/1221)
  * [Issue #381](https://bitbucket.org/osrf/gazebo/issue/381)

1. Implement Coulomb joint friction for BulletHingeJoint
  * [Pull request #1317](https://bitbucket.org/osrf/gazebo/pull-request/1317)
  * [Issue #1348](https://bitbucket.org/osrf/gazebo/issue/1348)

1. Implemented camera lens distortion.
  * [Pull request #1213](https://bitbucket.org/osrf/gazebo/pull-request/1213)

1. Kill rogue gzservers left over from failed INTEGRATION_world_clone tests
   and improve robustness of `UNIT_gz_TEST`
  * [Pull request #1232](https://bitbucket.org/osrf/gazebo/pull-request/1232)
  * [Issue #1299](https://bitbucket.org/osrf/gazebo/issue/1299)

1. Added RenderWidget::ShowToolbar to toggle visibility of top toolbar.
  * [Pull request #1248](https://bitbucket.org/osrf/gazebo/pull-request/1248)

1. Fix joint axis visualization.
  * [Pull request #1258](https://bitbucket.org/osrf/gazebo/pull-request/1258)

1. Change UserCamera view control via joysticks. Clean up rate control vs. pose control.
   see UserCamera::OnJoyPose and UserCamera::OnJoyTwist. Added view twist control toggle
   with joystick button 1.
  * [Pull request #1249](https://bitbucket.org/osrf/gazebo/pull-request/1249)

1. Added RenderWidget::GetToolbar to get the top toolbar and change its actions on ModelEditor.
    * [Pull request #1263](https://bitbucket.org/osrf/gazebo/pull-request/1263)

1. Added accessor for MainWindow graphical widget to GuiIface.
    * [Pull request #1250](https://bitbucket.org/osrf/gazebo/pull-request/1250)

1. Added a ConfigWidget class that takes in a google protobuf message and generates widgets for configuring the fields in the message
    * [Pull request #1285](https://bitbucket.org/osrf/gazebo/pull-request/1285)

1. Added GLWidget::OnModelEditor when model editor is triggered, and MainWindow::OnEditorGroup to manually uncheck editor actions.
    * [Pull request #1283](https://bitbucket.org/osrf/gazebo/pull-request/1283)

1. Added Collision, Geometry, Inertial, Surface Msg-to-SDF conversion functions.
    * [Pull request #1315](https://bitbucket.org/osrf/gazebo/pull-request/1315)

1. Added "button modifier" fields (control, shift, and alt) to common::KeyEvent.
    * [Pull request #1325](https://bitbucket.org/osrf/gazebo/pull-request/1325)

1. Added inputs for environment variable GAZEBO_GUI_INI_FILE for reading a custom .ini file.
    * [Pull request #1252](https://bitbucket.org/osrf/gazebo/pull-request/1252)

1. Fixed crash on "permission denied" bug, added insert_model integration test.
    * [Pull request #1329](https://bitbucket.org/osrf/gazebo/pull-request/1329/)

1. Enable simbody joint tests, implement `SimbodyJoint::GetParam`, create
   `Joint::GetParam`, fix bug in `BulletHingeJoint::SetParam`.
    * [Pull request #1404](https://bitbucket.org/osrf/gazebo/pull-request/1404/)

1. Building editor updates
    1. Fixed inspector resizing.
        * [Pull request #1230](https://bitbucket.org/osrf/gazebo/pull-request/1230)
        * [Issue #395](https://bitbucket.org/osrf/gazebo/issue/395)

    1. Doors and windows move proportionally with wall.
        * [Pull request #1231](https://bitbucket.org/osrf/gazebo/pull-request/1231)
        * [Issue #368](https://bitbucket.org/osrf/gazebo/issue/368)

    1. Inspector dialogs stay on top.
        * [Pull request #1229](https://bitbucket.org/osrf/gazebo/pull-request/1229)
        * [Issue #417](https://bitbucket.org/osrf/gazebo/issue/417)

    1. Make model name editable on palette.
        * [Pull request #1239](https://bitbucket.org/osrf/gazebo/pull-request/1239)

    1. Import background image and improve add/delete levels.
        * [Pull request #1214](https://bitbucket.org/osrf/gazebo/pull-request/1214)
        * [Issue #422](https://bitbucket.org/osrf/gazebo/issue/422)
        * [Issue #361](https://bitbucket.org/osrf/gazebo/issue/361)

    1. Fix changing draw mode.
        * [Pull request #1233](https://bitbucket.org/osrf/gazebo/pull-request/1233)
        * [Issue #405](https://bitbucket.org/osrf/gazebo/issue/405)

    1. Tips on palette's top-right corner.
        * [Pull request #1241](https://bitbucket.org/osrf/gazebo/pull-request/1241)

    1. New buttons and layout for the palette.
        * [Pull request #1242](https://bitbucket.org/osrf/gazebo/pull-request/1242)

    1. Individual wall segments instead of polylines.
        * [Pull request #1246](https://bitbucket.org/osrf/gazebo/pull-request/1246)
        * [Issue #389](https://bitbucket.org/osrf/gazebo/issue/389)
        * [Issue #415](https://bitbucket.org/osrf/gazebo/issue/415)

    1. Fix exiting and saving, exiting when there's nothing drawn, fix text on popups.
        * [Pull request #1296](https://bitbucket.org/osrf/gazebo/pull-request/1296)

    1. Display measure for selected wall segment.
        * [Pull request #1291](https://bitbucket.org/osrf/gazebo/pull-request/1291)
        * [Issue #366](https://bitbucket.org/osrf/gazebo/issue/366)

    1. Highlight selected item's 3D visual.
        * [Pull request #1292](https://bitbucket.org/osrf/gazebo/pull-request/1292)

    1. Added color picker to inspector dialogs.
        * [Pull request #1298](https://bitbucket.org/osrf/gazebo/pull-request/1298)

    1. Snapping on by default, off holding Shift. Improved snapping.
        * [Pull request #1304](https://bitbucket.org/osrf/gazebo/pull-request/1304)

    1. Snap walls to length increments, moved scale to SegmentItem and added Get/SetScale, added SegmentItem::SnapAngle and SegmentItem::SnapLength.
        * [Pull request #1311](https://bitbucket.org/osrf/gazebo/pull-request/1311)

    1. Make buildings available in "Insert Models" tab, improve save flow.
        * [Pull request #1312](https://bitbucket.org/osrf/gazebo/pull-request/1312)

    1. Added EditorItem::SetHighlighted.
        * [Pull request #1308](https://bitbucket.org/osrf/gazebo/pull-request/1308)

    1. Current level is transparent, lower levels opaque, higher levels invisible.
        * [Pull request #1303](https://bitbucket.org/osrf/gazebo/pull-request/1303)

    1. Detach all child manips when item is deleted, added BuildingMaker::DetachAllChildren.
        * [Pull request #1316](https://bitbucket.org/osrf/gazebo/pull-request/1316)

    1. Added texture picker to inspector dialogs.
        * [Pull request #1306](https://bitbucket.org/osrf/gazebo/pull-request/1306)

    1. Measures for doors and windows. Added RectItem::angleOnWall and related Get/Set.
        * [Pull request #1322](https://bitbucket.org/osrf/gazebo/pull-request/1322)
        * [Issue #370](https://bitbucket.org/osrf/gazebo/issue/370)

    1. Added Gazebo/BuildingFrame material to display holes for doors and windows on walls.
        * [Pull request #1338](https://bitbucket.org/osrf/gazebo/pull-request/1338)

    1. Added Gazebo/Bricks material to be used as texture on the building editor.
        * [Pull request #1333](https://bitbucket.org/osrf/gazebo/pull-request/1333)

    1. Pick colors from the palette and assign on 3D view. Added mouse and key event handlers to BuildingMaker, and events to communicate from BuildingModelManip to EditorItem.
        * [Pull request #1336](https://bitbucket.org/osrf/gazebo/pull-request/1336)

    1. Pick textures from the palette and assign in 3D view.
        * [Pull request #1368](https://bitbucket.org/osrf/gazebo/pull-request/1368)

1. Model editor updates
    1. Fix adding/removing event filters .
        * [Pull request #1279](https://bitbucket.org/osrf/gazebo/pull-request/1279)

    1. Enabled multi-selection and align tool inside model editor.
        * [Pull request #1302](https://bitbucket.org/osrf/gazebo/pull-request/1302)
        * [Issue #1323](https://bitbucket.org/osrf/gazebo/issue/1323)

    1. Enabled snap mode inside model editor.
        * [Pull request #1331](https://bitbucket.org/osrf/gazebo/pull-request/1331)
        * [Issue #1318](https://bitbucket.org/osrf/gazebo/issue/1318)

    1. Implemented copy/pasting of links.
        * [Pull request #1330](https://bitbucket.org/osrf/gazebo/pull-request/1330)

1. GUI publishes model selection information on ~/selection topic.
    * [Pull request #1318](https://bitbucket.org/osrf/gazebo/pull-request/1318)

## Gazebo 4.0

### Gazebo 4.x.x (2015-xx-xx)

1. Fix build for Bullet 2.83, enable angle wrapping for BulletHingeJoint
    * [Pull request #1664](https://bitbucket.org/osrf/gazebo/pull-request/1664)

### Gazebo 4.1.3 (2015-05-07)

1. Fix saving visual geom SDF values
    * [Pull request #1597](https://bitbucket.org/osrf/gazebo/pull-request/1597)
1. Fix heightmap model texture loading.
    * [Pull request #1595](https://bitbucket.org/osrf/gazebo/pull-request/1595)
1. Fix visual collision scale on separate client
    * [Pull request #1585](https://bitbucket.org/osrf/gazebo/pull-request/1585)
1. Fix several clang compiler warnings
    * [Pull request #1594](https://bitbucket.org/osrf/gazebo/pull-request/1594)
1. Fix blank save / browse dialogs
    * [Pull request #1544](https://bitbucket.org/osrf/gazebo/pull-request/1544)

### Gazebo 4.1.2 (2015-03-20)

1. Fix quaternion documentation: target Gazebo_4.1
    * [Pull request #1525](https://bitbucket.org/osrf/gazebo/pull-request/1525)
1. Speed up World::Step in loops
    * [Pull request #1492](https://bitbucket.org/osrf/gazebo/pull-request/1492)
1. Reduce selection buffer updates -> 4.1
    * [Pull request #1494](https://bitbucket.org/osrf/gazebo/pull-request/1494)
1. Fix loading of SimbodyPhysics parameters
    * [Pull request #1474](https://bitbucket.org/osrf/gazebo/pull-request/1474)
1. Fix heightmap on OSX -> 4.1
    * [Pull request #1455](https://bitbucket.org/osrf/gazebo/pull-request/1455)
1. Remove extra pose tag in a world file that should not be there
    * [Pull request #1458](https://bitbucket.org/osrf/gazebo/pull-request/1458)
1. Better fix for #236 for IMU that doesn't require ABI changes
    * [Pull request #1448](https://bitbucket.org/osrf/gazebo/pull-request/1448)
1. Fix regression of #236 for ImuSensor in 4.1
    * [Pull request #1446](https://bitbucket.org/osrf/gazebo/pull-request/1446)
1. Preserve previous GAZEBO_MODEL_PATH values when sourcing setup.sh
    * [Pull request #1430](https://bitbucket.org/osrf/gazebo/pull-request/1430)
1. issue #857: fix segfault for simbody screw joint when setting limits due to uninitialized limitForce.
    * [Pull request #1423](https://bitbucket.org/osrf/gazebo/pull-request/1423)
1. Allow multiple contact sensors per link (#960)
    * [Pull request #1413](https://bitbucket.org/osrf/gazebo/pull-request/1413)
1. Fix for issue #351, ODE World Step
    * [Pull request #1406](https://bitbucket.org/osrf/gazebo/pull-request/1406)
1. Disable failing InelasticCollision/0 test (#1394)
    * [Pull request #1405](https://bitbucket.org/osrf/gazebo/pull-request/1405)
1. Prevent out of bounds array access in SkidSteerDrivePlugin (found by cppcheck 1.68)
    * [Pull request #1379](https://bitbucket.org/osrf/gazebo/pull-request/1379)

### Gazebo 4.1.1 (2015-01-15)

1. Fix BulletPlaneShape bounding box (#1265)
    * [Pull request #1367](https://bitbucket.org/osrf/gazebo/pull-request/1367)
1. Fix dart linking errors on osx
    * [Pull request #1372](https://bitbucket.org/osrf/gazebo/pull-request/1372)
1. Update to player interfaces
    * [Pull request #1324](https://bitbucket.org/osrf/gazebo/pull-request/1324)
1. Handle GpuLaser name collisions (#1403)
    * [Pull request #1360](https://bitbucket.org/osrf/gazebo/pull-request/1360)
1. Add checks for handling array's with counts of zero, and read specular values
    * [Pull request #1339](https://bitbucket.org/osrf/gazebo/pull-request/1339)
1. Fix model list widget test
    * [Pull request #1327](https://bitbucket.org/osrf/gazebo/pull-request/1327)
1. Fix ogre includes
    * [Pull request #1323](https://bitbucket.org/osrf/gazebo/pull-request/1323)

### Gazebo 4.1.0 (2014-11-20)

1. Modified GUI rendering to improve the rendering update rate.
    * [Pull request #1487](https://bitbucket.org/osrf/gazebo/pull-request/1487)
1. Add ArrangePlugin for arranging groups of models.
   Also add Model::ResetPhysicsStates to call Link::ResetPhysicsStates
   recursively on all links in model.
    * [Pull request #1208](https://bitbucket.org/osrf/gazebo/pull-request/1208)
1. The `gz model` command line tool will output model info using either `-i` for complete info, or `-p` for just the model pose.
    * [Pull request #1212](https://bitbucket.org/osrf/gazebo/pull-request/1212)
    * [DRCSim Issue #389](https://bitbucket.org/osrf/drcsim/issue/389)
1. Added SignalStats class for computing incremental signal statistics.
    * [Pull request #1198](https://bitbucket.org/osrf/gazebo/pull-request/1198)
1. Add InitialVelocityPlugin to setting the initial state of links
    * [Pull request #1237](https://bitbucket.org/osrf/gazebo/pull-request/1237)
1. Added Quaternion::Integrate function.
    * [Pull request #1255](https://bitbucket.org/osrf/gazebo/pull-request/1255)
1. Added ConvertJointType functions, display more joint info on model list.
    * [Pull request #1259](https://bitbucket.org/osrf/gazebo/pull-request/1259)
1. Added ModelListWidget::AddProperty, removed unnecessary checks on ModelListWidget.
    * [Pull request #1271](https://bitbucket.org/osrf/gazebo/pull-request/1271)
1. Fix loading collada meshes with unsupported input semantics.
    * [Pull request #1319](https://bitbucket.org/osrf/gazebo/pull-request/1319)

### Gazebo 4.0.2 (2014-09-23)

1. Fix and improve mechanism to generate pkgconfig libs
    * [Pull request #1207](https://bitbucket.org/osrf/gazebo/pull-request/1207)
    * [Issue #1284](https://bitbucket.org/osrf/gazebo/issue/1284)
1. Added arat.world
    * [Pull request #1205](https://bitbucket.org/osrf/gazebo/pull-request/1205)
1. Update gzprop to output zip files.
    * [Pull request #1197](https://bitbucket.org/osrf/gazebo/pull-request/1197)
1. Make Collision::GetShape a const function
    * [Pull requset #1189](https://bitbucket.org/osrf/gazebo/pull-request/1189)
1. Install missing physics headers
    * [Pull requset #1183](https://bitbucket.org/osrf/gazebo/pull-request/1183)
1. Remove SimbodyLink::AddTorque console message
    * [Pull requset #1185](https://bitbucket.org/osrf/gazebo/pull-request/1185)
1. Fix log xml
    * [Pull requset #1188](https://bitbucket.org/osrf/gazebo/pull-request/1188)

### Gazebo 4.0.0 (2014-08-08)

1. Added lcov support to cmake
    * [Pull request #1047](https://bitbucket.org/osrf/gazebo/pull-request/1047)
1. Fixed memory leak in image conversion
    * [Pull request #1057](https://bitbucket.org/osrf/gazebo/pull-request/1057)
1. Removed deprecated function
    * [Pull request #1067](https://bitbucket.org/osrf/gazebo/pull-request/1067)
1. Improved collada loading performance
    * [Pull request #1066](https://bitbucket.org/osrf/gazebo/pull-request/1066)
    * [Pull request #1082](https://bitbucket.org/osrf/gazebo/pull-request/1082)
    * [Issue #1134](https://bitbucket.org/osrf/gazebo/issue/1134)
1. Implemented a collada exporter
    * [Pull request #1064](https://bitbucket.org/osrf/gazebo/pull-request/1064)
1. Force torque sensor now makes use of sensor's pose.
    * [Pull request #1076](https://bitbucket.org/osrf/gazebo/pull-request/1076)
    * [Issue #940](https://bitbucket.org/osrf/gazebo/issue/940)
1. Fix Model::GetLinks segfault
    * [Pull request #1093](https://bitbucket.org/osrf/gazebo/pull-request/1093)
1. Fix deleting and saving lights in gzserver
    * [Pull request #1094](https://bitbucket.org/osrf/gazebo/pull-request/1094)
    * [Issue #1182](https://bitbucket.org/osrf/gazebo/issue/1182)
    * [Issue #346](https://bitbucket.org/osrf/gazebo/issue/346)
1. Fix Collision::GetWorldPose. The pose of a collision would not update properly.
    * [Pull request #1049](https://bitbucket.org/osrf/gazebo/pull-request/1049)
    * [Issue #1124](https://bitbucket.org/osrf/gazebo/issue/1124)
1. Fixed the animate_box and animate_joints examples
    * [Pull request #1086](https://bitbucket.org/osrf/gazebo/pull-request/1086)
1. Integrated Oculus Rift functionality
    * [Pull request #1074](https://bitbucket.org/osrf/gazebo/pull-request/1074)
    * [Pull request #1136](https://bitbucket.org/osrf/gazebo/pull-request/1136)
    * [Pull request #1139](https://bitbucket.org/osrf/gazebo/pull-request/1139)
1. Updated Base::GetScopedName
    * [Pull request #1104](https://bitbucket.org/osrf/gazebo/pull-request/1104)
1. Fix collada loader from adding duplicate materials into a Mesh
    * [Pull request #1105](https://bitbucket.org/osrf/gazebo/pull-request/1105)
    * [Issue #1180](https://bitbucket.org/osrf/gazebo/issue/1180)
1. Integrated Razer Hydra functionality
    * [Pull request #1083](https://bitbucket.org/osrf/gazebo/pull-request/1083)
    * [Pull request #1109](https://bitbucket.org/osrf/gazebo/pull-request/1109)
1. Added ability to copy and paste models in the GUI
    * [Pull request #1103](https://bitbucket.org/osrf/gazebo/pull-request/1103)
1. Removed unnecessary inclusion of gazebo.hh and common.hh in plugins
    * [Pull request #1111](https://bitbucket.org/osrf/gazebo/pull-request/1111)
1. Added ability to specify custom road textures
    * [Pull request #1027](https://bitbucket.org/osrf/gazebo/pull-request/1027)
1. Added support for DART 4.1
    * [Pull request #1113](https://bitbucket.org/osrf/gazebo/pull-request/1113)
    * [Pull request #1132](https://bitbucket.org/osrf/gazebo/pull-request/1132)
    * [Pull request #1134](https://bitbucket.org/osrf/gazebo/pull-request/1134)
    * [Pull request #1154](https://bitbucket.org/osrf/gazebo/pull-request/1154)
1. Allow position of joints to be directly set.
    * [Pull request #1097](https://bitbucket.org/osrf/gazebo/pull-request/1097)
    * [Issue #1138](https://bitbucket.org/osrf/gazebo/issue/1138)
1. Added extruded polyline geometry
    * [Pull request #1026](https://bitbucket.org/osrf/gazebo/pull-request/1026)
1. Fixed actor animation
    * [Pull request #1133](https://bitbucket.org/osrf/gazebo/pull-request/1133)
    * [Pull request #1141](https://bitbucket.org/osrf/gazebo/pull-request/1141)
1. Generate a versioned cmake config file
    * [Pull request #1153](https://bitbucket.org/osrf/gazebo/pull-request/1153)
    * [Issue #1226](https://bitbucket.org/osrf/gazebo/issue/1226)
1. Added KMeans class
    * [Pull request #1147](https://bitbucket.org/osrf/gazebo/pull-request/1147)
1. Added --summary-range feature to bitbucket pullrequest tool
    * [Pull request #1156](https://bitbucket.org/osrf/gazebo/pull-request/1156)
1. Updated web links
    * [Pull request #1159](https://bitbucket.org/osrf/gazebo/pull-request/1159)
1. Update tests
    * [Pull request #1155](https://bitbucket.org/osrf/gazebo/pull-request/1155)
    * [Pull request #1143](https://bitbucket.org/osrf/gazebo/pull-request/1143)
    * [Pull request #1138](https://bitbucket.org/osrf/gazebo/pull-request/1138)
    * [Pull request #1140](https://bitbucket.org/osrf/gazebo/pull-request/1140)
    * [Pull request #1127](https://bitbucket.org/osrf/gazebo/pull-request/1127)
    * [Pull request #1115](https://bitbucket.org/osrf/gazebo/pull-request/1115)
    * [Pull request #1102](https://bitbucket.org/osrf/gazebo/pull-request/1102)
    * [Pull request #1087](https://bitbucket.org/osrf/gazebo/pull-request/1087)
    * [Pull request #1084](https://bitbucket.org/osrf/gazebo/pull-request/1084)

## Gazebo 3.0

### Gazebo 3.x.x (yyyy-mm-dd)

1. Fixed sonar and wireless sensor visualization
    * [Pull request #1254](https://bitbucket.org/osrf/gazebo/pull-request/1254)
1. Update visual bounding box when model is selected
    * [Pull request #1280](https://bitbucket.org/osrf/gazebo/pull-request/1280)

### Gazebo 3.1.0 (2014-08-08)

1. Implemented Simbody::Link::Set*Vel
    * [Pull request #1160](https://bitbucket.org/osrf/gazebo/pull-request/1160)
    * [Issue #1012](https://bitbucket.org/osrf/gazebo/issue/1012)
1. Added World::RemoveModel function
    * [Pull request #1106](https://bitbucket.org/osrf/gazebo/pull-request/1106)
    * [Issue #1177](https://bitbucket.org/osrf/gazebo/issue/1177)
1. Fix exit from camera follow mode using the escape key
    * [Pull request #1137](https://bitbucket.org/osrf/gazebo/pull-request/1137)
    * [Issue #1220](https://bitbucket.org/osrf/gazebo/issue/1220)
1. Added support for SDF joint spring stiffness and reference positions
    * [Pull request #1117](https://bitbucket.org/osrf/gazebo/pull-request/1117)
1. Removed the gzmodel_create script
    * [Pull request #1130](https://bitbucket.org/osrf/gazebo/pull-request/1130)
1. Added Vector2 dot product
    * [Pull request #1101](https://bitbucket.org/osrf/gazebo/pull-request/1101)
1. Added SetPositionPID and SetVelocityPID to JointController
    * [Pull request #1091](https://bitbucket.org/osrf/gazebo/pull-request/1091)
1. Fix gzclient startup crash with ogre 1.9
    * [Pull request #1098](https://bitbucket.org/osrf/gazebo/pull-request/1098)
    * [Issue #996](https://bitbucket.org/osrf/gazebo/issue/996)
1. Update the bitbucket_pullrequests tool
    * [Pull request #1108](https://bitbucket.org/osrf/gazebo/pull-request/1108)
1. Light properties now remain in place after move by the user via the GUI.
    * [Pull request #1110](https://bitbucket.org/osrf/gazebo/pull-request/1110)
    * [Issue #1211](https://bitbucket.org/osrf/gazebo/issue/1211)
1. Allow position of joints to be directly set.
    * [Pull request #1096](https://bitbucket.org/osrf/gazebo/pull-request/1096)
    * [Issue #1138](https://bitbucket.org/osrf/gazebo/issue/1138)

### Gazebo 3.0.0 (2014-04-11)

1. Fix bug when deleting the sun light
    * [Pull request #1088](https://bitbucket.org/osrf/gazebo/pull-request/1088)
    * [Issue #1133](https://bitbucket.org/osrf/gazebo/issue/1133)
1. Fix ODE screw joint
    * [Pull request #1078](https://bitbucket.org/osrf/gazebo/pull-request/1078)
    * [Issue #1167](https://bitbucket.org/osrf/gazebo/issue/1167)
1. Update joint integration tests
    * [Pull request #1081](https://bitbucket.org/osrf/gazebo/pull-request/1081)
1. Fixed false positives in cppcheck.
    * [Pull request #1061](https://bitbucket.org/osrf/gazebo/pull-request/1061)
1. Made joint axis reference frame relative to child, and updated simbody and dart accordingly.
    * [Pull request #1069](https://bitbucket.org/osrf/gazebo/pull-request/1069)
    * [Issue #494](https://bitbucket.org/osrf/gazebo/issue/494)
    * [Issue #1143](https://bitbucket.org/osrf/gazebo/issue/1143)
1. Added ability to pass vector of strings to SetupClient and SetupServer
    * [Pull request #1068](https://bitbucket.org/osrf/gazebo/pull-request/1068)
    * [Issue #1132](https://bitbucket.org/osrf/gazebo/issue/1132)
1. Fix error correction in screw constraints for ODE
    * [Pull request #1070](https://bitbucket.org/osrf/gazebo/pull-request/1070)
    * [Issue #1159](https://bitbucket.org/osrf/gazebo/issue/1159)
1. Improved pkgconfig with SDF
    * [Pull request #1062](https://bitbucket.org/osrf/gazebo/pull-request/1062)
1. Added a plugin to simulate aero dynamics
    * [Pull request #905](https://bitbucket.org/osrf/gazebo/pull-request/905)
1. Updated bullet support
    * [Issue #1069](https://bitbucket.org/osrf/gazebo/issue/1069)
    * [Pull request #1011](https://bitbucket.org/osrf/gazebo/pull-request/1011)
    * [Pull request #996](https://bitbucket.org/osrf/gazebo/pull-request/966)
    * [Pull request #1024](https://bitbucket.org/osrf/gazebo/pull-request/1024)
1. Updated simbody support
    * [Pull request #995](https://bitbucket.org/osrf/gazebo/pull-request/995)
1. Updated worlds to SDF 1.5
    * [Pull request #1021](https://bitbucket.org/osrf/gazebo/pull-request/1021)
1. Improvements to ODE
    * [Pull request #1001](https://bitbucket.org/osrf/gazebo/pull-request/1001)
    * [Pull request #1014](https://bitbucket.org/osrf/gazebo/pull-request/1014)
    * [Pull request #1015](https://bitbucket.org/osrf/gazebo/pull-request/1015)
    * [Pull request #1016](https://bitbucket.org/osrf/gazebo/pull-request/1016)
1. New command line tool
    * [Pull request #972](https://bitbucket.org/osrf/gazebo/pull-request/972)
1. Graphical user interface improvements
    * [Pull request #971](https://bitbucket.org/osrf/gazebo/pull-request/971)
    * [Pull request #1013](https://bitbucket.org/osrf/gazebo/pull-request/1013)
    * [Pull request #989](https://bitbucket.org/osrf/gazebo/pull-request/989)
1. Created a friction pyramid class
    * [Pull request #935](https://bitbucket.org/osrf/gazebo/pull-request/935)
1. Added GetWorldEnergy functions to Model, Joint, and Link
    * [Pull request #1017](https://bitbucket.org/osrf/gazebo/pull-request/1017)
1. Preparing Gazebo for admission into Ubuntu
    * [Pull request #969](https://bitbucket.org/osrf/gazebo/pull-request/969)
    * [Pull request #998](https://bitbucket.org/osrf/gazebo/pull-request/998)
    * [Pull request #1002](https://bitbucket.org/osrf/gazebo/pull-request/1002)
1. Add method for querying if useImplicitStiffnessDamping flag is set for a given joint
    * [Issue #629](https://bitbucket.org/osrf/gazebo/issue/629)
    * [Pull request #1006](https://bitbucket.org/osrf/gazebo/pull-request/1006)
1. Fix joint axis frames
    * [Issue #494](https://bitbucket.org/osrf/gazebo/issue/494)
    * [Pull request #963](https://bitbucket.org/osrf/gazebo/pull-request/963)
1. Compute joint anchor pose relative to parent
    * [Issue #1029](https://bitbucket.org/osrf/gazebo/issue/1029)
    * [Pull request #982](https://bitbucket.org/osrf/gazebo/pull-request/982)
1. Cleanup the installed worlds
    * [Issue #1036](https://bitbucket.org/osrf/gazebo/issue/1036)
    * [Pull request #984](https://bitbucket.org/osrf/gazebo/pull-request/984)
1. Update to the GPS sensor
    * [Issue #1059](https://bitbucket.org/osrf/gazebo/issue/1059)
    * [Pull request #978](https://bitbucket.org/osrf/gazebo/pull-request/978)
1. Removed libtool from plugin loading
    * [Pull request #981](https://bitbucket.org/osrf/gazebo/pull-request/981)
1. Added functions to get inertial information for a link in the world frame.
    * [Pull request #1005](https://bitbucket.org/osrf/gazebo/pull-request/1005)

## Gazebo 2.0

### Gazebo 2.2.3 (2014-04-29)

1. Removed redundant call to World::Init
    * [Pull request #1107](https://bitbucket.org/osrf/gazebo/pull-request/1107)
    * [Issue #1208](https://bitbucket.org/osrf/gazebo/issue/1208)
1. Return proper error codes when gazebo exits
    * [Pull request #1085](https://bitbucket.org/osrf/gazebo/pull-request/1085)
    * [Issue #1178](https://bitbucket.org/osrf/gazebo/issue/1178)
1. Fixed Camera::GetWorldRotation().
    * [Pull request #1071](https://bitbucket.org/osrf/gazebo/pull-request/1071)
    * [Issue #1087](https://bitbucket.org/osrf/gazebo/issue/1087)
1. Fixed memory leak in image conversion
    * [Pull request #1073](https://bitbucket.org/osrf/gazebo/pull-request/1073)

### Gazebo 2.2.1 (xxxx-xx-xx)

1. Fix heightmap model texture loading.
    * [Pull request #1596](https://bitbucket.org/osrf/gazebo/pull-request/1596)

### Gazebo 2.2.0 (2014-01-10)

1. Fix compilation when using OGRE-1.9 (full support is being worked on)
    * [Issue #994](https://bitbucket.org/osrf/gazebo/issue/994)
    * [Issue #995](https://bitbucket.org/osrf/gazebo/issue/995)
    * [Issue #996](https://bitbucket.org/osrf/gazebo/issue/996)
    * [Pull request #883](https://bitbucket.org/osrf/gazebo/pull-request/883)
1. Added unit test for issue 624.
    * [Issue #624](https://bitbucket.org/osrf/gazebo/issue/624).
    * [Pull request #889](https://bitbucket.org/osrf/gazebo/pull-request/889)
1. Use 3x3 PCF shadows for smoother shadows.
    * [Pull request #887](https://bitbucket.org/osrf/gazebo/pull-request/887)
1. Update manpage copyright to 2014.
    * [Pull request #893](https://bitbucket.org/osrf/gazebo/pull-request/893)
1. Added friction integration test .
    * [Pull request #885](https://bitbucket.org/osrf/gazebo/pull-request/885)
1. Fix joint anchor when link pose is not specified.
    * [Issue #978](https://bitbucket.org/osrf/gazebo/issue/978)
    * [Pull request #862](https://bitbucket.org/osrf/gazebo/pull-request/862)
1. Added (ESC) tooltip for GUI Selection Mode icon.
    * [Issue #993](https://bitbucket.org/osrf/gazebo/issue/993)
    * [Pull request #888](https://bitbucket.org/osrf/gazebo/pull-request/888)
1. Removed old comment about resolved issue.
    * [Issue #837](https://bitbucket.org/osrf/gazebo/issue/837)
    * [Pull request #880](https://bitbucket.org/osrf/gazebo/pull-request/880)
1. Made SimbodyLink::Get* function thread-safe
    * [Issue #918](https://bitbucket.org/osrf/gazebo/issue/918)
    * [Pull request #872](https://bitbucket.org/osrf/gazebo/pull-request/872)
1. Suppressed spurious gzlog messages in ODE::Body
    * [Issue #983](https://bitbucket.org/osrf/gazebo/issue/983)
    * [Pull request #875](https://bitbucket.org/osrf/gazebo/pull-request/875)
1. Fixed Force Torque Sensor Test by properly initializing some values.
    * [Issue #982](https://bitbucket.org/osrf/gazebo/issue/982)
    * [Pull request #869](https://bitbucket.org/osrf/gazebo/pull-request/869)
1. Added breakable joint plugin to support breakable walls.
    * [Pull request #865](https://bitbucket.org/osrf/gazebo/pull-request/865)
1. Used different tuple syntax to fix compilation on OSX mavericks.
    * [Issue #947](https://bitbucket.org/osrf/gazebo/issue/947)
    * [Pull request #858](https://bitbucket.org/osrf/gazebo/pull-request/858)
1. Fixed sonar test and deprecation warning.
    * [Pull request #856](https://bitbucket.org/osrf/gazebo/pull-request/856)
1. Speed up test compilation.
    * Part of [Issue #955](https://bitbucket.org/osrf/gazebo/issue/955)
    * [Pull request #846](https://bitbucket.org/osrf/gazebo/pull-request/846)
1. Added Joint::SetEffortLimit API
    * [Issue #923](https://bitbucket.org/osrf/gazebo/issue/923)
    * [Pull request #808](https://bitbucket.org/osrf/gazebo/pull-request/808)
1. Made bullet output less verbose.
    * [Pull request #839](https://bitbucket.org/osrf/gazebo/pull-request/839)
1. Convergence acceleration and stability tweak to make atlas_v3 stable
    * [Issue #895](https://bitbucket.org/osrf/gazebo/issue/895)
    * [Pull request #772](https://bitbucket.org/osrf/gazebo/pull-request/772)
1. Added colors, textures and world files for the SPL RoboCup environment
    * [Pull request #838](https://bitbucket.org/osrf/gazebo/pull-request/838)
1. Fixed bitbucket_pullrequests tool to work with latest BitBucket API.
    * [Issue #933](https://bitbucket.org/osrf/gazebo/issue/933)
    * [Pull request #841](https://bitbucket.org/osrf/gazebo/pull-request/841)
1. Fixed cppcheck warnings.
    * [Pull request #842](https://bitbucket.org/osrf/gazebo/pull-request/842)

### Gazebo 2.1.0 (2013-11-08)
1. Fix mainwindow unit test
    * [Pull request #752](https://bitbucket.org/osrf/gazebo/pull-request/752)
1. Visualize moment of inertia
    * Pull request [#745](https://bitbucket.org/osrf/gazebo/pull-request/745), [#769](https://bitbucket.org/osrf/gazebo/pull-request/769), [#787](https://bitbucket.org/osrf/gazebo/pull-request/787)
    * [Issue #203](https://bitbucket.org/osrf/gazebo/issue/203)
1. Update tool to count lines of code
    * [Pull request #758](https://bitbucket.org/osrf/gazebo/pull-request/758)
1. Implement World::Clear
    * Pull request [#785](https://bitbucket.org/osrf/gazebo/pull-request/785), [#804](https://bitbucket.org/osrf/gazebo/pull-request/804)
1. Improve Bullet support
    * [Pull request #805](https://bitbucket.org/osrf/gazebo/pull-request/805)
1. Fix doxygen spacing
    * [Pull request #740](https://bitbucket.org/osrf/gazebo/pull-request/740)
1. Add tool to generate model images for thepropshop.org
    * [Pull request #734](https://bitbucket.org/osrf/gazebo/pull-request/734)
1. Added paging support for terrains
    * [Pull request #707](https://bitbucket.org/osrf/gazebo/pull-request/707)
1. Added plugin path to LID_LIBRARY_PATH in setup.sh
    * [Pull request #750](https://bitbucket.org/osrf/gazebo/pull-request/750)
1. Fix for OSX
    * [Pull request #766](https://bitbucket.org/osrf/gazebo/pull-request/766)
    * [Pull request #786](https://bitbucket.org/osrf/gazebo/pull-request/786)
    * [Issue #906](https://bitbucket.org/osrf/gazebo/issue/906)
1. Update copyright information
    * [Pull request #771](https://bitbucket.org/osrf/gazebo/pull-request/771)
1. Enable screen dependent tests
    * [Pull request #764](https://bitbucket.org/osrf/gazebo/pull-request/764)
    * [Issue #811](https://bitbucket.org/osrf/gazebo/issue/811)
1. Fix gazebo command line help message
    * [Pull request #775](https://bitbucket.org/osrf/gazebo/pull-request/775)
    * [Issue #898](https://bitbucket.org/osrf/gazebo/issue/898)
1. Fix man page test
    * [Pull request #774](https://bitbucket.org/osrf/gazebo/pull-request/774)
1. Improve load time by reducing calls to RTShader::Update
    * [Pull request #773](https://bitbucket.org/osrf/gazebo/pull-request/773)
    * [Issue #877](https://bitbucket.org/osrf/gazebo/issue/877)
1. Fix joint visualization
    * [Pull request #776](https://bitbucket.org/osrf/gazebo/pull-request/776)
    * [Pull request #802](https://bitbucket.org/osrf/gazebo/pull-request/802)
    * [Issue #464](https://bitbucket.org/osrf/gazebo/issue/464)
1. Add helpers to fix NaN
    * [Pull request #742](https://bitbucket.org/osrf/gazebo/pull-request/742)
1. Fix model resizing via the GUI
    * [Pull request #763](https://bitbucket.org/osrf/gazebo/pull-request/763)
    * [Issue #885](https://bitbucket.org/osrf/gazebo/issue/885)
1. Simplify gzlog test by using sha1
    * [Pull request #781](https://bitbucket.org/osrf/gazebo/pull-request/781)
    * [Issue #837](https://bitbucket.org/osrf/gazebo/issue/837)
1. Enable cppcheck for header files
    * [Pull request #782](https://bitbucket.org/osrf/gazebo/pull-request/782)
    * [Issue #907](https://bitbucket.org/osrf/gazebo/issue/907)
1. Fix broken regression test
    * [Pull request #784](https://bitbucket.org/osrf/gazebo/pull-request/784)
    * [Issue #884](https://bitbucket.org/osrf/gazebo/issue/884)
1. All simbody and dart to pass tests
    * [Pull request #790](https://bitbucket.org/osrf/gazebo/pull-request/790)
    * [Issue #873](https://bitbucket.org/osrf/gazebo/issue/873)
1. Fix camera rotation from SDF
    * [Pull request #789](https://bitbucket.org/osrf/gazebo/pull-request/789)
    * [Issue #920](https://bitbucket.org/osrf/gazebo/issue/920)
1. Fix bitbucket pullrequest command line tool to match new API
    * [Pull request #803](https://bitbucket.org/osrf/gazebo/pull-request/803)
1. Fix transceiver spawn errors in tests
    * [Pull request #811](https://bitbucket.org/osrf/gazebo/pull-request/811)
    * [Pull request #814](https://bitbucket.org/osrf/gazebo/pull-request/814)

### Gazebo 2.0.0 (2013-10-08)
1. Refactor code check tool.
    * [Pull Request #669](https://bitbucket.org/osrf/gazebo/pull-request/669)
1. Added pull request tool for Bitbucket.
    * [Pull Request #670](https://bitbucket.org/osrf/gazebo/pull-request/670)
    * [Pull Request #691](https://bitbucket.org/osrf/gazebo/pull-request/671)
1. New wireless receiver and transmitter sensor models.
    * [Pull Request #644](https://bitbucket.org/osrf/gazebo/pull-request/644)
    * [Pull Request #675](https://bitbucket.org/osrf/gazebo/pull-request/675)
    * [Pull Request #727](https://bitbucket.org/osrf/gazebo/pull-request/727)
1. Audio support using OpenAL.
    * [Pull Request #648](https://bitbucket.org/osrf/gazebo/pull-request/648)
    * [Pull Request #704](https://bitbucket.org/osrf/gazebo/pull-request/704)
1. Simplify command-line parsing of gztopic echo output.
    * [Pull Request #674](https://bitbucket.org/osrf/gazebo/pull-request/674)
    * Resolves: [Issue #795](https://bitbucket.org/osrf/gazebo/issue/795)
1. Use UNIX directories through the user of GNUInstallDirs cmake module.
    * [Pull Request #676](https://bitbucket.org/osrf/gazebo/pull-request/676)
    * [Pull Request #681](https://bitbucket.org/osrf/gazebo/pull-request/681)
1. New GUI interactions for object manipulation.
    * [Pull Request #634](https://bitbucket.org/osrf/gazebo/pull-request/634)
1. Fix for OSX menubar.
    * [Pull Request #677](https://bitbucket.org/osrf/gazebo/pull-request/677)
1. Remove internal SDF directories and dependencies.
    * [Pull Request #680](https://bitbucket.org/osrf/gazebo/pull-request/680)
1. Add minimum version for sdformat.
    * [Pull Request #682](https://bitbucket.org/osrf/gazebo/pull-request/682)
    * Resolves: [Issue #818](https://bitbucket.org/osrf/gazebo/issue/818)
1. Allow different gtest parameter types with ServerFixture
    * [Pull Request #686](https://bitbucket.org/osrf/gazebo/pull-request/686)
    * Resolves: [Issue #820](https://bitbucket.org/osrf/gazebo/issue/820)
1. GUI model scaling when using Bullet.
    * [Pull Request #683](https://bitbucket.org/osrf/gazebo/pull-request/683)
1. Fix typo in cmake config.
    * [Pull Request #694](https://bitbucket.org/osrf/gazebo/pull-request/694)
    * Resolves: [Issue #824](https://bitbucket.org/osrf/gazebo/issue/824)
1. Remove gazebo include subdir from pkgconfig and cmake config.
    * [Pull Request #691](https://bitbucket.org/osrf/gazebo/pull-request/691)
1. Torsional spring demo
    * [Pull Request #693](https://bitbucket.org/osrf/gazebo/pull-request/693)
1. Remove repeated call to SetAxis in Joint.cc
    * [Pull Request #695](https://bitbucket.org/osrf/gazebo/pull-request/695)
    * Resolves: [Issue #823](https://bitbucket.org/osrf/gazebo/issue/823)
1. Add test for rotational joints.
    * [Pull Request #697](https://bitbucket.org/osrf/gazebo/pull-request/697)
    * Resolves: [Issue #820](https://bitbucket.org/osrf/gazebo/issue/820)
1. Fix compilation of tests using Joint base class
    * [Pull Request #701](https://bitbucket.org/osrf/gazebo/pull-request/701)
1. Terrain paging implemented.
    * [Pull Request #687](https://bitbucket.org/osrf/gazebo/pull-request/687)
1. Improve timeout error reporting in ServerFixture
    * [Pull Request #705](https://bitbucket.org/osrf/gazebo/pull-request/705)
1. Fix mouse picking for cases where visuals overlap with the laser
    * [Pull Request #709](https://bitbucket.org/osrf/gazebo/pull-request/709)
1. Fix string literals for OSX
    * [Pull Request #712](https://bitbucket.org/osrf/gazebo/pull-request/712)
    * Resolves: [Issue #803](https://bitbucket.org/osrf/gazebo/issue/803)
1. Support for ENABLE_TESTS_COMPILATION cmake parameter
    * [Pull Request #708](https://bitbucket.org/osrf/gazebo/pull-request/708)
1. Updated system gui plugin
    * [Pull Request #702](https://bitbucket.org/osrf/gazebo/pull-request/702)
1. Fix force torque unit test issue
    * [Pull Request #673](https://bitbucket.org/osrf/gazebo/pull-request/673)
    * Resolves: [Issue #813](https://bitbucket.org/osrf/gazebo/issue/813)
1. Use variables to control auto generation of CFlags
    * [Pull Request #699](https://bitbucket.org/osrf/gazebo/pull-request/699)
1. Remove deprecated functions.
    * [Pull Request #715](https://bitbucket.org/osrf/gazebo/pull-request/715)
1. Fix typo in `Camera.cc`
    * [Pull Request #719](https://bitbucket.org/osrf/gazebo/pull-request/719)
    * Resolves: [Issue #846](https://bitbucket.org/osrf/gazebo/issue/846)
1. Performance improvements
    * [Pull Request #561](https://bitbucket.org/osrf/gazebo/pull-request/561)
1. Fix gripper model.
    * [Pull Request #713](https://bitbucket.org/osrf/gazebo/pull-request/713)
    * Resolves: [Issue #314](https://bitbucket.org/osrf/gazebo/issue/314)
1. First part of Simbody integration
    * [Pull Request #716](https://bitbucket.org/osrf/gazebo/pull-request/716)

## Gazebo 1.9

### Gazebo 1.9.6 (2014-04-29)

1. Refactored inertia ratio reduction for ODE
    * [Pull request #1114](https://bitbucket.org/osrf/gazebo/pull-request/1114)
1. Improved collada loading performance
    * [Pull request #1075](https://bitbucket.org/osrf/gazebo/pull-request/1075)

### Gazebo 1.9.3 (2014-01-10)

1. Add thickness to plane to remove shadow flickering.
    * [Pull request #886](https://bitbucket.org/osrf/gazebo/pull-request/886)
1. Temporary GUI shadow toggle fix.
    * [Issue #925](https://bitbucket.org/osrf/gazebo/issue/925)
    * [Pull request #868](https://bitbucket.org/osrf/gazebo/pull-request/868)
1. Fix memory access bugs with libc++ on mavericks.
    * [Issue #965](https://bitbucket.org/osrf/gazebo/issue/965)
    * [Pull request #857](https://bitbucket.org/osrf/gazebo/pull-request/857)
    * [Pull request #881](https://bitbucket.org/osrf/gazebo/pull-request/881)
1. Replaced printf with cout in gztopic hz.
    * [Issue #969](https://bitbucket.org/osrf/gazebo/issue/969)
    * [Pull request #854](https://bitbucket.org/osrf/gazebo/pull-request/854)
1. Add Dark grey material and fix indentation.
    * [Pull request #851](https://bitbucket.org/osrf/gazebo/pull-request/851)
1. Fixed sonar sensor unit test.
    * [Pull request #848](https://bitbucket.org/osrf/gazebo/pull-request/848)
1. Convergence acceleration and stability tweak to make atlas_v3 stable.
    * [Pull request #845](https://bitbucket.org/osrf/gazebo/pull-request/845)
1. Update gtest to 1.7.0 to resolve problems with libc++.
    * [Issue #947](https://bitbucket.org/osrf/gazebo/issue/947)
    * [Pull request #827](https://bitbucket.org/osrf/gazebo/pull-request/827)
1. Fixed LD_LIBRARY_PATH for plugins.
    * [Issue #957](https://bitbucket.org/osrf/gazebo/issue/957)
    * [Pull request #844](https://bitbucket.org/osrf/gazebo/pull-request/844)
1. Fix transceiver sporadic errors.
    * Backport of [pull request #811](https://bitbucket.org/osrf/gazebo/pull-request/811)
    * [Pull request #836](https://bitbucket.org/osrf/gazebo/pull-request/836)
1. Modified the MsgTest to be deterministic with time checks.
    * [Pull request #843](https://bitbucket.org/osrf/gazebo/pull-request/843)
1. Fixed seg fault in LaserVisual.
    * [Issue #950](https://bitbucket.org/osrf/gazebo/issue/950)
    * [Pull request #832](https://bitbucket.org/osrf/gazebo/pull-request/832)
1. Implemented the option to disable tests that need a working screen to run properly.
    * Backport of [Pull request #764](https://bitbucket.org/osrf/gazebo/pull-request/764)
    * [Pull request #837](https://bitbucket.org/osrf/gazebo/pull-request/837)
1. Cleaned up gazebo shutdown.
    * [Pull request #829](https://bitbucket.org/osrf/gazebo/pull-request/829)
1. Fixed bug associated with loading joint child links.
    * [Issue #943](https://bitbucket.org/osrf/gazebo/issue/943)
    * [Pull request #820](https://bitbucket.org/osrf/gazebo/pull-request/820)

### Gazebo 1.9.2 (2013-11-08)
1. Fix enable/disable sky and clouds from SDF
    * [Pull request #809](https://bitbucket.org/osrf/gazebo/pull-request/809])
1. Fix occasional blank GUI screen on startup
    * [Pull request #815](https://bitbucket.org/osrf/gazebo/pull-request/815])
1. Fix GPU laser when interacting with heightmaps
    * [Pull request #796](https://bitbucket.org/osrf/gazebo/pull-request/796])
1. Added API/ABI checker command line tool
    * [Pull request #765](https://bitbucket.org/osrf/gazebo/pull-request/765])
1. Added gtest version information
    * [Pull request #801](https://bitbucket.org/osrf/gazebo/pull-request/801])
1. Fix GUI world saving
    * [Pull request #806](https://bitbucket.org/osrf/gazebo/pull-request/806])
1. Enable anti-aliasing for camera sensor
    * [Pull request #800](https://bitbucket.org/osrf/gazebo/pull-request/800])
1. Make sensor noise deterministic
    * [Pull request #788](https://bitbucket.org/osrf/gazebo/pull-request/788])
1. Fix build problem
    * [Issue #901](https://bitbucket.org/osrf/gazebo/issue/901)
    * [Pull request #778](https://bitbucket.org/osrf/gazebo/pull-request/778])
1. Fix a typo in Camera.cc
    * [Pull request #720](https://bitbucket.org/osrf/gazebo/pull-request/720])
    * [Issue #846](https://bitbucket.org/osrf/gazebo/issue/846)
1. Fix OSX menu bar
    * [Pull request #688](https://bitbucket.org/osrf/gazebo/pull-request/688])
1. Fix gazebo::init by calling sdf::setFindCallback() before loading the sdf in gzfactory.
    * [Pull request #678](https://bitbucket.org/osrf/gazebo/pull-request/678])
    * [Issue #817](https://bitbucket.org/osrf/gazebo/issue/817)

### Gazebo 1.9.1 (2013-08-20)
* Deprecate header files that require case-sensitive filesystem (e.g. Common.hh, Physics.hh) [https://bitbucket.org/osrf/gazebo/pull-request/638/fix-for-775-deprecate-headers-that-require]
* Initial support for building on Mac OS X [https://bitbucket.org/osrf/gazebo/pull-request/660/osx-support-for-gazebo-19] [https://bitbucket.org/osrf/gazebo/pull-request/657/cmake-fixes-for-osx]
* Fixes for various issues [https://bitbucket.org/osrf/gazebo/pull-request/635/fix-for-issue-792/diff] [https://bitbucket.org/osrf/gazebo/pull-request/628/allow-scoped-and-non-scoped-joint-names-to/diff] [https://bitbucket.org/osrf/gazebo/pull-request/636/fix-build-dependency-in-message-generation/diff] [https://bitbucket.org/osrf/gazebo/pull-request/639/make-the-unversioned-setupsh-a-copy-of-the/diff] [https://bitbucket.org/osrf/gazebo/pull-request/650/added-missing-lib-to-player-client-library/diff] [https://bitbucket.org/osrf/gazebo/pull-request/656/install-gzmode_create-without-sh-suffix/diff]

### Gazebo 1.9.0 (2013-07-23)
* Use external package [sdformat](https://bitbucket.org/osrf/sdformat) for sdf parsing, refactor the `Element::GetValue*` function calls, and deprecate Gazebo's internal sdf parser [https://bitbucket.org/osrf/gazebo/pull-request/627]
* Improved ROS support ([[Tutorials#ROS_Integration |documentation here]]) [https://bitbucket.org/osrf/gazebo/pull-request/559]
* Added Sonar, Force-Torque, and Tactile Pressure sensors [https://bitbucket.org/osrf/gazebo/pull-request/557], [https://bitbucket.org/osrf/gazebo/pull-request/567]
* Add compile-time defaults for environment variables so that sourcing setup.sh is unnecessary in most cases [https://bitbucket.org/osrf/gazebo/pull-request/620]
* Enable user camera to follow objects in client window [https://bitbucket.org/osrf/gazebo/pull-request/603]
* Install protobuf message files for use in custom messages [https://bitbucket.org/osrf/gazebo/pull-request/614]
* Change default compilation flags to improve debugging [https://bitbucket.org/osrf/gazebo/pull-request/617]
* Change to supported relative include paths [https://bitbucket.org/osrf/gazebo/pull-request/594]
* Fix display of laser scans when sensor is rotated [https://bitbucket.org/osrf/gazebo/pull-request/599]

## Gazebo 1.8

### Gazebo 1.8.7 (2013-07-16)
* Fix bug in URDF parsing of Vector3 elements [https://bitbucket.org/osrf/gazebo/pull-request/613]
* Fix compilation errors with newest libraries [https://bitbucket.org/osrf/gazebo/pull-request/615]

### Gazebo 1.8.6 (2013-06-07)
* Fix inertia lumping in the URDF parser[https://bitbucket.org/osrf/gazebo/pull-request/554]
* Fix for ODEJoint CFM damping sign error [https://bitbucket.org/osrf/gazebo/pull-request/586]
* Fix transport memory growth[https://bitbucket.org/osrf/gazebo/pull-request/584]
* Reduce log file data in order to reduce buffer growth that results in out of memory kernel errors[https://bitbucket.org/osrf/gazebo/pull-request/587]

### Gazebo 1.8.5 (2013-06-04)
* Fix Gazebo build for machines without a valid display.[https://bitbucket.org/osrf/gazebo/commits/37f00422eea03365b839a632c1850431ee6a1d67]

### Gazebo 1.8.4 (2013-06-03)
* Fix UDRF to SDF converter so that URDF gazebo extensions are applied to all collisions in a link.[https://bitbucket.org/osrf/gazebo/pull-request/579]
* Prevent transport layer from locking when a gzclient connects to a gzserver over a connection with high latency.[https://bitbucket.org/osrf/gazebo/pull-request/572]
* Improve performance and fix uninitialized conditional jumps.[https://bitbucket.org/osrf/gazebo/pull-request/571]

### Gazebo 1.8.3 (2013-06-03)
* Fix for gzlog hanging when gzserver is not present or not responsive[https://bitbucket.org/osrf/gazebo/pull-request/577]
* Fix occasional segfault when generating log files[https://bitbucket.org/osrf/gazebo/pull-request/575]
* Performance improvement to ODE[https://bitbucket.org/osrf/gazebo/pull-request/556]
* Fix node initialization[https://bitbucket.org/osrf/gazebo/pull-request/570]
* Fix GPU laser Hz rate reduction when sensor moved away from world origin[https://bitbucket.org/osrf/gazebo/pull-request/566]
* Fix incorrect lighting in camera sensors when GPU laser is subscribe to[https://bitbucket.org/osrf/gazebo/pull-request/563]

### Gazebo 1.8.2 (2013-05-28)
* ODE performance improvements[https://bitbucket.org/osrf/gazebo/pull-request/535][https://bitbucket.org/osrf/gazebo/pull-request/537]
* Fixed tests[https://bitbucket.org/osrf/gazebo/pull-request/538][https://bitbucket.org/osrf/gazebo/pull-request/541][https://bitbucket.org/osrf/gazebo/pull-request/542]
* Fixed sinking vehicle bug[https://bitbucket.org/osrf/drcsim/issue/300] in pull-request[https://bitbucket.org/osrf/gazebo/pull-request/538]
* Fix GPU sensor throttling[https://bitbucket.org/osrf/gazebo/pull-request/536]
* Reduce string comparisons for better performance[https://bitbucket.org/osrf/gazebo/pull-request/546]
* Contact manager performance improvements[https://bitbucket.org/osrf/gazebo/pull-request/543]
* Transport performance improvements[https://bitbucket.org/osrf/gazebo/pull-request/548]
* Reduce friction noise[https://bitbucket.org/osrf/gazebo/pull-request/545]

### Gazebo 1.8.1 (2013-05-22)
* Please note that 1.8.1 contains a bug[https://bitbucket.org/osrf/drcsim/issue/300] that causes interpenetration between objects in resting contact to grow slowly.  Please update to 1.8.2 for the patch.
* Added warm starting[https://bitbucket.org/osrf/gazebo/pull-request/529]
* Reduced console output[https://bitbucket.org/osrf/gazebo/pull-request/533]
* Improved off screen rendering performance[https://bitbucket.org/osrf/gazebo/pull-request/530]
* Performance improvements [https://bitbucket.org/osrf/gazebo/pull-request/535] [https://bitbucket.org/osrf/gazebo/pull-request/537]

### Gazebo 1.8.0 (2013-05-17)
* Fixed slider axis [https://bitbucket.org/osrf/gazebo/pull-request/527]
* Fixed heightmap shadows [https://bitbucket.org/osrf/gazebo/pull-request/525]
* Fixed model and canonical link pose [https://bitbucket.org/osrf/gazebo/pull-request/519]
* Fixed OSX message header[https://bitbucket.org/osrf/gazebo/pull-request/524]
* Added zlib compression for logging [https://bitbucket.org/osrf/gazebo/pull-request/515]
* Allow clouds to be disabled in cameras [https://bitbucket.org/osrf/gazebo/pull-request/507]
* Camera rendering performance [https://bitbucket.org/osrf/gazebo/pull-request/528]


## Gazebo 1.7

### Gazebo 1.7.3 (2013-05-08)
* Fixed log cleanup (again) [https://bitbucket.org/osrf/gazebo/pull-request/511/fix-log-cleanup-logic]

### Gazebo 1.7.2 (2013-05-07)
* Fixed log cleanup [https://bitbucket.org/osrf/gazebo/pull-request/506/fix-gzlog-stop-command-line]
* Minor documentation fix [https://bitbucket.org/osrf/gazebo/pull-request/488/minor-documentation-fix]

### Gazebo 1.7.1 (2013-04-19)
* Fixed tests
* IMU sensor receives time stamped data from links
* Fix saving image frames [https://bitbucket.org/osrf/gazebo/pull-request/466/fix-saving-frames/diff]
* Wireframe rendering in GUI [https://bitbucket.org/osrf/gazebo/pull-request/414/allow-rendering-of-models-in-wireframe]
* Improved logging performance [https://bitbucket.org/osrf/gazebo/pull-request/457/improvements-to-gzlog-filter-and-logging]
* Viscous mud model [https://bitbucket.org/osrf/gazebo/pull-request/448/mud-plugin/diff]

## Gazebo 1.6

### Gazebo 1.6.3 (2013-04-15)
* Fixed a [critical SDF bug](https://bitbucket.org/osrf/gazebo/pull-request/451)
* Fixed a [laser offset bug](https://bitbucket.org/osrf/gazebo/pull-request/449)

### Gazebo 1.6.2 (2013-04-14)
* Fix for fdir1 physics property [https://bitbucket.org/osrf/gazebo/pull-request/429/fixes-to-treat-fdir1-better-1-rotate-into/diff]
* Fix for force torque sensor [https://bitbucket.org/osrf/gazebo/pull-request/447]
* SDF documentation fix [https://bitbucket.org/osrf/gazebo/issue/494/joint-axis-reference-frame-doesnt-match]

### Gazebo 1.6.1 (2013-04-05)
* Switch default build type to Release.

### Gazebo 1.6.0 (2013-04-05)
* Improvements to inertia in rubble pile
* Various Bullet integration advances.
* Noise models for ray, camera, and imu sensors.
* SDF 1.4, which accommodates more physics engine parameters and also some sensor noise models.
* Initial support for making movies from within Gazebo.
* Many performance improvements.
* Many bug fixes.
* Progress toward to building on OS X.

## Gazebo 1.5

### Gazebo 1.5.0 (2013-03-11)
* Partial integration of Bullet
  * Includes: cubes, spheres, cylinders, planes, meshes, revolute joints, ray sensors
* GUI Interface for log writing.
* Threaded sensors.
* Multi-camera sensor.

* Fixed the following issues:
 * [https://bitbucket.org/osrf/gazebo/issue/236 Issue #236]
 * [https://bitbucket.org/osrf/gazebo/issue/507 Issue #507]
 * [https://bitbucket.org/osrf/gazebo/issue/530 Issue #530]
 * [https://bitbucket.org/osrf/gazebo/issue/279 Issue #279]
 * [https://bitbucket.org/osrf/gazebo/issue/529 Issue #529]
 * [https://bitbucket.org/osrf/gazebo/issue/239 Issue #239]
 * [https://bitbucket.org/osrf/gazebo/issue/5 Issue #5]

## Gazebo 1.4

### Gazebo 1.4.0 (2013-02-01)
* New Features:
 * GUI elements to display messages from the server.
 * Multi-floor building editor and creator.
 * Improved sensor visualizations.
 * Improved mouse interactions

* Fixed the following issues:
 * [https://bitbucket.org/osrf/gazebo/issue/16 Issue #16]
 * [https://bitbucket.org/osrf/gazebo/issue/142 Issue #142]
 * [https://bitbucket.org/osrf/gazebo/issue/229 Issue #229]
 * [https://bitbucket.org/osrf/gazebo/issue/277 Issue #277]
 * [https://bitbucket.org/osrf/gazebo/issue/291 Issue #291]
 * [https://bitbucket.org/osrf/gazebo/issue/310 Issue #310]
 * [https://bitbucket.org/osrf/gazebo/issue/320 Issue #320]
 * [https://bitbucket.org/osrf/gazebo/issue/329 Issue #329]
 * [https://bitbucket.org/osrf/gazebo/issue/333 Issue #333]
 * [https://bitbucket.org/osrf/gazebo/issue/334 Issue #334]
 * [https://bitbucket.org/osrf/gazebo/issue/335 Issue #335]
 * [https://bitbucket.org/osrf/gazebo/issue/341 Issue #341]
 * [https://bitbucket.org/osrf/gazebo/issue/350 Issue #350]
 * [https://bitbucket.org/osrf/gazebo/issue/384 Issue #384]
 * [https://bitbucket.org/osrf/gazebo/issue/431 Issue #431]
 * [https://bitbucket.org/osrf/gazebo/issue/433 Issue #433]
 * [https://bitbucket.org/osrf/gazebo/issue/453 Issue #453]
 * [https://bitbucket.org/osrf/gazebo/issue/456 Issue #456]
 * [https://bitbucket.org/osrf/gazebo/issue/457 Issue #457]
 * [https://bitbucket.org/osrf/gazebo/issue/459 Issue #459]

## Gazebo 1.3

### Gazebo 1.3.1 (2012-12-14)
* Fixed the following issues:
 * [https://bitbucket.org/osrf/gazebo/issue/297 Issue #297]
* Other bugs fixed:
 * [https://bitbucket.org/osrf/gazebo/pull-request/164/ Fix light bounding box to disable properly when deselected]
 * [https://bitbucket.org/osrf/gazebo/pull-request/169/ Determine correct local IP address, to make remote clients work properly]
 * Various test fixes

### Gazebo 1.3.0 (2012-12-03)
* Fixed the following issues:
 * [https://bitbucket.org/osrf/gazebo/issue/233 Issue #233]
 * [https://bitbucket.org/osrf/gazebo/issue/238 Issue #238]
 * [https://bitbucket.org/osrf/gazebo/issue/2 Issue #2]
 * [https://bitbucket.org/osrf/gazebo/issue/95 Issue #95]
 * [https://bitbucket.org/osrf/gazebo/issue/97 Issue #97]
 * [https://bitbucket.org/osrf/gazebo/issue/90 Issue #90]
 * [https://bitbucket.org/osrf/gazebo/issue/253 Issue #253]
 * [https://bitbucket.org/osrf/gazebo/issue/163 Issue #163]
 * [https://bitbucket.org/osrf/gazebo/issue/91 Issue #91]
 * [https://bitbucket.org/osrf/gazebo/issue/245 Issue #245]
 * [https://bitbucket.org/osrf/gazebo/issue/242 Issue #242]
 * [https://bitbucket.org/osrf/gazebo/issue/156 Issue #156]
 * [https://bitbucket.org/osrf/gazebo/issue/78 Issue #78]
 * [https://bitbucket.org/osrf/gazebo/issue/36 Issue #36]
 * [https://bitbucket.org/osrf/gazebo/issue/104 Issue #104]
 * [https://bitbucket.org/osrf/gazebo/issue/249 Issue #249]
 * [https://bitbucket.org/osrf/gazebo/issue/244 Issue #244]

* New features:
 * Default camera view changed to look down at the origin from a height of 2 meters at location (5, -5, 2).
 * Record state data using the '-r' command line option, playback recorded state data using the '-p' command line option
 * Adjust placement of lights using the mouse.
 * Reduced the startup time.
 * Added visual reference for GUI mouse movements.
 * SDF version 1.3 released (changes from 1.2 listed below):
     - added `name` to `<camera name="cam_name"/>`
     - added `pose` to `<camera><pose>...</pose></camera>`
     - removed `filename` from `<mesh><filename>...</filename><mesh>`, use uri only.
     - recovered `provide_feedback` under `<joint>`, allowing calling `physics::Joint::GetForceTorque` in plugins.
     - added `imu` under `<sensor>`.

## Gazebo 1.2

### Gazebo 1.2.6 (2012-11-08)
* Fixed a transport issue with the GUI. Fixed saving the world via the GUI. Added more documentation. ([https://bitbucket.org/osrf/gazebo/pull-request/43/fixed-a-transport-issue-with-the-gui-fixed/diff pull request #43])
* Clean up mutex usage. ([https://bitbucket.org/osrf/gazebo/pull-request/54/fix-mutex-in-modellistwidget-using-boost/diff pull request #54])
* Fix OGRE path determination ([https://bitbucket.org/osrf/gazebo/pull-request/58/fix-ogre-paths-so-this-also-works-with/diff pull request #58], [https://bitbucket.org/osrf/gazebo/pull-request/68/fix-ogre-plugindir-determination/diff pull request #68])
* Fixed a couple of crashes and model selection/dragging problems ([https://bitbucket.org/osrf/gazebo/pull-request/59/fixed-a-couple-of-crashes-and-model/diff pull request #59])

### Gazebo 1.2.5 (2012-10-22)
* Step increment update while paused fixed ([https://bitbucket.org/osrf/gazebo/pull-request/45/fix-proper-world-stepinc-count-we-were/diff pull request #45])
* Actually call plugin destructors on shutdown ([https://bitbucket.org/osrf/gazebo/pull-request/51/fixed-a-bug-which-prevent-a-plugin/diff pull request #51])
* Don't crash on bad SDF input ([https://bitbucket.org/osrf/gazebo/pull-request/52/fixed-loading-of-bad-sdf-files/diff pull request #52])
* Fix cleanup of ray sensors on model deletion ([https://bitbucket.org/osrf/gazebo/pull-request/53/deleting-a-model-with-a-ray-sensor-did/diff pull request #53])
* Fix loading / deletion of improperly specified models ([https://bitbucket.org/osrf/gazebo/pull-request/56/catch-when-loading-bad-models-joint/diff pull request #56])

### Gazebo 1.2.4 (10-19-2012:08:00:52)
*  Style fixes ([https://bitbucket.org/osrf/gazebo/pull-request/30/style-fixes/diff pull request #30]).
*  Fix joint position control ([https://bitbucket.org/osrf/gazebo/pull-request/49/fixed-position-joint-control/diff pull request #49])

### Gazebo 1.2.3 (10-16-2012:18:39:54)
*  Disabled selection highlighting due to bug ([https://bitbucket.org/osrf/gazebo/pull-request/44/disabled-selection-highlighting-fixed/diff pull request #44]).
*  Fixed saving a world via the GUI.

### Gazebo 1.2.2 (10-16-2012:15:12:22)
*  Skip search for system install of libccd, use version inside gazebo ([https://bitbucket.org/osrf/gazebo/pull-request/39/skip-search-for-system-install-of-libccd/diff pull request #39]).
*  Fixed sensor initialization race condition ([https://bitbucket.org/osrf/gazebo/pull-request/42/fix-sensor-initializaiton-race-condition pull request #42]).

### Gazebo 1.2.1 (10-15-2012:21:32:55)
*  Properly removed projectors attached to deleted models ([https://bitbucket.org/osrf/gazebo/pull-request/37/remove-projectors-that-are-attached-to/diff pull request #37]).
*  Fix model plugin loading bug ([https://bitbucket.org/osrf/gazebo/pull-request/31/moving-bool-first-in-model-and-world pull request #31]).
*  Fix light insertion and visualization of models prior to insertion ([https://bitbucket.org/osrf/gazebo/pull-request/35/fixed-light-insertion-and-visualization-of/diff pull request #35]).
*  Fixed GUI manipulation of static objects ([https://bitbucket.org/osrf/gazebo/issue/63/moving-static-objects-does-not-move-the issue #63] [https://bitbucket.org/osrf/gazebo/pull-request/38/issue-63-bug-patch-moving-static-objects/diff pull request #38]).
*  Fixed GUI selection bug ([https://bitbucket.org/osrf/gazebo/pull-request/40/fixed-selection-of-multiple-objects-at/diff pull request #40])

### Gazebo 1.2.0 (10-04-2012:20:01:20)
*  Updated GUI: new style, improved mouse controls, and removal of non-functional items.
*  Model database: An online repository of models.
*  Numerous bug fixes
*  APT repository hosted at [http://osrfoundation.org OSRF]
*  Improved process control prevents zombie processes<|MERGE_RESOLUTION|>--- conflicted
+++ resolved
@@ -2,15 +2,13 @@
 
 ### Gazebo 5.x.x
 
-<<<<<<< HEAD
 1. Fix mouse picking with transparent visuals
     * [Pull request 2305](https://bitbucket.org/osrf/gazebo/pull-request/2305)
     * [Issue #1956](https://bitbucket.org/osrf/gazebo/issue/1956)
-=======
+
 1. Backport fix for DepthCamera visibility mask
     * [Pull request 2286](https://bitbucket.org/osrf/gazebo/pull-request/2286)
     * [Pull request 2287](https://bitbucket.org/osrf/gazebo/pull-request/2287)
->>>>>>> 1f7bc921
 
 1. Backport sensor reset fix
     * [Pull request 2272](https://bitbucket.org/osrf/gazebo/pull-request/2272)
