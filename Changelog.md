## Gazebo 7

## Gazebo 7.X.X (2018-XX-XX)

1. Adding WheelSlipPlugin: for adding wheel slip using ODE's contact parameters
    * [Pull request 2950](https://bitbucket.org/osrf/gazebo/pull-request/2950)

<<<<<<< HEAD
1. Adding JointController::SetForce API and extra test for WheelSlipPlugin
    * [Pull request 2976](https://bitbucket.org/osrf/gazebo/pull-request/2976)
=======

## Gazebo 7.14.0 (2018-07-27)

1. Fix manipulating links in the model editor
    * [Pull request 2999](https://bitbucket.org/osrf/gazebo/pull-request/2999)
    * [Issue 2487](https://bitbucket.org/osrf/gazebo/issues/2487)

1. LOD skirt length
    * [Pull request 2968](https://bitbucket.org/osrf/gazebo/pull-request/2968)

1. Patch for visual message process
    * [Pull request 2983](https://bitbucket.org/osrf/gazebo/pull-request/2983)
>>>>>>> 2947cd9c

1. Fix build on homebrew with protobuf 3.6
    * [Pull request 2984](https://bitbucket.org/osrf/gazebo/pull-request/2984)

1. Fix GpuRaySensor vertical rays
    * [Pull request 2955](https://bitbucket.org/osrf/gazebo/pull-request/2955)


## Gazebo 7.13.1 (2018-06-15)

1. Fix check terrain layer count in height map
    * [Pull request 2978](https://bitbucket.org/osrf/gazebo/pull-request/2978)


## Gazebo 7.13.0 (2018-06-08)

1. Update model database URI
    * [Pull request 2969](https://bitbucket.org/osrf/gazebo/pull-request/2969)

1. Fix getting joint limits for BulletHingeJoint
    * [Pull request 2959](https://bitbucket.org/osrf/gazebo/pull-request/2959)

1. Save model materials and meshes when logging
    * [Pull request 2811](https://bitbucket.org/osrf/gazebo/pull-request/2811)

1. Fix build on hombrew with boost 1.67
    * [Pull request 2954](https://bitbucket.org/osrf/gazebo/pull-request/2954)

1. Add Screen Space Ambient Occlusion visual plugin
    * [Pull request 2916](https://bitbucket.org/osrf/gazebo/pull-request/2916)
    * [Pull request 2947](https://bitbucket.org/osrf/gazebo/pull-request/2947)

1. Fix ray intersection check in Scene::FirstContact
    * [Pull request 2945](https://bitbucket.org/osrf/gazebo/pull-request/2945)

1. Fix camera view control inside bounding box of large meshes
    * [Pull request 2932](https://bitbucket.org/osrf/gazebo/pull-request/2932)

1. Fix compilation with boost 1.67
    * [Pull request 2937](https://bitbucket.org/osrf/gazebo/pull-request/2937)

1. Fix compilation with ffmpeg4
    * [Pull request 2942](https://bitbucket.org/osrf/gazebo/pull-request/2942)

1. Fix Joint::SetPosition for HingeJoint
    * [Pull request 2892](https://bitbucket.org/osrf/gazebo/pull-request/2892)
    * [Issue 2430](https://bitbucket.org/osrf/gazebo/issues/2430)

1. Use QVERIFY() around qFuzzyCompare statements
    * [Pull request 2936](https://bitbucket.org/osrf/gazebo/pull-request/2936)


## Gazebo 7.12.0 (2018-04-11)

1. Fix mouse movement ogre assertion error
    * [Pull request 2928](https://bitbucket.org/osrf/gazebo/pull-request/2928)

1. Fix normal maps on ubuntu with OGRE 1.9 and disable on OSX
    * [Pull request 2917](https://bitbucket.org/osrf/gazebo/pull-request/2917)

1. Support lens flare occlusion
    * [Pull request 2915](https://bitbucket.org/osrf/gazebo/pull-request/2915)

1. Fix log recording, only call sdf::initFile once
    * [Pull request 2889](https://bitbucket.org/osrf/gazebo/pull-request/2889)
    * [Issue 2425](https://bitbucket.org/osrf/gazebo/issues/2425)

1. Fix OBJLoader when mesh has invalid material
    * [Pull request 2888](https://bitbucket.org/osrf/gazebo/pull-request/2888)

1. Fix clang warnings in LaserView and EnumIface
    * [Pull request 2891](https://bitbucket.org/osrf/gazebo/pull-request/2891)

1. Add support for moving geometry to ContainPlugin
    * [Pull request 2886](https://bitbucket.org/osrf/gazebo/pull-request/2886)

1. Support python3 with check_test_ran.py
    * [Pull request 2902](https://bitbucket.org/osrf/gazebo/pull-request/2902)

1. Fix undefined behavior in ODESliderJoint
    * [Pull request 2905](https://bitbucket.org/osrf/gazebo/pull-requests/2905)

1. Fix loading collada mesh that contains multiple texcoord sets with same offset
    * [Pull request 2899](https://bitbucket.org/osrf/gazebo/pull-request/2899)

1. Fix race conditions during client startup, and introduce Node::TryInit()
    * [Pull request 2897](https://bitbucket.org/osrf/gazebo/pull-requests/2897)

1. Diagnostics: record timing statistics instead of all timestamps
    * [Pull request 2821](https://bitbucket.org/osrf/gazebo/pull-requests/2821)

1. Backport pull request #2890 to gazebo7 (fix logging)
    * [Pull request 2933](https://bitbucket.org/osrf/gazebo/pull-requests/2933)
    * [Issue 2441](https://bitbucket.org/osrf/gazebo/issues/2441)

1. Add trigger_light example for ContainPlugin tutorial
    * [Pull request 2918](https://bitbucket.org/osrf/gazebo/pull-requests/2918)
    * [Pull request 2929](https://bitbucket.org/osrf/gazebo/pull-requests/2929)

1. Backport pull request #2884 to gazebo7 (disable model plugin during playback)
    * [Pull request 2927](https://bitbucket.org/osrf/gazebo/pull-requests/2927)
    * [Issue 2427](https://bitbucket.org/osrf/gazebo/issues/2427)

## Gazebo 7.11.0 (2018-02-12)

1. Fix gazebo7 + ogre 1.8 build error
    * [Pull request 2878](https://bitbucket.org/osrf/gazebo/pull-request/2878)

1. Process insertions and deletions on gz log echo
    * [Pull request 2608](https://bitbucket.org/osrf/gazebo/pull-request/2608)
    * [Issue 2136](https://bitbucket.org/osrf/gazebo/issues/2136)

1. Add Static Map Plugin for creating textured map model
    * [Pull request 2834](https://bitbucket.org/osrf/gazebo/pull-requests/2834)

## Gazebo 7.10.0 (2018-02-07)

1. Add support for 16 bit Grayscale and RGB camera image types.
    * [Pull request 2852](https://bitbucket.org/osrf/gazebo/pull-requests/2852)

1. Added a plugin to detect if an entity is inside a given volume in space
    * [Pull request 2780](https://bitbucket.org/osrf/gazebo/pull-requests/2780)

1. Add Visual::SetMaterialShaderParam function for setting shader parameters.
    * [Pull request 2863](https://bitbucket.org/osrf/gazebo/pull-requests/2863)

1. Adding accessors for velocity in ENU frame for gps sensor
    * [Pull request 2854](https://bitbucket.org/osrf/gazebo/pull-request/2854)

1. Fix DEM min elevation
    * [Pull request 2868](https://bitbucket.org/osrf/gazebo/pull-request/2868)

1. Update Color Clamp function
    * [Pull request 2859](https://bitbucket.org/osrf/gazebo/pull-requests/2859)

1. Move Connection header buffer from heap to stack to avoid race condition.
    * [Pull request 2844](https://bitbucket.org/osrf/gazebo/pull-requests/2844)

1. Initialize laser retro value
    * [Pull request 2841](https://bitbucket.org/osrf/gazebo/pull-request/2841)

1. Shadow improvements
    * [Pull request 2805](https://bitbucket.org/osrf/gazebo/pull-requests/2805)

1. Add light as child of link
    * [Pull request 2807](https://bitbucket.org/osrf/gazebo/pull-requests/2807)
    * [Pull request 2872](https://bitbucket.org/osrf/gazebo/pull-requests/2872)
    * [Issue 900](https://bitbucket.org/osrf/gazebo/issues/900)

1. Add camera lens flare effect
    * [Pull request 2806](https://bitbucket.org/osrf/gazebo/pull-request/2806)
    * [Pull request 2829](https://bitbucket.org/osrf/gazebo/pull-request/2829)

1. Fix inserting models with invalid submesh
    * [Pull request 2828](https://bitbucket.org/osrf/gazebo/pull-request/2828)

1. Call DisconnectNewImageFrame in the CameraPlugin destructor
    * [Pull request 2815](https://bitbucket.org/osrf/gazebo/pull-request/2815)

1. Fix gazebo7 homebrew build (tinyxml2 6.0.0)
    * [Pull request 2824](https://bitbucket.org/osrf/gazebo/pull-request/2824)


## Gazebo 7.9.0 (2017-11-22)

1. Diagnostics: enable test and don't create so many empty folders
    * [Pull request 2798](https://bitbucket.org/osrf/gazebo/pull-requests/2798)

1. Parallelize ODE physics with threaded islands parameter
    * [Pull request 2775](https://bitbucket.org/osrf/gazebo/pull-requests/2775)

1. Logical camera uses <topic>
    * [Pull request 2777](https://bitbucket.org/osrf/gazebo/pull-requests/2777)

1. Support off-diagonal inertia terms in bullet
    * [Pull request 2757](https://bitbucket.org/osrf/gazebo/pull-requests/2757)

1. Add option in gui.ini to disable the use of spacenav
    * [Pull request 2754](https://bitbucket.org/osrf/gazebo/pull-requests/2754)

1. Fix disabling mesh cast shadows
    * [Pull request 2710](https://bitbucket.org/osrf/gazebo/pull-request/2710)

1. Do not display COM or inertia visualizations for static models
    * [Pull request 2727](https://bitbucket.org/osrf/gazebo/pull-request/2727)
    * [Issue 2286](https://bitbucket.org/osrf/gazebo/issues/2286)

1. Fix Collision::GetWorldPose for non-canonical links (and friction directions)
    * [Pull request 2702](https://bitbucket.org/osrf/gazebo/pull-request/2702)
    * [Issue 2068](https://bitbucket.org/osrf/gazebo/issues/2068)

1. Fix orbiting view around heightmap
    * [Pull request 2688](https://bitbucket.org/osrf/gazebo/pull-request/2688)
    * [Issue 2049](https://bitbucket.org/osrf/gazebo/issues/2049)

1. Logical Camera sees nested models
    * [Pull request 2776](https://bitbucket.org/osrf/gazebo/pull-request/2776)
    * [Issue 2342](https://bitbucket.org/osrf/gazebo/issues/2342)

1. Aligned collision and visual geometries for friction_dir_test.world
    * [Pull request 2726](https://bitbucket.org/osrf/gazebo/pull-request/2726)

1. Test which demonstrates Simbody exception when manipulating object twice while paused
    * [Pull request 2737](https://bitbucket.org/osrf/gazebo/pull-request/2737)

1. Send message to subscribers only once per connection
    * [Pull request 2763](https://bitbucket.org/osrf/gazebo/pull-request/2763)

1. Update depth camera shaders version
    * [Pull request 2767](https://bitbucket.org/osrf/gazebo/pull-request/2767)
    * [Issue 2323](https://bitbucket.org/osrf/gazebo/issues/2323)

1. Fix gazebo7 compile error with boost 1.58 for oculus support
    * [Pull request 2788](https://bitbucket.org/osrf/gazebo/pull-request/2788)
    * [Issue 2356](https://bitbucket.org/osrf/gazebo/issues/2356)

1. Fix gui and rendering tests for gazebo7 + ogre1.9 on OSX
    * [Pull request 2793](https://bitbucket.org/osrf/gazebo/pull-request/2793)

1. Fix right-click segfault
    * [Pull request 2809](https://bitbucket.org/osrf/gazebo/pull-request/2809)
    * [Issue 2377](https://bitbucket.org/osrf/gazebo/issues/2377)

## Gazebo 7.8.1 (2017-06-08)

1. ODE slip parameter example world and test
    * [Pull request 2717](https://bitbucket.org/osrf/gazebo/pull-request/2717)

1. Fix inserted mesh scale during log playback
    * [Pull request #2723](https://bitbucket.org/osrf/gazebo/pull-request/2723)

## Gazebo 7.8.0 (2017-06-02)

1. Add log record filter options
    * [Pull request 2715](https://bitbucket.org/osrf/gazebo/pull-request/2715)

1. Backport wide angle camera VM FSAA fix
    * [Pull request 2711](https://bitbucket.org/osrf/gazebo/pull-request/2711)

1. Add function to retrieve scoped sensors name in multi-nested model
    * [Pull request #2676](https://bitbucket.org/osrf/gazebo/pull-request/2674)

## Gazebo 7.7.0 (2017-05-04)

1. Fix race condition during Detach of HarnessPlugin
    * [Pull request 2696](https://bitbucket.org/osrf/gazebo/pull-request/2696)

1. Added support for pincushion distortion model; fixed bug where
   cameras with different distortion models would have the same distortion.
    * [Pull request 2678](https://bitbucket.org/osrf/gazebo/pull-requests/2678)

1. Added <collide_bitmask> support to bullet
    * [Pull request 2649](https://bitbucket.org/osrf/gazebo/pull-request/2649)

1. Fix linking when using HDF5_INSTRUMENT for logging ODE data
    * [Pull request 2669](https://bitbucket.org/osrf/gazebo/pull-request/2669)

1. Subdivide large heightmaps to fix LOD and support global texture mapping
    * [Pull request 2655](https://bitbucket.org/osrf/gazebo/pull-request/2655)

## Gazebo 7.6.0 (2017-03-20)

1. Force / torque sensor visualization using WrenchVisual
    * [Pull request 2653](https://bitbucket.org/osrf/gazebo/pull-request/2653)

1. Cache heightmap tile data
    * [Pull request 2645](https://bitbucket.org/osrf/gazebo/pull-request/2645)

1. Add plugin for attaching lights to links in a model
    * [Pull request 2647](https://bitbucket.org/osrf/gazebo/pull-request/2647)

1. Support Heightmap LOD
    * [Pull request 2636](https://bitbucket.org/osrf/gazebo/pull-request/2636)

1. Support setting shadow texture size
    * [Pull request 2644](https://bitbucket.org/osrf/gazebo/pull-request/2644)

1. Fix deprecated sdf warnings produced by PluginToSDF
    * [Pull request 2646](https://bitbucket.org/osrf/gazebo/pull-request/2646)

1. Added TouchPlugin, which checks if a model has been in contact with another
   model exclusively for a certain time.
    * [Pull request 2651](https://bitbucket.org/osrf/gazebo/pull-request/2651)

1. Fixes -inf laser reading being displayed as +inf
    * [Pull request 2641](https://bitbucket.org/osrf/gazebo/pull-request/2641)

1. Fix memory leaks in tests
    * [Pull request 2639](https://bitbucket.org/osrf/gazebo/pull-request/2639)

1. Remove end year from copyright
    * [Pull request 2614](https://bitbucket.org/osrf/gazebo/pull-request/2614)

## Gazebo 7.5.0 (2017-01-11)

1. Remove qt4 webkit in gazebo7 (used for HotkeyDialog).
    * [Pull request 2584](https://bitbucket.org/osrf/gazebo/pull-request/2584)

1. Support configuring heightmap sampling level
    * [Pull request 2519](https://bitbucket.org/osrf/gazebo/pull-request/2519)

1. Fix `model.config` dependency support, and add ability to reference
   textures using a URI.
    * [Pull request 2517](https://bitbucket.org/osrf/gazebo/pull-request/2517)

1. Fix DEM heightmap size, collision, scale
    * [Pull request 2477](https://bitbucket.org/osrf/gazebo/pull-request/2477)

1. Create ode_quiet parameter to silence solver messages
    * [Pull request 2512](https://bitbucket.org/osrf/gazebo/pull-request/2512)

1. Update QT render loop to throttle based on UserCamera::RenderRate.
    * [Pull request 2476](https://bitbucket.org/osrf/gazebo/pull-request/2476)
    * [Issue 1560](https://bitbucket.org/osrf/gazebo/issues/1560)

1. Generate visualization on demand, instead of on load. This helps to
   reduce load time.
    * [Pull request 2457](https://bitbucket.org/osrf/gazebo/pull-request/2457)

1. Added a plugin to teleoperate joints in a model with the keyboard.
    * [Pull request 2490](https://bitbucket.org/osrf/gazebo/pull-request/2490)

1. Add GUI items to change the user camera clip distance
    * [Pull request 2470](https://bitbucket.org/osrf/gazebo/pull-request/2470)
    * [Issue 2064](https://bitbucket.org/osrf/gazebo/issues/2064)

1. Support custom material scripts for heightmaps
    * [Pull request 2473](https://bitbucket.org/osrf/gazebo/pull-request/2473)

1. Sim events plugin accepts custom topics
    * [Pull request 2535](https://bitbucket.org/osrf/gazebo/pull-request/2535)

1. Model Editor: Show / hide collisions
    * [Pull request 2503](https://bitbucket.org/osrf/gazebo/pull-request/2503)

1. Model Editor: Show / hide visuals
    * [Pull request 2516](https://bitbucket.org/osrf/gazebo/pull-request/2516)

1. Model Editor: Show / hide link frames
    * [Pull request 2521](https://bitbucket.org/osrf/gazebo/pull-request/2521)

## Gazebo 7.4.0 (2016-10-11)

1. Add test for HarnessPlugin, reduce likelihood of race condition
    * [Pull request 2431](https://bitbucket.org/osrf/gazebo/pull-request/2431)
    * [Issue 2034](https://bitbucket.org/osrf/gazebo/issues/2034)

1. Add `syntax = proto2` in proto files to fix some protobuf3 warnings
    * [Pull request 2456](https://bitbucket.org/osrf/gazebo/pull-request/2456)

1. Add support for loading wavefront obj mesh files
    * [Pull request 2454](https://bitbucket.org/osrf/gazebo/pull-request/2454)

1. Added filesystem operations to the common library. Additions include
   `cwd`, `exists`, `isDirectory`, `isFile`, `copyFile`, and `moveFile`.
    * [Pull request 2417](https://bitbucket.org/osrf/gazebo/pull-request/2417)

1. Fix loading collada files with multiple texture coordinates.
    * [Pull request 2413](https://bitbucket.org/osrf/gazebo/pull-request/2413)

1. Added visualization of minimum range to laservisual.
    * [Pull request 2412](https://bitbucket.org/osrf/gazebo/pull-request/2412)
    * [Issue 2018](https://bitbucket.org/osrf/gazebo/issues/2018)

1. Use precision 2 for FPS display in TimePanel
    * [Pull request 2405](https://bitbucket.org/osrf/gazebo/pull-request/2405)

1. Switch ImuSensor::worldToReference transform from Pose to Quaternion
    * [Pull request 2410](https://bitbucket.org/osrf/gazebo/pull-request/2410)
    * [Issue 1959](https://bitbucket.org/osrf/gazebo/issues/1959)

1. Include Boost_LIBRARIES  in the linking of gazebo_physics
    * [Pull request 2402](https://bitbucket.org/osrf/gazebo/pull-request/2402)

1. Backported KeyboardGUIPlugin and msgs::Any
    * [Pull request 2416](https://bitbucket.org/osrf/gazebo/pull-request/2416)

1. Use XML_SUCCESS enum instead of XML_NO_ERROR, which has been deleted in tinyxml2 4.0
    * [Pull request 2397](https://bitbucket.org/osrf/gazebo/pull-request/2397)

1. Ignore ffmpeg deprecation warnings to clean up CI since they are noted in #2002
    * [Pull request 2388](https://bitbucket.org/osrf/gazebo/pull-request/2388)

1. Added a visual blinking plugin
    * [Pull request 2394](https://bitbucket.org/osrf/gazebo/pull-request/2394)

1. Fix InertiaVisual for non-diagonal inertia matrices
    * [Pull request 2354](https://bitbucket.org/osrf/gazebo/pull-request/2354)

## Gazebo 7.3.1 (2016-07-13)

1. Fix homebrew test failure of UNIT_ApplyWrenchDialog_TEST
    * [Pull request 2393](https://bitbucket.org/osrf/gazebo/pull-request/2393)

1. Fix MainWindow crash when window is minimized and maximized
    * [Pull request 2392](https://bitbucket.org/osrf/gazebo/pull-request/2392)
    * [Issue 2003](https://bitbucket.org/osrf/gazebo/issues/2003)

## Gazebo 7.3.0 (2016-07-12)

1. Fix selecting ApplyWrenchVisual's force torque visuals
    * [Pull request 2377](https://bitbucket.org/osrf/gazebo/pull-request/2377)
    * [Issue 1999](https://bitbucket.org/osrf/gazebo/issues/1999)

1. Use ignition math in gazebo::msgs
    * [Pull request 2389](https://bitbucket.org/osrf/gazebo/pull-request/2389)

1. Parse command-line options for GUI plugins in Server to fix parsing of
   positional argument for world file.
   This fixes command-line parsing for `gazebo -g gui_plugin.so`.
    * [Pull request 2387](https://bitbucket.org/osrf/gazebo/pull-request/2387)

1. Added a harness plugin that supports lowering a model at a controlled rate
    * [Pull request 2346](https://bitbucket.org/osrf/gazebo/pull-request/2346)

1. Fix ogre log test on xenial+nvidia
    * [Pull request 2374](https://bitbucket.org/osrf/gazebo/pull-request/2374)

1. Redirect QT messages to Gazebo's console message handling system.
    * [Pull request 2375](https://bitbucket.org/osrf/gazebo/pull-request/2375)

1. Fix buoyancy plugin when multiple link tags are used within the plugin
    * [Pull request 2369](https://bitbucket.org/osrf/gazebo/pull-request/2369)

1. Remove contact filters with names that contain `::`
    * [Pull request 2363](https://bitbucket.org/osrf/gazebo/pull-request/2363)
    * [Issue 1805](https://bitbucket.org/osrf/gazebo/issues/1805)

1. Fix Model Manipulator switching between local and global frames
    * [Pull request 2361](https://bitbucket.org/osrf/gazebo/pull-request/2361)

1. Remove duplicate code from cmake config file caused by bad merge
    * [Pull request 2347](https://bitbucket.org/osrf/gazebo/pull-request/2347)

1. Properly cleanup pointers when destroying a world with joints.
    * [Pull request 2309](https://bitbucket.org/osrf/gazebo/pull-request/2309)

1. Fix right click view options after deleting and respawning a model.
    * [Pull request 2349](https://bitbucket.org/osrf/gazebo/pull-request/2349)
    * [Issue 1985](https://bitbucket.org/osrf/gazebo/issues/1985)

1. Implement missing function: LogicalCamera::Topic()
    * [Pull request 2343](https://bitbucket.org/osrf/gazebo/pull-request/2343)
    * [Issue 1980](https://bitbucket.org/osrf/gazebo/issues/1980)

## Gazebo 7.2.0 (2016-06-13)

1. Backport single pixel selection buffer for mouse picking
    * [Pull request 2338](https://bitbucket.org/osrf/gazebo/pull-request/2338)

1. Prevent mouse pan and orbit from deselecting entities in model editor
    * [Pull request 2333](https://bitbucket.org/osrf/gazebo/pull-request/2333)

1. Handle model manipulation tool RTS shortcuts in keyPress
    * [Pull request 2312](https://bitbucket.org/osrf/gazebo/pull-request/2312)

1. Reset ODE joint force feedback after world reset
    * [Pull request 2255](https://bitbucket.org/osrf/gazebo/pull-request/2255)

1. Update model editor snap to grid modifier key
    * [Pull request 2259](https://bitbucket.org/osrf/gazebo/pull-request/2259)
    * [Issue #1583](https://bitbucket.org/osrf/gazebo/issues/1583)

1. PIMPLize gui/model/ModelEditorPalette
    * [Pull request 2279](https://bitbucket.org/osrf/gazebo/pull-request/2279)

1. Properly cleanup pointers when destroying a blank world.
    * [Pull request 2220](https://bitbucket.org/osrf/gazebo/pull-request/2220)

1. Properly cleanup pointers when destroying a world with models and lights.
    * [Pull request 2263](https://bitbucket.org/osrf/gazebo/pull-request/2263)

1. Fix view control mouse focus in model editor
    * [Pull request 2315](https://bitbucket.org/osrf/gazebo/pull-request/2315)
    * [Issue #1791](https://bitbucket.org/osrf/gazebo/issues/1791)

1. Server generates unique model names in case of overlap
    * [Pull request 2296](https://bitbucket.org/osrf/gazebo/pull-request/2296)
    * [Issue 510](https://bitbucket.org/osrf/gazebo/issues/510)

1. Model Editor: Select and align nested models
    * [Pull request 2282](https://bitbucket.org/osrf/gazebo/pull-request/2282)

## Gazebo 7.1.0 (2016-04-07)

1. fix: remove back projection
    * [Pull request 2201](https://bitbucket.org/osrf/gazebo/pull-request/2201)
    * A contribution from Yuki Furuta

1. Fix oculus 2 camera field of view
    * [Pull request 2157](https://bitbucket.org/osrf/gazebo/pull-request/2157)

1. Added BeforePhysicsUpdate world event
    * [Pull request 2128](https://bitbucket.org/osrf/gazebo/pull-request/2128)
    * A contribution from Martin Pecka

1. Update `gz sdf -c` command line tool to use the new `sdf::convertFile` API.
    * [Pull request #2227](https://bitbucket.org/osrf/gazebo/pull-requests/2227)

1. Backport depth camera OSX fix
    * [Pull request 2233](https://bitbucket.org/osrf/gazebo/pull-request/2233)

1. Feat load collision.sdf only once
    * [Pull request 2236](https://bitbucket.org/osrf/gazebo/pull-request/2236)

1. Update gui/building/Item API
    * [Pull request 2228](https://bitbucket.org/osrf/gazebo/pull-request/2228)

1. Semantic version class to compare model versions in the model database.
    * [Pull request 2207](https://bitbucket.org/osrf/gazebo/pull-request/2207)

1. Backport issue 1834 fix to gazebo7
    * [Pull request 2222](https://bitbucket.org/osrf/gazebo/pull-request/2222)

1. Backport ImagesView_TEST changes
    * [Pull request 2217](https://bitbucket.org/osrf/gazebo/pull-request/2217)

1. Backport pull request #2189 (mutex in Transport::Conection)
    * [Pull request 2208](https://bitbucket.org/osrf/gazebo/pull-request/2208)

1. Process insertions on World::SetState
    * [Pull request #2200](https://bitbucket.org/osrf/gazebo/pull-requests/2200)

1. Process deletions on World::SetState
    * [Pull request #2204](https://bitbucket.org/osrf/gazebo/pull-requests/2204)

1. Fix ray-cylinder collision
    * [Pull request 2124](https://bitbucket.org/osrf/gazebo/pull-request/2124)

1. Fix editing physics parameters in gzclient, update test
    * [Pull request 2192](https://bitbucket.org/osrf/gazebo/pull-request/2192)

1. Fix Audio Decoder test failure
    * [Pull request 2193](https://bitbucket.org/osrf/gazebo/pull-request/2193)

1. Add layers to building levels
    * [Pull request 2180](https://bitbucket.org/osrf/gazebo/pull-request/2180)

1. Allow dynamically adding links to a model.
    * [Pull request #2185](https://bitbucket.org/osrf/gazebo/pull-requests/2185)

1. Fix editing physics parameters in gzclient, update test
    * [Pull request #2192](https://bitbucket.org/osrf/gazebo/pull-requests/2192)
    * [Issue #1876](https://bitbucket.org/osrf/gazebo/issues/1876)

1. Model database selects the latest model version.
    * [Pull request #2207](https://bitbucket.org/osrf/gazebo/pull-requests/2207)

1. Only link relevant libraries to tests
    * [Pull request 2130](https://bitbucket.org/osrf/gazebo/pull-request/2130)

1. PIMPLize gui/model/ModelCreator
    * [Pull request 2171](https://bitbucket.org/osrf/gazebo/pull-request/2171)

1. backport warning and test fixes from pull request #2177
    * [Pull request 2179](https://bitbucket.org/osrf/gazebo/pull-request/2179)

1. Prevent xml parser error from crashing LogPlay on osx -> gazebo7
    * [Pull request 2174](https://bitbucket.org/osrf/gazebo/pull-request/2174)

1. PIMPLize gui/building/ScaleWidget
    * [Pull request 2164](https://bitbucket.org/osrf/gazebo/pull-request/2164)

1. Fix using Shift key while scaling inside the model editor
    * [Pull request 2165](https://bitbucket.org/osrf/gazebo/pull-request/2165)

1. Backport fix for ign-math explicit constructors -> gazebo7
    * [Pull request 2163](https://bitbucket.org/osrf/gazebo/pull-request/2163)

1. Display physics engine type in the GUI
    * [Pull request #2155](https://bitbucket.org/osrf/gazebo/pull-requests/2155)
    * [Issue #1121](https://bitbucket.org/osrf/gazebo/issues/1121)
    * A contribution from Mohamd Ayman

1. Fix compilation against ffmpeg3 (libavcodec)
    * [Pull request #2154](https://bitbucket.org/osrf/gazebo/pull-request/2154)

1. Append a missing </gazebo_log> tag to log files when played.
    * [Pull request #2143](https://bitbucket.org/osrf/gazebo/pull-request/2143)

1. Add helper function QTestFixture::ProcessEventsAndDraw
    * [Pull request #2147](https://bitbucket.org/osrf/gazebo/pull-request/2147)

1. Add qt resources to gazebo gui library
    * [Pull request 2134](https://bitbucket.org/osrf/gazebo/pull-request/2134)

1. Undo scaling during simulation
    * [Pull request #2108](https://bitbucket.org/osrf/gazebo/pull-request/2108)

1. Fix SensorManager::SensorContainer::RunLoop sensor update time assertion
    * [Pull request #2115](https://bitbucket.org/osrf/gazebo/pull-request/2115)

1. Fix use of not initialized static attribute in Light class
    * [Pull request 2075](https://bitbucket.org/osrf/gazebo/pull-request/2075)
    * A contribution from Silvio Traversaro

1. Install GuiTypes header
    * [Pull request 2106](https://bitbucket.org/osrf/gazebo/pull-request/2106)

1. Removes one function call and replaces a manual swap with std::swap in ODE heightfield.
    * [Pull request #2114](https://bitbucket.org/osrf/gazebo/pull-request/2114)

1. New world event: BeforePhysicsUpdate
    * [Pull request #2128](https://bitbucket.org/osrf/gazebo/pull-request/2128)
    * [Issue #1851](https://bitbucket.org/osrf/gazebo/issues/1851)

1. Model editor: Fix setting relative pose after alignment during joint creation.
    * [Issue #1844](https://bitbucket.org/osrf/gazebo/issues/1844)
    * [Pull request #2150](https://bitbucket.org/osrf/gazebo/pull-request/2150)

1. Model editor: Fix saving and spawning model with its original name
    * [Pull request #2183](https://bitbucket.org/osrf/gazebo/pull-request/2183)

1. Model editor: Fix inserting custom links
    * [Pull request #2222](https://bitbucket.org/osrf/gazebo/pull-request/2222)
    * [Issue #1834](https://bitbucket.org/osrf/gazebo/issues/1834)

1. Model editor: Reset visual / collision insertion / deletion
        * [Pull request #2254](https://bitbucket.org/osrf/gazebo/pull-request/2254)
        * [Issue #1777](https://bitbucket.org/osrf/gazebo/issues/1777)
        * [Issue #1852](https://bitbucket.org/osrf/gazebo/issues/1852)

1. Building editor: Add layers to building levels
    * [Pull request #2180](https://bitbucket.org/osrf/gazebo/pull-request/2180)
    * [Issue #1806](https://bitbucket.org/osrf/gazebo/issues/1806)

1. Building editor: Update gui/building/Item API
    * [Pull request #2228](https://bitbucket.org/osrf/gazebo/pull-request/2228)

## Gazebo 7.0.0 (2016-01-25)

1. Add FollowerPlugin
    * [Pull request #2085](https://bitbucket.org/osrf/gazebo/pull-request/2085)

1. Fix circular dependency so that physics does not call the sensors API.
    * [Pull request #2089](https://bitbucket.org/osrf/gazebo/pull-request/2089)
    * [Issue #1516](https://bitbucket.org/osrf/gazebo/issues/1516)

1. Add Gravity and MagneticField API to World class to match sdformat change.
    * [SDFormat pull request 247](https://bitbucket.org/osrf/sdformat/pull-requests/247)
    * [Issue #1823](https://bitbucket.org/osrf/gazebo/issues/1823)
    * [Pull request #2090](https://bitbucket.org/osrf/gazebo/pull-request/2090)

1. Use opaque pointers and deprecate functions in the rendering library
    * [Pull request #2069](https://bitbucket.org/osrf/gazebo/pull-request/2069)
    * [Pull request #2064](https://bitbucket.org/osrf/gazebo/pull-request/2064)
    * [Pull request #2066](https://bitbucket.org/osrf/gazebo/pull-request/2066)
    * [Pull request #2069](https://bitbucket.org/osrf/gazebo/pull-request/2069)
    * [Pull request #2074](https://bitbucket.org/osrf/gazebo/pull-request/2074)
    * [Pull request #2076](https://bitbucket.org/osrf/gazebo/pull-request/2076)
    * [Pull request #2070](https://bitbucket.org/osrf/gazebo/pull-request/2070)
    * [Pull request #2071](https://bitbucket.org/osrf/gazebo/pull-request/2071)
    * [Pull request #2084](https://bitbucket.org/osrf/gazebo/pull-request/2084)
    * [Pull request #2073](https://bitbucket.org/osrf/gazebo/pull-request/2073)

1. Use opaque pointers for the Master class.
    * [Pull request #2036](https://bitbucket.org/osrf/gazebo/pull-request/2036)

1. Use opaque pointers in the gui library
    * [Pull request #2057](https://bitbucket.org/osrf/gazebo/pull-request/2057)
    * [Pull request #2037](https://bitbucket.org/osrf/gazebo/pull-request/2037)
    * [Pull request #2052](https://bitbucket.org/osrf/gazebo/pull-request/2052)
    * [Pull request #2053](https://bitbucket.org/osrf/gazebo/pull-request/2053)
    * [Pull request #2028](https://bitbucket.org/osrf/gazebo/pull-request/2028)
    * [Pull request #2051](https://bitbucket.org/osrf/gazebo/pull-request/2051)
    * [Pull request #2027](https://bitbucket.org/osrf/gazebo/pull-request/2027)
    * [Pull request #2026](https://bitbucket.org/osrf/gazebo/pull-request/2026)
    * [Pull request #2029](https://bitbucket.org/osrf/gazebo/pull-request/2029)
    * [Pull request #2042](https://bitbucket.org/osrf/gazebo/pull-request/2042)

1. Use more opaque pointers.
    * [Pull request #2022](https://bitbucket.org/osrf/gazebo/pull-request/2022)
    * [Pull request #2025](https://bitbucket.org/osrf/gazebo/pull-request/2025)
    * [Pull request #2043](https://bitbucket.org/osrf/gazebo/pull-request/2043)
    * [Pull request #2044](https://bitbucket.org/osrf/gazebo/pull-request/2044)
    * [Pull request #2065](https://bitbucket.org/osrf/gazebo/pull-request/2065)
    * [Pull request #2067](https://bitbucket.org/osrf/gazebo/pull-request/2067)
    * [Pull request #2079](https://bitbucket.org/osrf/gazebo/pull-request/2079)

1. Fix visual transparency issues
    * [Pull request #2031](https://bitbucket.org/osrf/gazebo/pull-request/2031)
    * [Issue #1726](https://bitbucket.org/osrf/gazebo/issue/1726)
    * [Issue #1790](https://bitbucket.org/osrf/gazebo/issue/1790)

1. Implemented private data pointer for the RTShaderSystem class. Minimized shader updates to once per render update.
    * [Pull request #2003](https://bitbucket.org/osrf/gazebo/pull-request/2003)

1. Updating physics library to use ignition math.
    * [Pull request #2007](https://bitbucket.org/osrf/gazebo/pull-request/2007)

1. Switching to ignition math for the rendering library.
    * [Pull request #1993](https://bitbucket.org/osrf/gazebo/pull-request/1993)
    * [Pull request #1994](https://bitbucket.org/osrf/gazebo/pull-request/1994)
    * [Pull request #1995](https://bitbucket.org/osrf/gazebo/pull-request/1995)
    * [Pull request #1996](https://bitbucket.org/osrf/gazebo/pull-request/1996)

1. Removed deprecations
    * [Pull request #1992]((https://bitbucket.org/osrf/gazebo/pull-request/1992)

1. Add ability to set the pose of a visual from a link.
    * [Pull request #1963](https://bitbucket.org/osrf/gazebo/pull-request/1963)

1. Copy visual visibility flags on clone
    * [Pull request #2008](https://bitbucket.org/osrf/gazebo/pull-request/2008)

1. Publish camera sensor image size when rendering is not enabled
    * [Pull request #1969](https://bitbucket.org/osrf/gazebo/pull-request/1969)

1. Added Poissons Ratio and Elastic Modulus for ODE.
    * [Pull request #1974](https://bitbucket.org/osrf/gazebo/pull-request/1974)

1. Update rest web plugin to publish response messages and display login user name in toolbar.
    * [Pull request #1956](https://bitbucket.org/osrf/gazebo/pull-request/1956)

1. Improve overall speed of log playback. Added new functions to LogPlay.
   Use tinyxml2 for playback.
    * [Pull request #1931](https://bitbucket.org/osrf/gazebo/pull-request/1931)

1. Improve SVG import. Added support for transforms in paths.
    * [Pull request #1981](https://bitbucket.org/osrf/gazebo/pull-request/1981)

1. Enter time during log playback
    * [Pull request #2000](https://bitbucket.org/osrf/gazebo/pull-request/2000)

1. Added Ignition Transport dependency.
    * [Pull request #1930](https://bitbucket.org/osrf/gazebo/pull-request/1930)

1. Make latched subscribers receive the message only once
    * [Issue #1789](https://bitbucket.org/osrf/gazebo/issue/1789)
    * [Pull request #2019](https://bitbucket.org/osrf/gazebo/pull-request/2019)

1. Implemented transport clear buffers
    * [Pull request #2017](https://bitbucket.org/osrf/gazebo/pull-request/2017)

1. KeyEvent constructor should be in a source file. Removed a few visibility
flags from c functions. Windows did not like `CPPTYPE_*` in
`gazebo/gui/ConfigWidget.cc`, so I replaced it with `TYPE_*`.
    * [Pull request #1943](https://bitbucket.org/osrf/gazebo/pull-request/1943)

1. Added wide angle camera sensor.
    * [Pull request #1866](https://bitbucket.org/osrf/gazebo/pull-request/1866)

1. Change the `near` and `far` members of `gazebo/msgs/logical_camera_sensors.proto` to `near_clip` and `far_clip`
    + [Pull request #1942](https://bitbucket.org/osrf/gazebo/pull-request/1942)

1. Resolve issue #1702
    * [Issue #1702](https://bitbucket.org/osrf/gazebo/issue/1702)
    * [Pull request #1905](https://bitbucket.org/osrf/gazebo/pull-request/1905)
    * [Pull request #1913](https://bitbucket.org/osrf/gazebo/pull-request/1913)
    * [Pull request #1914](https://bitbucket.org/osrf/gazebo/pull-request/1914)

1. Update physics when the world is reset
    * [Pull request #1903](https://bitbucket.org/osrf/gazebo/pull-request/1903)

1. Light and light state for the server side
    * [Pull request #1920](https://bitbucket.org/osrf/gazebo/pull-request/1920)

1. Add scale to model state so scaling works on log/playback.
    * [Pull request #2020](https://bitbucket.org/osrf/gazebo/pull-request/2020)

1. Added tests for WorldState
    * [Pull request #1968](https://bitbucket.org/osrf/gazebo/pull-request/1968)

1. Rename Reset to Reset Time in time widget
    * [Pull request #1892](https://bitbucket.org/osrf/gazebo/pull-request/1892)
    * [Issue #1730](https://bitbucket.org/osrf/gazebo/issue/1730)

1. Set QTestfFxture to verbose
    * [Pull request #1944](https://bitbucket.org/osrf/gazebo/pull-request/1944)
    * [Issue #1756](https://bitbucket.org/osrf/gazebo/issue/1756)

1. Added torsional friction
    * [Pull request #1831](https://bitbucket.org/osrf/gazebo/pull-request/1831)

1. Support loading and spawning nested models
    * [Pull request #1868](https://bitbucket.org/osrf/gazebo/pull-request/1868)
    * [Pull request #1895](https://bitbucket.org/osrf/gazebo/pull-request/1895)

1. Undo user motion commands during simulation, added physics::UserCmdManager and gui::UserCmdHistory.
    * [Pull request #1934](https://bitbucket.org/osrf/gazebo/pull-request/1934)

1. Forward user command messages for undo.
    * [Pull request #2009](https://bitbucket.org/osrf/gazebo/pull-request/2009)

1. Undo reset commands during simulation, forwarding commands
    * [Pull request #1986](https://bitbucket.org/osrf/gazebo/pull-request/1986)

1. Undo apply force / torque during simulation
    * [Pull request #2030](https://bitbucket.org/osrf/gazebo/pull-request/2030)

1. Add function to get the derived scale of a Visual
    * [Pull request #1881](https://bitbucket.org/osrf/gazebo/pull-request/1881)

1. Added EnumIface, which supports iterators over enums.
    * [Pull request #1847](https://bitbucket.org/osrf/gazebo/pull-request/1847)

1. Added RegionEventBoxPlugin - fires events when models enter / exit the region
    * [Pull request #1856](https://bitbucket.org/osrf/gazebo/pull-request/1856)

1. Added tests for checking the playback control via messages.
    * [Pull request #1885](https://bitbucket.org/osrf/gazebo/pull-request/1885)

1. Added LoadArgs() function to ServerFixture for being able to load a server
using the same arguments used in the command line.
    * [Pull request #1874](https://bitbucket.org/osrf/gazebo/pull-request/1874)

1. Added battery class, plugins and test world.
    * [Pull request #1872](https://bitbucket.org/osrf/gazebo/pull-request/1872)

1. Display gearbox and screw joint properties in property tree
    * [Pull request #1838](https://bitbucket.org/osrf/gazebo/pull-request/1838)

1. Set window flags for dialogs and file dialogs
    * [Pull request #1816](https://bitbucket.org/osrf/gazebo/pull-request/1816)

1. Fix minimum window height
   * [Pull request #1977](https://bitbucket.org/osrf/gazebo/pull-request/1977)
   * [Issue #1706](https://bitbucket.org/osrf/gazebo/issue/1706)

1. Add option to reverse alignment direction
   * [Pull request #2040](https://bitbucket.org/osrf/gazebo/pull-request/2040)
   * [Issue #1242](https://bitbucket.org/osrf/gazebo/issue/1242)

1. Fix unadvertising a publisher - only unadvertise topic if it is the last publisher.
   * [Pull request #2005](https://bitbucket.org/osrf/gazebo/pull-request/2005)
   * [Issue #1782](https://bitbucket.org/osrf/gazebo/issue/1782)

1. Log playback GUI for multistep, rewind, forward and seek
    * [Pull request #1791](https://bitbucket.org/osrf/gazebo/pull-request/1791)

1. Added Apply Force/Torque movable text
    * [Pull request #1789](https://bitbucket.org/osrf/gazebo/pull-request/1789)

1. Added cascade parameter (apply to children) for Visual SetMaterial, SetAmbient, SetEmissive, SetSpecular, SetDiffuse, SetTransparency
    * [Pull request #1851](https://bitbucket.org/osrf/gazebo/pull-request/1851)

1. Tweaks to Data Logger, such as multiline text edit for path
    * [Pull request #1800](https://bitbucket.org/osrf/gazebo/pull-request/1800)

1. Added TopToolbar and hide / disable several widgets according to WindowMode
    * [Pull request #1869](https://bitbucket.org/osrf/gazebo/pull-request/1869)

1. Added Visual::IsAncestorOf and Visual::IsDescendantOf
    * [Pull request #1850](https://bitbucket.org/osrf/gazebo/pull-request/1850)

1. Added msgs::PluginFromSDF and tests
    * [Pull request #1858](https://bitbucket.org/osrf/gazebo/pull-request/1858)

1. Added msgs::CollisionFromSDF msgs::SurfaceFromSDF and msgs::FrictionFromSDF
    * [Pull request #1900](https://bitbucket.org/osrf/gazebo/pull-request/1900)

1. Added hotkeys chart dialog
    * [Pull request #1835](https://bitbucket.org/osrf/gazebo/pull-request/1835)

1. Space bar to play / pause
   * [Pull request #2023](https://bitbucket.org/osrf/gazebo/pull-request/2023)
   * [Issue #1798](https://bitbucket.org/osrf/gazebo/issue/1798)

1. Make it possible to create custom ConfigWidgets
    * [Pull request #1861](https://bitbucket.org/osrf/gazebo/pull-request/1861)

1. AddItem / RemoveItem / Clear enum config widgets
    * [Pull request #1878](https://bitbucket.org/osrf/gazebo/pull-request/1878)

1. Make all child ConfigWidgets emit signals.
    * [Pull request #1884](https://bitbucket.org/osrf/gazebo/pull-request/1884)

1. Refactored makers
    * [Pull request #1828](https://bitbucket.org/osrf/gazebo/pull-request/1828)

1. Added gui::Conversions to convert between Gazebo and Qt
    * [Pull request #2034](https://bitbucket.org/osrf/gazebo/pull-request/2034)

1. Model editor updates
    1. Support adding model plugins in model editor
        * [Pull request #2060](https://bitbucket.org/osrf/gazebo/pull-request/2060)

    1. Added support for copying and pasting top level nested models
        * [Pull request #2006](https://bitbucket.org/osrf/gazebo/pull-request/2006)

    1. Make non-editable background models white in model editor
        * [Pull request #1950](https://bitbucket.org/osrf/gazebo/pull-request/1950)

    1. Choose / swap parent and child links in joint inspector
        * [Pull request #1887](https://bitbucket.org/osrf/gazebo/pull-request/1887)
        * [Issue #1500](https://bitbucket.org/osrf/gazebo/issue/1500)

    1. Presets combo box for Vector3 config widget
        * [Pull request #1954](https://bitbucket.org/osrf/gazebo/pull-request/1954)

    1. Added support for more joint types (gearbox and fixed joints).
        * [Pull request #1794](https://bitbucket.org/osrf/gazebo/pull-request/1794)

    1. Added support for selecting links and joints, opening context menu and inspectors in Schematic View.
        * [Pull request #1787](https://bitbucket.org/osrf/gazebo/pull-request/1787)

    1. Color-coded edges in Schematic View to match joint color.
        * [Pull request #1781](https://bitbucket.org/osrf/gazebo/pull-request/1781)

    1. Scale link mass and inertia when a link is scaled
        * [Pull request #1836](https://bitbucket.org/osrf/gazebo/pull-request/1836)

    1. Added icons for child and parent link in joint inspector
        * [Pull request #1953](https://bitbucket.org/osrf/gazebo/pull-request/1953)

    1. Load and save nested models
        * [Pull request #1894](https://bitbucket.org/osrf/gazebo/pull-request/1894)

    1. Display model plugins on the left panel and added model plugin inspector
        * [Pull request #1863](https://bitbucket.org/osrf/gazebo/pull-request/1863)

    1. Context menu and deletion for model plugins
        * [Pull request #1890](https://bitbucket.org/osrf/gazebo/pull-request/1890)

    1. Delete self from inspector
        * [Pull request #1904](https://bitbucket.org/osrf/gazebo/pull-request/1904)
        * [Issue #1543](https://bitbucket.org/osrf/gazebo/issue/1543)

    1. Apply inspector changes in real time and add reset button
        * [Pull request #1945](https://bitbucket.org/osrf/gazebo/pull-request/1945)
        * [Issue #1472](https://bitbucket.org/osrf/gazebo/issue/1472)

    1. Set physics to be paused when exiting model editor mode
        * [Pull request #1893](https://bitbucket.org/osrf/gazebo/pull-request/1893)
        * [Issue #1734](https://bitbucket.org/osrf/gazebo/issue/1734)

    1. Add Insert tab to model editor
        * [Pull request #1924](https://bitbucket.org/osrf/gazebo/pull-request/1924)

    1. Support inserting nested models from model maker
        * [Pull request #1982](https://bitbucket.org/osrf/gazebo/pull-request/1982)

    1. Added joint creation dialog
        * [Pull request #2021](https://bitbucket.org/osrf/gazebo/pull-request/2021)

    1. Added reverse checkboxes to joint creation dialog
        * [Pull request #2086](https://bitbucket.org/osrf/gazebo/pull-request/2086)

    1. Use opaque pointers in the model editor
        * [Pull request #2056](https://bitbucket.org/osrf/gazebo/pull-request/2056)
        * [Pull request #2059](https://bitbucket.org/osrf/gazebo/pull-request/2059)
        * [Pull request #2087](https://bitbucket.org/osrf/gazebo/pull-request/2087)

    1. Support joint creation between links in nested model.
        * [Pull request #2080](https://bitbucket.org/osrf/gazebo/pull-request/2080)

1. Building editor updates

    1. Use opaque pointers in the building editor
        * [Pull request #2041](https://bitbucket.org/osrf/gazebo/pull-request/2041)
        * [Pull request #2039](https://bitbucket.org/osrf/gazebo/pull-request/2039)
        * [Pull request #2055](https://bitbucket.org/osrf/gazebo/pull-request/2055)
        * [Pull request #2032](https://bitbucket.org/osrf/gazebo/pull-request/2032)
        * [Pull request #2082](https://bitbucket.org/osrf/gazebo/pull-request/2082)
        * [Pull request #2038](https://bitbucket.org/osrf/gazebo/pull-request/2038)
        * [Pull request #2033](https://bitbucket.org/osrf/gazebo/pull-request/2033)

    1. Use opaque pointers for GrabberHandle, add *LinkedGrabbers functions
        * [Pull request #2034](https://bitbucket.org/osrf/gazebo/pull-request/2034)

    1. Removed unused class: BuildingItem
        * [Pull request #2045](https://bitbucket.org/osrf/gazebo/pull-request/2045)

    1. Use opaque pointers for BuildingModelManip, move attachment logic to BuildingMaker
        * [Pull request #2046](https://bitbucket.org/osrf/gazebo/pull-request/2046)

    1. Use opaque pointers for all Dialog classes, add conversion from QPointF, move common logic to BaseInspectorDialog.
        * [Pull request #2083](https://bitbucket.org/osrf/gazebo/pull-request/2083)

## Gazebo 6.0

### Gazebo 6.7.0 (201X-01-12)

1. Add vector3 and quaternion rendering conversions
    * [Pull request 2276](https://bitbucket.org/osrf/gazebo/pull-request/2276)

1. Reverse view angle widget left and right view
    * [Pull request 2265](https://bitbucket.org/osrf/gazebo/pull-request/2265)
    * [Issue 1924](https://bitbucket.org/osrf/gazebo/issue/1924)

1. Fix race condition in ~TimePanelPrivate (#1919)
    * [Pull request 2250](https://bitbucket.org/osrf/gazebo/pull-request/2250)

1. Prevent orthographic camera from resetting zoom after animation
    * [Pull request 2267](https://bitbucket.org/osrf/gazebo/pull-request/2267)
    * [Issue #1927](https://bitbucket.org/osrf/gazebo/issues/1927)

1. Fix MeshToSDF missing scale issue
    * [Pull request 2258](https://bitbucket.org/osrf/gazebo/pull-request/2258)
    * [Issue #1925](https://bitbucket.org/osrf/gazebo/issues/1925)

1. Register Qt metatypes in gui tests
    * [Pull request 2273](https://bitbucket.org/osrf/gazebo/pull-request/2273)

1. Fix resetting model to initial pose
    * [Pull request 2307](https://bitbucket.org/osrf/gazebo/pull-request/2307)
    * [Issue #1960](https://bitbucket.org/osrf/gazebo/issues/1960)


### Gazebo 6.6.0 (2016-04-07)

1. fix: remove back projection
    * [Pull request 2201](https://bitbucket.org/osrf/gazebo/pull-request/2201)
    * A contribution from Yuki Furuta

1. Backport depth camera OSX fix and test
    * [Pull request 2230](https://bitbucket.org/osrf/gazebo/pull-request/2230)

1. Add missing tinyxml includes (gazebo6)
    * [Pull request 2218](https://bitbucket.org/osrf/gazebo/pull-request/2218)

1. Fix ray-cylinder collision in ode
    * [Pull request 2125](https://bitbucket.org/osrf/gazebo/pull-request/2125)

1. backport fixes for ffmpeg3 to gazebo6 (from pull request #2154)
    * [Pull request 2162](https://bitbucket.org/osrf/gazebo/pull-request/2162)

1. Install shapes_bitmask.world
    * [Pull request 2104](https://bitbucket.org/osrf/gazebo/pull-request/2104)

1. Add gazebo_client to gazebo.pc (gazebo6)
    * [Pull request 2102](https://bitbucket.org/osrf/gazebo/pull-request/2102)

1. Fix removing multiple camera sensors that have the same camera name
    * [Pull request 2081](https://bitbucket.org/osrf/gazebo/pull-request/2081)

1. Ensure that LINK_FRAME_VISUAL arrow components are deleted (#1812)
    * [Pull request 2078](https://bitbucket.org/osrf/gazebo/pull-request/2078)

1. add migration notes for gazebo::setupClient to gazebo::client::setup
    * [Pull request 2068](https://bitbucket.org/osrf/gazebo/pull-request/2068)

1. Update inertia properties during simulation: part 2
    * [Pull request 1984](https://bitbucket.org/osrf/gazebo/pull-request/1984)

1. Fix minimum window height
    * [Pull request 2002](https://bitbucket.org/osrf/gazebo/pull-request/2002)

1. Backport gpu laser test fix
    * [Pull request 1999](https://bitbucket.org/osrf/gazebo/pull-request/1999)

1. Relax physics tolerances for single-precision bullet (gazebo6)
    * [Pull request 1997](https://bitbucket.org/osrf/gazebo/pull-request/1997)

1. Fix minimum window height
    * [Pull request 1998](https://bitbucket.org/osrf/gazebo/pull-request/1998)

1. backport model editor fixed joint option to gazebo6
    * [Pull request 1957](https://bitbucket.org/osrf/gazebo/pull-request/1957)

1. Update shaders once per render update
    * [Pull request 1991](https://bitbucket.org/osrf/gazebo/pull-request/1991)

1. Relax physics tolerances for single-precision bullet
    * [Pull request 1976](https://bitbucket.org/osrf/gazebo/pull-request/1976)

1. Fix visual transparency issues
    * [Pull request 1967](https://bitbucket.org/osrf/gazebo/pull-request/1967)

1. fix memory corruption in transport/Publisher.cc
    * [Pull request 1951](https://bitbucket.org/osrf/gazebo/pull-request/1951)

1. Add test for SphericalCoordinates::LocalFromGlobal
    * [Pull request 1959](https://bitbucket.org/osrf/gazebo/pull-request/1959)

### Gazebo 6.5.1 (2015-10-29)

1. Fix removing multiple camera sensors that have the same camera name.
    * [Pull request #2081](https://bitbucket.org/osrf/gazebo/pull-request/2081)
    * [Issue #1811](https://bitbucket.org/osrf/gazebo/issues/1811)

1. Backport model editor toolbar fixed joint option from [pull request #1794](https://bitbucket.org/osrf/gazebo/pull-request/1794)
    * [Pull request #1957](https://bitbucket.org/osrf/gazebo/pull-request/1957)

1. Fix minimum window height
    * Backport of [pull request #1977](https://bitbucket.org/osrf/gazebo/pull-request/1977)
    * [Pull request #1998](https://bitbucket.org/osrf/gazebo/pull-request/1998)
    * [Issue #1706](https://bitbucket.org/osrf/gazebo/issue/1706)

1. Fix visual transparency issues
    * [Pull request #1967](https://bitbucket.org/osrf/gazebo/pull-request/1967)
    * [Issue #1726](https://bitbucket.org/osrf/gazebo/issue/1726)

### Gazebo 6.5.0 (2015-10-22)

1. Added ability to convert from spherical coordinates to local coordinates.
    * [Pull request #1955](https://bitbucket.org/osrf/gazebo/pull-request/1955)

### Gazebo 6.4.0 (2015-10-14)

1. Fix ABI problem. Make `Sensor::SetPose` function non virtual.
    * [Pull request #1947](https://bitbucket.org/osrf/gazebo/pull-request/1947)

1. Update inertia properties during simulation
    * [Pull request #1909](https://bitbucket.org/osrf/gazebo/pull-requests/1909)
    * [Design document](https://bitbucket.org/osrf/gazebo_design/src/default/inertia_resize/inertia_resize.md)

1. Fix transparency correction for opaque materials
    * [Pull request #1946](https://bitbucket.org/osrf/gazebo/pull-requests/1946/fix-transparency-correction-for-opaque/diff)

### Gazebo 6.3.0 (2015-10-06)

1. Added `Sensor::SetPose` function
    * [Pull request #1935](https://bitbucket.org/osrf/gazebo/pull-request/1935)

### Gazebo 6.2.0 (2015-10-02)

1. Update physics when the world is reset
    * Backport of [pull request #1903](https://bitbucket.org/osrf/gazebo/pull-request/1903)
    * [Pull request #1916](https://bitbucket.org/osrf/gazebo/pull-request/1916)
    * [Issue #101](https://bitbucket.org/osrf/gazebo/issue/101)

1. Added Copy constructor and assignment operator to MouseEvent
    * [Pull request #1855](https://bitbucket.org/osrf/gazebo/pull-request/1855)

### Gazebo 6.1.0 (2015-08-02)

1. Added logical_camera sensor.
    * [Pull request #1845](https://bitbucket.org/osrf/gazebo/pull-request/1845)

1. Added RandomVelocityPlugin, which applies a random velocity to a model's link.
    * [Pull request #1839](https://bitbucket.org/osrf/gazebo/pull-request/1839)

1. Sim events for joint position, velocity and applied force
    * [Pull request #1849](https://bitbucket.org/osrf/gazebo/pull-request/1849)

### Gazebo 6.0.0 (2015-07-27)

1. Added magnetometer sensor. A contribution from Andrew Symington.
    * [Pull request #1788](https://bitbucket.org/osrf/gazebo/pull-request/1788)

1. Added altimeter sensor. A contribution from Andrew Symington.
    * [Pull request #1792](https://bitbucket.org/osrf/gazebo/pull-request/1792)

1. Implement more control options for log playback:
  1. Rewind: The simulation starts from the beginning.
  1. Forward: The simulation jumps to the end of the log file.
  1. Seek: The simulation jumps to a specific point specified by its simulation
  time.
      * [Pull request #1737](https://bitbucket.org/osrf/gazebo/pull-request/1737)

1. Added Gazebo splash screen
    * [Pull request #1745](https://bitbucket.org/osrf/gazebo/pull-request/1745)

1. Added a transporter plugin which allows models to move from one location
   to another based on their location and the location of transporter pads.
    * [Pull request #1738](https://bitbucket.org/osrf/gazebo/pull-request/1738)

1. Implement forward/backwards multi-step for log playback. Now, the semantics
of a multi-step while playing back a log session are different from a multi-step
during a live simulation. While playback, a multi-step simulates all the
intermediate steps as before, but the client only perceives a single step.
E.g: You have a log file containing a 1 hour simulation session. You want to
jump to the minute 00H::30M::00S to check a specific aspect of the simulation.
You should not see continuous updates until minute 00H:30M:00S. Instead, you
should visualize a single jump to the specific instant of the simulation that
you are interested.
    * [Pull request #1623](https://bitbucket.org/osrf/gazebo/pull-request/1623)

1. Added browse button to log record dialog.
    * [Pull request #1719](https://bitbucket.org/osrf/gazebo/pull-request/1719)

1. Improved SVG support: arcs in paths, and contours made of multiple paths.
    * [Pull request #1608](https://bitbucket.org/osrf/gazebo/pull-request/1608)

1. Added simulation iterations to the world state.
    * [Pull request #1722](https://bitbucket.org/osrf/gazebo/pull-request/1722)

1. Added multiple LiftDrag plugins to the cessna_demo.world to allow the Cessna
C-172 model to fly.
    * [Pull request #1715](https://bitbucket.org/osrf/gazebo/pull-request/1715)

1. Added a plugin to control a Cessna C-172 via messages (CessnaPlugin), and a
GUI plugin to test this functionality with the keyboard (CessnaGUIPlugin). Added
world with the Cessna model and the two previous plugins loaded
(cessna_demo.world).
    * [Pull request #1712](https://bitbucket.org/osrf/gazebo/pull-request/1712)

1. Added world with OSRF building and an elevator
    * [Pull request #1697](https://bitbucket.org/osrf/gazebo/pull-request/1697)

1. Fixed collide bitmask by changing default value from 0x1 to 0xffff.
    * [Pull request #1696](https://bitbucket.org/osrf/gazebo/pull-request/1696)

1. Added a plugin to control an elevator (ElevatorPlugin), and an OccupiedEvent plugin that sends a message when a model is within a specified region.
    * [Pull request #1694](https://bitbucket.org/osrf/gazebo/pull-request/1694)
    * [Pull request #1775](https://bitbucket.org/osrf/gazebo/pull-request/1775)

1. Added Layers tab and meta information for visuals.
    * [Pull request #1674](https://bitbucket.org/osrf/gazebo/pull-request/1674)

1. Added countdown behavior for common::Timer and exposed the feature in TimerGUIPlugin.
    * [Pull request #1690](https://bitbucket.org/osrf/gazebo/pull-request/1690)

1. Added BuoyancyPlugin for simulating the buoyancy of an object in a column of fluid.
    * [Pull request #1622](https://bitbucket.org/osrf/gazebo/pull-request/1622)

1. Added ComputeVolume function for simple shape subclasses of Shape.hh.
    * [Pull request #1605](https://bitbucket.org/osrf/gazebo/pull-request/1605)

1. Add option to parallelize the ODE quickstep constraint solver,
which solves an LCP twice with different parameters in order
to corrected for position projection errors.
    * [Pull request #1561](https://bitbucket.org/osrf/gazebo/pull-request/1561)

1. Get/Set user camera pose in GUI.
    * [Pull request #1649](https://bitbucket.org/osrf/gazebo/pull-request/1649)
    * [Issue #1595](https://bitbucket.org/osrf/gazebo/issue/1595)

1. Added ViewAngleWidget, removed hard-coded reset view and removed MainWindow::Reset(). Also added GLWidget::GetSelectedVisuals().
    * [Pull request #1768](https://bitbucket.org/osrf/gazebo/pull-request/1768)
    * [Issue #1507](https://bitbucket.org/osrf/gazebo/issue/1507)

1. Windows support. This consists mostly of numerous small changes to support
compilation on Windows.
    * [Pull request #1616](https://bitbucket.org/osrf/gazebo/pull-request/1616)
    * [Pull request #1618](https://bitbucket.org/osrf/gazebo/pull-request/1618)
    * [Pull request #1620](https://bitbucket.org/osrf/gazebo/pull-request/1620)
    * [Pull request #1625](https://bitbucket.org/osrf/gazebo/pull-request/1625)
    * [Pull request #1626](https://bitbucket.org/osrf/gazebo/pull-request/1626)
    * [Pull request #1627](https://bitbucket.org/osrf/gazebo/pull-request/1627)
    * [Pull request #1628](https://bitbucket.org/osrf/gazebo/pull-request/1628)
    * [Pull request #1629](https://bitbucket.org/osrf/gazebo/pull-request/1629)
    * [Pull request #1630](https://bitbucket.org/osrf/gazebo/pull-request/1630)
    * [Pull request #1631](https://bitbucket.org/osrf/gazebo/pull-request/1631)
    * [Pull request #1632](https://bitbucket.org/osrf/gazebo/pull-request/1632)
    * [Pull request #1633](https://bitbucket.org/osrf/gazebo/pull-request/1633)
    * [Pull request #1635](https://bitbucket.org/osrf/gazebo/pull-request/1635)
    * [Pull request #1637](https://bitbucket.org/osrf/gazebo/pull-request/1637)
    * [Pull request #1639](https://bitbucket.org/osrf/gazebo/pull-request/1639)
    * [Pull request #1647](https://bitbucket.org/osrf/gazebo/pull-request/1647)
    * [Pull request #1650](https://bitbucket.org/osrf/gazebo/pull-request/1650)
    * [Pull request #1651](https://bitbucket.org/osrf/gazebo/pull-request/1651)
    * [Pull request #1653](https://bitbucket.org/osrf/gazebo/pull-request/1653)
    * [Pull request #1654](https://bitbucket.org/osrf/gazebo/pull-request/1654)
    * [Pull request #1657](https://bitbucket.org/osrf/gazebo/pull-request/1657)
    * [Pull request #1658](https://bitbucket.org/osrf/gazebo/pull-request/1658)
    * [Pull request #1659](https://bitbucket.org/osrf/gazebo/pull-request/1659)
    * [Pull request #1660](https://bitbucket.org/osrf/gazebo/pull-request/1660)
    * [Pull request #1661](https://bitbucket.org/osrf/gazebo/pull-request/1661)
    * [Pull request #1669](https://bitbucket.org/osrf/gazebo/pull-request/1669)
    * [Pull request #1670](https://bitbucket.org/osrf/gazebo/pull-request/1670)
    * [Pull request #1672](https://bitbucket.org/osrf/gazebo/pull-request/1672)
    * [Pull request #1682](https://bitbucket.org/osrf/gazebo/pull-request/1682)
    * [Pull request #1683](https://bitbucket.org/osrf/gazebo/pull-request/1683)

1. Install `libgazebo_server_fixture`. This will facilitate tests external to the main gazebo repository. See `examples/stand_alone/test_fixture`.
    * [Pull request #1606](https://bitbucket.org/osrf/gazebo/pull-request/1606)

1. Laser visualization renders light blue for rays that do not hit obstacles, and dark blue for other rays.
    * [Pull request #1607](https://bitbucket.org/osrf/gazebo/pull-request/1607)
    * [Issue #1576](https://bitbucket.org/osrf/gazebo/issue/1576)

1. Add VisualType enum to Visual and clean up visuals when entity is deleted.
    * [Pull request #1614](https://bitbucket.org/osrf/gazebo/pull-request/1614)

1. Alert user of connection problems when using the REST service plugin
    * [Pull request #1655](https://bitbucket.org/osrf/gazebo/pull-request/1655)
    * [Issue #1574](https://bitbucket.org/osrf/gazebo/issue/1574)

1. ignition-math is now a dependency.
    + [http://ignitionrobotics.org/libraries/math](http://ignitionrobotics.org/libraries/math)
    + [Gazebo::math migration](https://bitbucket.org/osrf/gazebo/src/583edbeb90759d43d994cc57c0797119dd6d2794/ign-math-migration.md)

1. Detect uuid library during compilation.
    * [Pull request #1655](https://bitbucket.org/osrf/gazebo/pull-request/1655)
    * [Issue #1572](https://bitbucket.org/osrf/gazebo/issue/1572)

1. New accessors in LogPlay class.
    * [Pull request #1577](https://bitbucket.org/osrf/gazebo/pull-request/1577)

1. Added a plugin to send messages to an existing website.
   Added gui::MainWindow::AddMenu and msgs/rest_error, msgs/rest_login, msgs rest/post
    * [Pull request #1524](https://bitbucket.org/osrf/gazebo/pull-request/1524)

1. Fix deprecation warnings when using SDFormat 3.0.2, 3.0.3 prereleases
    * [Pull request #1568](https://bitbucket.org/osrf/gazebo/pull-request/1568)

1. Use GAZEBO_CFLAGS or GAZEBO_CXX_FLAGS in CMakeLists.txt for example plugins
    * [Pull request #1573](https://bitbucket.org/osrf/gazebo/pull-request/1573)

1. Added Link::OnWrenchMsg subscriber with test
    * [Pull request #1582](https://bitbucket.org/osrf/gazebo/pull-request/1582)

1. Show/hide GUI overlays using the menu bar.
    * [Pull request #1555](https://bitbucket.org/osrf/gazebo/pull-request/1555)

1. Added world origin indicator rendering::OriginVisual.
    * [Pull request #1700](https://bitbucket.org/osrf/gazebo/pull-request/1700)

1. Show/hide toolbars using the menu bars and shortcut.
   Added MainWindow::CloneAction.
   Added Window menu to Model Editor.
    * [Pull request #1584](https://bitbucket.org/osrf/gazebo/pull-request/1584)

1. Added event to show/hide toolbars.
    * [Pull request #1707](https://bitbucket.org/osrf/gazebo/pull-request/1707)

1. Added optional start/stop/reset buttons to timer GUI plugin.
    * [Pull request #1576](https://bitbucket.org/osrf/gazebo/pull-request/1576)

1. Timer GUI Plugin: Treat negative positions as positions from the ends
    * [Pull request #1703](https://bitbucket.org/osrf/gazebo/pull-request/1703)

1. Added Visual::GetDepth() and Visual::GetNthAncestor()
    * [Pull request #1613](https://bitbucket.org/osrf/gazebo/pull-request/1613)

1. Added a context menu for links
    * [Pull request #1589](https://bitbucket.org/osrf/gazebo/pull-request/1589)

1. Separate TimePanel's display into TimeWidget and LogPlayWidget.
    * [Pull request #1564](https://bitbucket.org/osrf/gazebo/pull-request/1564)

1. Display confirmation message after log is saved
    * [Pull request #1646](https://bitbucket.org/osrf/gazebo/pull-request/1646)

1. Added LogPlayView to display timeline and LogPlaybackStatistics message type.
    * [Pull request #1724](https://bitbucket.org/osrf/gazebo/pull-request/1724)

1. Added Time::FormattedString and removed all other FormatTime functions.
    * [Pull request #1710](https://bitbucket.org/osrf/gazebo/pull-request/1710)

1. Added support for Oculus DK2
    * [Pull request #1526](https://bitbucket.org/osrf/gazebo/pull-request/1526)

1. Use collide_bitmask from SDF to perform collision filtering
    * [Pull request #1470](https://bitbucket.org/osrf/gazebo/pull-request/1470)

1. Pass Coulomb surface friction parameters to DART.
    * [Pull request #1420](https://bitbucket.org/osrf/gazebo/pull-request/1420)

1. Added ModelAlign::SetHighlighted
    * [Pull request #1598](https://bitbucket.org/osrf/gazebo/pull-request/1598)

1. Added various Get functions to Visual. Also added a ConvertGeometryType function to msgs.
    * [Pull request #1402](https://bitbucket.org/osrf/gazebo/pull-request/1402)

1. Get and Set visibility of SelectionObj's handles, with unit test.
    * [Pull request #1417](https://bitbucket.org/osrf/gazebo/pull-request/1417)

1. Set material of SelectionObj's handles.
    * [Pull request #1472](https://bitbucket.org/osrf/gazebo/pull-request/1472)

1. Add SelectionObj::Fini with tests and make Visual::Fini virtual
    * [Pull request #1685](https://bitbucket.org/osrf/gazebo/pull-request/1685)

1. Allow link selection with the mouse if parent model already selected.
    * [Pull request #1409](https://bitbucket.org/osrf/gazebo/pull-request/1409)

1. Added ModelRightMenu::EntityTypes.
    * [Pull request #1414](https://bitbucket.org/osrf/gazebo/pull-request/1414)

1. Scale joint visuals according to link size.
    * [Pull request #1591](https://bitbucket.org/osrf/gazebo/pull-request/1591)
    * [Issue #1563](https://bitbucket.org/osrf/gazebo/issue/1563)

1. Added Gazebo/CoM material.
    * [Pull request #1439](https://bitbucket.org/osrf/gazebo/pull-request/1439)

1. Added arc parameter to MeshManager::CreateTube
    * [Pull request #1436](https://bitbucket.org/osrf/gazebo/pull-request/1436)

1. Added View Inertia and InertiaVisual, changed COMVisual to sphere proportional to mass.
    * [Pull request #1445](https://bitbucket.org/osrf/gazebo/pull-request/1445)

1. Added View Link Frame and LinkFrameVisual. Visual::SetTransparency goes into texture_unit.
    * [Pull request #1762](https://bitbucket.org/osrf/gazebo/pull-request/1762)
    * [Issue #853](https://bitbucket.org/osrf/gazebo/issue/853)

1. Changed the position of Save and Cancel buttons on editor dialogs
    * [Pull request #1442](https://bitbucket.org/osrf/gazebo/pull-request/1442)
    * [Issue #1377](https://bitbucket.org/osrf/gazebo/issue/1377)

1. Fixed Visual material updates
    * [Pull request #1454](https://bitbucket.org/osrf/gazebo/pull-request/1454)
    * [Issue #1455](https://bitbucket.org/osrf/gazebo/issue/1455)

1. Added Matrix3::Inverse() and tests
    * [Pull request #1481](https://bitbucket.org/osrf/gazebo/pull-request/1481)

1. Implemented AddLinkForce for ODE.
    * [Pull request #1456](https://bitbucket.org/osrf/gazebo/pull-request/1456)

1. Updated ConfigWidget class to parse enum values.
    * [Pull request #1518](https://bitbucket.org/osrf/gazebo/pull-request/1518)

1. Added PresetManager to physics libraries and corresponding integration test.
    * [Pull request #1471](https://bitbucket.org/osrf/gazebo/pull-request/1471)

1. Sync name and location on SaveDialog.
    * [Pull request #1563](https://bitbucket.org/osrf/gazebo/pull-request/1563)

1. Added Apply Force/Torque dialog
    * [Pull request #1600](https://bitbucket.org/osrf/gazebo/pull-request/1600)

1. Added Apply Force/Torque visuals
    * [Pull request #1619](https://bitbucket.org/osrf/gazebo/pull-request/1619)

1. Added Apply Force/Torque OnMouseRelease and ActivateWindow
    * [Pull request #1699](https://bitbucket.org/osrf/gazebo/pull-request/1699)

1. Added Apply Force/Torque mouse interactions, modes, activation
    * [Pull request #1731](https://bitbucket.org/osrf/gazebo/pull-request/1731)

1. Added inertia pose getter for COMVisual and COMVisual_TEST
    * [Pull request #1581](https://bitbucket.org/osrf/gazebo/pull-request/1581)

1. Model editor updates
    1. Joint preview using JointVisuals.
        * [Pull request #1369](https://bitbucket.org/osrf/gazebo/pull-request/1369)

    1. Added inspector for configuring link, visual, and collision properties.
        * [Pull request #1408](https://bitbucket.org/osrf/gazebo/pull-request/1408)

    1. Saving, exiting, generalizing SaveDialog.
        * [Pull request #1401](https://bitbucket.org/osrf/gazebo/pull-request/1401)

    1. Inspectors redesign
        * [Pull request #1586](https://bitbucket.org/osrf/gazebo/pull-request/1586)

    1. Edit existing model.
        * [Pull request #1425](https://bitbucket.org/osrf/gazebo/pull-request/1425)

    1. Add joint inspector to link's context menu.
        * [Pull request #1449](https://bitbucket.org/osrf/gazebo/pull-request/1449)
        * [Issue #1443](https://bitbucket.org/osrf/gazebo/issue/1443)

    1. Added button to select mesh file on inspector.
        * [Pull request #1460](https://bitbucket.org/osrf/gazebo/pull-request/1460)
        * [Issue #1450](https://bitbucket.org/osrf/gazebo/issue/1450)

    1. Renamed Part to Link.
        * [Pull request #1478](https://bitbucket.org/osrf/gazebo/pull-request/1478)

    1. Fix snapping inside editor.
        * [Pull request #1489](https://bitbucket.org/osrf/gazebo/pull-request/1489)
        * [Issue #1457](https://bitbucket.org/osrf/gazebo/issue/1457)

    1. Moved DataLogger from Window menu to the toolbar and moved screenshot button to the right.
        * [Pull request #1665](https://bitbucket.org/osrf/gazebo/pull-request/1665)

    1. Keep loaded model's name.
        * [Pull request #1516](https://bitbucket.org/osrf/gazebo/pull-request/1516)
        * [Issue #1504](https://bitbucket.org/osrf/gazebo/issue/1504)

    1. Added ExtrudeDialog.
        * [Pull request #1483](https://bitbucket.org/osrf/gazebo/pull-request/1483)

    1. Hide time panel inside editor and keep main window's paused state.
        * [Pull request #1500](https://bitbucket.org/osrf/gazebo/pull-request/1500)

    1. Fixed pose issues and added ModelCreator_TEST.
        * [Pull request #1509](https://bitbucket.org/osrf/gazebo/pull-request/1509)
        * [Issue #1497](https://bitbucket.org/osrf/gazebo/issue/1497)
        * [Issue #1509](https://bitbucket.org/osrf/gazebo/issue/1509)

    1. Added list of links and joints.
        * [Pull request #1515](https://bitbucket.org/osrf/gazebo/pull-request/1515)
        * [Issue #1418](https://bitbucket.org/osrf/gazebo/issue/1418)

    1. Expose API to support adding items to the palette.
        * [Pull request #1565](https://bitbucket.org/osrf/gazebo/pull-request/1565)

    1. Added menu for toggling joint visualization
        * [Pull request #1551](https://bitbucket.org/osrf/gazebo/pull-request/1551)
        * [Issue #1483](https://bitbucket.org/osrf/gazebo/issue/1483)

    1. Add schematic view to model editor
        * [Pull request #1562](https://bitbucket.org/osrf/gazebo/pull-request/1562)

1. Building editor updates
    1. Make palette tips tooltip clickable to open.
        * [Pull request #1519](https://bitbucket.org/osrf/gazebo/pull-request/1519)
        * [Issue #1370](https://bitbucket.org/osrf/gazebo/issue/1370)

    1. Add measurement unit to building inspectors.
        * [Pull request #1741](https://bitbucket.org/osrf/gazebo/pull-request/1741)
        * [Issue #1363](https://bitbucket.org/osrf/gazebo/issue/1363)

    1. Add `BaseInspectorDialog` as a base class for inspectors.
        * [Pull request #1749](https://bitbucket.org/osrf/gazebo/pull-request/1749)

## Gazebo 5.0

### Gazebo 5.4.0 (2017-01-17)

1. Check FSAA support when creating camera render textures
    * [Pull request 2442](https://bitbucket.org/osrf/gazebo/pull-request/2442)
    * [Issue #1837](https://bitbucket.org/osrf/gazebo/issue/1837)

1. Fix mouse picking with transparent visuals
    * [Pull request 2305](https://bitbucket.org/osrf/gazebo/pull-request/2305)
    * [Issue #1956](https://bitbucket.org/osrf/gazebo/issue/1956)

1. Backport fix for DepthCamera visibility mask
    * [Pull request 2286](https://bitbucket.org/osrf/gazebo/pull-request/2286)
    * [Pull request 2287](https://bitbucket.org/osrf/gazebo/pull-request/2287)

1. Backport sensor reset fix
    * [Pull request 2272](https://bitbucket.org/osrf/gazebo/pull-request/2272)
    * [Issue #1917](https://bitbucket.org/osrf/gazebo/issue/1917)

1. Fix model snap tool highlighting
    * [Pull request 2293](https://bitbucket.org/osrf/gazebo/pull-request/2293)
    * [Issue #1955](https://bitbucket.org/osrf/gazebo/issue/1955)

### Gazebo 5.3.0 (2015-04-07)

1. fix: remove back projection
    * [Pull request 2201](https://bitbucket.org/osrf/gazebo/pull-request/2201)
    * A contribution from Yuki Furuta

1. Backport depth camera OSX fix and test
    * [Pull request 2230](https://bitbucket.org/osrf/gazebo/pull-request/2230)

1. Add missing tinyxml includes
    * [Pull request 2216](https://bitbucket.org/osrf/gazebo/pull-request/2216)

1. backport fixes for ffmpeg3 to gazebo5 (from pull request #2154)
    * [Pull request 2161](https://bitbucket.org/osrf/gazebo/pull-request/2161)

1. Check for valid display using xwininfo -root
    * [Pull request 2111](https://bitbucket.org/osrf/gazebo/pull-request/2111)

1. Don't search for sdformat4 on gazebo5, since gazebo5 can't handle sdformat protocol 1.6
    * [Pull request 2092](https://bitbucket.org/osrf/gazebo/pull-request/2092)

1. Fix minimum window height
    * [Pull request 2002](https://bitbucket.org/osrf/gazebo/pull-request/2002)

1. Relax physics tolerances for single-precision bullet
    * [Pull request 1976](https://bitbucket.org/osrf/gazebo/pull-request/1976)

1. Try finding sdformat 4 in gazebo5 branch
    * [Pull request 1972](https://bitbucket.org/osrf/gazebo/pull-request/1972)

1. Fix_send_message (backport of pull request #1951)
    * [Pull request 1964](https://bitbucket.org/osrf/gazebo/pull-request/1964)
    * A contribution from Samuel Lekieffre

1. Export the media path in the cmake config file.
    * [Pull request 1933](https://bitbucket.org/osrf/gazebo/pull-request/1933)

1. Shorten gearbox test since it is failing via timeout on osx
    * [Pull request 1937](https://bitbucket.org/osrf/gazebo/pull-request/1937)

### Gazebo 5.2.1 (2015-10-02)

1. Fix minimum window height
    * Backport of [pull request #1977](https://bitbucket.org/osrf/gazebo/pull-request/1977)
    * [Pull request #2002](https://bitbucket.org/osrf/gazebo/pull-request/2002)
    * [Issue #1706](https://bitbucket.org/osrf/gazebo/issue/1706)

### Gazebo 5.2.0 (2015-10-02)

1. Initialize sigact struct fields that valgrind said were being used uninitialized
    * [Pull request #1809](https://bitbucket.org/osrf/gazebo/pull-request/1809)

1. Add missing ogre includes to ensure macros are properly defined
    * [Pull request #1813](https://bitbucket.org/osrf/gazebo/pull-request/1813)

1. Use ToSDF functions to simplify physics_friction test
    * [Pull request #1808](https://bitbucket.org/osrf/gazebo/pull-request/1808)

1. Added lines to laser sensor visualization
    * [Pull request #1742](https://bitbucket.org/osrf/gazebo/pull-request/1742)
    * [Issue #935](https://bitbucket.org/osrf/gazebo/issue/935)

1. Fix BulletSliderJoint friction for bullet 2.83
    * [Pull request #1686](https://bitbucket.org/osrf/gazebo/pull-request/1686)

1. Fix heightmap model texture loading.
    * [Pull request #1592](https://bitbucket.org/osrf/gazebo/pull-request/1592)

1. Disable failing pr2 test for dart
    * [Pull request #1540](https://bitbucket.org/osrf/gazebo/pull-request/1540)
    * [Issue #1435](https://bitbucket.org/osrf/gazebo/issue/1435)

### Gazebo 5.1.0 (2015-03-20)
1. Backport pull request #1527 (FindOGRE.cmake for non-Debian systems)
  * [Pull request #1532](https://bitbucket.org/osrf/gazebo/pull-request/1532)

1. Respect system cflags when not using USE_UPSTREAM_CFLAGS
  * [Pull request #1531](https://bitbucket.org/osrf/gazebo/pull-request/1531)

1. Allow light manipulation
  * [Pull request #1529](https://bitbucket.org/osrf/gazebo/pull-request/1529)

1. Allow sdformat 2.3.1+ or 3+ and fix tests
  * [Pull request #1484](https://bitbucket.org/osrf/gazebo/pull-request/1484)

1. Add Link::GetWorldAngularMomentum function and test.
  * [Pull request #1482](https://bitbucket.org/osrf/gazebo/pull-request/1482)

1. Preserve previous GAZEBO_MODEL_PATH values when sourcing setup.sh
  * [Pull request #1430](https://bitbucket.org/osrf/gazebo/pull-request/1430)

1. Implement Coulomb joint friction for DART
  * [Pull request #1427](https://bitbucket.org/osrf/gazebo/pull-request/1427)
  * [Issue #1281](https://bitbucket.org/osrf/gazebo/issue/1281)

1. Fix simple shape normals.
    * [Pull request #1477](https://bitbucket.org/osrf/gazebo/pull-request/1477)
    * [Issue #1369](https://bitbucket.org/osrf/gazebo/issue/1369)

1. Use Msg-to-SDF conversion functions in tests, add ServerFixture::SpawnModel(msgs::Model).
    * [Pull request #1466](https://bitbucket.org/osrf/gazebo/pull-request/1466)

1. Added Model Msg-to-SDF conversion functions and test.
    * [Pull request #1429](https://bitbucket.org/osrf/gazebo/pull-request/1429)

1. Added Joint Msg-to-SDF conversion functions and test.
    * [Pull request #1419](https://bitbucket.org/osrf/gazebo/pull-request/1419)

1. Added Visual, Material Msg-to-SDF conversion functions and ShaderType to string conversion functions.
    * [Pull request #1415](https://bitbucket.org/osrf/gazebo/pull-request/1415)

1. Implement Coulomb joint friction for BulletSliderJoint
  * [Pull request #1452](https://bitbucket.org/osrf/gazebo/pull-request/1452)
  * [Issue #1348](https://bitbucket.org/osrf/gazebo/issue/1348)

### Gazebo 5.0.0 (2015-01-27)
1. Support for using [digital elevation maps](http://gazebosim.org/tutorials?tut=dem) has been added to debian packages.

1. C++11 support (C++11 compatible compiler is now required)
    * [Pull request #1340](https://bitbucket.org/osrf/gazebo/pull-request/1340)

1. Implemented private data pointer for the World class.
    * [Pull request #1383](https://bitbucket.org/osrf/gazebo/pull-request/1383)

1. Implemented private data pointer for the Scene class.
    * [Pull request #1385](https://bitbucket.org/osrf/gazebo/pull-request/1385)

1. Added a events::Event::resetWorld event that is triggered when World::Reset is called.
    * [Pull request #1332](https://bitbucket.org/osrf/gazebo/pull-request/1332)
    * [Issue #1375](https://bitbucket.org/osrf/gazebo/issue/1375)

1. Fixed `math::Box::GetCenter` functionality.
    * [Pull request #1278](https://bitbucket.org/osrf/gazebo/pull-request/1278)
    * [Issue #1327](https://bitbucket.org/osrf/gazebo/issue/1327)

1. Added a GUI timer plugin that facilitates the display and control a timer inside the Gazebo UI.
    * [Pull request #1270](https://bitbucket.org/osrf/gazebo/pull-request/1270)

1. Added ability to load plugins via SDF.
    * [Pull request #1261](https://bitbucket.org/osrf/gazebo/pull-request/1261)

1. Added GUIEvent to hide/show the left GUI pane.
    * [Pull request #1269](https://bitbucket.org/osrf/gazebo/pull-request/1269)

1. Modified KeyEventHandler and GLWidget so that hotkeys can be suppressed by custom KeyEvents set up by developers
    * [Pull request #1251](https://bitbucket.org/osrf/gazebo/pull-request/1251)

1. Added ability to read the directory where the log files are stored.
    * [Pull request #1277](https://bitbucket.org/osrf/gazebo/pull-request/1277)

1. Implemented a simulation cloner
    * [Pull request #1180](https://bitbucket.org/osrf/gazebo/pull-request/1180/clone-a-simulation)

1. Added GUI overlay plugins. Users can now write a Gazebo + QT plugin that displays widgets over the render window.
  * [Pull request #1181](https://bitbucket.org/osrf/gazebo/pull-request/1181)

1. Change behavior of Joint::SetVelocity, add Joint::SetVelocityLimit(unsigned int, double)
  * [Pull request #1218](https://bitbucket.org/osrf/gazebo/pull-request/1218)
  * [Issue #964](https://bitbucket.org/osrf/gazebo/issue/964)

1. Implement Coulomb joint friction for ODE
  * [Pull request #1221](https://bitbucket.org/osrf/gazebo/pull-request/1221)
  * [Issue #381](https://bitbucket.org/osrf/gazebo/issue/381)

1. Implement Coulomb joint friction for BulletHingeJoint
  * [Pull request #1317](https://bitbucket.org/osrf/gazebo/pull-request/1317)
  * [Issue #1348](https://bitbucket.org/osrf/gazebo/issue/1348)

1. Implemented camera lens distortion.
  * [Pull request #1213](https://bitbucket.org/osrf/gazebo/pull-request/1213)

1. Kill rogue gzservers left over from failed INTEGRATION_world_clone tests
   and improve robustness of `UNIT_gz_TEST`
  * [Pull request #1232](https://bitbucket.org/osrf/gazebo/pull-request/1232)
  * [Issue #1299](https://bitbucket.org/osrf/gazebo/issue/1299)

1. Added RenderWidget::ShowToolbar to toggle visibility of top toolbar.
  * [Pull request #1248](https://bitbucket.org/osrf/gazebo/pull-request/1248)

1. Fix joint axis visualization.
  * [Pull request #1258](https://bitbucket.org/osrf/gazebo/pull-request/1258)

1. Change UserCamera view control via joysticks. Clean up rate control vs. pose control.
   see UserCamera::OnJoyPose and UserCamera::OnJoyTwist. Added view twist control toggle
   with joystick button 1.
  * [Pull request #1249](https://bitbucket.org/osrf/gazebo/pull-request/1249)

1. Added RenderWidget::GetToolbar to get the top toolbar and change its actions on ModelEditor.
    * [Pull request #1263](https://bitbucket.org/osrf/gazebo/pull-request/1263)

1. Added accessor for MainWindow graphical widget to GuiIface.
    * [Pull request #1250](https://bitbucket.org/osrf/gazebo/pull-request/1250)

1. Added a ConfigWidget class that takes in a google protobuf message and generates widgets for configuring the fields in the message
    * [Pull request #1285](https://bitbucket.org/osrf/gazebo/pull-request/1285)

1. Added GLWidget::OnModelEditor when model editor is triggered, and MainWindow::OnEditorGroup to manually uncheck editor actions.
    * [Pull request #1283](https://bitbucket.org/osrf/gazebo/pull-request/1283)

1. Added Collision, Geometry, Inertial, Surface Msg-to-SDF conversion functions.
    * [Pull request #1315](https://bitbucket.org/osrf/gazebo/pull-request/1315)

1. Added "button modifier" fields (control, shift, and alt) to common::KeyEvent.
    * [Pull request #1325](https://bitbucket.org/osrf/gazebo/pull-request/1325)

1. Added inputs for environment variable GAZEBO_GUI_INI_FILE for reading a custom .ini file.
    * [Pull request #1252](https://bitbucket.org/osrf/gazebo/pull-request/1252)

1. Fixed crash on "permission denied" bug, added insert_model integration test.
    * [Pull request #1329](https://bitbucket.org/osrf/gazebo/pull-request/1329/)

1. Enable simbody joint tests, implement `SimbodyJoint::GetParam`, create
   `Joint::GetParam`, fix bug in `BulletHingeJoint::SetParam`.
    * [Pull request #1404](https://bitbucket.org/osrf/gazebo/pull-request/1404/)

1. Building editor updates
    1. Fixed inspector resizing.
        * [Pull request #1230](https://bitbucket.org/osrf/gazebo/pull-request/1230)
        * [Issue #395](https://bitbucket.org/osrf/gazebo/issue/395)

    1. Doors and windows move proportionally with wall.
        * [Pull request #1231](https://bitbucket.org/osrf/gazebo/pull-request/1231)
        * [Issue #368](https://bitbucket.org/osrf/gazebo/issue/368)

    1. Inspector dialogs stay on top.
        * [Pull request #1229](https://bitbucket.org/osrf/gazebo/pull-request/1229)
        * [Issue #417](https://bitbucket.org/osrf/gazebo/issue/417)

    1. Make model name editable on palette.
        * [Pull request #1239](https://bitbucket.org/osrf/gazebo/pull-request/1239)

    1. Import background image and improve add/delete levels.
        * [Pull request #1214](https://bitbucket.org/osrf/gazebo/pull-request/1214)
        * [Issue #422](https://bitbucket.org/osrf/gazebo/issue/422)
        * [Issue #361](https://bitbucket.org/osrf/gazebo/issue/361)

    1. Fix changing draw mode.
        * [Pull request #1233](https://bitbucket.org/osrf/gazebo/pull-request/1233)
        * [Issue #405](https://bitbucket.org/osrf/gazebo/issue/405)

    1. Tips on palette's top-right corner.
        * [Pull request #1241](https://bitbucket.org/osrf/gazebo/pull-request/1241)

    1. New buttons and layout for the palette.
        * [Pull request #1242](https://bitbucket.org/osrf/gazebo/pull-request/1242)

    1. Individual wall segments instead of polylines.
        * [Pull request #1246](https://bitbucket.org/osrf/gazebo/pull-request/1246)
        * [Issue #389](https://bitbucket.org/osrf/gazebo/issue/389)
        * [Issue #415](https://bitbucket.org/osrf/gazebo/issue/415)

    1. Fix exiting and saving, exiting when there's nothing drawn, fix text on popups.
        * [Pull request #1296](https://bitbucket.org/osrf/gazebo/pull-request/1296)

    1. Display measure for selected wall segment.
        * [Pull request #1291](https://bitbucket.org/osrf/gazebo/pull-request/1291)
        * [Issue #366](https://bitbucket.org/osrf/gazebo/issue/366)

    1. Highlight selected item's 3D visual.
        * [Pull request #1292](https://bitbucket.org/osrf/gazebo/pull-request/1292)

    1. Added color picker to inspector dialogs.
        * [Pull request #1298](https://bitbucket.org/osrf/gazebo/pull-request/1298)

    1. Snapping on by default, off holding Shift. Improved snapping.
        * [Pull request #1304](https://bitbucket.org/osrf/gazebo/pull-request/1304)

    1. Snap walls to length increments, moved scale to SegmentItem and added Get/SetScale, added SegmentItem::SnapAngle and SegmentItem::SnapLength.
        * [Pull request #1311](https://bitbucket.org/osrf/gazebo/pull-request/1311)

    1. Make buildings available in "Insert Models" tab, improve save flow.
        * [Pull request #1312](https://bitbucket.org/osrf/gazebo/pull-request/1312)

    1. Added EditorItem::SetHighlighted.
        * [Pull request #1308](https://bitbucket.org/osrf/gazebo/pull-request/1308)

    1. Current level is transparent, lower levels opaque, higher levels invisible.
        * [Pull request #1303](https://bitbucket.org/osrf/gazebo/pull-request/1303)

    1. Detach all child manips when item is deleted, added BuildingMaker::DetachAllChildren.
        * [Pull request #1316](https://bitbucket.org/osrf/gazebo/pull-request/1316)

    1. Added texture picker to inspector dialogs.
        * [Pull request #1306](https://bitbucket.org/osrf/gazebo/pull-request/1306)

    1. Measures for doors and windows. Added RectItem::angleOnWall and related Get/Set.
        * [Pull request #1322](https://bitbucket.org/osrf/gazebo/pull-request/1322)
        * [Issue #370](https://bitbucket.org/osrf/gazebo/issue/370)

    1. Added Gazebo/BuildingFrame material to display holes for doors and windows on walls.
        * [Pull request #1338](https://bitbucket.org/osrf/gazebo/pull-request/1338)

    1. Added Gazebo/Bricks material to be used as texture on the building editor.
        * [Pull request #1333](https://bitbucket.org/osrf/gazebo/pull-request/1333)

    1. Pick colors from the palette and assign on 3D view. Added mouse and key event handlers to BuildingMaker, and events to communicate from BuildingModelManip to EditorItem.
        * [Pull request #1336](https://bitbucket.org/osrf/gazebo/pull-request/1336)

    1. Pick textures from the palette and assign in 3D view.
        * [Pull request #1368](https://bitbucket.org/osrf/gazebo/pull-request/1368)

1. Model editor updates
    1. Fix adding/removing event filters .
        * [Pull request #1279](https://bitbucket.org/osrf/gazebo/pull-request/1279)

    1. Enabled multi-selection and align tool inside model editor.
        * [Pull request #1302](https://bitbucket.org/osrf/gazebo/pull-request/1302)
        * [Issue #1323](https://bitbucket.org/osrf/gazebo/issue/1323)

    1. Enabled snap mode inside model editor.
        * [Pull request #1331](https://bitbucket.org/osrf/gazebo/pull-request/1331)
        * [Issue #1318](https://bitbucket.org/osrf/gazebo/issue/1318)

    1. Implemented copy/pasting of links.
        * [Pull request #1330](https://bitbucket.org/osrf/gazebo/pull-request/1330)

1. GUI publishes model selection information on ~/selection topic.
    * [Pull request #1318](https://bitbucket.org/osrf/gazebo/pull-request/1318)

## Gazebo 4.0

### Gazebo 4.x.x (2015-xx-xx)

1. Fix build for Bullet 2.83, enable angle wrapping for BulletHingeJoint
    * [Pull request #1664](https://bitbucket.org/osrf/gazebo/pull-request/1664)

### Gazebo 4.1.3 (2015-05-07)

1. Fix saving visual geom SDF values
    * [Pull request #1597](https://bitbucket.org/osrf/gazebo/pull-request/1597)
1. Fix heightmap model texture loading.
    * [Pull request #1595](https://bitbucket.org/osrf/gazebo/pull-request/1595)
1. Fix visual collision scale on separate client
    * [Pull request #1585](https://bitbucket.org/osrf/gazebo/pull-request/1585)
1. Fix several clang compiler warnings
    * [Pull request #1594](https://bitbucket.org/osrf/gazebo/pull-request/1594)
1. Fix blank save / browse dialogs
    * [Pull request #1544](https://bitbucket.org/osrf/gazebo/pull-request/1544)

### Gazebo 4.1.2 (2015-03-20)

1. Fix quaternion documentation: target Gazebo_4.1
    * [Pull request #1525](https://bitbucket.org/osrf/gazebo/pull-request/1525)
1. Speed up World::Step in loops
    * [Pull request #1492](https://bitbucket.org/osrf/gazebo/pull-request/1492)
1. Reduce selection buffer updates -> 4.1
    * [Pull request #1494](https://bitbucket.org/osrf/gazebo/pull-request/1494)
1. Fix loading of SimbodyPhysics parameters
    * [Pull request #1474](https://bitbucket.org/osrf/gazebo/pull-request/1474)
1. Fix heightmap on OSX -> 4.1
    * [Pull request #1455](https://bitbucket.org/osrf/gazebo/pull-request/1455)
1. Remove extra pose tag in a world file that should not be there
    * [Pull request #1458](https://bitbucket.org/osrf/gazebo/pull-request/1458)
1. Better fix for #236 for IMU that doesn't require ABI changes
    * [Pull request #1448](https://bitbucket.org/osrf/gazebo/pull-request/1448)
1. Fix regression of #236 for ImuSensor in 4.1
    * [Pull request #1446](https://bitbucket.org/osrf/gazebo/pull-request/1446)
1. Preserve previous GAZEBO_MODEL_PATH values when sourcing setup.sh
    * [Pull request #1430](https://bitbucket.org/osrf/gazebo/pull-request/1430)
1. issue #857: fix segfault for simbody screw joint when setting limits due to uninitialized limitForce.
    * [Pull request #1423](https://bitbucket.org/osrf/gazebo/pull-request/1423)
1. Allow multiple contact sensors per link (#960)
    * [Pull request #1413](https://bitbucket.org/osrf/gazebo/pull-request/1413)
1. Fix for issue #351, ODE World Step
    * [Pull request #1406](https://bitbucket.org/osrf/gazebo/pull-request/1406)
1. Disable failing InelasticCollision/0 test (#1394)
    * [Pull request #1405](https://bitbucket.org/osrf/gazebo/pull-request/1405)
1. Prevent out of bounds array access in SkidSteerDrivePlugin (found by cppcheck 1.68)
    * [Pull request #1379](https://bitbucket.org/osrf/gazebo/pull-request/1379)

### Gazebo 4.1.1 (2015-01-15)

1. Fix BulletPlaneShape bounding box (#1265)
    * [Pull request #1367](https://bitbucket.org/osrf/gazebo/pull-request/1367)
1. Fix dart linking errors on osx
    * [Pull request #1372](https://bitbucket.org/osrf/gazebo/pull-request/1372)
1. Update to player interfaces
    * [Pull request #1324](https://bitbucket.org/osrf/gazebo/pull-request/1324)
1. Handle GpuLaser name collisions (#1403)
    * [Pull request #1360](https://bitbucket.org/osrf/gazebo/pull-request/1360)
1. Add checks for handling array's with counts of zero, and read specular values
    * [Pull request #1339](https://bitbucket.org/osrf/gazebo/pull-request/1339)
1. Fix model list widget test
    * [Pull request #1327](https://bitbucket.org/osrf/gazebo/pull-request/1327)
1. Fix ogre includes
    * [Pull request #1323](https://bitbucket.org/osrf/gazebo/pull-request/1323)

### Gazebo 4.1.0 (2014-11-20)

1. Modified GUI rendering to improve the rendering update rate.
    * [Pull request #1487](https://bitbucket.org/osrf/gazebo/pull-request/1487)
1. Add ArrangePlugin for arranging groups of models.
   Also add Model::ResetPhysicsStates to call Link::ResetPhysicsStates
   recursively on all links in model.
    * [Pull request #1208](https://bitbucket.org/osrf/gazebo/pull-request/1208)
1. The `gz model` command line tool will output model info using either `-i` for complete info, or `-p` for just the model pose.
    * [Pull request #1212](https://bitbucket.org/osrf/gazebo/pull-request/1212)
    * [DRCSim Issue #389](https://bitbucket.org/osrf/drcsim/issue/389)
1. Added SignalStats class for computing incremental signal statistics.
    * [Pull request #1198](https://bitbucket.org/osrf/gazebo/pull-request/1198)
1. Add InitialVelocityPlugin to setting the initial state of links
    * [Pull request #1237](https://bitbucket.org/osrf/gazebo/pull-request/1237)
1. Added Quaternion::Integrate function.
    * [Pull request #1255](https://bitbucket.org/osrf/gazebo/pull-request/1255)
1. Added ConvertJointType functions, display more joint info on model list.
    * [Pull request #1259](https://bitbucket.org/osrf/gazebo/pull-request/1259)
1. Added ModelListWidget::AddProperty, removed unnecessary checks on ModelListWidget.
    * [Pull request #1271](https://bitbucket.org/osrf/gazebo/pull-request/1271)
1. Fix loading collada meshes with unsupported input semantics.
    * [Pull request #1319](https://bitbucket.org/osrf/gazebo/pull-request/1319)

### Gazebo 4.0.2 (2014-09-23)

1. Fix and improve mechanism to generate pkgconfig libs
    * [Pull request #1207](https://bitbucket.org/osrf/gazebo/pull-request/1207)
    * [Issue #1284](https://bitbucket.org/osrf/gazebo/issue/1284)
1. Added arat.world
    * [Pull request #1205](https://bitbucket.org/osrf/gazebo/pull-request/1205)
1. Update gzprop to output zip files.
    * [Pull request #1197](https://bitbucket.org/osrf/gazebo/pull-request/1197)
1. Make Collision::GetShape a const function
    * [Pull requset #1189](https://bitbucket.org/osrf/gazebo/pull-request/1189)
1. Install missing physics headers
    * [Pull requset #1183](https://bitbucket.org/osrf/gazebo/pull-request/1183)
1. Remove SimbodyLink::AddTorque console message
    * [Pull requset #1185](https://bitbucket.org/osrf/gazebo/pull-request/1185)
1. Fix log xml
    * [Pull requset #1188](https://bitbucket.org/osrf/gazebo/pull-request/1188)

### Gazebo 4.0.0 (2014-08-08)

1. Added lcov support to cmake
    * [Pull request #1047](https://bitbucket.org/osrf/gazebo/pull-request/1047)
1. Fixed memory leak in image conversion
    * [Pull request #1057](https://bitbucket.org/osrf/gazebo/pull-request/1057)
1. Removed deprecated function
    * [Pull request #1067](https://bitbucket.org/osrf/gazebo/pull-request/1067)
1. Improved collada loading performance
    * [Pull request #1066](https://bitbucket.org/osrf/gazebo/pull-request/1066)
    * [Pull request #1082](https://bitbucket.org/osrf/gazebo/pull-request/1082)
    * [Issue #1134](https://bitbucket.org/osrf/gazebo/issue/1134)
1. Implemented a collada exporter
    * [Pull request #1064](https://bitbucket.org/osrf/gazebo/pull-request/1064)
1. Force torque sensor now makes use of sensor's pose.
    * [Pull request #1076](https://bitbucket.org/osrf/gazebo/pull-request/1076)
    * [Issue #940](https://bitbucket.org/osrf/gazebo/issue/940)
1. Fix Model::GetLinks segfault
    * [Pull request #1093](https://bitbucket.org/osrf/gazebo/pull-request/1093)
1. Fix deleting and saving lights in gzserver
    * [Pull request #1094](https://bitbucket.org/osrf/gazebo/pull-request/1094)
    * [Issue #1182](https://bitbucket.org/osrf/gazebo/issue/1182)
    * [Issue #346](https://bitbucket.org/osrf/gazebo/issue/346)
1. Fix Collision::GetWorldPose. The pose of a collision would not update properly.
    * [Pull request #1049](https://bitbucket.org/osrf/gazebo/pull-request/1049)
    * [Issue #1124](https://bitbucket.org/osrf/gazebo/issue/1124)
1. Fixed the animate_box and animate_joints examples
    * [Pull request #1086](https://bitbucket.org/osrf/gazebo/pull-request/1086)
1. Integrated Oculus Rift functionality
    * [Pull request #1074](https://bitbucket.org/osrf/gazebo/pull-request/1074)
    * [Pull request #1136](https://bitbucket.org/osrf/gazebo/pull-request/1136)
    * [Pull request #1139](https://bitbucket.org/osrf/gazebo/pull-request/1139)
1. Updated Base::GetScopedName
    * [Pull request #1104](https://bitbucket.org/osrf/gazebo/pull-request/1104)
1. Fix collada loader from adding duplicate materials into a Mesh
    * [Pull request #1105](https://bitbucket.org/osrf/gazebo/pull-request/1105)
    * [Issue #1180](https://bitbucket.org/osrf/gazebo/issue/1180)
1. Integrated Razer Hydra functionality
    * [Pull request #1083](https://bitbucket.org/osrf/gazebo/pull-request/1083)
    * [Pull request #1109](https://bitbucket.org/osrf/gazebo/pull-request/1109)
1. Added ability to copy and paste models in the GUI
    * [Pull request #1103](https://bitbucket.org/osrf/gazebo/pull-request/1103)
1. Removed unnecessary inclusion of gazebo.hh and common.hh in plugins
    * [Pull request #1111](https://bitbucket.org/osrf/gazebo/pull-request/1111)
1. Added ability to specify custom road textures
    * [Pull request #1027](https://bitbucket.org/osrf/gazebo/pull-request/1027)
1. Added support for DART 4.1
    * [Pull request #1113](https://bitbucket.org/osrf/gazebo/pull-request/1113)
    * [Pull request #1132](https://bitbucket.org/osrf/gazebo/pull-request/1132)
    * [Pull request #1134](https://bitbucket.org/osrf/gazebo/pull-request/1134)
    * [Pull request #1154](https://bitbucket.org/osrf/gazebo/pull-request/1154)
1. Allow position of joints to be directly set.
    * [Pull request #1097](https://bitbucket.org/osrf/gazebo/pull-request/1097)
    * [Issue #1138](https://bitbucket.org/osrf/gazebo/issue/1138)
1. Added extruded polyline geometry
    * [Pull request #1026](https://bitbucket.org/osrf/gazebo/pull-request/1026)
1. Fixed actor animation
    * [Pull request #1133](https://bitbucket.org/osrf/gazebo/pull-request/1133)
    * [Pull request #1141](https://bitbucket.org/osrf/gazebo/pull-request/1141)
1. Generate a versioned cmake config file
    * [Pull request #1153](https://bitbucket.org/osrf/gazebo/pull-request/1153)
    * [Issue #1226](https://bitbucket.org/osrf/gazebo/issue/1226)
1. Added KMeans class
    * [Pull request #1147](https://bitbucket.org/osrf/gazebo/pull-request/1147)
1. Added --summary-range feature to bitbucket pullrequest tool
    * [Pull request #1156](https://bitbucket.org/osrf/gazebo/pull-request/1156)
1. Updated web links
    * [Pull request #1159](https://bitbucket.org/osrf/gazebo/pull-request/1159)
1. Update tests
    * [Pull request #1155](https://bitbucket.org/osrf/gazebo/pull-request/1155)
    * [Pull request #1143](https://bitbucket.org/osrf/gazebo/pull-request/1143)
    * [Pull request #1138](https://bitbucket.org/osrf/gazebo/pull-request/1138)
    * [Pull request #1140](https://bitbucket.org/osrf/gazebo/pull-request/1140)
    * [Pull request #1127](https://bitbucket.org/osrf/gazebo/pull-request/1127)
    * [Pull request #1115](https://bitbucket.org/osrf/gazebo/pull-request/1115)
    * [Pull request #1102](https://bitbucket.org/osrf/gazebo/pull-request/1102)
    * [Pull request #1087](https://bitbucket.org/osrf/gazebo/pull-request/1087)
    * [Pull request #1084](https://bitbucket.org/osrf/gazebo/pull-request/1084)

## Gazebo 3.0

### Gazebo 3.x.x (yyyy-mm-dd)

1. Fixed sonar and wireless sensor visualization
    * [Pull request #1254](https://bitbucket.org/osrf/gazebo/pull-request/1254)
1. Update visual bounding box when model is selected
    * [Pull request #1280](https://bitbucket.org/osrf/gazebo/pull-request/1280)

### Gazebo 3.1.0 (2014-08-08)

1. Implemented Simbody::Link::Set*Vel
    * [Pull request #1160](https://bitbucket.org/osrf/gazebo/pull-request/1160)
    * [Issue #1012](https://bitbucket.org/osrf/gazebo/issue/1012)
1. Added World::RemoveModel function
    * [Pull request #1106](https://bitbucket.org/osrf/gazebo/pull-request/1106)
    * [Issue #1177](https://bitbucket.org/osrf/gazebo/issue/1177)
1. Fix exit from camera follow mode using the escape key
    * [Pull request #1137](https://bitbucket.org/osrf/gazebo/pull-request/1137)
    * [Issue #1220](https://bitbucket.org/osrf/gazebo/issue/1220)
1. Added support for SDF joint spring stiffness and reference positions
    * [Pull request #1117](https://bitbucket.org/osrf/gazebo/pull-request/1117)
1. Removed the gzmodel_create script
    * [Pull request #1130](https://bitbucket.org/osrf/gazebo/pull-request/1130)
1. Added Vector2 dot product
    * [Pull request #1101](https://bitbucket.org/osrf/gazebo/pull-request/1101)
1. Added SetPositionPID and SetVelocityPID to JointController
    * [Pull request #1091](https://bitbucket.org/osrf/gazebo/pull-request/1091)
1. Fix gzclient startup crash with ogre 1.9
    * [Pull request #1098](https://bitbucket.org/osrf/gazebo/pull-request/1098)
    * [Issue #996](https://bitbucket.org/osrf/gazebo/issue/996)
1. Update the bitbucket_pullrequests tool
    * [Pull request #1108](https://bitbucket.org/osrf/gazebo/pull-request/1108)
1. Light properties now remain in place after move by the user via the GUI.
    * [Pull request #1110](https://bitbucket.org/osrf/gazebo/pull-request/1110)
    * [Issue #1211](https://bitbucket.org/osrf/gazebo/issue/1211)
1. Allow position of joints to be directly set.
    * [Pull request #1096](https://bitbucket.org/osrf/gazebo/pull-request/1096)
    * [Issue #1138](https://bitbucket.org/osrf/gazebo/issue/1138)

### Gazebo 3.0.0 (2014-04-11)

1. Fix bug when deleting the sun light
    * [Pull request #1088](https://bitbucket.org/osrf/gazebo/pull-request/1088)
    * [Issue #1133](https://bitbucket.org/osrf/gazebo/issue/1133)
1. Fix ODE screw joint
    * [Pull request #1078](https://bitbucket.org/osrf/gazebo/pull-request/1078)
    * [Issue #1167](https://bitbucket.org/osrf/gazebo/issue/1167)
1. Update joint integration tests
    * [Pull request #1081](https://bitbucket.org/osrf/gazebo/pull-request/1081)
1. Fixed false positives in cppcheck.
    * [Pull request #1061](https://bitbucket.org/osrf/gazebo/pull-request/1061)
1. Made joint axis reference frame relative to child, and updated simbody and dart accordingly.
    * [Pull request #1069](https://bitbucket.org/osrf/gazebo/pull-request/1069)
    * [Issue #494](https://bitbucket.org/osrf/gazebo/issue/494)
    * [Issue #1143](https://bitbucket.org/osrf/gazebo/issue/1143)
1. Added ability to pass vector of strings to SetupClient and SetupServer
    * [Pull request #1068](https://bitbucket.org/osrf/gazebo/pull-request/1068)
    * [Issue #1132](https://bitbucket.org/osrf/gazebo/issue/1132)
1. Fix error correction in screw constraints for ODE
    * [Pull request #1070](https://bitbucket.org/osrf/gazebo/pull-request/1070)
    * [Issue #1159](https://bitbucket.org/osrf/gazebo/issue/1159)
1. Improved pkgconfig with SDF
    * [Pull request #1062](https://bitbucket.org/osrf/gazebo/pull-request/1062)
1. Added a plugin to simulate aero dynamics
    * [Pull request #905](https://bitbucket.org/osrf/gazebo/pull-request/905)
1. Updated bullet support
    * [Issue #1069](https://bitbucket.org/osrf/gazebo/issue/1069)
    * [Pull request #1011](https://bitbucket.org/osrf/gazebo/pull-request/1011)
    * [Pull request #996](https://bitbucket.org/osrf/gazebo/pull-request/966)
    * [Pull request #1024](https://bitbucket.org/osrf/gazebo/pull-request/1024)
1. Updated simbody support
    * [Pull request #995](https://bitbucket.org/osrf/gazebo/pull-request/995)
1. Updated worlds to SDF 1.5
    * [Pull request #1021](https://bitbucket.org/osrf/gazebo/pull-request/1021)
1. Improvements to ODE
    * [Pull request #1001](https://bitbucket.org/osrf/gazebo/pull-request/1001)
    * [Pull request #1014](https://bitbucket.org/osrf/gazebo/pull-request/1014)
    * [Pull request #1015](https://bitbucket.org/osrf/gazebo/pull-request/1015)
    * [Pull request #1016](https://bitbucket.org/osrf/gazebo/pull-request/1016)
1. New command line tool
    * [Pull request #972](https://bitbucket.org/osrf/gazebo/pull-request/972)
1. Graphical user interface improvements
    * [Pull request #971](https://bitbucket.org/osrf/gazebo/pull-request/971)
    * [Pull request #1013](https://bitbucket.org/osrf/gazebo/pull-request/1013)
    * [Pull request #989](https://bitbucket.org/osrf/gazebo/pull-request/989)
1. Created a friction pyramid class
    * [Pull request #935](https://bitbucket.org/osrf/gazebo/pull-request/935)
1. Added GetWorldEnergy functions to Model, Joint, and Link
    * [Pull request #1017](https://bitbucket.org/osrf/gazebo/pull-request/1017)
1. Preparing Gazebo for admission into Ubuntu
    * [Pull request #969](https://bitbucket.org/osrf/gazebo/pull-request/969)
    * [Pull request #998](https://bitbucket.org/osrf/gazebo/pull-request/998)
    * [Pull request #1002](https://bitbucket.org/osrf/gazebo/pull-request/1002)
1. Add method for querying if useImplicitStiffnessDamping flag is set for a given joint
    * [Issue #629](https://bitbucket.org/osrf/gazebo/issue/629)
    * [Pull request #1006](https://bitbucket.org/osrf/gazebo/pull-request/1006)
1. Fix joint axis frames
    * [Issue #494](https://bitbucket.org/osrf/gazebo/issue/494)
    * [Pull request #963](https://bitbucket.org/osrf/gazebo/pull-request/963)
1. Compute joint anchor pose relative to parent
    * [Issue #1029](https://bitbucket.org/osrf/gazebo/issue/1029)
    * [Pull request #982](https://bitbucket.org/osrf/gazebo/pull-request/982)
1. Cleanup the installed worlds
    * [Issue #1036](https://bitbucket.org/osrf/gazebo/issue/1036)
    * [Pull request #984](https://bitbucket.org/osrf/gazebo/pull-request/984)
1. Update to the GPS sensor
    * [Issue #1059](https://bitbucket.org/osrf/gazebo/issue/1059)
    * [Pull request #978](https://bitbucket.org/osrf/gazebo/pull-request/978)
1. Removed libtool from plugin loading
    * [Pull request #981](https://bitbucket.org/osrf/gazebo/pull-request/981)
1. Added functions to get inertial information for a link in the world frame.
    * [Pull request #1005](https://bitbucket.org/osrf/gazebo/pull-request/1005)

## Gazebo 2.0

### Gazebo 2.2.6 (2015-09-28)

1. Backport fixes to setup.sh from pull request #1430 to 2.2 branch
    * [Pull request 1889](https://bitbucket.org/osrf/gazebo/pull-request/1889)
1. Fix heightmap texture loading (2.2)
    * [Pull request 1596](https://bitbucket.org/osrf/gazebo/pull-request/1596)
1. Prevent out of bounds array access in SkidSteerDrivePlugin (found by cppcheck 1.68)
    * [Pull request 1379](https://bitbucket.org/osrf/gazebo/pull-request/1379)
1. Fix build with boost 1.57 for 2.2 branch (#1399)
    * [Pull request 1358](https://bitbucket.org/osrf/gazebo/pull-request/1358)
1. Fix manpage test failures by incrementing year to 2015
    * [Pull request 1361](https://bitbucket.org/osrf/gazebo/pull-request/1361)
1. Fix build for OS X 10.10 (#1304, #1289)
    * [Pull request 1346](https://bitbucket.org/osrf/gazebo/pull-request/1346)
1. Restore ODELink ABI, use Link variables instead (#1354)
    * [Pull request 1347](https://bitbucket.org/osrf/gazebo/pull-request/1347)
1. Fix inertia_ratio test
    * [Pull request 1344](https://bitbucket.org/osrf/gazebo/pull-request/1344)
1. backport collision visual fix -> 2.2
    * [Pull request 1343](https://bitbucket.org/osrf/gazebo/pull-request/1343)
1. Fix two code_check errors on 2.2
    * [Pull request 1314](https://bitbucket.org/osrf/gazebo/pull-request/1314)
1. issue #243 fix Link::GetWorldLinearAccel and Link::GetWorldAngularAccel for ODE
    * [Pull request 1284](https://bitbucket.org/osrf/gazebo/pull-request/1284)

### Gazebo 2.2.3 (2014-04-29)

1. Removed redundant call to World::Init
    * [Pull request #1107](https://bitbucket.org/osrf/gazebo/pull-request/1107)
    * [Issue #1208](https://bitbucket.org/osrf/gazebo/issue/1208)
1. Return proper error codes when gazebo exits
    * [Pull request #1085](https://bitbucket.org/osrf/gazebo/pull-request/1085)
    * [Issue #1178](https://bitbucket.org/osrf/gazebo/issue/1178)
1. Fixed Camera::GetWorldRotation().
    * [Pull request #1071](https://bitbucket.org/osrf/gazebo/pull-request/1071)
    * [Issue #1087](https://bitbucket.org/osrf/gazebo/issue/1087)
1. Fixed memory leak in image conversion
    * [Pull request #1073](https://bitbucket.org/osrf/gazebo/pull-request/1073)

### Gazebo 2.2.1 (xxxx-xx-xx)

1. Fix heightmap model texture loading.
    * [Pull request #1596](https://bitbucket.org/osrf/gazebo/pull-request/1596)

### Gazebo 2.2.0 (2014-01-10)

1. Fix compilation when using OGRE-1.9 (full support is being worked on)
    * [Issue #994](https://bitbucket.org/osrf/gazebo/issue/994)
    * [Issue #995](https://bitbucket.org/osrf/gazebo/issue/995)
    * [Issue #996](https://bitbucket.org/osrf/gazebo/issue/996)
    * [Pull request #883](https://bitbucket.org/osrf/gazebo/pull-request/883)
1. Added unit test for issue 624.
    * [Issue #624](https://bitbucket.org/osrf/gazebo/issue/624).
    * [Pull request #889](https://bitbucket.org/osrf/gazebo/pull-request/889)
1. Use 3x3 PCF shadows for smoother shadows.
    * [Pull request #887](https://bitbucket.org/osrf/gazebo/pull-request/887)
1. Update manpage copyright to 2014.
    * [Pull request #893](https://bitbucket.org/osrf/gazebo/pull-request/893)
1. Added friction integration test .
    * [Pull request #885](https://bitbucket.org/osrf/gazebo/pull-request/885)
1. Fix joint anchor when link pose is not specified.
    * [Issue #978](https://bitbucket.org/osrf/gazebo/issue/978)
    * [Pull request #862](https://bitbucket.org/osrf/gazebo/pull-request/862)
1. Added (ESC) tooltip for GUI Selection Mode icon.
    * [Issue #993](https://bitbucket.org/osrf/gazebo/issue/993)
    * [Pull request #888](https://bitbucket.org/osrf/gazebo/pull-request/888)
1. Removed old comment about resolved issue.
    * [Issue #837](https://bitbucket.org/osrf/gazebo/issue/837)
    * [Pull request #880](https://bitbucket.org/osrf/gazebo/pull-request/880)
1. Made SimbodyLink::Get* function thread-safe
    * [Issue #918](https://bitbucket.org/osrf/gazebo/issue/918)
    * [Pull request #872](https://bitbucket.org/osrf/gazebo/pull-request/872)
1. Suppressed spurious gzlog messages in ODE::Body
    * [Issue #983](https://bitbucket.org/osrf/gazebo/issue/983)
    * [Pull request #875](https://bitbucket.org/osrf/gazebo/pull-request/875)
1. Fixed Force Torque Sensor Test by properly initializing some values.
    * [Issue #982](https://bitbucket.org/osrf/gazebo/issue/982)
    * [Pull request #869](https://bitbucket.org/osrf/gazebo/pull-request/869)
1. Added breakable joint plugin to support breakable walls.
    * [Pull request #865](https://bitbucket.org/osrf/gazebo/pull-request/865)
1. Used different tuple syntax to fix compilation on OSX mavericks.
    * [Issue #947](https://bitbucket.org/osrf/gazebo/issue/947)
    * [Pull request #858](https://bitbucket.org/osrf/gazebo/pull-request/858)
1. Fixed sonar test and deprecation warning.
    * [Pull request #856](https://bitbucket.org/osrf/gazebo/pull-request/856)
1. Speed up test compilation.
    * Part of [Issue #955](https://bitbucket.org/osrf/gazebo/issue/955)
    * [Pull request #846](https://bitbucket.org/osrf/gazebo/pull-request/846)
1. Added Joint::SetEffortLimit API
    * [Issue #923](https://bitbucket.org/osrf/gazebo/issue/923)
    * [Pull request #808](https://bitbucket.org/osrf/gazebo/pull-request/808)
1. Made bullet output less verbose.
    * [Pull request #839](https://bitbucket.org/osrf/gazebo/pull-request/839)
1. Convergence acceleration and stability tweak to make atlas_v3 stable
    * [Issue #895](https://bitbucket.org/osrf/gazebo/issue/895)
    * [Pull request #772](https://bitbucket.org/osrf/gazebo/pull-request/772)
1. Added colors, textures and world files for the SPL RoboCup environment
    * [Pull request #838](https://bitbucket.org/osrf/gazebo/pull-request/838)
1. Fixed bitbucket_pullrequests tool to work with latest BitBucket API.
    * [Issue #933](https://bitbucket.org/osrf/gazebo/issue/933)
    * [Pull request #841](https://bitbucket.org/osrf/gazebo/pull-request/841)
1. Fixed cppcheck warnings.
    * [Pull request #842](https://bitbucket.org/osrf/gazebo/pull-request/842)

### Gazebo 2.1.0 (2013-11-08)
1. Fix mainwindow unit test
    * [Pull request #752](https://bitbucket.org/osrf/gazebo/pull-request/752)
1. Visualize moment of inertia
    * Pull request [#745](https://bitbucket.org/osrf/gazebo/pull-request/745), [#769](https://bitbucket.org/osrf/gazebo/pull-request/769), [#787](https://bitbucket.org/osrf/gazebo/pull-request/787)
    * [Issue #203](https://bitbucket.org/osrf/gazebo/issue/203)
1. Update tool to count lines of code
    * [Pull request #758](https://bitbucket.org/osrf/gazebo/pull-request/758)
1. Implement World::Clear
    * Pull request [#785](https://bitbucket.org/osrf/gazebo/pull-request/785), [#804](https://bitbucket.org/osrf/gazebo/pull-request/804)
1. Improve Bullet support
    * [Pull request #805](https://bitbucket.org/osrf/gazebo/pull-request/805)
1. Fix doxygen spacing
    * [Pull request #740](https://bitbucket.org/osrf/gazebo/pull-request/740)
1. Add tool to generate model images for thepropshop.org
    * [Pull request #734](https://bitbucket.org/osrf/gazebo/pull-request/734)
1. Added paging support for terrains
    * [Pull request #707](https://bitbucket.org/osrf/gazebo/pull-request/707)
1. Added plugin path to LID_LIBRARY_PATH in setup.sh
    * [Pull request #750](https://bitbucket.org/osrf/gazebo/pull-request/750)
1. Fix for OSX
    * [Pull request #766](https://bitbucket.org/osrf/gazebo/pull-request/766)
    * [Pull request #786](https://bitbucket.org/osrf/gazebo/pull-request/786)
    * [Issue #906](https://bitbucket.org/osrf/gazebo/issue/906)
1. Update copyright information
    * [Pull request #771](https://bitbucket.org/osrf/gazebo/pull-request/771)
1. Enable screen dependent tests
    * [Pull request #764](https://bitbucket.org/osrf/gazebo/pull-request/764)
    * [Issue #811](https://bitbucket.org/osrf/gazebo/issue/811)
1. Fix gazebo command line help message
    * [Pull request #775](https://bitbucket.org/osrf/gazebo/pull-request/775)
    * [Issue #898](https://bitbucket.org/osrf/gazebo/issue/898)
1. Fix man page test
    * [Pull request #774](https://bitbucket.org/osrf/gazebo/pull-request/774)
1. Improve load time by reducing calls to RTShader::Update
    * [Pull request #773](https://bitbucket.org/osrf/gazebo/pull-request/773)
    * [Issue #877](https://bitbucket.org/osrf/gazebo/issue/877)
1. Fix joint visualization
    * [Pull request #776](https://bitbucket.org/osrf/gazebo/pull-request/776)
    * [Pull request #802](https://bitbucket.org/osrf/gazebo/pull-request/802)
    * [Issue #464](https://bitbucket.org/osrf/gazebo/issue/464)
1. Add helpers to fix NaN
    * [Pull request #742](https://bitbucket.org/osrf/gazebo/pull-request/742)
1. Fix model resizing via the GUI
    * [Pull request #763](https://bitbucket.org/osrf/gazebo/pull-request/763)
    * [Issue #885](https://bitbucket.org/osrf/gazebo/issue/885)
1. Simplify gzlog test by using sha1
    * [Pull request #781](https://bitbucket.org/osrf/gazebo/pull-request/781)
    * [Issue #837](https://bitbucket.org/osrf/gazebo/issue/837)
1. Enable cppcheck for header files
    * [Pull request #782](https://bitbucket.org/osrf/gazebo/pull-request/782)
    * [Issue #907](https://bitbucket.org/osrf/gazebo/issue/907)
1. Fix broken regression test
    * [Pull request #784](https://bitbucket.org/osrf/gazebo/pull-request/784)
    * [Issue #884](https://bitbucket.org/osrf/gazebo/issue/884)
1. All simbody and dart to pass tests
    * [Pull request #790](https://bitbucket.org/osrf/gazebo/pull-request/790)
    * [Issue #873](https://bitbucket.org/osrf/gazebo/issue/873)
1. Fix camera rotation from SDF
    * [Pull request #789](https://bitbucket.org/osrf/gazebo/pull-request/789)
    * [Issue #920](https://bitbucket.org/osrf/gazebo/issue/920)
1. Fix bitbucket pullrequest command line tool to match new API
    * [Pull request #803](https://bitbucket.org/osrf/gazebo/pull-request/803)
1. Fix transceiver spawn errors in tests
    * [Pull request #811](https://bitbucket.org/osrf/gazebo/pull-request/811)
    * [Pull request #814](https://bitbucket.org/osrf/gazebo/pull-request/814)

### Gazebo 2.0.0 (2013-10-08)
1. Refactor code check tool.
    * [Pull Request #669](https://bitbucket.org/osrf/gazebo/pull-request/669)
1. Added pull request tool for Bitbucket.
    * [Pull Request #670](https://bitbucket.org/osrf/gazebo/pull-request/670)
    * [Pull Request #691](https://bitbucket.org/osrf/gazebo/pull-request/671)
1. New wireless receiver and transmitter sensor models.
    * [Pull Request #644](https://bitbucket.org/osrf/gazebo/pull-request/644)
    * [Pull Request #675](https://bitbucket.org/osrf/gazebo/pull-request/675)
    * [Pull Request #727](https://bitbucket.org/osrf/gazebo/pull-request/727)
1. Audio support using OpenAL.
    * [Pull Request #648](https://bitbucket.org/osrf/gazebo/pull-request/648)
    * [Pull Request #704](https://bitbucket.org/osrf/gazebo/pull-request/704)
1. Simplify command-line parsing of gztopic echo output.
    * [Pull Request #674](https://bitbucket.org/osrf/gazebo/pull-request/674)
    * Resolves: [Issue #795](https://bitbucket.org/osrf/gazebo/issue/795)
1. Use UNIX directories through the user of GNUInstallDirs cmake module.
    * [Pull Request #676](https://bitbucket.org/osrf/gazebo/pull-request/676)
    * [Pull Request #681](https://bitbucket.org/osrf/gazebo/pull-request/681)
1. New GUI interactions for object manipulation.
    * [Pull Request #634](https://bitbucket.org/osrf/gazebo/pull-request/634)
1. Fix for OSX menubar.
    * [Pull Request #677](https://bitbucket.org/osrf/gazebo/pull-request/677)
1. Remove internal SDF directories and dependencies.
    * [Pull Request #680](https://bitbucket.org/osrf/gazebo/pull-request/680)
1. Add minimum version for sdformat.
    * [Pull Request #682](https://bitbucket.org/osrf/gazebo/pull-request/682)
    * Resolves: [Issue #818](https://bitbucket.org/osrf/gazebo/issue/818)
1. Allow different gtest parameter types with ServerFixture
    * [Pull Request #686](https://bitbucket.org/osrf/gazebo/pull-request/686)
    * Resolves: [Issue #820](https://bitbucket.org/osrf/gazebo/issue/820)
1. GUI model scaling when using Bullet.
    * [Pull Request #683](https://bitbucket.org/osrf/gazebo/pull-request/683)
1. Fix typo in cmake config.
    * [Pull Request #694](https://bitbucket.org/osrf/gazebo/pull-request/694)
    * Resolves: [Issue #824](https://bitbucket.org/osrf/gazebo/issue/824)
1. Remove gazebo include subdir from pkgconfig and cmake config.
    * [Pull Request #691](https://bitbucket.org/osrf/gazebo/pull-request/691)
1. Torsional spring demo
    * [Pull Request #693](https://bitbucket.org/osrf/gazebo/pull-request/693)
1. Remove repeated call to SetAxis in Joint.cc
    * [Pull Request #695](https://bitbucket.org/osrf/gazebo/pull-request/695)
    * Resolves: [Issue #823](https://bitbucket.org/osrf/gazebo/issue/823)
1. Add test for rotational joints.
    * [Pull Request #697](https://bitbucket.org/osrf/gazebo/pull-request/697)
    * Resolves: [Issue #820](https://bitbucket.org/osrf/gazebo/issue/820)
1. Fix compilation of tests using Joint base class
    * [Pull Request #701](https://bitbucket.org/osrf/gazebo/pull-request/701)
1. Terrain paging implemented.
    * [Pull Request #687](https://bitbucket.org/osrf/gazebo/pull-request/687)
1. Improve timeout error reporting in ServerFixture
    * [Pull Request #705](https://bitbucket.org/osrf/gazebo/pull-request/705)
1. Fix mouse picking for cases where visuals overlap with the laser
    * [Pull Request #709](https://bitbucket.org/osrf/gazebo/pull-request/709)
1. Fix string literals for OSX
    * [Pull Request #712](https://bitbucket.org/osrf/gazebo/pull-request/712)
    * Resolves: [Issue #803](https://bitbucket.org/osrf/gazebo/issue/803)
1. Support for ENABLE_TESTS_COMPILATION cmake parameter
    * [Pull Request #708](https://bitbucket.org/osrf/gazebo/pull-request/708)
1. Updated system gui plugin
    * [Pull Request #702](https://bitbucket.org/osrf/gazebo/pull-request/702)
1. Fix force torque unit test issue
    * [Pull Request #673](https://bitbucket.org/osrf/gazebo/pull-request/673)
    * Resolves: [Issue #813](https://bitbucket.org/osrf/gazebo/issue/813)
1. Use variables to control auto generation of CFlags
    * [Pull Request #699](https://bitbucket.org/osrf/gazebo/pull-request/699)
1. Remove deprecated functions.
    * [Pull Request #715](https://bitbucket.org/osrf/gazebo/pull-request/715)
1. Fix typo in `Camera.cc`
    * [Pull Request #719](https://bitbucket.org/osrf/gazebo/pull-request/719)
    * Resolves: [Issue #846](https://bitbucket.org/osrf/gazebo/issue/846)
1. Performance improvements
    * [Pull Request #561](https://bitbucket.org/osrf/gazebo/pull-request/561)
1. Fix gripper model.
    * [Pull Request #713](https://bitbucket.org/osrf/gazebo/pull-request/713)
    * Resolves: [Issue #314](https://bitbucket.org/osrf/gazebo/issue/314)
1. First part of Simbody integration
    * [Pull Request #716](https://bitbucket.org/osrf/gazebo/pull-request/716)

## Gazebo 1.9

### Gazebo 1.9.6 (2014-04-29)

1. Refactored inertia ratio reduction for ODE
    * [Pull request #1114](https://bitbucket.org/osrf/gazebo/pull-request/1114)
1. Improved collada loading performance
    * [Pull request #1075](https://bitbucket.org/osrf/gazebo/pull-request/1075)

### Gazebo 1.9.3 (2014-01-10)

1. Add thickness to plane to remove shadow flickering.
    * [Pull request #886](https://bitbucket.org/osrf/gazebo/pull-request/886)
1. Temporary GUI shadow toggle fix.
    * [Issue #925](https://bitbucket.org/osrf/gazebo/issue/925)
    * [Pull request #868](https://bitbucket.org/osrf/gazebo/pull-request/868)
1. Fix memory access bugs with libc++ on mavericks.
    * [Issue #965](https://bitbucket.org/osrf/gazebo/issue/965)
    * [Pull request #857](https://bitbucket.org/osrf/gazebo/pull-request/857)
    * [Pull request #881](https://bitbucket.org/osrf/gazebo/pull-request/881)
1. Replaced printf with cout in gztopic hz.
    * [Issue #969](https://bitbucket.org/osrf/gazebo/issue/969)
    * [Pull request #854](https://bitbucket.org/osrf/gazebo/pull-request/854)
1. Add Dark grey material and fix indentation.
    * [Pull request #851](https://bitbucket.org/osrf/gazebo/pull-request/851)
1. Fixed sonar sensor unit test.
    * [Pull request #848](https://bitbucket.org/osrf/gazebo/pull-request/848)
1. Convergence acceleration and stability tweak to make atlas_v3 stable.
    * [Pull request #845](https://bitbucket.org/osrf/gazebo/pull-request/845)
1. Update gtest to 1.7.0 to resolve problems with libc++.
    * [Issue #947](https://bitbucket.org/osrf/gazebo/issue/947)
    * [Pull request #827](https://bitbucket.org/osrf/gazebo/pull-request/827)
1. Fixed LD_LIBRARY_PATH for plugins.
    * [Issue #957](https://bitbucket.org/osrf/gazebo/issue/957)
    * [Pull request #844](https://bitbucket.org/osrf/gazebo/pull-request/844)
1. Fix transceiver sporadic errors.
    * Backport of [pull request #811](https://bitbucket.org/osrf/gazebo/pull-request/811)
    * [Pull request #836](https://bitbucket.org/osrf/gazebo/pull-request/836)
1. Modified the MsgTest to be deterministic with time checks.
    * [Pull request #843](https://bitbucket.org/osrf/gazebo/pull-request/843)
1. Fixed seg fault in LaserVisual.
    * [Issue #950](https://bitbucket.org/osrf/gazebo/issue/950)
    * [Pull request #832](https://bitbucket.org/osrf/gazebo/pull-request/832)
1. Implemented the option to disable tests that need a working screen to run properly.
    * Backport of [Pull request #764](https://bitbucket.org/osrf/gazebo/pull-request/764)
    * [Pull request #837](https://bitbucket.org/osrf/gazebo/pull-request/837)
1. Cleaned up gazebo shutdown.
    * [Pull request #829](https://bitbucket.org/osrf/gazebo/pull-request/829)
1. Fixed bug associated with loading joint child links.
    * [Issue #943](https://bitbucket.org/osrf/gazebo/issue/943)
    * [Pull request #820](https://bitbucket.org/osrf/gazebo/pull-request/820)

### Gazebo 1.9.2 (2013-11-08)
1. Fix enable/disable sky and clouds from SDF
    * [Pull request #809](https://bitbucket.org/osrf/gazebo/pull-request/809])
1. Fix occasional blank GUI screen on startup
    * [Pull request #815](https://bitbucket.org/osrf/gazebo/pull-request/815])
1. Fix GPU laser when interacting with heightmaps
    * [Pull request #796](https://bitbucket.org/osrf/gazebo/pull-request/796])
1. Added API/ABI checker command line tool
    * [Pull request #765](https://bitbucket.org/osrf/gazebo/pull-request/765])
1. Added gtest version information
    * [Pull request #801](https://bitbucket.org/osrf/gazebo/pull-request/801])
1. Fix GUI world saving
    * [Pull request #806](https://bitbucket.org/osrf/gazebo/pull-request/806])
1. Enable anti-aliasing for camera sensor
    * [Pull request #800](https://bitbucket.org/osrf/gazebo/pull-request/800])
1. Make sensor noise deterministic
    * [Pull request #788](https://bitbucket.org/osrf/gazebo/pull-request/788])
1. Fix build problem
    * [Issue #901](https://bitbucket.org/osrf/gazebo/issue/901)
    * [Pull request #778](https://bitbucket.org/osrf/gazebo/pull-request/778])
1. Fix a typo in Camera.cc
    * [Pull request #720](https://bitbucket.org/osrf/gazebo/pull-request/720])
    * [Issue #846](https://bitbucket.org/osrf/gazebo/issue/846)
1. Fix OSX menu bar
    * [Pull request #688](https://bitbucket.org/osrf/gazebo/pull-request/688])
1. Fix gazebo::init by calling sdf::setFindCallback() before loading the sdf in gzfactory.
    * [Pull request #678](https://bitbucket.org/osrf/gazebo/pull-request/678])
    * [Issue #817](https://bitbucket.org/osrf/gazebo/issue/817)

### Gazebo 1.9.1 (2013-08-20)
* Deprecate header files that require case-sensitive filesystem (e.g. Common.hh, Physics.hh) [https://bitbucket.org/osrf/gazebo/pull-request/638/fix-for-775-deprecate-headers-that-require]
* Initial support for building on Mac OS X [https://bitbucket.org/osrf/gazebo/pull-request/660/osx-support-for-gazebo-19] [https://bitbucket.org/osrf/gazebo/pull-request/657/cmake-fixes-for-osx]
* Fixes for various issues [https://bitbucket.org/osrf/gazebo/pull-request/635/fix-for-issue-792/diff] [https://bitbucket.org/osrf/gazebo/pull-request/628/allow-scoped-and-non-scoped-joint-names-to/diff] [https://bitbucket.org/osrf/gazebo/pull-request/636/fix-build-dependency-in-message-generation/diff] [https://bitbucket.org/osrf/gazebo/pull-request/639/make-the-unversioned-setupsh-a-copy-of-the/diff] [https://bitbucket.org/osrf/gazebo/pull-request/650/added-missing-lib-to-player-client-library/diff] [https://bitbucket.org/osrf/gazebo/pull-request/656/install-gzmode_create-without-sh-suffix/diff]

### Gazebo 1.9.0 (2013-07-23)
* Use external package [sdformat](https://bitbucket.org/osrf/sdformat) for sdf parsing, refactor the `Element::GetValue*` function calls, and deprecate Gazebo's internal sdf parser [https://bitbucket.org/osrf/gazebo/pull-request/627]
* Improved ROS support ([[Tutorials#ROS_Integration |documentation here]]) [https://bitbucket.org/osrf/gazebo/pull-request/559]
* Added Sonar, Force-Torque, and Tactile Pressure sensors [https://bitbucket.org/osrf/gazebo/pull-request/557], [https://bitbucket.org/osrf/gazebo/pull-request/567]
* Add compile-time defaults for environment variables so that sourcing setup.sh is unnecessary in most cases [https://bitbucket.org/osrf/gazebo/pull-request/620]
* Enable user camera to follow objects in client window [https://bitbucket.org/osrf/gazebo/pull-request/603]
* Install protobuf message files for use in custom messages [https://bitbucket.org/osrf/gazebo/pull-request/614]
* Change default compilation flags to improve debugging [https://bitbucket.org/osrf/gazebo/pull-request/617]
* Change to supported relative include paths [https://bitbucket.org/osrf/gazebo/pull-request/594]
* Fix display of laser scans when sensor is rotated [https://bitbucket.org/osrf/gazebo/pull-request/599]

## Gazebo 1.8

### Gazebo 1.8.7 (2013-07-16)
* Fix bug in URDF parsing of Vector3 elements [https://bitbucket.org/osrf/gazebo/pull-request/613]
* Fix compilation errors with newest libraries [https://bitbucket.org/osrf/gazebo/pull-request/615]

### Gazebo 1.8.6 (2013-06-07)
* Fix inertia lumping in the URDF parser[https://bitbucket.org/osrf/gazebo/pull-request/554]
* Fix for ODEJoint CFM damping sign error [https://bitbucket.org/osrf/gazebo/pull-request/586]
* Fix transport memory growth[https://bitbucket.org/osrf/gazebo/pull-request/584]
* Reduce log file data in order to reduce buffer growth that results in out of memory kernel errors[https://bitbucket.org/osrf/gazebo/pull-request/587]

### Gazebo 1.8.5 (2013-06-04)
* Fix Gazebo build for machines without a valid display.[https://bitbucket.org/osrf/gazebo/commits/37f00422eea03365b839a632c1850431ee6a1d67]

### Gazebo 1.8.4 (2013-06-03)
* Fix UDRF to SDF converter so that URDF gazebo extensions are applied to all collisions in a link.[https://bitbucket.org/osrf/gazebo/pull-request/579]
* Prevent transport layer from locking when a gzclient connects to a gzserver over a connection with high latency.[https://bitbucket.org/osrf/gazebo/pull-request/572]
* Improve performance and fix uninitialized conditional jumps.[https://bitbucket.org/osrf/gazebo/pull-request/571]

### Gazebo 1.8.3 (2013-06-03)
* Fix for gzlog hanging when gzserver is not present or not responsive[https://bitbucket.org/osrf/gazebo/pull-request/577]
* Fix occasional segfault when generating log files[https://bitbucket.org/osrf/gazebo/pull-request/575]
* Performance improvement to ODE[https://bitbucket.org/osrf/gazebo/pull-request/556]
* Fix node initialization[https://bitbucket.org/osrf/gazebo/pull-request/570]
* Fix GPU laser Hz rate reduction when sensor moved away from world origin[https://bitbucket.org/osrf/gazebo/pull-request/566]
* Fix incorrect lighting in camera sensors when GPU laser is subscribe to[https://bitbucket.org/osrf/gazebo/pull-request/563]

### Gazebo 1.8.2 (2013-05-28)
* ODE performance improvements[https://bitbucket.org/osrf/gazebo/pull-request/535][https://bitbucket.org/osrf/gazebo/pull-request/537]
* Fixed tests[https://bitbucket.org/osrf/gazebo/pull-request/538][https://bitbucket.org/osrf/gazebo/pull-request/541][https://bitbucket.org/osrf/gazebo/pull-request/542]
* Fixed sinking vehicle bug[https://bitbucket.org/osrf/drcsim/issue/300] in pull-request[https://bitbucket.org/osrf/gazebo/pull-request/538]
* Fix GPU sensor throttling[https://bitbucket.org/osrf/gazebo/pull-request/536]
* Reduce string comparisons for better performance[https://bitbucket.org/osrf/gazebo/pull-request/546]
* Contact manager performance improvements[https://bitbucket.org/osrf/gazebo/pull-request/543]
* Transport performance improvements[https://bitbucket.org/osrf/gazebo/pull-request/548]
* Reduce friction noise[https://bitbucket.org/osrf/gazebo/pull-request/545]

### Gazebo 1.8.1 (2013-05-22)
* Please note that 1.8.1 contains a bug[https://bitbucket.org/osrf/drcsim/issue/300] that causes interpenetration between objects in resting contact to grow slowly.  Please update to 1.8.2 for the patch.
* Added warm starting[https://bitbucket.org/osrf/gazebo/pull-request/529]
* Reduced console output[https://bitbucket.org/osrf/gazebo/pull-request/533]
* Improved off screen rendering performance[https://bitbucket.org/osrf/gazebo/pull-request/530]
* Performance improvements [https://bitbucket.org/osrf/gazebo/pull-request/535] [https://bitbucket.org/osrf/gazebo/pull-request/537]

### Gazebo 1.8.0 (2013-05-17)
* Fixed slider axis [https://bitbucket.org/osrf/gazebo/pull-request/527]
* Fixed heightmap shadows [https://bitbucket.org/osrf/gazebo/pull-request/525]
* Fixed model and canonical link pose [https://bitbucket.org/osrf/gazebo/pull-request/519]
* Fixed OSX message header[https://bitbucket.org/osrf/gazebo/pull-request/524]
* Added zlib compression for logging [https://bitbucket.org/osrf/gazebo/pull-request/515]
* Allow clouds to be disabled in cameras [https://bitbucket.org/osrf/gazebo/pull-request/507]
* Camera rendering performance [https://bitbucket.org/osrf/gazebo/pull-request/528]


## Gazebo 1.7

### Gazebo 1.7.3 (2013-05-08)
* Fixed log cleanup (again) [https://bitbucket.org/osrf/gazebo/pull-request/511/fix-log-cleanup-logic]

### Gazebo 1.7.2 (2013-05-07)
* Fixed log cleanup [https://bitbucket.org/osrf/gazebo/pull-request/506/fix-gzlog-stop-command-line]
* Minor documentation fix [https://bitbucket.org/osrf/gazebo/pull-request/488/minor-documentation-fix]

### Gazebo 1.7.1 (2013-04-19)
* Fixed tests
* IMU sensor receives time stamped data from links
* Fix saving image frames [https://bitbucket.org/osrf/gazebo/pull-request/466/fix-saving-frames/diff]
* Wireframe rendering in GUI [https://bitbucket.org/osrf/gazebo/pull-request/414/allow-rendering-of-models-in-wireframe]
* Improved logging performance [https://bitbucket.org/osrf/gazebo/pull-request/457/improvements-to-gzlog-filter-and-logging]
* Viscous mud model [https://bitbucket.org/osrf/gazebo/pull-request/448/mud-plugin/diff]

## Gazebo 1.6

### Gazebo 1.6.3 (2013-04-15)
* Fixed a [critical SDF bug](https://bitbucket.org/osrf/gazebo/pull-request/451)
* Fixed a [laser offset bug](https://bitbucket.org/osrf/gazebo/pull-request/449)

### Gazebo 1.6.2 (2013-04-14)
* Fix for fdir1 physics property [https://bitbucket.org/osrf/gazebo/pull-request/429/fixes-to-treat-fdir1-better-1-rotate-into/diff]
* Fix for force torque sensor [https://bitbucket.org/osrf/gazebo/pull-request/447]
* SDF documentation fix [https://bitbucket.org/osrf/gazebo/issue/494/joint-axis-reference-frame-doesnt-match]

### Gazebo 1.6.1 (2013-04-05)
* Switch default build type to Release.

### Gazebo 1.6.0 (2013-04-05)
* Improvements to inertia in rubble pile
* Various Bullet integration advances.
* Noise models for ray, camera, and imu sensors.
* SDF 1.4, which accommodates more physics engine parameters and also some sensor noise models.
* Initial support for making movies from within Gazebo.
* Many performance improvements.
* Many bug fixes.
* Progress toward to building on OS X.

## Gazebo 1.5

### Gazebo 1.5.0 (2013-03-11)
* Partial integration of Bullet
  * Includes: cubes, spheres, cylinders, planes, meshes, revolute joints, ray sensors
* GUI Interface for log writing.
* Threaded sensors.
* Multi-camera sensor.

* Fixed the following issues:
 * [https://bitbucket.org/osrf/gazebo/issue/236 Issue #236]
 * [https://bitbucket.org/osrf/gazebo/issue/507 Issue #507]
 * [https://bitbucket.org/osrf/gazebo/issue/530 Issue #530]
 * [https://bitbucket.org/osrf/gazebo/issue/279 Issue #279]
 * [https://bitbucket.org/osrf/gazebo/issue/529 Issue #529]
 * [https://bitbucket.org/osrf/gazebo/issue/239 Issue #239]
 * [https://bitbucket.org/osrf/gazebo/issue/5 Issue #5]

## Gazebo 1.4

### Gazebo 1.4.0 (2013-02-01)
* New Features:
 * GUI elements to display messages from the server.
 * Multi-floor building editor and creator.
 * Improved sensor visualizations.
 * Improved mouse interactions

* Fixed the following issues:
 * [https://bitbucket.org/osrf/gazebo/issue/16 Issue #16]
 * [https://bitbucket.org/osrf/gazebo/issue/142 Issue #142]
 * [https://bitbucket.org/osrf/gazebo/issue/229 Issue #229]
 * [https://bitbucket.org/osrf/gazebo/issue/277 Issue #277]
 * [https://bitbucket.org/osrf/gazebo/issue/291 Issue #291]
 * [https://bitbucket.org/osrf/gazebo/issue/310 Issue #310]
 * [https://bitbucket.org/osrf/gazebo/issue/320 Issue #320]
 * [https://bitbucket.org/osrf/gazebo/issue/329 Issue #329]
 * [https://bitbucket.org/osrf/gazebo/issue/333 Issue #333]
 * [https://bitbucket.org/osrf/gazebo/issue/334 Issue #334]
 * [https://bitbucket.org/osrf/gazebo/issue/335 Issue #335]
 * [https://bitbucket.org/osrf/gazebo/issue/341 Issue #341]
 * [https://bitbucket.org/osrf/gazebo/issue/350 Issue #350]
 * [https://bitbucket.org/osrf/gazebo/issue/384 Issue #384]
 * [https://bitbucket.org/osrf/gazebo/issue/431 Issue #431]
 * [https://bitbucket.org/osrf/gazebo/issue/433 Issue #433]
 * [https://bitbucket.org/osrf/gazebo/issue/453 Issue #453]
 * [https://bitbucket.org/osrf/gazebo/issue/456 Issue #456]
 * [https://bitbucket.org/osrf/gazebo/issue/457 Issue #457]
 * [https://bitbucket.org/osrf/gazebo/issue/459 Issue #459]

## Gazebo 1.3

### Gazebo 1.3.1 (2012-12-14)
* Fixed the following issues:
 * [https://bitbucket.org/osrf/gazebo/issue/297 Issue #297]
* Other bugs fixed:
 * [https://bitbucket.org/osrf/gazebo/pull-request/164/ Fix light bounding box to disable properly when deselected]
 * [https://bitbucket.org/osrf/gazebo/pull-request/169/ Determine correct local IP address, to make remote clients work properly]
 * Various test fixes

### Gazebo 1.3.0 (2012-12-03)
* Fixed the following issues:
 * [https://bitbucket.org/osrf/gazebo/issue/233 Issue #233]
 * [https://bitbucket.org/osrf/gazebo/issue/238 Issue #238]
 * [https://bitbucket.org/osrf/gazebo/issue/2 Issue #2]
 * [https://bitbucket.org/osrf/gazebo/issue/95 Issue #95]
 * [https://bitbucket.org/osrf/gazebo/issue/97 Issue #97]
 * [https://bitbucket.org/osrf/gazebo/issue/90 Issue #90]
 * [https://bitbucket.org/osrf/gazebo/issue/253 Issue #253]
 * [https://bitbucket.org/osrf/gazebo/issue/163 Issue #163]
 * [https://bitbucket.org/osrf/gazebo/issue/91 Issue #91]
 * [https://bitbucket.org/osrf/gazebo/issue/245 Issue #245]
 * [https://bitbucket.org/osrf/gazebo/issue/242 Issue #242]
 * [https://bitbucket.org/osrf/gazebo/issue/156 Issue #156]
 * [https://bitbucket.org/osrf/gazebo/issue/78 Issue #78]
 * [https://bitbucket.org/osrf/gazebo/issue/36 Issue #36]
 * [https://bitbucket.org/osrf/gazebo/issue/104 Issue #104]
 * [https://bitbucket.org/osrf/gazebo/issue/249 Issue #249]
 * [https://bitbucket.org/osrf/gazebo/issue/244 Issue #244]

* New features:
 * Default camera view changed to look down at the origin from a height of 2 meters at location (5, -5, 2).
 * Record state data using the '-r' command line option, playback recorded state data using the '-p' command line option
 * Adjust placement of lights using the mouse.
 * Reduced the startup time.
 * Added visual reference for GUI mouse movements.
 * SDF version 1.3 released (changes from 1.2 listed below):
     - added `name` to `<camera name="cam_name"/>`
     - added `pose` to `<camera><pose>...</pose></camera>`
     - removed `filename` from `<mesh><filename>...</filename><mesh>`, use uri only.
     - recovered `provide_feedback` under `<joint>`, allowing calling `physics::Joint::GetForceTorque` in plugins.
     - added `imu` under `<sensor>`.

## Gazebo 1.2

### Gazebo 1.2.6 (2012-11-08)
* Fixed a transport issue with the GUI. Fixed saving the world via the GUI. Added more documentation. ([https://bitbucket.org/osrf/gazebo/pull-request/43/fixed-a-transport-issue-with-the-gui-fixed/diff pull request #43])
* Clean up mutex usage. ([https://bitbucket.org/osrf/gazebo/pull-request/54/fix-mutex-in-modellistwidget-using-boost/diff pull request #54])
* Fix OGRE path determination ([https://bitbucket.org/osrf/gazebo/pull-request/58/fix-ogre-paths-so-this-also-works-with/diff pull request #58], [https://bitbucket.org/osrf/gazebo/pull-request/68/fix-ogre-plugindir-determination/diff pull request #68])
* Fixed a couple of crashes and model selection/dragging problems ([https://bitbucket.org/osrf/gazebo/pull-request/59/fixed-a-couple-of-crashes-and-model/diff pull request #59])

### Gazebo 1.2.5 (2012-10-22)
* Step increment update while paused fixed ([https://bitbucket.org/osrf/gazebo/pull-request/45/fix-proper-world-stepinc-count-we-were/diff pull request #45])
* Actually call plugin destructors on shutdown ([https://bitbucket.org/osrf/gazebo/pull-request/51/fixed-a-bug-which-prevent-a-plugin/diff pull request #51])
* Don't crash on bad SDF input ([https://bitbucket.org/osrf/gazebo/pull-request/52/fixed-loading-of-bad-sdf-files/diff pull request #52])
* Fix cleanup of ray sensors on model deletion ([https://bitbucket.org/osrf/gazebo/pull-request/53/deleting-a-model-with-a-ray-sensor-did/diff pull request #53])
* Fix loading / deletion of improperly specified models ([https://bitbucket.org/osrf/gazebo/pull-request/56/catch-when-loading-bad-models-joint/diff pull request #56])

### Gazebo 1.2.4 (10-19-2012:08:00:52)
*  Style fixes ([https://bitbucket.org/osrf/gazebo/pull-request/30/style-fixes/diff pull request #30]).
*  Fix joint position control ([https://bitbucket.org/osrf/gazebo/pull-request/49/fixed-position-joint-control/diff pull request #49])

### Gazebo 1.2.3 (10-16-2012:18:39:54)
*  Disabled selection highlighting due to bug ([https://bitbucket.org/osrf/gazebo/pull-request/44/disabled-selection-highlighting-fixed/diff pull request #44]).
*  Fixed saving a world via the GUI.

### Gazebo 1.2.2 (10-16-2012:15:12:22)
*  Skip search for system install of libccd, use version inside gazebo ([https://bitbucket.org/osrf/gazebo/pull-request/39/skip-search-for-system-install-of-libccd/diff pull request #39]).
*  Fixed sensor initialization race condition ([https://bitbucket.org/osrf/gazebo/pull-request/42/fix-sensor-initializaiton-race-condition pull request #42]).

### Gazebo 1.2.1 (10-15-2012:21:32:55)
*  Properly removed projectors attached to deleted models ([https://bitbucket.org/osrf/gazebo/pull-request/37/remove-projectors-that-are-attached-to/diff pull request #37]).
*  Fix model plugin loading bug ([https://bitbucket.org/osrf/gazebo/pull-request/31/moving-bool-first-in-model-and-world pull request #31]).
*  Fix light insertion and visualization of models prior to insertion ([https://bitbucket.org/osrf/gazebo/pull-request/35/fixed-light-insertion-and-visualization-of/diff pull request #35]).
*  Fixed GUI manipulation of static objects ([https://bitbucket.org/osrf/gazebo/issue/63/moving-static-objects-does-not-move-the issue #63] [https://bitbucket.org/osrf/gazebo/pull-request/38/issue-63-bug-patch-moving-static-objects/diff pull request #38]).
*  Fixed GUI selection bug ([https://bitbucket.org/osrf/gazebo/pull-request/40/fixed-selection-of-multiple-objects-at/diff pull request #40])

### Gazebo 1.2.0 (10-04-2012:20:01:20)
*  Updated GUI: new style, improved mouse controls, and removal of non-functional items.
*  Model database: An online repository of models.
*  Numerous bug fixes
*  APT repository hosted at [http://osrfoundation.org OSRF]
*  Improved process control prevents zombie processes<|MERGE_RESOLUTION|>--- conflicted
+++ resolved
@@ -5,10 +5,9 @@
 1. Adding WheelSlipPlugin: for adding wheel slip using ODE's contact parameters
     * [Pull request 2950](https://bitbucket.org/osrf/gazebo/pull-request/2950)
 
-<<<<<<< HEAD
 1. Adding JointController::SetForce API and extra test for WheelSlipPlugin
     * [Pull request 2976](https://bitbucket.org/osrf/gazebo/pull-request/2976)
-=======
+
 
 ## Gazebo 7.14.0 (2018-07-27)
 
@@ -21,7 +20,6 @@
 
 1. Patch for visual message process
     * [Pull request 2983](https://bitbucket.org/osrf/gazebo/pull-request/2983)
->>>>>>> 2947cd9c
 
 1. Fix build on homebrew with protobuf 3.6
     * [Pull request 2984](https://bitbucket.org/osrf/gazebo/pull-request/2984)
