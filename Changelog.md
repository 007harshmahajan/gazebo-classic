## Gazebo 9

## Gazebo 9.XX.X (2019-XX-XX)

<<<<<<< HEAD
1. Added support for flippers in SimpleTrackedVehiclePlugin.
    * [Pull request 3159](https://bitbucket.org/osrf/gazebo/pull-request/3149)
=======
1. Fix missing road segments in camera sensors
    * [Pull request 3182](https://bitbucket.org/osrf/gazebo/pull-request/3182)
>>>>>>> c575ab11

1. Workaround for race condition when setting model scale.
    * [Pull request 3159](https://bitbucket.org/osrf/gazebo/pull-request/3159)

1. Fix compilation of plugins with tbb and qt 5.14.
    * [Pull request 3164](https://bitbucket.org/osrf/gazebo/pull-request/3164)
    * [Issue #2681](https://bitbucket.org/osrf/gazebo/issues/2681)

1. Fix plugin loading in example by fixing uninitialized variable in World and calling `sensors::run_once()`.
    * [Pull request 3059](https://bitbucket.org/osrf/gazebo/pull-request/3059)
    * [Pull request 3173](https://bitbucket.org/osrf/gazebo/pull-request/3173)

1. Windows: reduce WinSock header inclusion to limit name conflicts.
    * [Pull request 3158](https://bitbucket.org/osrf/gazebo/pull-request/3158)

1. Fix deadlock between `World::OnRequest` and `TopicManager::AddNode`.
    * [Pull request 3155](https://bitbucket.org/osrf/gazebo/pull-request/3155)
    * [Issue #2679](https://bitbucket.org/osrf/gazebo/issues/2679)

1. Don't pass GCC linker options to Visual Studio linker.
    * [Pull request 3153](https://bitbucket.org/osrf/gazebo/pull-request/3153)

1. Fix CMake 3.14 regression in `MSVC`/`PKG_CONFIG_FOUND` workaround.
    * [Pull request 3152](https://bitbucket.org/osrf/gazebo/pull-request/3152)

1. Add Twist message and use in `cmd_vel_twist` of TrackedVehiclePlugin.
    * [Pull request 3116](https://bitbucket.org/osrf/gazebo/pull-request/3116)

1. Allow multiple instances of SimpleTrackedVehiclePlugin.
    * [Pull request 3140](https://bitbucket.org/osrf/gazebo/pull-request/3140)
    * [Pull request 3148](https://bitbucket.org/osrf/gazebo/pull-request/3148)

1. ODEBallJoint: reduce console output.
    * [Pull request 3132](https://bitbucket.org/osrf/gazebo/pull-request/3132)

1. VariableGearboxPlugin: use splines to support arbitrary smooth input-output gearbox profiles.
    * [Pull request 3073](https://bitbucket.org/osrf/gazebo/pull-request/3073)

1. Fix moving model files in StaticMapPlugin
    * [Pull request 3123](https://bitbucket.org/osrf/gazebo/pull-request/3123)

1. Fix crash when loading submesh with no bone assignments.
    * [Pull request 3122](https://bitbucket.org/osrf/gazebo/pull-request/3122)

1. Fix cmake warnings about multi-line strings.
    * [Pull request 3138](https://bitbucket.org/osrf/gazebo/pull-request/3138)
    * [Issue #2664](https://bitbucket.org/osrf/gazebo/issues/2664)

1. MeshManager: add .stlb file extension support
    * [Pull request 3124](https://bitbucket.org/osrf/gazebo/pull-request/3124)
    * [Pull request 3128](https://bitbucket.org/osrf/gazebo/pull-request/3128)

1. SystemPaths: fix race condition in PathDelimiter initialization, `missing call to sdf::addURIPath`.
    * [Pull request 3170](https://bitbucket.org/osrf/gazebo/pull-request/3170)

1. Actor: update collision pose when using ActorPlugin.
    * [Pull request 3108](https://bitbucket.org/osrf/gazebo/pull-request/3108)
    * [Issue #2433](https://bitbucket.org/osrf/gazebo/issues/2433)

## Gazebo 9.11.0 (2019-08-29)

1. Add Camera PreRender and PostRender events
    * [Pull request 3118](https://bitbucket.org/osrf/gazebo/pull-request/3118)

1. Fix ColladaLoader wrong node weights caused by buffer overflow bug
    * [Pull request 3115](https://bitbucket.org/osrf/gazebo/pull-request/3115)


## Gazebo 9.10.0 (2019-07-12)

1. ColladaLoader: use default value of 1 for stride parameter when unset.
    * [Pull request 3112](https://bitbucket.org/osrf/gazebo/pull-request/3112)

1. TopicManager: lock subscriberMutex anywhere subscribedNodes is used
    * [Pull request 3096](https://bitbucket.org/osrf/gazebo/pull-request/3096)

1. Export `OGRE-*` cmake variables in addition to `OGRE_*` variables
    * [Pull request 3109](https://bitbucket.org/osrf/gazebo/pull-request/3109)

1. Fix race conditions in `Master::ProcessMessage` and `Publisher::OnPublishComplete`
    * [Pull request 3103](https://bitbucket.org/osrf/gazebo/pull-request/3103)

## Gazebo 9.9.0 (2019-05-23)

1. Backport camera intrinsics feature
    * [Pull request 3099](https://bitbucket.org/osrf/gazebo/pull-request/3099)

1. Fix kinematic loops for DART 6.8, reverting to dart 6.7 behavior
    * [Pull request 3101](https://bitbucket.org/osrf/gazebo/pull-request/3101)

1. Enable extra kinematic loop test for DART 6.8+
    * [Pull request 3104](https://bitbucket.org/osrf/gazebo/pull-request/3104)

1. Lens flare: use light world pose at each time step instead of only at initialization
    * [Pull request 3093](https://bitbucket.org/osrf/gazebo/pull-request/3093)

1. LinkPlot3dPlugin: read optional `<model>` tag to find links in nested models
    * [Pull request 3095](https://bitbucket.org/osrf/gazebo/pull-request/3095)

1. Refactor ODE gearbox joint implementation to match hinge joint
    * [Pull request 3048](https://bitbucket.org/osrf/gazebo/pull-request/3048)

1. Make the GPU laser warp artifact transparent
    * [Pull request 3100](https://bitbucket.org/osrf/gazebo/pull-request/3100)

1. Added support for tracked vehicles
    * [Pull request 2652](https://bitbucket.org/osrf/gazebo/pull-request/2652)
    * [Issue #863](https://bitbucket.org/osrf/gazebo/issues/863)

1. Fix loading sdf with orthographic projection camera
    * [Pull request 3098](https://bitbucket.org/osrf/gazebo/pull-request/3098)

## Gazebo 9.8.0 (2019-04-10)

1. Fix kinematic loops for DART 6.7 and later
    * [Pull request 3086](https://bitbucket.org/osrf/gazebo/pull-request/3086)
    * [Issue 2605](https://bitbucket.org/osrf/gazebo/issues/2605)

1. Port introspection manager performance fix
    * [Pull request 3074](https://bitbucket.org/osrf/gazebo/pull-request/3074)

1. Windows: enable dynamic linking.
    * [Pull request 3068](https://bitbucket.org/osrf/gazebo/pull-request/3068)

1. Windows: fixing path-related issues.
    * [Pull request 3069](https://bitbucket.org/osrf/gazebo/pull-request/3069)

1. Windows: add setup.bat.in helper script template
    * [Pull request 3070](https://bitbucket.org/osrf/gazebo/pull-request/3070)

1. Fix mal-formed pkgconfig file: don't prepend duplicate -l
    * [Pull request 3080](https://bitbucket.org/osrf/gazebo/pull-request/3080)
    * [Issue 2600](https://bitbucket.org/osrf/gazebo/issues/2600)

## Gazebo 9.7.0 (2019-03-13)

1. Windows: fix test compilation
    * [Pull request 3082](https://bitbucket.org/osrf/gazebo/pull-request/3082)

1. Heightmap: cast shadows if `<cast_shadows>` tag is set
    * [Pull request 3083](https://bitbucket.org/osrf/gazebo/pull-request/3083)

1. Windows: ignore disabled interfaces in `Connection::GetLocalEndpoint()`
    * [Pull request 3079](https://bitbucket.org/osrf/gazebo/pull-request/3079)

1. Update trigger\_light plugin example to use ignition-transport
    * [Pull request 3077](https://bitbucket.org/osrf/gazebo/pull-request/3077)

1. Fix ColladaLoader to support mixamo models and fix skeleton animation loading
    * [Pull request 3084](https://bitbucket.org/osrf/gazebo/pull-request/3084)
    * [Pull request 3071](https://bitbucket.org/osrf/gazebo/pull-request/3071)
    * [Issue 2582](https://bitbucket.org/osrf/gazebo/issues/2582)

1. Improve gpu laser and its sensor shutdown
    * [Pull request 3061](https://bitbucket.org/osrf/gazebo/pull-request/3061)
    * [Pull request 3026](https://bitbucket.org/osrf/gazebo/pull-request/3026)

1. Added KeysToCmdVelPlugin for controlling robots using keyboard from gzclient
    * [Pull request 3057](https://bitbucket.org/osrf/gazebo/pull-request/3057)

1. Windows patches to build gazebo9
    * [Pull request 3060](https://bitbucket.org/osrf/gazebo/pull-request/3060)

1. Add MisalignmentPlugin which reports alignment between two poses
    * [Pull request 2896](https://bitbucket.org/osrf/gazebo/pull-request/2896)


## Gazebo 9.6.0 (2018-12-17)

1. Don't search for boost signals component
    * [Pull request 3050](https://bitbucket.org/osrf/gazebo/pull-requests/3050)
    * [Issue 2577](https://bitbucket.org/osrf/gazebo/issues/2577)

1. Fix saving heightmap cache
    * [Pull request 3044](https://bitbucket.org/osrf/gazebo/pull-requests/3044)
    * [Issue 2572](https://bitbucket.org/osrf/gazebo/issues/2572)

1. Fix GUI plugins on Bionic + gz9
    * [Pull request 3041](https://bitbucket.org/osrf/gazebo/pull-requests/3041)
    * [Issue 2541](https://bitbucket.org/osrf/gazebo/issues/2541)

1. Add method to get the link visual elements
    * [Pull request 3040](https://bitbucket.org/osrf/gazebo/pull-requests/3040)
    * backport of [Pull request 2900](https://bitbucket.org/osrf/gazebo/pull-requests/2900)

1. Add Plugin::LoadParam to improve plugin interface
    * [Pull request 3047](https://bitbucket.org/osrf/gazebo/pull-requests/3047)

1. Fix gzclient on mojave with Qt 5.12
    * [Pull request 3051](https://bitbucket.org/osrf/gazebo/pull-requests/3051)
    * [Issue 2531](https://bitbucket.org/osrf/gazebo/issues/2531)

1. Switch Time::Sleep from CLOCK\_REALTIME to CLOCK\_MONOTONIC on Linux
    * [Pull request 3037](https://bitbucket.org/osrf/gazebo/pull-requests/3037)

1. Change sleep time larger than resolution message from gzerr to gzlog
    * [Pull request 3036](https://bitbucket.org/osrf/gazebo/pull-requests/3036)

1. Fix DARTHingeJoint::SetAxis implementation (issue 2505)
    * [Pull request 3005](https://bitbucket.org/osrf/gazebo/pull-requests/3005)
    * [Issue 2505](https://bitbucket.org/osrf/gazebo/issues/2505)

1. Plugin to initialize joint controller parameters
    * [Pull request #3031](https://bitbucket.org/osrf/gazebo/pull-requests/3031)
    * [Pull request #2751](https://bitbucket.org/osrf/gazebo/pull-requests/2751)
    * [Issue 1766](https://bitbucket.org/osrf/gazebo/issues/1766)

1. static_map_plugin.cc: remove backup folder
    * [Pull request #3023](https://bitbucket.org/osrf/gazebo/pull-requests/3023)

1. Fix regression test build -> gazebo9
    * [Pull request #3046](https://bitbucket.org/osrf/gazebo/pull-requests/3046)

## Gazebo 9.5.0 (2018-11-19)

1. Fix model bounding box
    * [Pull request 3033](https://bitbucket.org/osrf/gazebo/pull-request/3033)

1. Skip skyx in SSAO plugin
    * [Pull request 3028](https://bitbucket.org/osrf/gazebo/pull-request/3028)

1. Boost 1.68 support
    * [Pull request 3030](https://bitbucket.org/osrf/gazebo/pull-request/3030)

1. Use new sha1.hpp header location for recent boost
    * [Pull request 3029](https://bitbucket.org/osrf/gazebo/pull-request/3029)

1. Joint.hh: fix documentation for Set{Upp|Low}erLimit
    * [Pull request 3027](https://bitbucket.org/osrf/gazebo/pull-request/3027)

1. Fix for revolute2 joints that prevents links from teleporting to origin
    * [Pull request 3024](https://bitbucket.org/osrf/gazebo/pull-request/3024)
    * [Issue 2239](https://bitbucket.org/osrf/gazebo/issues/2239)

1. Fix for BulletFixedJoint when used with inertial matrices with non-zero values on their off-diagonal
    * [Pull request 3010](https://bitbucket.org/osrf/gazebo/pull-request/3010)

1. Adding WheelSlipPlugin: for adding wheel slip using ODE's contact parameters
    * [Pull request 2950](https://bitbucket.org/osrf/gazebo/pull-request/2950)
    * [Pull request 2976](https://bitbucket.org/osrf/gazebo/pull-request/2976)
    * [Pull request 2997](https://bitbucket.org/osrf/gazebo/pull-request/2997)

1. Adding JointController::SetForce API and extra test for WheelSlipPlugin
    * [Pull request 2976](https://bitbucket.org/osrf/gazebo/pull-request/2976)


## Gazebo 9.4.1 (2018-09-19)

1. Revert pr 2923: "Handle signal SIGTERM exactly the same way as SIGINT"
    * [Pull request 3018](https://bitbucket.org/osrf/gazebo/pull-request/3018)
    * Reverts [Pull request 2923](https://bitbucket.org/osrf/gazebo/pull-request/2923)
    * Some discussion in [Pull request 3014](https://bitbucket.org/osrf/gazebo/pull-request/3014)


## Gazebo 9.4.0 (2018-09-18)

1. Fix for the spawning light issue. This fix allows a light's visual to be
   turned on/off.
    * [Pull request 3011](https://bitbucket.org/osrf/gazebo/pull-requests/3011)

1. Add joystick plugin and demo world
    * [Pull request 2895](https://bitbucket.org/osrf/gazebo/pull-request/2895)

1. Support toggling light visuals.
    * [Pull request 3011](https://bitbucket.org/osrf/gazebo/pull-request/3011)

1. Improve shutdown speed.
    * [Pull request 3014](https://bitbucket.org/osrf/gazebo/pull-request/3014)

1. Fix vertical lidar rays.
    * [Pull request 3013](https://bitbucket.org/osrf/gazebo/pull-request/3013)

1. Only use active interfaces in gazebo/transport.
    * [Pull request 3009](https://bitbucket.org/osrf/gazebo/pull-request/3009)

1. Trigger the stop event on sigint/sigterm.
    * [Pull request 2993](https://bitbucket.org/osrf/gazebo/pull-request/2993)

1. Include SDF header in rendering::Distortion
    * [Pull request 3012](https://bitbucket.org/osrf/gazebo/pull-request/3012)

1. More documentation to Model::CreateJoint()
    * [Pull request 3002](https://bitbucket.org/osrf/gazebo/pull-request/3002)

1. Improve ODE slip parameter behavior with multiple contact points
    * [Pull request 2965](https://bitbucket.org/osrf/gazebo/pull-request/2965)

1. Fix manipulating links in the model editor
    * [Pull request 2999](https://bitbucket.org/osrf/gazebo/pull-request/2999)
    * [Issue 2487](https://bitbucket.org/osrf/gazebo/issues/2487)

1. LOD skirt length
    * [Pull request 2968](https://bitbucket.org/osrf/gazebo/pull-request/2968)

1. Patch for visual message process
    * [Pull request 2983](https://bitbucket.org/osrf/gazebo/pull-request/2983)

1. Print joint_cmd deprecation warnings only one time
    * [Pull request 2966](https://bitbucket.org/osrf/gazebo/pull-request/2966)
    * [Issue 2393](https://bitbucket.org/osrf/gazebo/issues/2393)


## Gazebo 9.3.1 (2018-08-08)

1. Fix for the spawning light issue
    * [Pull request 3003](https://bitbucket.org/osrf/gazebo/pull-requests/3003)

## Gazebo 9.3.0 (2018-07-28)

1. Add a LED plugin blinking visual objects
    * [Pull request 2994](https://bitbucket.org/osrf/gazebo/pull-request/2994)

1. Require ignition-fuel-tools 1.2 when finding package
    * [Pull request 2992](https://bitbucket.org/osrf/gazebo/pull-request/2992)
    * [Issue 2494](https://bitbucket.org/osrf/gazebo/issues/2494)

1. Add a flashlight plugin blinking lights attached on a model
    * [Pull request 2961](https://bitbucket.org/osrf/gazebo/pull-request/2961)

1. Fix manipulating links in the model editor
    * [Pull request 2996](https://bitbucket.org/osrf/gazebo/pull-request/2996)
    * [Issue 2487](https://bitbucket.org/osrf/gazebo/issues/2487)

## Gazebo 9.2.0 (2018-07-10)

1. Fix SetCrop for multiple cameras and add SetCrop test
    * [Pull request 2967](https://bitbucket.org/osrf/gazebo/pull-request/2967)

1. Fix check terrain layer count in height map
    * [Pull request 2978](https://bitbucket.org/osrf/gazebo/pull-request/2978)

1. Fix build on homebrew with protobuf 3.6
    * [Pull request 2984](https://bitbucket.org/osrf/gazebo/pull-request/2984)

1. Attach lights to links cleanup and deprecate GetLight functions
    * [Pull request #2871](https://bitbucket.org/osrf/gazebo/pull-request/2871)


## Gazebo 9.1.1 (2018-06-08)

1. Set the default model database URI to avoid a redirect
    * [Pull request 2971](https://bitbucket.org/osrf/gazebo/pull-request/2971)


## Gazebo 9.1.0 (2018-06-01)

1. Fuel: Support models with full Fuel URLs in <uri>
    * [Pull request 2962](https://bitbucket.org/osrf/gazebo/pull-request/2962)

1. Fuel: List models by owner on insert menu
    * [Pull request 2949](https://bitbucket.org/osrf/gazebo/pull-request/2949)

1. Fueltools useragent
    * [Pull request 2924](https://bitbucket.org/osrf/gazebo/pull-request/2924)

1. Env var to enable Ignition Fuel
    * [Pull request 2860](https://bitbucket.org/osrf/gazebo/pull-request/2860)

1. Find DART with CONFIG to fix homebrew issue
    * [Pull request 2919](https://bitbucket.org/osrf/gazebo/pull-request/2919)
    * [homebrew-simulation issue 384](https://github.com/osrf/homebrew-simulation/issues/384)

1. Added missing OGRE headers
    * [Pull request 2894](https://bitbucket.org/osrf/gazebo/pull-request/2894)

1. Handle signal SIGTERM exactly the same way as SIGINT
    * [Pull request 2923](https://bitbucket.org/osrf/gazebo/pull-request/2923)

1. Support custom find file callbacks
    * [Pull request 2948](https://bitbucket.org/osrf/gazebo/pull-request/2948)

1. Fix empty visual bounding box
    * [Pull request 2934](https://bitbucket.org/osrf/gazebo/pull-request/2934)

1. Make override keywords consistent in joint classes to fix clang warnings
    * [Pull request 2869](https://bitbucket.org/osrf/gazebo/pull-request/2869)
    * [Pull request 2881](https://bitbucket.org/osrf/gazebo/pull-request/2881)

1. Fix BulletHingeJoint limits when child link has off-diagonal inertia
    * [Pull request 2883](https://bitbucket.org/osrf/gazebo/pull-requests/2883)

1. Print some bullet console warnings only once
    * [Pull request 2866](https://bitbucket.org/osrf/gazebo/pull-request/2866)

1. Fix getting joint limits for BulletHingeJoint
    * [Pull request 2959](https://bitbucket.org/osrf/gazebo/pull-request/2959)

1. Fix build on hombrew with boost 1.67
    * [Pull request 2954](https://bitbucket.org/osrf/gazebo/pull-request/2954)

1. Set the default model database URI to avoid a redirect.
    * [Pull request 2970](https://bitbucket.org/osrf/gazebo/pull-request/2970)

1. Save model materials and meshes when logging
    * [Pull request 2811](https://bitbucket.org/osrf/gazebo/pull-request/2811)

1. Add Screen Space Ambient Occlusion visual plugin
    * [Pull request 2916](https://bitbucket.org/osrf/gazebo/pull-request/2916)
    * [Pull request 2947](https://bitbucket.org/osrf/gazebo/pull-request/2947)

1. Fix ray intersection check in Scene::FirstContact
    * [Pull request 2945](https://bitbucket.org/osrf/gazebo/pull-request/2945)

1. Fix camera view control inside bounding box of large meshes
    * [Pull request 2932](https://bitbucket.org/osrf/gazebo/pull-request/2932)

1. Fix compilation with boost 1.67
    * [Pull request 2937](https://bitbucket.org/osrf/gazebo/pull-request/2937)

1. Fix compilation with ffmpeg4
    * [Pull request 2942](https://bitbucket.org/osrf/gazebo/pull-request/2942)

1. Fix Joint::SetPosition for HingeJoint
    * [Pull request 2892](https://bitbucket.org/osrf/gazebo/pull-request/2892)
    * [Issue 2430](https://bitbucket.org/osrf/gazebo/issues/2430)

1. Fix mouse movement ogre assertion error
    * [Pull request 2928](https://bitbucket.org/osrf/gazebo/pull-request/2928)

1. use QVERIFY() around qFuzzyCompare statements
    * [Pull request 2936](https://bitbucket.org/osrf/gazebo/pull-request/2936)

1. Fix normal maps on ubuntu with OGRE 1.9 and disable on OSX
    * [Pull request 2917](https://bitbucket.org/osrf/gazebo/pull-request/2917)

1. Support lens flare occlusion
    * [Pull request 2915](https://bitbucket.org/osrf/gazebo/pull-request/2915)

1. Diagnostics: record timing statistics instead of all timestamps
    * [Pull request 2821](https://bitbucket.org/osrf/gazebo/pull-requests/2821)

1. Add trigger_light example for ContainPlugin tutorial
    * [Pull request 2918](https://bitbucket.org/osrf/gazebo/pull-requests/2918)
    * [Pull request 2929](https://bitbucket.org/osrf/gazebo/pull-requests/2929)

1. Do not load model plugins during log playback.
    * [Pull request 2884](https://bitbucket.org/osrf/gazebo/pull-request/2884)
    * [Issue 2427](https://bitbucket.org/osrf/gazebo/issues/2427)

1. State log file playback can cause a sensor manager assert if there is
   a large period of inactivity. This PR outputs warning messages instead of
   using asserts.
    * [Pull request 2893](https://bitbucket.org/osrf/gazebo/pull-request/2893)
    * [Pull request 2921](https://bitbucket.org/osrf/gazebo/pull-request/2921)

1. Fix model insertions during log playback.
    * [Pull request 2890](https://bitbucket.org/osrf/gazebo/pull-request/2890)
    * [Issue 2297](https://bitbucket.org/osrf/gazebo/issues/2297)
    * [Issue 2428](https://bitbucket.org/osrf/gazebo/issues/2428)

1. Simplify search logic for Qt5
    * [Pull request 2911](https://bitbucket.org/osrf/gazebo/pull-request/2911)
    * [Issue 2419](https://bitbucket.org/osrf/gazebo/issues/2419)

1. Fix log recording, only call sdf::initFile once
    * [Pull request 2885](https://bitbucket.org/osrf/gazebo/pull-request/2885)
    * [Issue 2425](https://bitbucket.org/osrf/gazebo/issues/2425)

1. Ensure sdf inertia values are consistent
    * [Pull request 2867](https://bitbucket.org/osrf/gazebo/pull-requests/2867)
    * [Issue 2367](https://bitbucket.org/osrf/gazebo/issues/2367)

1. Fix gazebo7 + ogre 1.8 build error
    * [Pull request 2878](https://bitbucket.org/osrf/gazebo/pull-request/2878)

1. Fix OBJLoader when mesh has invalid material
    * [Pull request 2888](https://bitbucket.org/osrf/gazebo/pull-request/2888)

1. Fix clang warnings in LaserView and EnumIface
    * [Pull request 2891](https://bitbucket.org/osrf/gazebo/pull-request/2891)

1. Add support for moving geometry to ContainPlugin
    * [Pull request 2886](https://bitbucket.org/osrf/gazebo/pull-request/2886)

1. Support python3 with check_test_ran.py
    * [Pull request 2902](https://bitbucket.org/osrf/gazebo/pull-request/2902)

1. Don't shut down gazebo when removing a world
    * [Pull request 2511](https://bitbucket.org/osrf/gazebo/pull-request/2511)

1. Fix undefined behavior in ODESliderJoint
    * [Pull request 2905](https://bitbucket.org/osrf/gazebo/pull-requests/2905)

1. Fix loading collada mesh that contains multiple texcoord sets with same offset
    * [Pull request 2899](https://bitbucket.org/osrf/gazebo/pull-request/2899)

1. Fix race conditions during client startup, and introduce Node::TryInit()
    * [Pull request 2897](https://bitbucket.org/osrf/gazebo/pull-requests/2897)

1. Add support for Actor collisions.
    * [Pull request 2875](https://bitbucket.org/osrf/gazebo/pull-requests/2875)

1. Process insertions and deletions on gz log echo
    * [Pull request 2608](https://bitbucket.org/osrf/gazebo/pull-request/2608)
    * [Issue 2136](https://bitbucket.org/osrf/gazebo/issues/2136)

1. Added a plugin to detect if an entity is inside a given volume in space
    * [Pull request 2780](https://bitbucket.org/osrf/gazebo/pull-requests/2780)

1. Add Static Map Plugin for creating textured map model
    * [Pull request 2834](https://bitbucket.org/osrf/gazebo/pull-requests/2834)

1. Fix deadlock when publishing to ~/light/factory topic
    * [Pull request 2872](https://bitbucket.org/osrf/gazebo/pull-requests/2872)

1. Added a plugin to detect if an entity is inside a given volume in space
    * [Pull request 2870](https://bitbucket.org/osrf/gazebo/pull-requests/2870)

1. Load actor plugin on ~/factory
    * [Pull request 2855](https://bitbucket.org/osrf/gazebo/pull-requests/2855)

1. Add support for 16 bit Grayscale and RGB camera image types.
    * [Pull request 2852](https://bitbucket.org/osrf/gazebo/pull-requests/2852)

1. Add Visual::SetMaterialShaderParam function for setting shader parameters.
    * [Pull request 2863](https://bitbucket.org/osrf/gazebo/pull-requests/2863)

1. Adding accessors for velocity in ENU frame for gps sensor
    * [Pull request 2854](https://bitbucket.org/osrf/gazebo/pull-request/2854)

1. Fix DEM min elevation
    * [Pull request 2868](https://bitbucket.org/osrf/gazebo/pull-request/2868)

1. Update Color Clamp function
    * [Pull request 2859](https://bitbucket.org/osrf/gazebo/pull-requests/2859)

1. Initialize laser retro value
    * [Pull request 2841](https://bitbucket.org/osrf/gazebo/pull-request/2841)

1. Allow marker requests to be received from server plugins.
    * [Pull request 2858](https://bitbucket.org/osrf/gazebo/pull-requests/2858)


## Gazebo 9.0.0 (2018-01-25)

1. Update to `ign-transport4`, `ign-msgs1`, `ign-math4`. Added dependency on
   only `sdformat6`, removing `sdformat5`.
    * [Pull request #2843](https://bitbucket.org/osrf/gazebo/pull-request/2843)

1. Provide option to preserve world velocity in Joint::SetPosition
    * [Pull request #2814](https://bitbucket.org/osrf/gazebo/pull-requests/2814)
    * [Issue 2111](https://bitbucket.org/osrf/gazebo/issues/2111)

1. Rename `BUILD_TYPE_*` macros to `GAZEBO_BUILD_TYPE_*`
    * [Pull request #2846](https://bitbucket.org/osrf/gazebo/pull-requests/2846)
    * [Issue 2343](https://bitbucket.org/osrf/gazebo/issues/2343)

1. Added World::SDF()
    * [Pull request #2708](https://bitbucket.org/osrf/gazebo/pull-requests/2708)

1. Fix compile error with due to using gazebo::common::Color with sdformat 6
    * [Pull request #2786](https://bitbucket.org/osrf/gazebo/pull-request/2786)

1. [Ignition Fuel Tools](https://ignitionrobotics.org/libs/fuel%20tools) integration:
  1. Ignition Fuel support - model list
      * [Pull request #2796](https://bitbucket.org/osrf/gazebo/pull-requests/2796)
  1. Download a model from Ignition Fuel
      * [Pull request #2800](https://bitbucket.org/osrf/gazebo/pull-requests/2800)
  1. Export dependency on ignition-fuel-tools in cmake and pkgconfig files if it's found
      * [Pull request #2850](https://bitbucket.org/osrf/gazebo/pull-request/2850)

1. Avoid race condition between multiple writers to the same connection
    * A contribution from Hendrik Skubch
    * [Pull request #2826](https://bitbucket.org/osrf/gazebo/pull-requests/2826)

1. Deprecate gazebo::common::Color
    * [Pull request #2818](https://bitbucket.org/osrf/gazebo/pull-request/2818)
    * [Pull request #2831](https://bitbucket.org/osrf/gazebo/pull-request/2831)
    * [Pull request #2837](https://bitbucket.org/osrf/gazebo/pull-request/2837)
    * [Pull request #2838](https://bitbucket.org/osrf/gazebo/pull-request/2838)
    * [Pull request #2842](https://bitbucket.org/osrf/gazebo/pull-request/2842)

1. Updates to MovableText
    * [Pull request #2839](https://bitbucket.org/osrf/gazebo/pull-request/2839)

1. Mark constructors as explicit to fix cppcheck warnings
    * [Pull request #2790](https://bitbucket.org/osrf/gazebo/pull-request/2790)
    * [Pull request #2792](https://bitbucket.org/osrf/gazebo/pull-request/2792)
    * [Pull request #2795](https://bitbucket.org/osrf/gazebo/pull-request/2795)
    * [Pull request #2822](https://bitbucket.org/osrf/gazebo/pull-request/2822)

1. Try finding both ignition math 3 or 4 until we switch to 4
    * [Pull request #2783](https://bitbucket.org/osrf/gazebo/pull-request/2783)

1. Replaced use of ignition::msgs::ImageStamped with ignition::msgs::Image
    * [Pull request #2781](https://bitbucket.org/osrf/gazebo/pull-request/2781)

1. Fix missing includes for boost lexical cast
    * [Pull request #2784](https://bitbucket.org/osrf/gazebo/pull-request/2784)

1. Try finding both sdformat 5 and 6 until we switch to 6
    * [Pull request #2750](https://bitbucket.org/osrf/gazebo/pull-request/2750)

1. HarnessPlugin: PIMPL and allow re-attaching
    * [Pull request #2697](https://bitbucket.org/osrf/gazebo/pull-request/2697)

1. DART: Update contact information also if physics engine is disabled
    * [Pull request #2704](https://bitbucket.org/osrf/gazebo/pull-requests/2704)

1. Integration of DART-6
    * [Pull request #2547](https://bitbucket.org/osrf/gazebo/

1. Image Viewer: fix QImage::Format used to display grayscale images
    * A contribution from Julien Lecoeur
    * [Pull request #2812](https://bitbucket.org/osrf/gazebo/pull-requests/2812)

1. Fix compilation of some tests on Windows
    * A contribution from Silvio Traversaro
    * [Pull request #2699](https://bitbucket.org/osrf/gazebo/pull-requests/2699)

1. Remove Gazebo 8 deprecations
    * [Pull request #2605](https://bitbucket.org/osrf/gazebo/pull-request/2605)
    * [Pull request #2607](https://bitbucket.org/osrf/gazebo/pull-request/2607)
    * [Pull request #2603](https://bitbucket.org/osrf/gazebo/pull-request/2603)
    * [Pull request #2604](https://bitbucket.org/osrf/gazebo/pull-request/2604)
    * [Pull request #2627](https://bitbucket.org/osrf/gazebo/pull-request/2627)

1. Bullet: sending feedback on contact points on depth 0 as well
    * [Pull request #2630](https://bitbucket.org/osrf/gazebo/pull-requests/2630/)

1. Deprecate functions to set linear/angular acceleration
    * [Pull request #2622](https://bitbucket.org/osrf/gazebo/pull-request/2622)

1. Added GpuLaserDataIterator
    * [Pull request #2637](https://bitbucket.org/osrf/gazebo/pull-request/2637)

1. Added possibility to enforce contact computation
    * [Pull request #2629](https://bitbucket.org/osrf/gazebo/pull-requests/2629/)

1. Add function to retrieve scoped sensors name in multi-nested model
    * [Pull request #2676](https://bitbucket.org/osrf/gazebo/pull-request/2676)


## Gazebo 8

## Gazebo 8.X.X (201X-XX-XX)

1. Use new sha1.hpp header location for recent boost
    * [Pull request 3029](https://bitbucket.org/osrf/gazebo/pull-request/3029)

1. Joint.hh: fix documentation for Set{Upp|Low}erLimit
    * [Pull request 3027](https://bitbucket.org/osrf/gazebo/pull-request/3027)

1. Fix for revolute2 joints that prevents links from teleporting to origin
    * [Pull request 3024](https://bitbucket.org/osrf/gazebo/pull-request/3024)
    * [Issue 2239](https://bitbucket.org/osrf/gazebo/issues/2239)

1. Include SDF header in rendering::Distortion
    * [Pull request 3012](https://bitbucket.org/osrf/gazebo/pull-request/3012)

1. More documentation to Model::CreateJoint()
    * [Pull request 3002](https://bitbucket.org/osrf/gazebo/pull-request/3002)

1. Improve ODE slip parameter behavior with multiple contact points
    * [Pull request 2965](https://bitbucket.org/osrf/gazebo/pull-request/2965)

1. Fix for BulletFixedJoint when used with inertial matrices with non-zero values on their off-diagonal
    * [Pull request 3010](https://bitbucket.org/osrf/gazebo/pull-request/3010)

1. Fix manipulating links in the model editor
    * [Pull request 2999](https://bitbucket.org/osrf/gazebo/pull-request/2999)
    * [Issue 2487](https://bitbucket.org/osrf/gazebo/issues/2487)

1. LOD skirt length
    * [Pull request 2968](https://bitbucket.org/osrf/gazebo/pull-request/2968)

1. Patch for visual message process
    * [Pull request 2983](https://bitbucket.org/osrf/gazebo/pull-request/2983)

1. Print joint_cmd deprecation warnings only one time
    * [Pull request 2966](https://bitbucket.org/osrf/gazebo/pull-request/2966)
    * [Issue 2393](https://bitbucket.org/osrf/gazebo/issues/2393)

1. Adding WheelSlipPlugin: for adding wheel slip using ODE's contact parameters
    * [Pull request 2950](https://bitbucket.org/osrf/gazebo/pull-request/2950)

1. Adding JointController::SetForce API and extra test for WheelSlipPlugin
    * [Pull request 2976](https://bitbucket.org/osrf/gazebo/pull-request/2976)


## Gazebo 8.6.0 (2018-06-26)

1. Fix SetCrop for multiple cameras and add SetCrop test
    * [Pull request 2967](https://bitbucket.org/osrf/gazebo/pull-request/2967)

1. Fix check terrain layer count in height map
    * [Pull request 2978](https://bitbucket.org/osrf/gazebo/pull-request/2978)

1. Fix build on homebrew with protobuf 3.6
    * [Pull request 2984](https://bitbucket.org/osrf/gazebo/pull-request/2984)

1. Fix GpuRaySensor vertical rays
    * [Pull request 2955](https://bitbucket.org/osrf/gazebo/pull-request/2955)


## Gazebo 8.5.0 (2018-06-08)

1. Fix BulletHingeJoint limits when child link has off-diagonal inertia
    * [Pull request 2883](https://bitbucket.org/osrf/gazebo/pull-requests/2883)

1. Print some bullet console warnings only once
    * [Pull request 2866](https://bitbucket.org/osrf/gazebo/pull-request/2866)

1. Fix getting joint limits for BulletHingeJoint
    * [Pull request 2959](https://bitbucket.org/osrf/gazebo/pull-request/2959)

1. Fix build on hombrew with boost 1.67
    * [Pull request 2954](https://bitbucket.org/osrf/gazebo/pull-request/2954)

1. Set the default model database URI to avoid a redirect.
    * [Pull request 2970](https://bitbucket.org/osrf/gazebo/pull-request/2970)

1. Save model materials and meshes when logging
    * [Pull request 2811](https://bitbucket.org/osrf/gazebo/pull-request/2811)

1. Add Screen Space Ambient Occlusion visual plugin
    * [Pull request 2916](https://bitbucket.org/osrf/gazebo/pull-request/2916)
    * [Pull request 2947](https://bitbucket.org/osrf/gazebo/pull-request/2947)

1. Fix ray intersection check in Scene::FirstContact
    * [Pull request 2945](https://bitbucket.org/osrf/gazebo/pull-request/2945)

1. Fix camera view control inside bounding box of large meshes
    * [Pull request 2932](https://bitbucket.org/osrf/gazebo/pull-request/2932)

1. Fix compilation with boost 1.67
    * [Pull request 2937](https://bitbucket.org/osrf/gazebo/pull-request/2937)

1. Fix compilation with ffmpeg4
    * [Pull request 2942](https://bitbucket.org/osrf/gazebo/pull-request/2942)

1. Fix Joint::SetPosition for HingeJoint
    * [Pull request 2892](https://bitbucket.org/osrf/gazebo/pull-request/2892)
    * [Issue 2430](https://bitbucket.org/osrf/gazebo/issues/2430)

1. Fix mouse movement ogre assertion error
    * [Pull request 2928](https://bitbucket.org/osrf/gazebo/pull-request/2928)

1. use QVERIFY() around qFuzzyCompare statements
    * [Pull request 2936](https://bitbucket.org/osrf/gazebo/pull-request/2936)

1. Fix normal maps on ubuntu with OGRE 1.9 and disable on OSX
    * [Pull request 2917](https://bitbucket.org/osrf/gazebo/pull-request/2917)

1. Support lens flare occlusion
    * [Pull request 2915](https://bitbucket.org/osrf/gazebo/pull-request/2915)

1. Diagnostics: record timing statistics instead of all timestamps
    * [Pull request 2821](https://bitbucket.org/osrf/gazebo/pull-requests/2821)

1. Add trigger_light example for ContainPlugin tutorial
    * [Pull request 2918](https://bitbucket.org/osrf/gazebo/pull-requests/2918)
    * [Pull request 2929](https://bitbucket.org/osrf/gazebo/pull-requests/2929)

1. Do not load model plugins during log playback.
    * [Pull request 2884](https://bitbucket.org/osrf/gazebo/pull-request/2884)
    * [Issue 2427](https://bitbucket.org/osrf/gazebo/issues/2427)

1. State log file playback can cause a sensor manager assert if there is
   a large period of inactivity. This PR outputs warning messages instead of
   using asserts.
    * [Pull request 2893](https://bitbucket.org/osrf/gazebo/pull-request/2893)
    * [Pull request 2921](https://bitbucket.org/osrf/gazebo/pull-request/2921)

1. Fix model insertions during log playback.
    * [Pull request 2890](https://bitbucket.org/osrf/gazebo/pull-request/2890)
    * [Issue 2297](https://bitbucket.org/osrf/gazebo/issues/2297)
    * [Issue 2428](https://bitbucket.org/osrf/gazebo/issues/2428)

1. Simplify search logic for Qt5
    * [Pull request 2911](https://bitbucket.org/osrf/gazebo/pull-request/2911)
    * [Issue 2419](https://bitbucket.org/osrf/gazebo/issues/2419)

1. Fix log recording, only call sdf::initFile once
    * [Pull request 2885](https://bitbucket.org/osrf/gazebo/pull-request/2885)
    * [Issue 2425](https://bitbucket.org/osrf/gazebo/issues/2425)

1. Ensure sdf inertia values are consistent
    * [Pull request 2867](https://bitbucket.org/osrf/gazebo/pull-requests/2867)
    * [Issue 2367](https://bitbucket.org/osrf/gazebo/issues/2367)

1. Fix OBJLoader when mesh has invalid material
    * [Pull request 2888](https://bitbucket.org/osrf/gazebo/pull-request/2888)

1. Fix clang warnings in LaserView and EnumIface
    * [Pull request 2891](https://bitbucket.org/osrf/gazebo/pull-request/2891)

1. Add support for moving geometry to ContainPlugin
    * [Pull request 2886](https://bitbucket.org/osrf/gazebo/pull-request/2886)

1. Support python3 with check_test_ran.py
    * [Pull request 2902](https://bitbucket.org/osrf/gazebo/pull-request/2902)

1. Don't shut down gazebo when removing a world
    * [Pull request 2511](https://bitbucket.org/osrf/gazebo/pull-request/2511)

1. Fix undefined behavior in ODESliderJoint
    * [Pull request 2905](https://bitbucket.org/osrf/gazebo/pull-requests/2905)

1. Fix loading collada mesh that contains multiple texcoord sets with same offset
    * [Pull request 2899](https://bitbucket.org/osrf/gazebo/pull-request/2899)

1. Fix race conditions during client startup, and introduce Node::TryInit()
    * [Pull request 2897](https://bitbucket.org/osrf/gazebo/pull-requests/2897)


## Gazebo 8.3.0 (2018-02-10)

1. Add support for Actor collisions.
    * [Pull request 2875](https://bitbucket.org/osrf/gazebo/pull-requests/2875)

1. Process insertions and deletions on gz log echo
    * [Pull request 2608](https://bitbucket.org/osrf/gazebo/pull-request/2608)
    * [Issue 2136](https://bitbucket.org/osrf/gazebo/issues/2136)

1. Added a plugin to detect if an entity is inside a given volume in space
    * [Pull request 2780](https://bitbucket.org/osrf/gazebo/pull-requests/2780)

1. Add Static Map Plugin for creating textured map model
    * [Pull request 2834](https://bitbucket.org/osrf/gazebo/pull-requests/2834)

1. Added a plugin to detect if an entity is inside a given volume in space
    * [Pull request 2870](https://bitbucket.org/osrf/gazebo/pull-requests/2870)

1. Load actor plugin on ~/factory
    * [Pull request 2855](https://bitbucket.org/osrf/gazebo/pull-requests/2855)

1. Add support for 16 bit Grayscale and RGB camera image types.
    * [Pull request 2852](https://bitbucket.org/osrf/gazebo/pull-requests/2852)

1. Add Visual::SetMaterialShaderParam function for setting shader parameters.
    * [Pull request 2863](https://bitbucket.org/osrf/gazebo/pull-requests/2863)

1. Adding accessors for velocity in ENU frame for gps sensor
    * [Pull request 2854](https://bitbucket.org/osrf/gazebo/pull-request/2854)

1. Fix DEM min elevation
    * [Pull request 2868](https://bitbucket.org/osrf/gazebo/pull-request/2868)

1. Update Color Clamp function
    * [Pull request 2859](https://bitbucket.org/osrf/gazebo/pull-requests/2859)

1. Fix inserting models with invalid submesh
    * [Pull request 2828](https://bitbucket.org/osrf/gazebo/pull-request/2828)

1. Move Connection header buffer from heap to stack to avoid race condition.
    * [Pull request 2844](https://bitbucket.org/osrf/gazebo/pull-requests/2844)

1. Initialize laser retro value
    * [Pull request 2841](https://bitbucket.org/osrf/gazebo/pull-request/2841)

1. Shadow improvements
    * [Pull request 2805](https://bitbucket.org/osrf/gazebo/pull-requests/2805)

1. Add light as child of link
    * [Pull request 2807](https://bitbucket.org/osrf/gazebo/pull-requests/2807)
    * [Pull request 2872](https://bitbucket.org/osrf/gazebo/pull-requests/2872)
    * [Issue 900](https://bitbucket.org/osrf/gazebo/issues/900)

1. Add camera lens flare effect
    * [Pull request 2806](https://bitbucket.org/osrf/gazebo/pull-request/2806)
    * [Pull request 2829](https://bitbucket.org/osrf/gazebo/pull-request/2829)

1. Image Viewer: fix QImage::Format used to display grayscale images
    * [Pull request #2813](https://bitbucket.org/osrf/gazebo/pull-requests/2813)

1. Fix gazebo8 homebrew build (support tinyxml2 6.0.0)
    * [Pull request 2823](https://bitbucket.org/osrf/gazebo/pull-request/2823)
    * [ign-common issue 28](https://bitbucket.org/ignitionrobotics/ign-common/issues/28)

1. Allow marker requests to be received from server plugins.
    * [Pull request 2858](https://bitbucket.org/osrf/gazebo/pull-requests/2858)

1. Call DisconnectNewImageFrame in the CameraPlugin destructor
    * [Pull request 2815](https://bitbucket.org/osrf/gazebo/pull-request/2815)

1. Add Static Map Plugin for creating textured map model
    * [Pull request 2834](https://bitbucket.org/osrf/gazebo/pull-requests/2834)

## Gazebo 8.2.0 (2017-12-10)

1. Fix Collision::GetWorldPose for non-canonical links (and friction directions)
    * [Pull request 2702](https://bitbucket.org/osrf/gazebo/pull-request/2702)
    * [Issue 2068](https://bitbucket.org/osrf/gazebo/issues/2068)

1. Joint control menu highlight active
    * [Pull request 2747](https://bitbucket.org/osrf/gazebo/pull-requests/2747)
    * [Issue 2307](https://bitbucket.org/osrf/gazebo/issues/2307)

1. Fix inserted mesh scale during log playback
    * [Pull request #2723](https://bitbucket.org/osrf/gazebo/pull-request/2723)

1. rendering/UNIT_Grid_TEST: Fix test failure due to EXPECT_EQ on floats
    * [Pull request 2802](https://bitbucket.org/osrf/gazebo/pull-requests/2802)

1. Diagnostics: enable test and don't create so many empty folders
    * [Pull request 2798](https://bitbucket.org/osrf/gazebo/pull-requests/2798)

1. RenderEngine::SetupResources(): Fix resource locations being added multiple times
    * [Pull request 2801](https://bitbucket.org/osrf/gazebo/pull-request/2801)

1. Fix gui and rendering tests for gazebo8 + ogre1.9 on OSX
    * [Pull request 2793](https://bitbucket.org/osrf/gazebo/pull-request/2793)

1. Support off-diagonal inertia terms in bullet
    * [Pull request 2757](https://bitbucket.org/osrf/gazebo/pull-requests/2757)

1. Parallelize ODE physics with threaded islands parameter
    * [Pull request 2775](https://bitbucket.org/osrf/gazebo/pull-requests/2775)

1. Disable broken dart5 tests on gazebo8 branch
    * [Pull request 2771](https://bitbucket.org/osrf/gazebo/pull-request/2771)

1. Fix gazebo7 compile error with boost 1.58 for oculus support
    * [Pull request 2788](https://bitbucket.org/osrf/gazebo/pull-request/2788)
    * [Issue 2356](https://bitbucket.org/osrf/gazebo/issues/2356)

1. Logical Camera sees nested models
    * [Pull request 2776](https://bitbucket.org/osrf/gazebo/pull-request/2776)
    * [Issue 2342](https://bitbucket.org/osrf/gazebo/issues/2342)

1. Logical camera uses <topic>
    * [Pull request 2777](https://bitbucket.org/osrf/gazebo/pull-requests/2777)

1. Removed std::cout logging output on deferred shading
    * [Pull request 2779](https://bitbucket.org/osrf/gazebo/pull-request/2779)

1. Update depth camera shaders version
    * [Pull request 2767](https://bitbucket.org/osrf/gazebo/pull-request/2767)
    * [Issue 2323](https://bitbucket.org/osrf/gazebo/issues/2323)

1. Replaced Ogre::SharedPtr constructor calls with 0 arguments
    * [Pull request 2772](https://bitbucket.org/osrf/gazebo/pull-request/2772)

1. Send message to subscribers only once per connection
    * [Pull request 2763](https://bitbucket.org/osrf/gazebo/pull-request/2763)

1. Fix disabling mesh cast shadows
    * [Pull request 2710](https://bitbucket.org/osrf/gazebo/pull-request/2710)

1. Fix gzclient shutdown segmentation fault with ogre 1.10
    * [Pull request 2761](https://bitbucket.org/osrf/gazebo/pull-request/2761)
    * [Issue 2324](https://bitbucket.org/osrf/gazebo/issues/2324)

1. Fix right-click segfault
    * [Pull request 2809](https://bitbucket.org/osrf/gazebo/pull-request/2809)
    * [Issue 2377](https://bitbucket.org/osrf/gazebo/issues/2377)

1. Joint control menu highlight active
    * [Pull request 2747](https://bitbucket.org/osrf/gazebo/pull-requests/2747)
    * [Issue 2307](https://bitbucket.org/osrf/gazebo/issues/2307)

1. Don't use lib prefix for ogre plugins as of ogre1.9
    * [Pull request 2803](https://bitbucket.org/osrf/gazebo/pull-request/2803)

1. RenderEngine::SetupResources(): Fix resource locations being added multiple times
    * [Pull request 2801](https://bitbucket.org/osrf/gazebo/pull-request/2801)

1. Added and improved communications between the JointControlWidget and JointController
    * [Pull request 2730](https://bitbucket.org/osrf/gazebo/pull-request/2730)
    * [Issue 295](https://bitbucket.org/osrf/gazebo/issues/295)

1. Add function to retrieve scoped sensors name in multi-nested model
    * [Pull request 2674](https://bitbucket.org/osrf/gazebo/pull-request/2674)

1. Backport wide angle camera VM FSAA fix
    * [Pull request 2711](https://bitbucket.org/osrf/gazebo/pull-request/2711)

1. Add log record filter options
    * [Pull request 2715](https://bitbucket.org/osrf/gazebo/pull-request/2715)
    * [Pull request 2725](https://bitbucket.org/osrf/gazebo/pull-request/2725)

1. Fix inertia parameters in friction_spheres.world
    * [Pull request 2724](https://bitbucket.org/osrf/gazebo/pull-request/2724)

1. ODE slip parameter example world and test
    * [Pull request 2717](https://bitbucket.org/osrf/gazebo/pull-request/2717)

1. Aligned collision and visual geometries for friction_dir_test.world
    * [Pull request 2726](https://bitbucket.org/osrf/gazebo/pull-request/2726)

1. Do not display COM or inertia visualizations for static models
    * [Pull request 2727](https://bitbucket.org/osrf/gazebo/pull-request/2727)
    * [Issue 2286](https://bitbucket.org/osrf/gazebo/issues/2286)

1. Fix index error in VClouds/DataManager.cpp
    * [Pull request 2722](https://bitbucket.org/osrf/gazebo/pull-request/2722)

1. Fix orbiting view around heightmap
    * [Pull request 2688](https://bitbucket.org/osrf/gazebo/pull-request/2688)
    * [Issue 2049](https://bitbucket.org/osrf/gazebo/issues/2049)

1. Fix configure script on windows
    * [Pull request 2735](https://bitbucket.org/osrf/gazebo/pull-request/2735)

1. Add option in gui.ini to disable the use of spacenav
    * [Pull request 2754](https://bitbucket.org/osrf/gazebo/pull-requests/2754)

1. Test which demonstrates Simbody exception when manipulating object twice while paused
    * [Pull request 2737](https://bitbucket.org/osrf/gazebo/pull-request/2737)

## Gazebo 8.1.1 (2017-06-05)

1. Add the option --gui-client-plugin to load GUI plugins. Leave -g to load System Plugins.
    * [Pull request 2716](https://bitbucket.org/osrf/gazebo/pull-requests/2716)
    * [Issue 2279](https://bitbucket.org/osrf/gazebo/issues/2279)

1. Remove duplicate material block in ShadowCaster.material
    * [Pull request 2721](https://bitbucket.org/osrf/gazebo/pull-request/2721)

1. Fix race condition during Detach of HarnessPlugin
    * [Pull request 2696](https://bitbucket.org/osrf/gazebo/pull-request/2696)

1. Added support for pincushion distortion model; fixed bug where
   cameras with different distortion models would have the same distortion.
    * [Pull request 2678](https://bitbucket.org/osrf/gazebo/pull-requests/2678)

1. Add actors in World as models so they get returned with World::Models()
    * [Pull request 2706](https://bitbucket.org/osrf/gazebo/pull-request/2706)
    * [Issue 2271](https://bitbucket.org/osrf/gazebo/issues/2271)

1. Refactor tests to use models from world file instead of dynamically spawning models
    * [Pull request 2689](https://bitbucket.org/osrf/gazebo/pull-request/2689)

## Gazebo 8.1.0 (2017-05-04)

1. Fixed precompiled headers to work in more use-cases.
    * [Pull request 2662](https://bitbucket.org/osrf/gazebo/pull-request/2662)

1. Subdivide large heightmaps to fix LOD and support global texture mapping
    * [Pull request 2655](https://bitbucket.org/osrf/gazebo/pull-request/2655)

1. Added <collide_bitmask> support to bullet
    * [Pull request 2649](https://bitbucket.org/osrf/gazebo/pull-request/2649)

1. Fix linking when using HDF5_INSTRUMENT for logging ODE data
    * [Pull request 2669](https://bitbucket.org/osrf/gazebo/pull-request/2669)
    * [Issue 1841](https://bitbucket.org/osrf/gazebo/issues/1841)

1. Force / torque sensor visualization using WrenchVisual
    * [Pull request 2653](https://bitbucket.org/osrf/gazebo/pull-request/2653)

1. Cache heightmap tile data
    * [Pull request 2645](https://bitbucket.org/osrf/gazebo/pull-request/2645)

1. Add plugin for attaching lights to links in a model
    * [Pull request 2647](https://bitbucket.org/osrf/gazebo/pull-request/2647)

1. Support Heightmap LOD
    * [Pull request 2636](https://bitbucket.org/osrf/gazebo/pull-request/2636)

1. Support setting shadow texture size
    * [Pull request 2644](https://bitbucket.org/osrf/gazebo/pull-request/2644)

1. Fix deprecated sdf warnings produced by PluginToSDF
    * [Pull request 2646](https://bitbucket.org/osrf/gazebo/pull-request/2646)
    * [Issue 2202](https://bitbucket.org/osrf/gazebo/issues/2202)

1. Added TouchPlugin, which checks if a model has been in contact with another
   model exclusively for a certain time.
    * [Pull request 2651](https://bitbucket.org/osrf/gazebo/pull-request/2651)

1. Fixes -inf laser reading being displayed as +inf
    * [Pull request 2641](https://bitbucket.org/osrf/gazebo/pull-request/2641)

1. Proper exception handling for animated box example
    * [Pull request 2618](https://bitbucket.org/osrf/gazebo/pull-request/2618)

1. Fix examples compilation (#2177)
    * [Pull request 2634](https://bitbucket.org/osrf/gazebo/pull-request/2634)
    * [Issue 2177](https://bitbucket.org/osrf/gazebo/issues/2177)

1. Fix loading gui plugins and OSX framerate issue
    * [Pull request 2631](https://bitbucket.org/osrf/gazebo/pull-request/2631)
    * [Issue 1311](https://bitbucket.org/osrf/gazebo/issues/1311)
    * [Issue 2133](https://bitbucket.org/osrf/gazebo/issues/2133)

1. Fix ign-math3 deprecation warnings
    * [Pull request 2612](https://bitbucket.org/osrf/gazebo/pull-request/2612)
    * [Pull request 2626](https://bitbucket.org/osrf/gazebo/pull-request/2626)
    * [Pull request 2648](https://bitbucket.org/osrf/gazebo/pull-request/2648)

1. Re-order some gui tests to fix osx failures
    * [Pull request 2650](https://bitbucket.org/osrf/gazebo/pull-request/2650)
    * [Issue 2197](https://bitbucket.org/osrf/gazebo/issues/2197)


## Gazebo 8.0.0 (2017-01-25)

1. Depend on ignition math3
    * [Pull request #2588](https://bitbucket.org/osrf/gazebo/pull-request/2588)

1. Use ignition math with ServerFixture
    * [Pull request #2552](https://bitbucket.org/osrf/gazebo/pull-request/2552)

1. Changed the type of `FrictionPyramid::direction1` from `gazebo::math::Vector3` to `ignition::math::Vector3d`.
    * [Pull request #2548](https://bitbucket.org/osrf/gazebo/pull-request/2548)

1. Added igntition::transport interfaces to header files
    * [Pull request #2559](https://bitbucket.org/osrf/gazebo/pull-request/2559)

1. Added ignition transport dependency, and output camera sensor images on
   an ignition transport topic.
    * [Pull request #2544](https://bitbucket.org/osrf/gazebo/pull-request/2544)

1. Fix restoring submesh material transparency
    * [Pull request #2536](https://bitbucket.org/osrf/gazebo/pull-request/2536)

1. Updated `gz_log` tool to use `ignition::math`.
    * [Pull request #2532](https://bitbucket.org/osrf/gazebo/pull-request/2532)

1. Updated the following rendering classes to use `ignition::math`:
   `FPSViewController`, `JointVisual`, `OculusCamera`, `OrbitViewController`,
   `OrthoViewController`, `Projector`, `UserCamera`, `ViewController`.
    * [Pull request #2551](https://bitbucket.org/osrf/gazebo/pull-request/2551)

1. Update examples to use ign-math.
    * [Pull request #2539](https://bitbucket.org/osrf/gazebo/pull-request/2539)

1. Update plugins to use ign-math.
    * [Pull request #2531](https://bitbucket.org/osrf/gazebo/pull-request/2531)
    * [Pull request #2534](https://bitbucket.org/osrf/gazebo/pull-request/2534)
    * [Pull request #2538](https://bitbucket.org/osrf/gazebo/pull-request/2538)

1. Use ignition math with `rendering/Distortion` and update function names.
    * [Pull request #2529](https://bitbucket.org/osrf/gazebo/pull-request/2529)

1. Updated COMVisual class to use `ignition::math`.
    * [Pull request #2528](https://bitbucket.org/osrf/gazebo/pull-request/2528)

1. Deprecate angle API from physics::Joint, in favor of using doubles
    * [Pull request #2568](https://bitbucket.org/osrf/gazebo/pull-request/2568)
    * [Issue #553](https://bitbucket.org/osrf/gazebo/issues/553)
    * [Issue #1108](https://bitbucket.org/osrf/gazebo/issues/1108)

1. PIMPL-ize `gazebo/physics/Gripper` and use ignition-math.
    * [Pull request #2523](https://bitbucket.org/osrf/gazebo/pull-request/2523)

1. Added VisualMarkers to the rendering engine. Visual markers support
   programmatic rendering of various shapes in a scene.
    * [Pull request 2541](https://bitbucket.org/osrf/gazebo/pull-request/2541)

1. Support version 5 of the DART Physics Engine.
    * [Pull request #2459](https://bitbucket.org/osrf/gazebo/pull-request/2459)

1. UserCamera overrides `Camera::Render` to reduce CPU usage.
    * [Pull request 2480](https://bitbucket.org/osrf/gazebo/pull-request/2480)

1. Static links no longer subscribe to wrench topics.
    * [Pull request #2452]((https://bitbucket.org/osrf/gazebo/pull-request/2452)

1. Add Gazebo math helper functions to convert to and from Ignition Math
   objects.
    * [Pull request #2461](https://bitbucket.org/osrf/gazebo/pull-request/2461)

1. Add video recording of user camera. This change added an optional
   dependency on libavdevice>=56.4.100 for linux systems. When installed,
   libavdevice will allow a user to stream a simulated camera to a video4linux2
   loopback device.
    * [Pull request #2443](https://bitbucket.org/osrf/gazebo/pull-request/2443)

1. Removed deprecations
    * [Pull request #2427]((https://bitbucket.org/osrf/gazebo/pull-request/2427)

1. Include basic support for GNU Precompiled Headers to reduce compile time
    * [Pull request #2268](https://bitbucket.org/osrf/gazebo/pull-request/2268)

1. Plotting utility
    * [Pull request #2348](https://bitbucket.org/osrf/gazebo/pull-request/2348)
    * [Pull request #2325](https://bitbucket.org/osrf/gazebo/pull-request/2325)
    * [Pull request #2382](https://bitbucket.org/osrf/gazebo/pull-request/2382)
    * [Pull request #2448](https://bitbucket.org/osrf/gazebo/pull-request/2448)

1. Renamed `gazebo/gui/SaveDialog` to `gazebo/gui/SaveEntityDialog`. A new
   `SaveDialog` class will be added in a future pull request. The migration
   guide will be updated with that pull request.
    * [Pull request #2384](https://bitbucket.org/osrf/gazebo/pull-request/2384)

1. Add FiducialCameraPlugin for Camera Sensors
    * [Pull request #2350](https://bitbucket.org/osrf/gazebo/pull-request/2350)

1. Fix Road2d vertices and shadows
    * [Pull request #2362](https://bitbucket.org/osrf/gazebo/pull-request/2362)

1. Rearrange GLWidget::OnMouseMove so that the more common use cases it
   fewer if statements. Use std::thread in place of boost in OculusWindow.
   Pragma statements to prevent warnings. Prevent variable hiding in
   WallSegmentItem.
    * [Pull request #2376](https://bitbucket.org/osrf/gazebo/pull-request/2376)

1. Use single pixel selection buffer for mouse picking
    * [Pull request #2335](https://bitbucket.org/osrf/gazebo/pull-request/2335)

1. Refactor Visual classes
  * [Pull request #2331](https://bitbucket.org/osrf/gazebo/pull-requests/2331)

1. Windows plugins (with .dll extension) now accepted
    * [Pull request #2311](https://bitbucket.org/osrf/gazebo/pull-requests/2311)
    * Writing libMyPlugin.so in the sdf file will look for MyPlugin.dll on windows.

1. Add Introspection Manager and Client util
    * [Pull request #2304](https://bitbucket.org/osrf/gazebo/pull-request/2304)

1. Refactor Event classes and improve memory management.
    * [Pull request #2277](https://bitbucket.org/osrf/gazebo/pull-request/2277)
    * [Pull request #2317](https://bitbucket.org/osrf/gazebo/pull-request/2317)
    * [Pull request #2329](https://bitbucket.org/osrf/gazebo/pull-request/2329)
    * [gazebo_design Pull request #33](https://bitbucket.org/osrf/gazebo_design/pull-requests/33)

1. Remove EntityMakerPrivate and move its members to derived classes
    * [Pull request #2310](https://bitbucket.org/osrf/gazebo/pull-request/2310)

1. Conversion between ign-msgs and sdf, for plugin
    * [Pull request #2403](https://bitbucket.org/osrf/gazebo/pull-request/2403)

1. Change NULL to nullptr.
    * [Pull request #2294](https://bitbucket.org/osrf/gazebo/pull-request/2294)
    * [Pull request #2297](https://bitbucket.org/osrf/gazebo/pull-request/2297)
    * [Pull request #2298](https://bitbucket.org/osrf/gazebo/pull-request/2298)
    * [Pull request #2302](https://bitbucket.org/osrf/gazebo/pull-request/2302)
    * [Pull request #2295](https://bitbucket.org/osrf/gazebo/pull-request/2295)
    * [Pull request #2300](https://bitbucket.org/osrf/gazebo/pull-request/2300)

1. Fix memory and other issues found from running Coverity.
    * A contribution from Olivier Crave
    * [Pull request #2241](https://bitbucket.org/osrf/gazebo/pull-request/2241)
    * [Pull request #2242](https://bitbucket.org/osrf/gazebo/pull-request/2242)
    * [Pull request #2243](https://bitbucket.org/osrf/gazebo/pull-request/2243)
    * [Pull request #2244](https://bitbucket.org/osrf/gazebo/pull-request/2244)
    * [Pull request #2245](https://bitbucket.org/osrf/gazebo/pull-request/2245)

1. Deprecate gazebo::math
    * [Pull request #2594](https://bitbucket.org/osrf/gazebo/pull-request/2594)
    * [Pull request #2513](https://bitbucket.org/osrf/gazebo/pull-request/2513)
    * [Pull request #2586](https://bitbucket.org/osrf/gazebo/pull-request/2586)
    * [Pull request #2326](https://bitbucket.org/osrf/gazebo/pull-request/2326)
    * [Pull request #2579](https://bitbucket.org/osrf/gazebo/pull-request/2579)
    * [Pull request #2574](https://bitbucket.org/osrf/gazebo/pull-request/2574)
    * [Pull request #2426](https://bitbucket.org/osrf/gazebo/pull-request/2426)
    * [Pull request #2567](https://bitbucket.org/osrf/gazebo/pull-request/2567)
    * [Pull request #2355](https://bitbucket.org/osrf/gazebo/pull-request/2355)
    * [Pull request #2407](https://bitbucket.org/osrf/gazebo/pull-request/2407)
    * [Pull request #2564](https://bitbucket.org/osrf/gazebo/pull-request/2564)
    * [Pull request #2591](https://bitbucket.org/osrf/gazebo/pull-request/2591)
    * [Pull request #2425](https://bitbucket.org/osrf/gazebo/pull-request/2425)
    * [Pull request #2570](https://bitbucket.org/osrf/gazebo/pull-request/2570)
    * [Pull request #2436](https://bitbucket.org/osrf/gazebo/pull-request/2436)
    * [Pull request #2556](https://bitbucket.org/osrf/gazebo/pull-request/2556)
    * [Pull request #2472](https://bitbucket.org/osrf/gazebo/pull-request/2472)
    * [Pull request #2505](https://bitbucket.org/osrf/gazebo/pull-request/2505)
    * [Pull request #2583](https://bitbucket.org/osrf/gazebo/pull-request/2583)
    * [Pull request #2514](https://bitbucket.org/osrf/gazebo/pull-request/2514)
    * [Pull request #2522](https://bitbucket.org/osrf/gazebo/pull-request/2522)
    * [Pull request #2565](https://bitbucket.org/osrf/gazebo/pull-request/2565)
    * [Pull request #2525](https://bitbucket.org/osrf/gazebo/pull-request/2525)
    * [Pull request #2533](https://bitbucket.org/osrf/gazebo/pull-request/2533)
    * [Pull request #2543](https://bitbucket.org/osrf/gazebo/pull-request/2543)
    * [Pull request #2549](https://bitbucket.org/osrf/gazebo/pull-request/2549)
    * [Pull request #2554](https://bitbucket.org/osrf/gazebo/pull-request/2554)
    * [Pull request #2560](https://bitbucket.org/osrf/gazebo/pull-request/2560)
    * [Pull request #2585](https://bitbucket.org/osrf/gazebo/pull-request/2585)
    * [Pull request #2575](https://bitbucket.org/osrf/gazebo/pull-request/2575)
    * [Pull request #2563](https://bitbucket.org/osrf/gazebo/pull-request/2563)
    * [Pull request #2573](https://bitbucket.org/osrf/gazebo/pull-request/2573)
    * [Pull request #2577](https://bitbucket.org/osrf/gazebo/pull-request/2577)
    * [Pull request #2581](https://bitbucket.org/osrf/gazebo/pull-request/2581)
    * [Pull request #2566](https://bitbucket.org/osrf/gazebo/pull-request/2566)
    * [Pull request #2578](https://bitbucket.org/osrf/gazebo/pull-request/2578)

1. Add Wind support
    * [Pull request #1985](https://bitbucket.org/osrf/gazebo/pull-request/1985)
    * A contribution from Olivier Crave

1. Add const accessors to uri path and query
    * [Pull request #2400](https://bitbucket.org/osrf/gazebo/pull-request/2400)

1. Server generates unique model names in case of overlap, and added allow_renaming field to factory message.
    * [Pull request 2301](https://bitbucket.org/osrf/gazebo/pull-request/2301)
    * [Issue 510](https://bitbucket.org/osrf/gazebo/issues/510)

1. Adds an output option to gz log that allows the tool to filter a log file and write to a new log file.
    * [Pull request #2149](https://bitbucket.org/osrf/gazebo/pull-request/2149)

1. Add common::URI class
    * [Pull request #2275](https://bitbucket.org/osrf/gazebo/pull-request/2275)

1. Update Actor animations by faciliting skeleton visualization, control via a plugin. Also resolves issue #1785.
    * [Pull request #2219](https://bitbucket.org/osrf/gazebo/pull-request/2219)

1. Generalize actors to work even if not all elements are specified
    * [Pull request #2360](https://bitbucket.org/osrf/gazebo/pull-request/2360)

1. PIMPLize rendering/Grid
    * [Pull request 2330](https://bitbucket.org/osrf/gazebo/pull-request/2330)

1. Use only Gazebo's internal version of tinyxml2. The version of tinyxml2 distributed with Ubuntu fails when parsing large log files.
    * [Pull request #2146](https://bitbucket.org/osrf/gazebo/pull-request/2146)

1. Moved gazebo ODE includes to have correct include path
    * [Pull request #2186](https://bitbucket.org/osrf/gazebo/pull-request/2186)

1. Atmosphere model
    * [Pull request #1989](https://bitbucket.org/osrf/gazebo/pull-request/1989)

1. Added static camera when following a model.
    * [Pull request #1980](https://bitbucket.org/osrf/gazebo/pull-request/1980)
    * A contribution from Oliver Crave

1. Get plugin info with Ignition transport service
    * [Pull request #2420](https://bitbucket.org/osrf/gazebo/pull-request/2420)

1. Support conversions between SDF and protobuf for more sensors.
    * [Pull request #2118](https://bitbucket.org/osrf/gazebo/pull-request/2118)

1. Fix ODE Ray-Cylinder collision, and added ability to instantiate stand alone MultiRayShapes.
    * [Pull request #2122](https://bitbucket.org/osrf/gazebo/pull-request/2122)

1. Update depth camera sensor to publish depth data over a topic.
    * [Pull request #2112](https://bitbucket.org/osrf/gazebo/pull-request/2112)

1. Add color picker to config widget and fix visual and collision duplication.
    * [Pull request #2381](https://bitbucket.org/osrf/gazebo/pull-request/2381)

1. Model editor updates

    1. Undo / redo inserting and deleting links
        * [Pull request #2151](https://bitbucket.org/osrf/gazebo/pull-request/2151)

    1. Undo / redo inserting and deleting nested models
        * [Pull request #2229](https://bitbucket.org/osrf/gazebo/pull-request/2229)

    1. Undo insert / delete joints
        * [Pull request #2266](https://bitbucket.org/osrf/gazebo/pull-request/2266)

    1. Undo insert / delete model plugins
        * [Pull request #2334](https://bitbucket.org/osrf/gazebo/pull-request/2334)

    1. Undo translate, rotate, snap and align links and nested models
        * [Pull request #2314](https://bitbucket.org/osrf/gazebo/pull-request/2314)

    1. Undo scale links
        * [Pull request #2368](https://bitbucket.org/osrf/gazebo/pull-request/2368)

1. Google Summer of Code Graphical interface for inserting plugins during simulation.

    1. Display attached model plugins in the world tab / Add subheaders for model links, joints and plugins
        * [Pull request #2323](https://bitbucket.org/osrf/gazebo/pull-request/2323)
        * [Issue #1698](https://bitbucket.org/osrf/gazebo/issues/1698)

## Gazebo 7

## Gazebo 7.X.X (2019-XX-XX)

## Gazebo 7.16.0 (2019-09-04)

1. VariableGearboxPlugin: use splines to support arbitrary smooth input-output gearbox profiles
    * [Pull request 3073](https://bitbucket.org/osrf/gazebo/pull-request/3073)

1. Backport Camera PreRender and PostRender events
    * [Pull request 3119](https://bitbucket.org/osrf/gazebo/pull-request/3119)

## Gazebo 7.15.0 (2018-03-26)

1. Don't search for boost signals component (support boost 1.69)
    * [Pull request 3089](https://bitbucket.org/osrf/gazebo/pull-request/3089)
    * [Issue 2577](https://bitbucket.org/osrf/gazebo/issues/2577)

1. Refactor ODE gearbox joint implementation to match hinge joint
    * [Pull request 3048](https://bitbucket.org/osrf/gazebo/pull-request/3048)

1. Use new sha1.hpp header location for recent boost (support boost 1.68)
    * [Pull request 3029](https://bitbucket.org/osrf/gazebo/pull-request/3029)

1. Add MisalignmentPlugin which reports alignment between two poses
    * [Pull request 2896](https://bitbucket.org/osrf/gazebo/pull-request/2896)

1. More documentation to Model::CreateJoint()
    * [Pull request 3002](https://bitbucket.org/osrf/gazebo/pull-request/3002)

1. Improve ODE slip parameter behavior with multiple contact points
    * [Pull request 2965](https://bitbucket.org/osrf/gazebo/pull-request/2965)

1. Fix for BulletFixedJoint when used with inertial matrices with non-zero values on their off-diagonal
    * [Pull request 3010](https://bitbucket.org/osrf/gazebo/pull-request/3010)

1. Adding WheelSlipPlugin: for adding wheel slip using ODE's contact parameters
    * [Pull request 2950](https://bitbucket.org/osrf/gazebo/pull-request/2950)
    * [Pull request 2976](https://bitbucket.org/osrf/gazebo/pull-request/2976)
    * [Pull request 2997](https://bitbucket.org/osrf/gazebo/pull-request/2997)

1. Adding JointController::SetForce API and extra test for WheelSlipPlugin
    * [Pull request 2976](https://bitbucket.org/osrf/gazebo/pull-request/2976)


## Gazebo 7.14.0 (2018-07-27)

1. Fix manipulating links in the model editor
    * [Pull request 2999](https://bitbucket.org/osrf/gazebo/pull-request/2999)
    * [Issue 2487](https://bitbucket.org/osrf/gazebo/issues/2487)

1. LOD skirt length
    * [Pull request 2968](https://bitbucket.org/osrf/gazebo/pull-request/2968)

1. Patch for visual message process
    * [Pull request 2983](https://bitbucket.org/osrf/gazebo/pull-request/2983)

1. Fix build on homebrew with protobuf 3.6
    * [Pull request 2984](https://bitbucket.org/osrf/gazebo/pull-request/2984)

1. Fix GpuRaySensor vertical rays
    * [Pull request 2955](https://bitbucket.org/osrf/gazebo/pull-request/2955)


## Gazebo 7.13.1 (2018-06-15)

1. Fix check terrain layer count in height map
    * [Pull request 2978](https://bitbucket.org/osrf/gazebo/pull-request/2978)


## Gazebo 7.13.0 (2018-06-08)

1. Update model database URI
    * [Pull request 2969](https://bitbucket.org/osrf/gazebo/pull-request/2969)

1. Fix getting joint limits for BulletHingeJoint
    * [Pull request 2959](https://bitbucket.org/osrf/gazebo/pull-request/2959)

1. Save model materials and meshes when logging
    * [Pull request 2811](https://bitbucket.org/osrf/gazebo/pull-request/2811)

1. Fix build on hombrew with boost 1.67
    * [Pull request 2954](https://bitbucket.org/osrf/gazebo/pull-request/2954)

1. Add Screen Space Ambient Occlusion visual plugin
    * [Pull request 2916](https://bitbucket.org/osrf/gazebo/pull-request/2916)
    * [Pull request 2947](https://bitbucket.org/osrf/gazebo/pull-request/2947)

1. Fix ray intersection check in Scene::FirstContact
    * [Pull request 2945](https://bitbucket.org/osrf/gazebo/pull-request/2945)

1. Fix camera view control inside bounding box of large meshes
    * [Pull request 2932](https://bitbucket.org/osrf/gazebo/pull-request/2932)

1. Fix compilation with boost 1.67
    * [Pull request 2937](https://bitbucket.org/osrf/gazebo/pull-request/2937)

1. Fix compilation with ffmpeg4
    * [Pull request 2942](https://bitbucket.org/osrf/gazebo/pull-request/2942)

1. Fix Joint::SetPosition for HingeJoint
    * [Pull request 2892](https://bitbucket.org/osrf/gazebo/pull-request/2892)
    * [Issue 2430](https://bitbucket.org/osrf/gazebo/issues/2430)

1. Use QVERIFY() around qFuzzyCompare statements
    * [Pull request 2936](https://bitbucket.org/osrf/gazebo/pull-request/2936)


## Gazebo 7.12.0 (2018-04-11)

1. Fix mouse movement ogre assertion error
    * [Pull request 2928](https://bitbucket.org/osrf/gazebo/pull-request/2928)

1. Fix normal maps on ubuntu with OGRE 1.9 and disable on OSX
    * [Pull request 2917](https://bitbucket.org/osrf/gazebo/pull-request/2917)

1. Support lens flare occlusion
    * [Pull request 2915](https://bitbucket.org/osrf/gazebo/pull-request/2915)

1. Fix log recording, only call sdf::initFile once
    * [Pull request 2889](https://bitbucket.org/osrf/gazebo/pull-request/2889)
    * [Issue 2425](https://bitbucket.org/osrf/gazebo/issues/2425)

1. Fix OBJLoader when mesh has invalid material
    * [Pull request 2888](https://bitbucket.org/osrf/gazebo/pull-request/2888)

1. Fix clang warnings in LaserView and EnumIface
    * [Pull request 2891](https://bitbucket.org/osrf/gazebo/pull-request/2891)

1. Add support for moving geometry to ContainPlugin
    * [Pull request 2886](https://bitbucket.org/osrf/gazebo/pull-request/2886)

1. Support python3 with check_test_ran.py
    * [Pull request 2902](https://bitbucket.org/osrf/gazebo/pull-request/2902)

1. Fix undefined behavior in ODESliderJoint
    * [Pull request 2905](https://bitbucket.org/osrf/gazebo/pull-requests/2905)

1. Fix loading collada mesh that contains multiple texcoord sets with same offset
    * [Pull request 2899](https://bitbucket.org/osrf/gazebo/pull-request/2899)

1. Fix race conditions during client startup, and introduce Node::TryInit()
    * [Pull request 2897](https://bitbucket.org/osrf/gazebo/pull-requests/2897)

1. Diagnostics: record timing statistics instead of all timestamps
    * [Pull request 2821](https://bitbucket.org/osrf/gazebo/pull-requests/2821)

1. Backport pull request #2890 to gazebo7 (fix logging)
    * [Pull request 2933](https://bitbucket.org/osrf/gazebo/pull-requests/2933)
    * [Issue 2441](https://bitbucket.org/osrf/gazebo/issues/2441)

1. Add trigger_light example for ContainPlugin tutorial
    * [Pull request 2918](https://bitbucket.org/osrf/gazebo/pull-requests/2918)
    * [Pull request 2929](https://bitbucket.org/osrf/gazebo/pull-requests/2929)

1. Backport pull request #2884 to gazebo7 (disable model plugin during playback)
    * [Pull request 2927](https://bitbucket.org/osrf/gazebo/pull-requests/2927)
    * [Issue 2427](https://bitbucket.org/osrf/gazebo/issues/2427)

## Gazebo 7.11.0 (2018-02-12)

1. Fix gazebo7 + ogre 1.8 build error
    * [Pull request 2878](https://bitbucket.org/osrf/gazebo/pull-request/2878)

1. Process insertions and deletions on gz log echo
    * [Pull request 2608](https://bitbucket.org/osrf/gazebo/pull-request/2608)
    * [Issue 2136](https://bitbucket.org/osrf/gazebo/issues/2136)

1. Add Static Map Plugin for creating textured map model
    * [Pull request 2834](https://bitbucket.org/osrf/gazebo/pull-requests/2834)

## Gazebo 7.10.0 (2018-02-07)

1. Add support for 16 bit Grayscale and RGB camera image types.
    * [Pull request 2852](https://bitbucket.org/osrf/gazebo/pull-requests/2852)

1. Added a plugin to detect if an entity is inside a given volume in space
    * [Pull request 2780](https://bitbucket.org/osrf/gazebo/pull-requests/2780)

1. Add Visual::SetMaterialShaderParam function for setting shader parameters.
    * [Pull request 2863](https://bitbucket.org/osrf/gazebo/pull-requests/2863)

1. Adding accessors for velocity in ENU frame for gps sensor
    * [Pull request 2854](https://bitbucket.org/osrf/gazebo/pull-request/2854)

1. Fix DEM min elevation
    * [Pull request 2868](https://bitbucket.org/osrf/gazebo/pull-request/2868)

1. Update Color Clamp function
    * [Pull request 2859](https://bitbucket.org/osrf/gazebo/pull-requests/2859)

1. Move Connection header buffer from heap to stack to avoid race condition.
    * [Pull request 2844](https://bitbucket.org/osrf/gazebo/pull-requests/2844)

1. Initialize laser retro value
    * [Pull request 2841](https://bitbucket.org/osrf/gazebo/pull-request/2841)

1. Shadow improvements
    * [Pull request 2805](https://bitbucket.org/osrf/gazebo/pull-requests/2805)

1. Add light as child of link
    * [Pull request 2807](https://bitbucket.org/osrf/gazebo/pull-requests/2807)
    * [Pull request 2872](https://bitbucket.org/osrf/gazebo/pull-requests/2872)
    * [Issue 900](https://bitbucket.org/osrf/gazebo/issues/900)

1. Add camera lens flare effect
    * [Pull request 2806](https://bitbucket.org/osrf/gazebo/pull-request/2806)
    * [Pull request 2829](https://bitbucket.org/osrf/gazebo/pull-request/2829)

1. Fix inserting models with invalid submesh
    * [Pull request 2828](https://bitbucket.org/osrf/gazebo/pull-request/2828)

1. Call DisconnectNewImageFrame in the CameraPlugin destructor
    * [Pull request 2815](https://bitbucket.org/osrf/gazebo/pull-request/2815)

1. Fix gazebo7 homebrew build (tinyxml2 6.0.0)
    * [Pull request 2824](https://bitbucket.org/osrf/gazebo/pull-request/2824)


## Gazebo 7.9.0 (2017-11-22)

1. Diagnostics: enable test and don't create so many empty folders
    * [Pull request 2798](https://bitbucket.org/osrf/gazebo/pull-requests/2798)

1. Parallelize ODE physics with threaded islands parameter
    * [Pull request 2775](https://bitbucket.org/osrf/gazebo/pull-requests/2775)

1. Logical camera uses <topic>
    * [Pull request 2777](https://bitbucket.org/osrf/gazebo/pull-requests/2777)

1. Support off-diagonal inertia terms in bullet
    * [Pull request 2757](https://bitbucket.org/osrf/gazebo/pull-requests/2757)

1. Add option in gui.ini to disable the use of spacenav
    * [Pull request 2754](https://bitbucket.org/osrf/gazebo/pull-requests/2754)

1. Fix disabling mesh cast shadows
    * [Pull request 2710](https://bitbucket.org/osrf/gazebo/pull-request/2710)

1. Do not display COM or inertia visualizations for static models
    * [Pull request 2727](https://bitbucket.org/osrf/gazebo/pull-request/2727)
    * [Issue 2286](https://bitbucket.org/osrf/gazebo/issues/2286)

1. Fix Collision::GetWorldPose for non-canonical links (and friction directions)
    * [Pull request 2702](https://bitbucket.org/osrf/gazebo/pull-request/2702)
    * [Issue 2068](https://bitbucket.org/osrf/gazebo/issues/2068)

1. Fix orbiting view around heightmap
    * [Pull request 2688](https://bitbucket.org/osrf/gazebo/pull-request/2688)
    * [Issue 2049](https://bitbucket.org/osrf/gazebo/issues/2049)

1. Logical Camera sees nested models
    * [Pull request 2776](https://bitbucket.org/osrf/gazebo/pull-request/2776)
    * [Issue 2342](https://bitbucket.org/osrf/gazebo/issues/2342)

1. Aligned collision and visual geometries for friction_dir_test.world
    * [Pull request 2726](https://bitbucket.org/osrf/gazebo/pull-request/2726)

1. Test which demonstrates Simbody exception when manipulating object twice while paused
    * [Pull request 2737](https://bitbucket.org/osrf/gazebo/pull-request/2737)

1. Send message to subscribers only once per connection
    * [Pull request 2763](https://bitbucket.org/osrf/gazebo/pull-request/2763)

1. Update depth camera shaders version
    * [Pull request 2767](https://bitbucket.org/osrf/gazebo/pull-request/2767)
    * [Issue 2323](https://bitbucket.org/osrf/gazebo/issues/2323)

1. Fix gazebo7 compile error with boost 1.58 for oculus support
    * [Pull request 2788](https://bitbucket.org/osrf/gazebo/pull-request/2788)
    * [Issue 2356](https://bitbucket.org/osrf/gazebo/issues/2356)

1. Fix gui and rendering tests for gazebo7 + ogre1.9 on OSX
    * [Pull request 2793](https://bitbucket.org/osrf/gazebo/pull-request/2793)

1. Fix right-click segfault
    * [Pull request 2809](https://bitbucket.org/osrf/gazebo/pull-request/2809)
    * [Issue 2377](https://bitbucket.org/osrf/gazebo/issues/2377)

## Gazebo 7.8.1 (2017-06-08)

1. ODE slip parameter example world and test
    * [Pull request 2717](https://bitbucket.org/osrf/gazebo/pull-request/2717)

1. Fix inserted mesh scale during log playback
    * [Pull request #2723](https://bitbucket.org/osrf/gazebo/pull-request/2723)

## Gazebo 7.8.0 (2017-06-02)

1. Add log record filter options
    * [Pull request 2715](https://bitbucket.org/osrf/gazebo/pull-request/2715)

1. Backport wide angle camera VM FSAA fix
    * [Pull request 2711](https://bitbucket.org/osrf/gazebo/pull-request/2711)

1. Add function to retrieve scoped sensors name in multi-nested model
    * [Pull request 2674](https://bitbucket.org/osrf/gazebo/pull-request/2674)

## Gazebo 7.7.0 (2017-05-04)

1. Fix race condition during Detach of HarnessPlugin
    * [Pull request 2696](https://bitbucket.org/osrf/gazebo/pull-request/2696)

1. Added support for pincushion distortion model; fixed bug where
   cameras with different distortion models would have the same distortion.
    * [Pull request 2678](https://bitbucket.org/osrf/gazebo/pull-requests/2678)

1. Added <collide_bitmask> support to bullet
    * [Pull request 2649](https://bitbucket.org/osrf/gazebo/pull-request/2649)

1. Fix linking when using HDF5_INSTRUMENT for logging ODE data
    * [Pull request 2669](https://bitbucket.org/osrf/gazebo/pull-request/2669)
    * [Issue 1841](https://bitbucket.org/osrf/gazebo/issues/1841)

1. Subdivide large heightmaps to fix LOD and support global texture mapping
    * [Pull request 2655](https://bitbucket.org/osrf/gazebo/pull-request/2655)

## Gazebo 7.6.0 (2017-03-20)

1. Force / torque sensor visualization using WrenchVisual
    * [Pull request 2653](https://bitbucket.org/osrf/gazebo/pull-request/2653)

1. Cache heightmap tile data
    * [Pull request 2645](https://bitbucket.org/osrf/gazebo/pull-request/2645)

1. Add plugin for attaching lights to links in a model
    * [Pull request 2647](https://bitbucket.org/osrf/gazebo/pull-request/2647)
    * [Issue 900](https://bitbucket.org/osrf/gazebo/issues/900)

1. Support Heightmap LOD
    * [Pull request 2636](https://bitbucket.org/osrf/gazebo/pull-request/2636)

1. Support setting shadow texture size
    * [Pull request 2644](https://bitbucket.org/osrf/gazebo/pull-request/2644)

1. Fix deprecated sdf warnings produced by PluginToSDF
    * [Pull request 2646](https://bitbucket.org/osrf/gazebo/pull-request/2646)

1. Added TouchPlugin, which checks if a model has been in contact with another
   model exclusively for a certain time.
    * [Pull request 2651](https://bitbucket.org/osrf/gazebo/pull-request/2651)

1. Fixes -inf laser reading being displayed as +inf
    * [Pull request 2641](https://bitbucket.org/osrf/gazebo/pull-request/2641)

1. Fix memory leaks in tests
    * [Pull request 2639](https://bitbucket.org/osrf/gazebo/pull-request/2639)

1. Remove end year from copyright
    * [Pull request 2614](https://bitbucket.org/osrf/gazebo/pull-request/2614)

## Gazebo 7.5.0 (2017-01-11)

1. Remove qt4 webkit in gazebo7 (used for HotkeyDialog).
    * [Pull request 2584](https://bitbucket.org/osrf/gazebo/pull-request/2584)

1. Support configuring heightmap sampling level
    * [Pull request 2519](https://bitbucket.org/osrf/gazebo/pull-request/2519)

1. Fix `model.config` dependency support, and add ability to reference
   textures using a URI.
    * [Pull request 2517](https://bitbucket.org/osrf/gazebo/pull-request/2517)

1. Fix DEM heightmap size, collision, scale
    * [Pull request 2477](https://bitbucket.org/osrf/gazebo/pull-request/2477)

1. Create ode_quiet parameter to silence solver messages
    * [Pull request 2512](https://bitbucket.org/osrf/gazebo/pull-request/2512)

1. Update QT render loop to throttle based on UserCamera::RenderRate.
    * [Pull request 2476](https://bitbucket.org/osrf/gazebo/pull-request/2476)
    * [Issue 1560](https://bitbucket.org/osrf/gazebo/issues/1560)

1. Generate visualization on demand, instead of on load. This helps to
   reduce load time.
    * [Pull request 2457](https://bitbucket.org/osrf/gazebo/pull-request/2457)

1. Added a plugin to teleoperate joints in a model with the keyboard.
    * [Pull request 2490](https://bitbucket.org/osrf/gazebo/pull-request/2490)

1. Add GUI items to change the user camera clip distance
    * [Pull request 2470](https://bitbucket.org/osrf/gazebo/pull-request/2470)
    * [Issue 2064](https://bitbucket.org/osrf/gazebo/issues/2064)

1. Support custom material scripts for heightmaps
    * [Pull request 2473](https://bitbucket.org/osrf/gazebo/pull-request/2473)

1. Sim events plugin accepts custom topics
    * [Pull request 2535](https://bitbucket.org/osrf/gazebo/pull-request/2535)

1. Model Editor: Show / hide collisions
    * [Pull request 2503](https://bitbucket.org/osrf/gazebo/pull-request/2503)

1. Model Editor: Show / hide visuals
    * [Pull request 2516](https://bitbucket.org/osrf/gazebo/pull-request/2516)

1. Model Editor: Show / hide link frames
    * [Pull request 2521](https://bitbucket.org/osrf/gazebo/pull-request/2521)

## Gazebo 7.4.0 (2016-10-11)

1. Add test for HarnessPlugin, reduce likelihood of race condition
    * [Pull request 2431](https://bitbucket.org/osrf/gazebo/pull-request/2431)
    * [Issue 2034](https://bitbucket.org/osrf/gazebo/issues/2034)

1. Add `syntax = proto2` in proto files to fix some protobuf3 warnings
    * [Pull request 2456](https://bitbucket.org/osrf/gazebo/pull-request/2456)

1. Add support for loading wavefront obj mesh files
    * [Pull request 2454](https://bitbucket.org/osrf/gazebo/pull-request/2454)

1. Added filesystem operations to the common library. Additions include
   `cwd`, `exists`, `isDirectory`, `isFile`, `copyFile`, and `moveFile`.
    * [Pull request 2417](https://bitbucket.org/osrf/gazebo/pull-request/2417)

1. Fix loading collada files with multiple texture coordinates.
    * [Pull request 2413](https://bitbucket.org/osrf/gazebo/pull-request/2413)

1. Added visualization of minimum range to laservisual.
    * [Pull request 2412](https://bitbucket.org/osrf/gazebo/pull-request/2412)
    * [Issue 2018](https://bitbucket.org/osrf/gazebo/issues/2018)

1. Use precision 2 for FPS display in TimePanel
    * [Pull request 2405](https://bitbucket.org/osrf/gazebo/pull-request/2405)

1. Switch ImuSensor::worldToReference transform from Pose to Quaternion
    * [Pull request 2410](https://bitbucket.org/osrf/gazebo/pull-request/2410)
    * [Issue 1959](https://bitbucket.org/osrf/gazebo/issues/1959)

1. Include Boost_LIBRARIES  in the linking of gazebo_physics
    * [Pull request 2402](https://bitbucket.org/osrf/gazebo/pull-request/2402)

1. Backported KeyboardGUIPlugin and msgs::Any
    * [Pull request 2416](https://bitbucket.org/osrf/gazebo/pull-request/2416)

1. Use XML_SUCCESS enum instead of XML_NO_ERROR, which has been deleted in tinyxml2 4.0
    * [Pull request 2397](https://bitbucket.org/osrf/gazebo/pull-request/2397)

1. Ignore ffmpeg deprecation warnings to clean up CI since they are noted in #2002
    * [Pull request 2388](https://bitbucket.org/osrf/gazebo/pull-request/2388)

1. Added a visual blinking plugin
    * [Pull request 2394](https://bitbucket.org/osrf/gazebo/pull-request/2394)

1. Fix InertiaVisual for non-diagonal inertia matrices
    * [Pull request 2354](https://bitbucket.org/osrf/gazebo/pull-request/2354)

## Gazebo 7.3.1 (2016-07-13)

1. Fix homebrew test failure of UNIT_ApplyWrenchDialog_TEST
    * [Pull request 2393](https://bitbucket.org/osrf/gazebo/pull-request/2393)

1. Fix MainWindow crash when window is minimized and maximized
    * [Pull request 2392](https://bitbucket.org/osrf/gazebo/pull-request/2392)
    * [Issue 2003](https://bitbucket.org/osrf/gazebo/issues/2003)

## Gazebo 7.3.0 (2016-07-12)

1. Fix selecting ApplyWrenchVisual's force torque visuals
    * [Pull request 2377](https://bitbucket.org/osrf/gazebo/pull-request/2377)
    * [Issue 1999](https://bitbucket.org/osrf/gazebo/issues/1999)

1. Use ignition math in gazebo::msgs
    * [Pull request 2389](https://bitbucket.org/osrf/gazebo/pull-request/2389)

1. Parse command-line options for GUI plugins in Server to fix parsing of
   positional argument for world file.
   This fixes command-line parsing for `gazebo -g gui_plugin.so`.
    * [Pull request 2387](https://bitbucket.org/osrf/gazebo/pull-request/2387)

1. Added a harness plugin that supports lowering a model at a controlled rate
    * [Pull request 2346](https://bitbucket.org/osrf/gazebo/pull-request/2346)

1. Fix ogre log test on xenial+nvidia
    * [Pull request 2374](https://bitbucket.org/osrf/gazebo/pull-request/2374)

1. Redirect QT messages to Gazebo's console message handling system.
    * [Pull request 2375](https://bitbucket.org/osrf/gazebo/pull-request/2375)

1. Fix buoyancy plugin when multiple link tags are used within the plugin
    * [Pull request 2369](https://bitbucket.org/osrf/gazebo/pull-request/2369)

1. Remove contact filters with names that contain `::`
    * [Pull request 2363](https://bitbucket.org/osrf/gazebo/pull-request/2363)
    * [Issue 1805](https://bitbucket.org/osrf/gazebo/issues/1805)

1. Fix Model Manipulator switching between local and global frames
    * [Pull request 2361](https://bitbucket.org/osrf/gazebo/pull-request/2361)

1. Remove duplicate code from cmake config file caused by bad merge
    * [Pull request 2347](https://bitbucket.org/osrf/gazebo/pull-request/2347)

1. Properly cleanup pointers when destroying a world with joints.
    * [Pull request 2309](https://bitbucket.org/osrf/gazebo/pull-request/2309)

1. Fix right click view options after deleting and respawning a model.
    * [Pull request 2349](https://bitbucket.org/osrf/gazebo/pull-request/2349)
    * [Issue 1985](https://bitbucket.org/osrf/gazebo/issues/1985)

1. Implement missing function: LogicalCamera::Topic()
    * [Pull request 2343](https://bitbucket.org/osrf/gazebo/pull-request/2343)
    * [Issue 1980](https://bitbucket.org/osrf/gazebo/issues/1980)

## Gazebo 7.2.0 (2016-06-13)

1. Backport single pixel selection buffer for mouse picking
    * [Pull request 2338](https://bitbucket.org/osrf/gazebo/pull-request/2338)

1. Prevent mouse pan and orbit from deselecting entities in model editor
    * [Pull request 2333](https://bitbucket.org/osrf/gazebo/pull-request/2333)

1. Handle model manipulation tool RTS shortcuts in keyPress
    * [Pull request 2312](https://bitbucket.org/osrf/gazebo/pull-request/2312)

1. Reset ODE joint force feedback after world reset
    * [Pull request 2255](https://bitbucket.org/osrf/gazebo/pull-request/2255)

1. Update model editor snap to grid modifier key
    * [Pull request 2259](https://bitbucket.org/osrf/gazebo/pull-request/2259)
    * [Issue #1583](https://bitbucket.org/osrf/gazebo/issues/1583)

1. PIMPLize gui/model/ModelEditorPalette
    * [Pull request 2279](https://bitbucket.org/osrf/gazebo/pull-request/2279)

1. Properly cleanup pointers when destroying a blank world.
    * [Pull request 2220](https://bitbucket.org/osrf/gazebo/pull-request/2220)

1. Properly cleanup pointers when destroying a world with models and lights.
    * [Pull request 2263](https://bitbucket.org/osrf/gazebo/pull-request/2263)

1. Fix view control mouse focus in model editor
    * [Pull request 2315](https://bitbucket.org/osrf/gazebo/pull-request/2315)
    * [Issue #1791](https://bitbucket.org/osrf/gazebo/issues/1791)

1. Server generates unique model names in case of overlap
    * [Pull request 2296](https://bitbucket.org/osrf/gazebo/pull-request/2296)
    * [Issue 510](https://bitbucket.org/osrf/gazebo/issues/510)

1. Model Editor: Select and align nested models
    * [Pull request 2282](https://bitbucket.org/osrf/gazebo/pull-request/2282)

## Gazebo 7.1.0 (2016-04-07)

1. fix: remove back projection
    * [Pull request 2201](https://bitbucket.org/osrf/gazebo/pull-request/2201)
    * A contribution from Yuki Furuta

1. Fix oculus 2 camera field of view
    * [Pull request 2157](https://bitbucket.org/osrf/gazebo/pull-request/2157)

1. Added BeforePhysicsUpdate world event
    * [Pull request 2128](https://bitbucket.org/osrf/gazebo/pull-request/2128)
    * A contribution from Martin Pecka

1. Update `gz sdf -c` command line tool to use the new `sdf::convertFile` API.
    * [Pull request #2227](https://bitbucket.org/osrf/gazebo/pull-requests/2227)

1. Backport depth camera OSX fix
    * [Pull request 2233](https://bitbucket.org/osrf/gazebo/pull-request/2233)

1. Feat load collision.sdf only once
    * [Pull request 2236](https://bitbucket.org/osrf/gazebo/pull-request/2236)

1. Update gui/building/Item API
    * [Pull request 2228](https://bitbucket.org/osrf/gazebo/pull-request/2228)

1. Semantic version class to compare model versions in the model database.
    * [Pull request 2207](https://bitbucket.org/osrf/gazebo/pull-request/2207)

1. Backport issue 1834 fix to gazebo7
    * [Pull request 2222](https://bitbucket.org/osrf/gazebo/pull-request/2222)

1. Backport ImagesView_TEST changes
    * [Pull request 2217](https://bitbucket.org/osrf/gazebo/pull-request/2217)

1. Backport pull request #2189 (mutex in Transport::Conection)
    * [Pull request 2208](https://bitbucket.org/osrf/gazebo/pull-request/2208)

1. Process insertions on World::SetState
    * [Pull request #2200](https://bitbucket.org/osrf/gazebo/pull-requests/2200)

1. Process deletions on World::SetState
    * [Pull request #2204](https://bitbucket.org/osrf/gazebo/pull-requests/2204)

1. Fix ray-cylinder collision
    * [Pull request 2124](https://bitbucket.org/osrf/gazebo/pull-request/2124)

1. Fix editing physics parameters in gzclient, update test
    * [Pull request 2192](https://bitbucket.org/osrf/gazebo/pull-request/2192)

1. Fix Audio Decoder test failure
    * [Pull request 2193](https://bitbucket.org/osrf/gazebo/pull-request/2193)

1. Add layers to building levels
    * [Pull request 2180](https://bitbucket.org/osrf/gazebo/pull-request/2180)

1. Allow dynamically adding links to a model.
    * [Pull request #2185](https://bitbucket.org/osrf/gazebo/pull-requests/2185)

1. Fix editing physics parameters in gzclient, update test
    * [Pull request #2192](https://bitbucket.org/osrf/gazebo/pull-requests/2192)
    * [Issue #1876](https://bitbucket.org/osrf/gazebo/issues/1876)

1. Model database selects the latest model version.
    * [Pull request #2207](https://bitbucket.org/osrf/gazebo/pull-requests/2207)

1. Only link relevant libraries to tests
    * [Pull request 2130](https://bitbucket.org/osrf/gazebo/pull-request/2130)

1. PIMPLize gui/model/ModelCreator
    * [Pull request 2171](https://bitbucket.org/osrf/gazebo/pull-request/2171)

1. backport warning and test fixes from pull request #2177
    * [Pull request 2179](https://bitbucket.org/osrf/gazebo/pull-request/2179)

1. Prevent xml parser error from crashing LogPlay on osx -> gazebo7
    * [Pull request 2174](https://bitbucket.org/osrf/gazebo/pull-request/2174)

1. PIMPLize gui/building/ScaleWidget
    * [Pull request 2164](https://bitbucket.org/osrf/gazebo/pull-request/2164)

1. Fix using Shift key while scaling inside the model editor
    * [Pull request 2165](https://bitbucket.org/osrf/gazebo/pull-request/2165)

1. Backport fix for ign-math explicit constructors -> gazebo7
    * [Pull request 2163](https://bitbucket.org/osrf/gazebo/pull-request/2163)

1. Display physics engine type in the GUI
    * [Pull request #2155](https://bitbucket.org/osrf/gazebo/pull-requests/2155)
    * [Issue #1121](https://bitbucket.org/osrf/gazebo/issues/1121)
    * A contribution from Mohamd Ayman

1. Fix compilation against ffmpeg3 (libavcodec)
    * [Pull request #2154](https://bitbucket.org/osrf/gazebo/pull-request/2154)

1. Append a missing </gazebo_log> tag to log files when played.
    * [Pull request #2143](https://bitbucket.org/osrf/gazebo/pull-request/2143)

1. Add helper function QTestFixture::ProcessEventsAndDraw
    * [Pull request #2147](https://bitbucket.org/osrf/gazebo/pull-request/2147)

1. Add qt resources to gazebo gui library
    * [Pull request 2134](https://bitbucket.org/osrf/gazebo/pull-request/2134)

1. Undo scaling during simulation
    * [Pull request #2108](https://bitbucket.org/osrf/gazebo/pull-request/2108)

1. Fix SensorManager::SensorContainer::RunLoop sensor update time assertion
    * [Pull request #2115](https://bitbucket.org/osrf/gazebo/pull-request/2115)

1. Fix use of not initialized static attribute in Light class
    * [Pull request 2075](https://bitbucket.org/osrf/gazebo/pull-request/2075)
    * A contribution from Silvio Traversaro

1. Install GuiTypes header
    * [Pull request 2106](https://bitbucket.org/osrf/gazebo/pull-request/2106)

1. Removes one function call and replaces a manual swap with std::swap in ODE heightfield.
    * [Pull request #2114](https://bitbucket.org/osrf/gazebo/pull-request/2114)

1. New world event: BeforePhysicsUpdate
    * [Pull request #2128](https://bitbucket.org/osrf/gazebo/pull-request/2128)
    * [Issue #1851](https://bitbucket.org/osrf/gazebo/issues/1851)

1. Model editor: Fix setting relative pose after alignment during joint creation.
    * [Issue #1844](https://bitbucket.org/osrf/gazebo/issues/1844)
    * [Pull request #2150](https://bitbucket.org/osrf/gazebo/pull-request/2150)

1. Model editor: Fix saving and spawning model with its original name
    * [Pull request #2183](https://bitbucket.org/osrf/gazebo/pull-request/2183)

1. Model editor: Fix inserting custom links
    * [Pull request #2222](https://bitbucket.org/osrf/gazebo/pull-request/2222)
    * [Issue #1834](https://bitbucket.org/osrf/gazebo/issues/1834)

1. Model editor: Reset visual / collision insertion / deletion
        * [Pull request #2254](https://bitbucket.org/osrf/gazebo/pull-request/2254)
        * [Issue #1777](https://bitbucket.org/osrf/gazebo/issues/1777)
        * [Issue #1852](https://bitbucket.org/osrf/gazebo/issues/1852)

1. Building editor: Add layers to building levels
    * [Pull request #2180](https://bitbucket.org/osrf/gazebo/pull-request/2180)
    * [Issue #1806](https://bitbucket.org/osrf/gazebo/issues/1806)

1. Building editor: Update gui/building/Item API
    * [Pull request #2228](https://bitbucket.org/osrf/gazebo/pull-request/2228)

## Gazebo 7.0.0 (2016-01-25)

1. Add FollowerPlugin
    * [Pull request #2085](https://bitbucket.org/osrf/gazebo/pull-request/2085)

1. Fix circular dependency so that physics does not call the sensors API.
    * [Pull request #2089](https://bitbucket.org/osrf/gazebo/pull-request/2089)
    * [Issue #1516](https://bitbucket.org/osrf/gazebo/issues/1516)

1. Add Gravity and MagneticField API to World class to match sdformat change.
    * [SDFormat pull request 247](https://bitbucket.org/osrf/sdformat/pull-requests/247)
    * [Issue #1823](https://bitbucket.org/osrf/gazebo/issues/1823)
    * [Pull request #2090](https://bitbucket.org/osrf/gazebo/pull-request/2090)

1. Use opaque pointers and deprecate functions in the rendering library
    * [Pull request #2069](https://bitbucket.org/osrf/gazebo/pull-request/2069)
    * [Pull request #2064](https://bitbucket.org/osrf/gazebo/pull-request/2064)
    * [Pull request #2066](https://bitbucket.org/osrf/gazebo/pull-request/2066)
    * [Pull request #2069](https://bitbucket.org/osrf/gazebo/pull-request/2069)
    * [Pull request #2074](https://bitbucket.org/osrf/gazebo/pull-request/2074)
    * [Pull request #2076](https://bitbucket.org/osrf/gazebo/pull-request/2076)
    * [Pull request #2070](https://bitbucket.org/osrf/gazebo/pull-request/2070)
    * [Pull request #2071](https://bitbucket.org/osrf/gazebo/pull-request/2071)
    * [Pull request #2084](https://bitbucket.org/osrf/gazebo/pull-request/2084)
    * [Pull request #2073](https://bitbucket.org/osrf/gazebo/pull-request/2073)

1. Use opaque pointers for the Master class.
    * [Pull request #2036](https://bitbucket.org/osrf/gazebo/pull-request/2036)

1. Use opaque pointers in the gui library
    * [Pull request #2057](https://bitbucket.org/osrf/gazebo/pull-request/2057)
    * [Pull request #2037](https://bitbucket.org/osrf/gazebo/pull-request/2037)
    * [Pull request #2052](https://bitbucket.org/osrf/gazebo/pull-request/2052)
    * [Pull request #2053](https://bitbucket.org/osrf/gazebo/pull-request/2053)
    * [Pull request #2028](https://bitbucket.org/osrf/gazebo/pull-request/2028)
    * [Pull request #2051](https://bitbucket.org/osrf/gazebo/pull-request/2051)
    * [Pull request #2027](https://bitbucket.org/osrf/gazebo/pull-request/2027)
    * [Pull request #2026](https://bitbucket.org/osrf/gazebo/pull-request/2026)
    * [Pull request #2029](https://bitbucket.org/osrf/gazebo/pull-request/2029)
    * [Pull request #2042](https://bitbucket.org/osrf/gazebo/pull-request/2042)

1. Use more opaque pointers.
    * [Pull request #2022](https://bitbucket.org/osrf/gazebo/pull-request/2022)
    * [Pull request #2025](https://bitbucket.org/osrf/gazebo/pull-request/2025)
    * [Pull request #2043](https://bitbucket.org/osrf/gazebo/pull-request/2043)
    * [Pull request #2044](https://bitbucket.org/osrf/gazebo/pull-request/2044)
    * [Pull request #2065](https://bitbucket.org/osrf/gazebo/pull-request/2065)
    * [Pull request #2067](https://bitbucket.org/osrf/gazebo/pull-request/2067)
    * [Pull request #2079](https://bitbucket.org/osrf/gazebo/pull-request/2079)

1. Fix visual transparency issues
    * [Pull request #2031](https://bitbucket.org/osrf/gazebo/pull-request/2031)
    * [Issue #1726](https://bitbucket.org/osrf/gazebo/issue/1726)
    * [Issue #1790](https://bitbucket.org/osrf/gazebo/issue/1790)

1. Implemented private data pointer for the RTShaderSystem class. Minimized shader updates to once per render update.
    * [Pull request #2003](https://bitbucket.org/osrf/gazebo/pull-request/2003)

1. Updating physics library to use ignition math.
    * [Pull request #2007](https://bitbucket.org/osrf/gazebo/pull-request/2007)

1. Switching to ignition math for the rendering library.
    * [Pull request #1993](https://bitbucket.org/osrf/gazebo/pull-request/1993)
    * [Pull request #1994](https://bitbucket.org/osrf/gazebo/pull-request/1994)
    * [Pull request #1995](https://bitbucket.org/osrf/gazebo/pull-request/1995)
    * [Pull request #1996](https://bitbucket.org/osrf/gazebo/pull-request/1996)

1. Removed deprecations
    * [Pull request #1992]((https://bitbucket.org/osrf/gazebo/pull-request/1992)

1. Add ability to set the pose of a visual from a link.
    * [Pull request #1963](https://bitbucket.org/osrf/gazebo/pull-request/1963)

1. Copy visual visibility flags on clone
    * [Pull request #2008](https://bitbucket.org/osrf/gazebo/pull-request/2008)

1. Publish camera sensor image size when rendering is not enabled
    * [Pull request #1969](https://bitbucket.org/osrf/gazebo/pull-request/1969)

1. Added Poissons Ratio and Elastic Modulus for ODE.
    * [Pull request #1974](https://bitbucket.org/osrf/gazebo/pull-request/1974)

1. Update rest web plugin to publish response messages and display login user name in toolbar.
    * [Pull request #1956](https://bitbucket.org/osrf/gazebo/pull-request/1956)

1. Improve overall speed of log playback. Added new functions to LogPlay.
   Use tinyxml2 for playback.
    * [Pull request #1931](https://bitbucket.org/osrf/gazebo/pull-request/1931)

1. Improve SVG import. Added support for transforms in paths.
    * [Pull request #1981](https://bitbucket.org/osrf/gazebo/pull-request/1981)

1. Enter time during log playback
    * [Pull request #2000](https://bitbucket.org/osrf/gazebo/pull-request/2000)

1. Added Ignition Transport dependency.
    * [Pull request #1930](https://bitbucket.org/osrf/gazebo/pull-request/1930)

1. Make latched subscribers receive the message only once
    * [Issue #1789](https://bitbucket.org/osrf/gazebo/issue/1789)
    * [Pull request #2019](https://bitbucket.org/osrf/gazebo/pull-request/2019)

1. Implemented transport clear buffers
    * [Pull request #2017](https://bitbucket.org/osrf/gazebo/pull-request/2017)

1. KeyEvent constructor should be in a source file. Removed a few visibility
flags from c functions. Windows did not like `CPPTYPE_*` in
`gazebo/gui/ConfigWidget.cc`, so I replaced it with `TYPE_*`.
    * [Pull request #1943](https://bitbucket.org/osrf/gazebo/pull-request/1943)

1. Added wide angle camera sensor.
    * [Pull request #1866](https://bitbucket.org/osrf/gazebo/pull-request/1866)

1. Change the `near` and `far` members of `gazebo/msgs/logical_camera_sensors.proto` to `near_clip` and `far_clip`
    + [Pull request #1942](https://bitbucket.org/osrf/gazebo/pull-request/1942)

1. Resolve issue #1702
    * [Issue #1702](https://bitbucket.org/osrf/gazebo/issue/1702)
    * [Pull request #1905](https://bitbucket.org/osrf/gazebo/pull-request/1905)
    * [Pull request #1913](https://bitbucket.org/osrf/gazebo/pull-request/1913)
    * [Pull request #1914](https://bitbucket.org/osrf/gazebo/pull-request/1914)

1. Update physics when the world is reset
    * [Pull request #1903](https://bitbucket.org/osrf/gazebo/pull-request/1903)

1. Light and light state for the server side
    * [Pull request #1920](https://bitbucket.org/osrf/gazebo/pull-request/1920)

1. Add scale to model state so scaling works on log/playback.
    * [Pull request #2020](https://bitbucket.org/osrf/gazebo/pull-request/2020)

1. Added tests for WorldState
    * [Pull request #1968](https://bitbucket.org/osrf/gazebo/pull-request/1968)

1. Rename Reset to Reset Time in time widget
    * [Pull request #1892](https://bitbucket.org/osrf/gazebo/pull-request/1892)
    * [Issue #1730](https://bitbucket.org/osrf/gazebo/issue/1730)

1. Set QTestfFxture to verbose
    * [Pull request #1944](https://bitbucket.org/osrf/gazebo/pull-request/1944)
    * [Issue #1756](https://bitbucket.org/osrf/gazebo/issue/1756)

1. Added torsional friction
    * [Pull request #1831](https://bitbucket.org/osrf/gazebo/pull-request/1831)

1. Support loading and spawning nested models
    * [Pull request #1868](https://bitbucket.org/osrf/gazebo/pull-request/1868)
    * [Pull request #1895](https://bitbucket.org/osrf/gazebo/pull-request/1895)

1. Undo user motion commands during simulation, added physics::UserCmdManager and gui::UserCmdHistory.
    * [Pull request #1934](https://bitbucket.org/osrf/gazebo/pull-request/1934)

1. Forward user command messages for undo.
    * [Pull request #2009](https://bitbucket.org/osrf/gazebo/pull-request/2009)

1. Undo reset commands during simulation, forwarding commands
    * [Pull request #1986](https://bitbucket.org/osrf/gazebo/pull-request/1986)

1. Undo apply force / torque during simulation
    * [Pull request #2030](https://bitbucket.org/osrf/gazebo/pull-request/2030)

1. Add function to get the derived scale of a Visual
    * [Pull request #1881](https://bitbucket.org/osrf/gazebo/pull-request/1881)

1. Added EnumIface, which supports iterators over enums.
    * [Pull request #1847](https://bitbucket.org/osrf/gazebo/pull-request/1847)

1. Added RegionEventBoxPlugin - fires events when models enter / exit the region
    * [Pull request #1856](https://bitbucket.org/osrf/gazebo/pull-request/1856)

1. Added tests for checking the playback control via messages.
    * [Pull request #1885](https://bitbucket.org/osrf/gazebo/pull-request/1885)

1. Added LoadArgs() function to ServerFixture for being able to load a server
using the same arguments used in the command line.
    * [Pull request #1874](https://bitbucket.org/osrf/gazebo/pull-request/1874)

1. Added battery class, plugins and test world.
    * [Pull request #1872](https://bitbucket.org/osrf/gazebo/pull-request/1872)

1. Display gearbox and screw joint properties in property tree
    * [Pull request #1838](https://bitbucket.org/osrf/gazebo/pull-request/1838)

1. Set window flags for dialogs and file dialogs
    * [Pull request #1816](https://bitbucket.org/osrf/gazebo/pull-request/1816)

1. Fix minimum window height
   * [Pull request #1977](https://bitbucket.org/osrf/gazebo/pull-request/1977)
   * [Issue #1706](https://bitbucket.org/osrf/gazebo/issue/1706)

1. Add option to reverse alignment direction
   * [Pull request #2040](https://bitbucket.org/osrf/gazebo/pull-request/2040)
   * [Issue #1242](https://bitbucket.org/osrf/gazebo/issue/1242)

1. Fix unadvertising a publisher - only unadvertise topic if it is the last publisher.
   * [Pull request #2005](https://bitbucket.org/osrf/gazebo/pull-request/2005)
   * [Issue #1782](https://bitbucket.org/osrf/gazebo/issue/1782)

1. Log playback GUI for multistep, rewind, forward and seek
    * [Pull request #1791](https://bitbucket.org/osrf/gazebo/pull-request/1791)

1. Added Apply Force/Torque movable text
    * [Pull request #1789](https://bitbucket.org/osrf/gazebo/pull-request/1789)

1. Added cascade parameter (apply to children) for Visual SetMaterial, SetAmbient, SetEmissive, SetSpecular, SetDiffuse, SetTransparency
    * [Pull request #1851](https://bitbucket.org/osrf/gazebo/pull-request/1851)

1. Tweaks to Data Logger, such as multiline text edit for path
    * [Pull request #1800](https://bitbucket.org/osrf/gazebo/pull-request/1800)

1. Added TopToolbar and hide / disable several widgets according to WindowMode
    * [Pull request #1869](https://bitbucket.org/osrf/gazebo/pull-request/1869)

1. Added Visual::IsAncestorOf and Visual::IsDescendantOf
    * [Pull request #1850](https://bitbucket.org/osrf/gazebo/pull-request/1850)

1. Added msgs::PluginFromSDF and tests
    * [Pull request #1858](https://bitbucket.org/osrf/gazebo/pull-request/1858)

1. Added msgs::CollisionFromSDF msgs::SurfaceFromSDF and msgs::FrictionFromSDF
    * [Pull request #1900](https://bitbucket.org/osrf/gazebo/pull-request/1900)

1. Added hotkeys chart dialog
    * [Pull request #1835](https://bitbucket.org/osrf/gazebo/pull-request/1835)

1. Space bar to play / pause
   * [Pull request #2023](https://bitbucket.org/osrf/gazebo/pull-request/2023)
   * [Issue #1798](https://bitbucket.org/osrf/gazebo/issue/1798)

1. Make it possible to create custom ConfigWidgets
    * [Pull request #1861](https://bitbucket.org/osrf/gazebo/pull-request/1861)

1. AddItem / RemoveItem / Clear enum config widgets
    * [Pull request #1878](https://bitbucket.org/osrf/gazebo/pull-request/1878)

1. Make all child ConfigWidgets emit signals.
    * [Pull request #1884](https://bitbucket.org/osrf/gazebo/pull-request/1884)

1. Refactored makers
    * [Pull request #1828](https://bitbucket.org/osrf/gazebo/pull-request/1828)

1. Added gui::Conversions to convert between Gazebo and Qt
    * [Pull request #2034](https://bitbucket.org/osrf/gazebo/pull-request/2034)

1. Model editor updates
    1. Support adding model plugins in model editor
        * [Pull request #2060](https://bitbucket.org/osrf/gazebo/pull-request/2060)

    1. Added support for copying and pasting top level nested models
        * [Pull request #2006](https://bitbucket.org/osrf/gazebo/pull-request/2006)

    1. Make non-editable background models white in model editor
        * [Pull request #1950](https://bitbucket.org/osrf/gazebo/pull-request/1950)

    1. Choose / swap parent and child links in joint inspector
        * [Pull request #1887](https://bitbucket.org/osrf/gazebo/pull-request/1887)
        * [Issue #1500](https://bitbucket.org/osrf/gazebo/issue/1500)

    1. Presets combo box for Vector3 config widget
        * [Pull request #1954](https://bitbucket.org/osrf/gazebo/pull-request/1954)

    1. Added support for more joint types (gearbox and fixed joints).
        * [Pull request #1794](https://bitbucket.org/osrf/gazebo/pull-request/1794)

    1. Added support for selecting links and joints, opening context menu and inspectors in Schematic View.
        * [Pull request #1787](https://bitbucket.org/osrf/gazebo/pull-request/1787)

    1. Color-coded edges in Schematic View to match joint color.
        * [Pull request #1781](https://bitbucket.org/osrf/gazebo/pull-request/1781)

    1. Scale link mass and inertia when a link is scaled
        * [Pull request #1836](https://bitbucket.org/osrf/gazebo/pull-request/1836)

    1. Add density widget to config widget and link inspector
        * [Pull request #1978](https://bitbucket.org/osrf/gazebo/pull-request/1978)

    1. Added icons for child and parent link in joint inspector
        * [Pull request #1953](https://bitbucket.org/osrf/gazebo/pull-request/1953)

    1. Load and save nested models
        * [Pull request #1894](https://bitbucket.org/osrf/gazebo/pull-request/1894)

    1. Display model plugins on the left panel and added model plugin inspector
        * [Pull request #1863](https://bitbucket.org/osrf/gazebo/pull-request/1863)

    1. Context menu and deletion for model plugins
        * [Pull request #1890](https://bitbucket.org/osrf/gazebo/pull-request/1890)

    1. Delete self from inspector
        * [Pull request #1904](https://bitbucket.org/osrf/gazebo/pull-request/1904)
        * [Issue #1543](https://bitbucket.org/osrf/gazebo/issue/1543)

    1. Apply inspector changes in real time and add reset button
        * [Pull request #1945](https://bitbucket.org/osrf/gazebo/pull-request/1945)
        * [Issue #1472](https://bitbucket.org/osrf/gazebo/issue/1472)

    1. Set physics to be paused when exiting model editor mode
        * [Pull request #1893](https://bitbucket.org/osrf/gazebo/pull-request/1893)
        * [Issue #1734](https://bitbucket.org/osrf/gazebo/issue/1734)

    1. Add Insert tab to model editor
        * [Pull request #1924](https://bitbucket.org/osrf/gazebo/pull-request/1924)

    1. Support inserting nested models from model maker
        * [Pull request #1982](https://bitbucket.org/osrf/gazebo/pull-request/1982)

    1. Added joint creation dialog
        * [Pull request #2021](https://bitbucket.org/osrf/gazebo/pull-request/2021)

    1. Added reverse checkboxes to joint creation dialog
        * [Pull request #2086](https://bitbucket.org/osrf/gazebo/pull-request/2086)

    1. Use opaque pointers in the model editor
        * [Pull request #2056](https://bitbucket.org/osrf/gazebo/pull-request/2056)
        * [Pull request #2059](https://bitbucket.org/osrf/gazebo/pull-request/2059)
        * [Pull request #2087](https://bitbucket.org/osrf/gazebo/pull-request/2087)

    1. Support joint creation between links in nested model.
        * [Pull request #2080](https://bitbucket.org/osrf/gazebo/pull-request/2080)

1. Building editor updates

    1. Use opaque pointers in the building editor
        * [Pull request #2041](https://bitbucket.org/osrf/gazebo/pull-request/2041)
        * [Pull request #2039](https://bitbucket.org/osrf/gazebo/pull-request/2039)
        * [Pull request #2055](https://bitbucket.org/osrf/gazebo/pull-request/2055)
        * [Pull request #2032](https://bitbucket.org/osrf/gazebo/pull-request/2032)
        * [Pull request #2082](https://bitbucket.org/osrf/gazebo/pull-request/2082)
        * [Pull request #2038](https://bitbucket.org/osrf/gazebo/pull-request/2038)
        * [Pull request #2033](https://bitbucket.org/osrf/gazebo/pull-request/2033)

    1. Use opaque pointers for GrabberHandle, add *LinkedGrabbers functions
        * [Pull request #2034](https://bitbucket.org/osrf/gazebo/pull-request/2034)

    1. Removed unused class: BuildingItem
        * [Pull request #2045](https://bitbucket.org/osrf/gazebo/pull-request/2045)

    1. Use opaque pointers for BuildingModelManip, move attachment logic to BuildingMaker
        * [Pull request #2046](https://bitbucket.org/osrf/gazebo/pull-request/2046)

    1. Use opaque pointers for all Dialog classes, add conversion from QPointF, move common logic to BaseInspectorDialog.
        * [Pull request #2083](https://bitbucket.org/osrf/gazebo/pull-request/2083)

## Gazebo 6.0

### Gazebo 6.7.0 (201X-01-12)

1. Add vector3 and quaternion rendering conversions
    * [Pull request 2276](https://bitbucket.org/osrf/gazebo/pull-request/2276)

1. Reverse view angle widget left and right view
    * [Pull request 2265](https://bitbucket.org/osrf/gazebo/pull-request/2265)
    * [Issue 1924](https://bitbucket.org/osrf/gazebo/issue/1924)

1. Fix race condition in ~TimePanelPrivate (#1919)
    * [Pull request 2250](https://bitbucket.org/osrf/gazebo/pull-request/2250)

1. Prevent orthographic camera from resetting zoom after animation
    * [Pull request 2267](https://bitbucket.org/osrf/gazebo/pull-request/2267)
    * [Issue #1927](https://bitbucket.org/osrf/gazebo/issues/1927)

1. Fix MeshToSDF missing scale issue
    * [Pull request 2258](https://bitbucket.org/osrf/gazebo/pull-request/2258)
    * [Issue #1925](https://bitbucket.org/osrf/gazebo/issues/1925)

1. Register Qt metatypes in gui tests
    * [Pull request 2273](https://bitbucket.org/osrf/gazebo/pull-request/2273)

1. Fix resetting model to initial pose
    * [Pull request 2307](https://bitbucket.org/osrf/gazebo/pull-request/2307)
    * [Issue #1960](https://bitbucket.org/osrf/gazebo/issues/1960)


### Gazebo 6.6.0 (2016-04-07)

1. fix: remove back projection
    * [Pull request 2201](https://bitbucket.org/osrf/gazebo/pull-request/2201)
    * A contribution from Yuki Furuta

1. Backport depth camera OSX fix and test
    * [Pull request 2230](https://bitbucket.org/osrf/gazebo/pull-request/2230)

1. Add missing tinyxml includes (gazebo6)
    * [Pull request 2218](https://bitbucket.org/osrf/gazebo/pull-request/2218)

1. Fix ray-cylinder collision in ode
    * [Pull request 2125](https://bitbucket.org/osrf/gazebo/pull-request/2125)

1. backport fixes for ffmpeg3 to gazebo6 (from pull request #2154)
    * [Pull request 2162](https://bitbucket.org/osrf/gazebo/pull-request/2162)

1. Install shapes_bitmask.world
    * [Pull request 2104](https://bitbucket.org/osrf/gazebo/pull-request/2104)

1. Add gazebo_client to gazebo.pc (gazebo6)
    * [Pull request 2102](https://bitbucket.org/osrf/gazebo/pull-request/2102)

1. Fix removing multiple camera sensors that have the same camera name
    * [Pull request 2081](https://bitbucket.org/osrf/gazebo/pull-request/2081)

1. Ensure that LINK_FRAME_VISUAL arrow components are deleted (#1812)
    * [Pull request 2078](https://bitbucket.org/osrf/gazebo/pull-request/2078)

1. add migration notes for gazebo::setupClient to gazebo::client::setup
    * [Pull request 2068](https://bitbucket.org/osrf/gazebo/pull-request/2068)

1. Update inertia properties during simulation: part 2
    * [Pull request 1984](https://bitbucket.org/osrf/gazebo/pull-request/1984)

1. Fix minimum window height
    * [Pull request 2002](https://bitbucket.org/osrf/gazebo/pull-request/2002)

1. Backport gpu laser test fix
    * [Pull request 1999](https://bitbucket.org/osrf/gazebo/pull-request/1999)

1. Relax physics tolerances for single-precision bullet (gazebo6)
    * [Pull request 1997](https://bitbucket.org/osrf/gazebo/pull-request/1997)

1. Fix minimum window height
    * [Pull request 1998](https://bitbucket.org/osrf/gazebo/pull-request/1998)

1. backport model editor fixed joint option to gazebo6
    * [Pull request 1957](https://bitbucket.org/osrf/gazebo/pull-request/1957)

1. Update shaders once per render update
    * [Pull request 1991](https://bitbucket.org/osrf/gazebo/pull-request/1991)

1. Relax physics tolerances for single-precision bullet
    * [Pull request 1976](https://bitbucket.org/osrf/gazebo/pull-request/1976)

1. Fix visual transparency issues
    * [Pull request 1967](https://bitbucket.org/osrf/gazebo/pull-request/1967)

1. fix memory corruption in transport/Publisher.cc
    * [Pull request 1951](https://bitbucket.org/osrf/gazebo/pull-request/1951)

1. Add test for SphericalCoordinates::LocalFromGlobal
    * [Pull request 1959](https://bitbucket.org/osrf/gazebo/pull-request/1959)

### Gazebo 6.5.1 (2015-10-29)

1. Fix removing multiple camera sensors that have the same camera name.
    * [Pull request #2081](https://bitbucket.org/osrf/gazebo/pull-request/2081)
    * [Issue #1811](https://bitbucket.org/osrf/gazebo/issues/1811)

1. Backport model editor toolbar fixed joint option from [pull request #1794](https://bitbucket.org/osrf/gazebo/pull-request/1794)
    * [Pull request #1957](https://bitbucket.org/osrf/gazebo/pull-request/1957)

1. Fix minimum window height
    * Backport of [pull request #1977](https://bitbucket.org/osrf/gazebo/pull-request/1977)
    * [Pull request #1998](https://bitbucket.org/osrf/gazebo/pull-request/1998)
    * [Issue #1706](https://bitbucket.org/osrf/gazebo/issue/1706)

1. Fix visual transparency issues
    * [Pull request #1967](https://bitbucket.org/osrf/gazebo/pull-request/1967)
    * [Issue #1726](https://bitbucket.org/osrf/gazebo/issue/1726)

### Gazebo 6.5.0 (2015-10-22)

1. Added ability to convert from spherical coordinates to local coordinates.
    * [Pull request #1955](https://bitbucket.org/osrf/gazebo/pull-request/1955)

### Gazebo 6.4.0 (2015-10-14)

1. Fix ABI problem. Make `Sensor::SetPose` function non virtual.
    * [Pull request #1947](https://bitbucket.org/osrf/gazebo/pull-request/1947)

1. Update inertia properties during simulation
    * [Pull request #1909](https://bitbucket.org/osrf/gazebo/pull-requests/1909)
    * [Design document](https://bitbucket.org/osrf/gazebo_design/src/default/inertia_resize/inertia_resize.md)

1. Fix transparency correction for opaque materials
    * [Pull request #1946](https://bitbucket.org/osrf/gazebo/pull-requests/1946/fix-transparency-correction-for-opaque/diff)

### Gazebo 6.3.0 (2015-10-06)

1. Added `Sensor::SetPose` function
    * [Pull request #1935](https://bitbucket.org/osrf/gazebo/pull-request/1935)

### Gazebo 6.2.0 (2015-10-02)

1. Update physics when the world is reset
    * Backport of [pull request #1903](https://bitbucket.org/osrf/gazebo/pull-request/1903)
    * [Pull request #1916](https://bitbucket.org/osrf/gazebo/pull-request/1916)
    * [Issue #101](https://bitbucket.org/osrf/gazebo/issue/101)

1. Added Copy constructor and assignment operator to MouseEvent
    * [Pull request #1855](https://bitbucket.org/osrf/gazebo/pull-request/1855)

### Gazebo 6.1.0 (2015-08-02)

1. Added logical_camera sensor.
    * [Pull request #1845](https://bitbucket.org/osrf/gazebo/pull-request/1845)

1. Added RandomVelocityPlugin, which applies a random velocity to a model's link.
    * [Pull request #1839](https://bitbucket.org/osrf/gazebo/pull-request/1839)

1. Sim events for joint position, velocity and applied force
    * [Pull request #1849](https://bitbucket.org/osrf/gazebo/pull-request/1849)

### Gazebo 6.0.0 (2015-07-27)

1. Added magnetometer sensor. A contribution from Andrew Symington.
    * [Pull request #1788](https://bitbucket.org/osrf/gazebo/pull-request/1788)

1. Added altimeter sensor. A contribution from Andrew Symington.
    * [Pull request #1792](https://bitbucket.org/osrf/gazebo/pull-request/1792)

1. Implement more control options for log playback:
  1. Rewind: The simulation starts from the beginning.
  1. Forward: The simulation jumps to the end of the log file.
  1. Seek: The simulation jumps to a specific point specified by its simulation
  time.
      * [Pull request #1737](https://bitbucket.org/osrf/gazebo/pull-request/1737)

1. Added Gazebo splash screen
    * [Pull request #1745](https://bitbucket.org/osrf/gazebo/pull-request/1745)

1. Added a transporter plugin which allows models to move from one location
   to another based on their location and the location of transporter pads.
    * [Pull request #1738](https://bitbucket.org/osrf/gazebo/pull-request/1738)

1. Implement forward/backwards multi-step for log playback. Now, the semantics
of a multi-step while playing back a log session are different from a multi-step
during a live simulation. While playback, a multi-step simulates all the
intermediate steps as before, but the client only perceives a single step.
E.g: You have a log file containing a 1 hour simulation session. You want to
jump to the minute 00H::30M::00S to check a specific aspect of the simulation.
You should not see continuous updates until minute 00H:30M:00S. Instead, you
should visualize a single jump to the specific instant of the simulation that
you are interested.
    * [Pull request #1623](https://bitbucket.org/osrf/gazebo/pull-request/1623)

1. Added browse button to log record dialog.
    * [Pull request #1719](https://bitbucket.org/osrf/gazebo/pull-request/1719)

1. Improved SVG support: arcs in paths, and contours made of multiple paths.
    * [Pull request #1608](https://bitbucket.org/osrf/gazebo/pull-request/1608)

1. Added simulation iterations to the world state.
    * [Pull request #1722](https://bitbucket.org/osrf/gazebo/pull-request/1722)

1. Added multiple LiftDrag plugins to the cessna_demo.world to allow the Cessna
C-172 model to fly.
    * [Pull request #1715](https://bitbucket.org/osrf/gazebo/pull-request/1715)

1. Added a plugin to control a Cessna C-172 via messages (CessnaPlugin), and a
GUI plugin to test this functionality with the keyboard (CessnaGUIPlugin). Added
world with the Cessna model and the two previous plugins loaded
(cessna_demo.world).
    * [Pull request #1712](https://bitbucket.org/osrf/gazebo/pull-request/1712)

1. Added world with OSRF building and an elevator
    * [Pull request #1697](https://bitbucket.org/osrf/gazebo/pull-request/1697)

1. Fixed collide bitmask by changing default value from 0x1 to 0xffff.
    * [Pull request #1696](https://bitbucket.org/osrf/gazebo/pull-request/1696)

1. Added a plugin to control an elevator (ElevatorPlugin), and an OccupiedEvent plugin that sends a message when a model is within a specified region.
    * [Pull request #1694](https://bitbucket.org/osrf/gazebo/pull-request/1694)
    * [Pull request #1775](https://bitbucket.org/osrf/gazebo/pull-request/1775)

1. Added Layers tab and meta information for visuals.
    * [Pull request #1674](https://bitbucket.org/osrf/gazebo/pull-request/1674)

1. Added countdown behavior for common::Timer and exposed the feature in TimerGUIPlugin.
    * [Pull request #1690](https://bitbucket.org/osrf/gazebo/pull-request/1690)

1. Added BuoyancyPlugin for simulating the buoyancy of an object in a column of fluid.
    * [Pull request #1622](https://bitbucket.org/osrf/gazebo/pull-request/1622)

1. Added ComputeVolume function for simple shape subclasses of Shape.hh.
    * [Pull request #1605](https://bitbucket.org/osrf/gazebo/pull-request/1605)

1. Add option to parallelize the ODE quickstep constraint solver,
which solves an LCP twice with different parameters in order
to corrected for position projection errors.
    * [Pull request #1561](https://bitbucket.org/osrf/gazebo/pull-request/1561)

1. Get/Set user camera pose in GUI.
    * [Pull request #1649](https://bitbucket.org/osrf/gazebo/pull-request/1649)
    * [Issue #1595](https://bitbucket.org/osrf/gazebo/issue/1595)

1. Added ViewAngleWidget, removed hard-coded reset view and removed MainWindow::Reset(). Also added GLWidget::GetSelectedVisuals().
    * [Pull request #1768](https://bitbucket.org/osrf/gazebo/pull-request/1768)
    * [Issue #1507](https://bitbucket.org/osrf/gazebo/issue/1507)

1. Windows support. This consists mostly of numerous small changes to support
compilation on Windows.
    * [Pull request #1616](https://bitbucket.org/osrf/gazebo/pull-request/1616)
    * [Pull request #1618](https://bitbucket.org/osrf/gazebo/pull-request/1618)
    * [Pull request #1620](https://bitbucket.org/osrf/gazebo/pull-request/1620)
    * [Pull request #1625](https://bitbucket.org/osrf/gazebo/pull-request/1625)
    * [Pull request #1626](https://bitbucket.org/osrf/gazebo/pull-request/1626)
    * [Pull request #1627](https://bitbucket.org/osrf/gazebo/pull-request/1627)
    * [Pull request #1628](https://bitbucket.org/osrf/gazebo/pull-request/1628)
    * [Pull request #1629](https://bitbucket.org/osrf/gazebo/pull-request/1629)
    * [Pull request #1630](https://bitbucket.org/osrf/gazebo/pull-request/1630)
    * [Pull request #1631](https://bitbucket.org/osrf/gazebo/pull-request/1631)
    * [Pull request #1632](https://bitbucket.org/osrf/gazebo/pull-request/1632)
    * [Pull request #1633](https://bitbucket.org/osrf/gazebo/pull-request/1633)
    * [Pull request #1635](https://bitbucket.org/osrf/gazebo/pull-request/1635)
    * [Pull request #1637](https://bitbucket.org/osrf/gazebo/pull-request/1637)
    * [Pull request #1639](https://bitbucket.org/osrf/gazebo/pull-request/1639)
    * [Pull request #1647](https://bitbucket.org/osrf/gazebo/pull-request/1647)
    * [Pull request #1650](https://bitbucket.org/osrf/gazebo/pull-request/1650)
    * [Pull request #1651](https://bitbucket.org/osrf/gazebo/pull-request/1651)
    * [Pull request #1653](https://bitbucket.org/osrf/gazebo/pull-request/1653)
    * [Pull request #1654](https://bitbucket.org/osrf/gazebo/pull-request/1654)
    * [Pull request #1657](https://bitbucket.org/osrf/gazebo/pull-request/1657)
    * [Pull request #1658](https://bitbucket.org/osrf/gazebo/pull-request/1658)
    * [Pull request #1659](https://bitbucket.org/osrf/gazebo/pull-request/1659)
    * [Pull request #1660](https://bitbucket.org/osrf/gazebo/pull-request/1660)
    * [Pull request #1661](https://bitbucket.org/osrf/gazebo/pull-request/1661)
    * [Pull request #1669](https://bitbucket.org/osrf/gazebo/pull-request/1669)
    * [Pull request #1670](https://bitbucket.org/osrf/gazebo/pull-request/1670)
    * [Pull request #1672](https://bitbucket.org/osrf/gazebo/pull-request/1672)
    * [Pull request #1682](https://bitbucket.org/osrf/gazebo/pull-request/1682)
    * [Pull request #1683](https://bitbucket.org/osrf/gazebo/pull-request/1683)

1. Install `libgazebo_server_fixture`. This will facilitate tests external to the main gazebo repository. See `examples/stand_alone/test_fixture`.
    * [Pull request #1606](https://bitbucket.org/osrf/gazebo/pull-request/1606)

1. Laser visualization renders light blue for rays that do not hit obstacles, and dark blue for other rays.
    * [Pull request #1607](https://bitbucket.org/osrf/gazebo/pull-request/1607)
    * [Issue #1576](https://bitbucket.org/osrf/gazebo/issue/1576)

1. Add VisualType enum to Visual and clean up visuals when entity is deleted.
    * [Pull request #1614](https://bitbucket.org/osrf/gazebo/pull-request/1614)

1. Alert user of connection problems when using the REST service plugin
    * [Pull request #1655](https://bitbucket.org/osrf/gazebo/pull-request/1655)
    * [Issue #1574](https://bitbucket.org/osrf/gazebo/issue/1574)

1. ignition-math is now a dependency.
    + [http://ignitionrobotics.org/libraries/math](http://ignitionrobotics.org/libraries/math)
    + [Gazebo::math migration](https://bitbucket.org/osrf/gazebo/src/583edbeb90759d43d994cc57c0797119dd6d2794/ign-math-migration.md)

1. Detect uuid library during compilation.
    * [Pull request #1655](https://bitbucket.org/osrf/gazebo/pull-request/1655)
    * [Issue #1572](https://bitbucket.org/osrf/gazebo/issue/1572)

1. New accessors in LogPlay class.
    * [Pull request #1577](https://bitbucket.org/osrf/gazebo/pull-request/1577)

1. Added a plugin to send messages to an existing website.
   Added gui::MainWindow::AddMenu and msgs/rest_error, msgs/rest_login, msgs rest/post
    * [Pull request #1524](https://bitbucket.org/osrf/gazebo/pull-request/1524)

1. Fix deprecation warnings when using SDFormat 3.0.2, 3.0.3 prereleases
    * [Pull request #1568](https://bitbucket.org/osrf/gazebo/pull-request/1568)

1. Use GAZEBO_CFLAGS or GAZEBO_CXX_FLAGS in CMakeLists.txt for example plugins
    * [Pull request #1573](https://bitbucket.org/osrf/gazebo/pull-request/1573)

1. Added Link::OnWrenchMsg subscriber with test
    * [Pull request #1582](https://bitbucket.org/osrf/gazebo/pull-request/1582)

1. Show/hide GUI overlays using the menu bar.
    * [Pull request #1555](https://bitbucket.org/osrf/gazebo/pull-request/1555)

1. Added world origin indicator rendering::OriginVisual.
    * [Pull request #1700](https://bitbucket.org/osrf/gazebo/pull-request/1700)

1. Show/hide toolbars using the menu bars and shortcut.
   Added MainWindow::CloneAction.
   Added Window menu to Model Editor.
    * [Pull request #1584](https://bitbucket.org/osrf/gazebo/pull-request/1584)

1. Added event to show/hide toolbars.
    * [Pull request #1707](https://bitbucket.org/osrf/gazebo/pull-request/1707)

1. Added optional start/stop/reset buttons to timer GUI plugin.
    * [Pull request #1576](https://bitbucket.org/osrf/gazebo/pull-request/1576)

1. Timer GUI Plugin: Treat negative positions as positions from the ends
    * [Pull request #1703](https://bitbucket.org/osrf/gazebo/pull-request/1703)

1. Added Visual::GetDepth() and Visual::GetNthAncestor()
    * [Pull request #1613](https://bitbucket.org/osrf/gazebo/pull-request/1613)

1. Added a context menu for links
    * [Pull request #1589](https://bitbucket.org/osrf/gazebo/pull-request/1589)

1. Separate TimePanel's display into TimeWidget and LogPlayWidget.
    * [Pull request #1564](https://bitbucket.org/osrf/gazebo/pull-request/1564)

1. Display confirmation message after log is saved
    * [Pull request #1646](https://bitbucket.org/osrf/gazebo/pull-request/1646)

1. Added LogPlayView to display timeline and LogPlaybackStatistics message type.
    * [Pull request #1724](https://bitbucket.org/osrf/gazebo/pull-request/1724)

1. Added Time::FormattedString and removed all other FormatTime functions.
    * [Pull request #1710](https://bitbucket.org/osrf/gazebo/pull-request/1710)

1. Added support for Oculus DK2
    * [Pull request #1526](https://bitbucket.org/osrf/gazebo/pull-request/1526)

1. Use collide_bitmask from SDF to perform collision filtering
    * [Pull request #1470](https://bitbucket.org/osrf/gazebo/pull-request/1470)

1. Pass Coulomb surface friction parameters to DART.
    * [Pull request #1420](https://bitbucket.org/osrf/gazebo/pull-request/1420)

1. Added ModelAlign::SetHighlighted
    * [Pull request #1598](https://bitbucket.org/osrf/gazebo/pull-request/1598)

1. Added various Get functions to Visual. Also added a ConvertGeometryType function to msgs.
    * [Pull request #1402](https://bitbucket.org/osrf/gazebo/pull-request/1402)

1. Get and Set visibility of SelectionObj's handles, with unit test.
    * [Pull request #1417](https://bitbucket.org/osrf/gazebo/pull-request/1417)

1. Set material of SelectionObj's handles.
    * [Pull request #1472](https://bitbucket.org/osrf/gazebo/pull-request/1472)

1. Add SelectionObj::Fini with tests and make Visual::Fini virtual
    * [Pull request #1685](https://bitbucket.org/osrf/gazebo/pull-request/1685)

1. Allow link selection with the mouse if parent model already selected.
    * [Pull request #1409](https://bitbucket.org/osrf/gazebo/pull-request/1409)

1. Added ModelRightMenu::EntityTypes.
    * [Pull request #1414](https://bitbucket.org/osrf/gazebo/pull-request/1414)

1. Scale joint visuals according to link size.
    * [Pull request #1591](https://bitbucket.org/osrf/gazebo/pull-request/1591)
    * [Issue #1563](https://bitbucket.org/osrf/gazebo/issue/1563)

1. Added Gazebo/CoM material.
    * [Pull request #1439](https://bitbucket.org/osrf/gazebo/pull-request/1439)

1. Added arc parameter to MeshManager::CreateTube
    * [Pull request #1436](https://bitbucket.org/osrf/gazebo/pull-request/1436)

1. Added View Inertia and InertiaVisual, changed COMVisual to sphere proportional to mass.
    * [Pull request #1445](https://bitbucket.org/osrf/gazebo/pull-request/1445)

1. Added View Link Frame and LinkFrameVisual. Visual::SetTransparency goes into texture_unit.
    * [Pull request #1762](https://bitbucket.org/osrf/gazebo/pull-request/1762)
    * [Issue #853](https://bitbucket.org/osrf/gazebo/issue/853)

1. Changed the position of Save and Cancel buttons on editor dialogs
    * [Pull request #1442](https://bitbucket.org/osrf/gazebo/pull-request/1442)
    * [Issue #1377](https://bitbucket.org/osrf/gazebo/issue/1377)

1. Fixed Visual material updates
    * [Pull request #1454](https://bitbucket.org/osrf/gazebo/pull-request/1454)
    * [Issue #1455](https://bitbucket.org/osrf/gazebo/issue/1455)

1. Added Matrix3::Inverse() and tests
    * [Pull request #1481](https://bitbucket.org/osrf/gazebo/pull-request/1481)

1. Implemented AddLinkForce for ODE.
    * [Pull request #1456](https://bitbucket.org/osrf/gazebo/pull-request/1456)

1. Updated ConfigWidget class to parse enum values.
    * [Pull request #1518](https://bitbucket.org/osrf/gazebo/pull-request/1518)

1. Added PresetManager to physics libraries and corresponding integration test.
    * [Pull request #1471](https://bitbucket.org/osrf/gazebo/pull-request/1471)

1. Sync name and location on SaveDialog.
    * [Pull request #1563](https://bitbucket.org/osrf/gazebo/pull-request/1563)

1. Added Apply Force/Torque dialog
    * [Pull request #1600](https://bitbucket.org/osrf/gazebo/pull-request/1600)

1. Added Apply Force/Torque visuals
    * [Pull request #1619](https://bitbucket.org/osrf/gazebo/pull-request/1619)

1. Added Apply Force/Torque OnMouseRelease and ActivateWindow
    * [Pull request #1699](https://bitbucket.org/osrf/gazebo/pull-request/1699)

1. Added Apply Force/Torque mouse interactions, modes, activation
    * [Pull request #1731](https://bitbucket.org/osrf/gazebo/pull-request/1731)

1. Added inertia pose getter for COMVisual and COMVisual_TEST
    * [Pull request #1581](https://bitbucket.org/osrf/gazebo/pull-request/1581)

1. Model editor updates
    1. Joint preview using JointVisuals.
        * [Pull request #1369](https://bitbucket.org/osrf/gazebo/pull-request/1369)

    1. Added inspector for configuring link, visual, and collision properties.
        * [Pull request #1408](https://bitbucket.org/osrf/gazebo/pull-request/1408)

    1. Saving, exiting, generalizing SaveDialog.
        * [Pull request #1401](https://bitbucket.org/osrf/gazebo/pull-request/1401)

    1. Inspectors redesign
        * [Pull request #1586](https://bitbucket.org/osrf/gazebo/pull-request/1586)

    1. Edit existing model.
        * [Pull request #1425](https://bitbucket.org/osrf/gazebo/pull-request/1425)

    1. Add joint inspector to link's context menu.
        * [Pull request #1449](https://bitbucket.org/osrf/gazebo/pull-request/1449)
        * [Issue #1443](https://bitbucket.org/osrf/gazebo/issue/1443)

    1. Added button to select mesh file on inspector.
        * [Pull request #1460](https://bitbucket.org/osrf/gazebo/pull-request/1460)
        * [Issue #1450](https://bitbucket.org/osrf/gazebo/issue/1450)

    1. Renamed Part to Link.
        * [Pull request #1478](https://bitbucket.org/osrf/gazebo/pull-request/1478)

    1. Fix snapping inside editor.
        * [Pull request #1489](https://bitbucket.org/osrf/gazebo/pull-request/1489)
        * [Issue #1457](https://bitbucket.org/osrf/gazebo/issue/1457)

    1. Moved DataLogger from Window menu to the toolbar and moved screenshot button to the right.
        * [Pull request #1665](https://bitbucket.org/osrf/gazebo/pull-request/1665)

    1. Keep loaded model's name.
        * [Pull request #1516](https://bitbucket.org/osrf/gazebo/pull-request/1516)
        * [Issue #1504](https://bitbucket.org/osrf/gazebo/issue/1504)

    1. Added ExtrudeDialog.
        * [Pull request #1483](https://bitbucket.org/osrf/gazebo/pull-request/1483)

    1. Hide time panel inside editor and keep main window's paused state.
        * [Pull request #1500](https://bitbucket.org/osrf/gazebo/pull-request/1500)

    1. Fixed pose issues and added ModelCreator_TEST.
        * [Pull request #1509](https://bitbucket.org/osrf/gazebo/pull-request/1509)
        * [Issue #1497](https://bitbucket.org/osrf/gazebo/issue/1497)
        * [Issue #1509](https://bitbucket.org/osrf/gazebo/issue/1509)

    1. Added list of links and joints.
        * [Pull request #1515](https://bitbucket.org/osrf/gazebo/pull-request/1515)
        * [Issue #1418](https://bitbucket.org/osrf/gazebo/issue/1418)

    1. Expose API to support adding items to the palette.
        * [Pull request #1565](https://bitbucket.org/osrf/gazebo/pull-request/1565)

    1. Added menu for toggling joint visualization
        * [Pull request #1551](https://bitbucket.org/osrf/gazebo/pull-request/1551)
        * [Issue #1483](https://bitbucket.org/osrf/gazebo/issue/1483)

    1. Add schematic view to model editor
        * [Pull request #1562](https://bitbucket.org/osrf/gazebo/pull-request/1562)

1. Building editor updates
    1. Make palette tips tooltip clickable to open.
        * [Pull request #1519](https://bitbucket.org/osrf/gazebo/pull-request/1519)
        * [Issue #1370](https://bitbucket.org/osrf/gazebo/issue/1370)

    1. Add measurement unit to building inspectors.
        * [Pull request #1741](https://bitbucket.org/osrf/gazebo/pull-request/1741)
        * [Issue #1363](https://bitbucket.org/osrf/gazebo/issue/1363)

    1. Add `BaseInspectorDialog` as a base class for inspectors.
        * [Pull request #1749](https://bitbucket.org/osrf/gazebo/pull-request/1749)

## Gazebo 5.0

### Gazebo 5.4.0 (2017-01-17)

1. Check FSAA support when creating camera render textures
    * [Pull request 2442](https://bitbucket.org/osrf/gazebo/pull-request/2442)
    * [Issue #1837](https://bitbucket.org/osrf/gazebo/issue/1837)

1. Fix mouse picking with transparent visuals
    * [Pull request 2305](https://bitbucket.org/osrf/gazebo/pull-request/2305)
    * [Issue #1956](https://bitbucket.org/osrf/gazebo/issue/1956)

1. Backport fix for DepthCamera visibility mask
    * [Pull request 2286](https://bitbucket.org/osrf/gazebo/pull-request/2286)
    * [Pull request 2287](https://bitbucket.org/osrf/gazebo/pull-request/2287)

1. Backport sensor reset fix
    * [Pull request 2272](https://bitbucket.org/osrf/gazebo/pull-request/2272)
    * [Issue #1917](https://bitbucket.org/osrf/gazebo/issue/1917)

1. Fix model snap tool highlighting
    * [Pull request 2293](https://bitbucket.org/osrf/gazebo/pull-request/2293)
    * [Issue #1955](https://bitbucket.org/osrf/gazebo/issue/1955)

### Gazebo 5.3.0 (2015-04-07)

1. fix: remove back projection
    * [Pull request 2201](https://bitbucket.org/osrf/gazebo/pull-request/2201)
    * A contribution from Yuki Furuta

1. Backport depth camera OSX fix and test
    * [Pull request 2230](https://bitbucket.org/osrf/gazebo/pull-request/2230)

1. Add missing tinyxml includes
    * [Pull request 2216](https://bitbucket.org/osrf/gazebo/pull-request/2216)

1. backport fixes for ffmpeg3 to gazebo5 (from pull request #2154)
    * [Pull request 2161](https://bitbucket.org/osrf/gazebo/pull-request/2161)

1. Check for valid display using xwininfo -root
    * [Pull request 2111](https://bitbucket.org/osrf/gazebo/pull-request/2111)

1. Don't search for sdformat4 on gazebo5, since gazebo5 can't handle sdformat protocol 1.6
    * [Pull request 2092](https://bitbucket.org/osrf/gazebo/pull-request/2092)

1. Fix minimum window height
    * [Pull request 2002](https://bitbucket.org/osrf/gazebo/pull-request/2002)

1. Relax physics tolerances for single-precision bullet
    * [Pull request 1976](https://bitbucket.org/osrf/gazebo/pull-request/1976)

1. Try finding sdformat 4 in gazebo5 branch
    * [Pull request 1972](https://bitbucket.org/osrf/gazebo/pull-request/1972)

1. Fix_send_message (backport of pull request #1951)
    * [Pull request 1964](https://bitbucket.org/osrf/gazebo/pull-request/1964)
    * A contribution from Samuel Lekieffre

1. Export the media path in the cmake config file.
    * [Pull request 1933](https://bitbucket.org/osrf/gazebo/pull-request/1933)

1. Shorten gearbox test since it is failing via timeout on osx
    * [Pull request 1937](https://bitbucket.org/osrf/gazebo/pull-request/1937)

### Gazebo 5.2.1 (2015-10-02)

1. Fix minimum window height
    * Backport of [pull request #1977](https://bitbucket.org/osrf/gazebo/pull-request/1977)
    * [Pull request #2002](https://bitbucket.org/osrf/gazebo/pull-request/2002)
    * [Issue #1706](https://bitbucket.org/osrf/gazebo/issue/1706)

### Gazebo 5.2.0 (2015-10-02)

1. Initialize sigact struct fields that valgrind said were being used uninitialized
    * [Pull request #1809](https://bitbucket.org/osrf/gazebo/pull-request/1809)

1. Add missing ogre includes to ensure macros are properly defined
    * [Pull request #1813](https://bitbucket.org/osrf/gazebo/pull-request/1813)

1. Use ToSDF functions to simplify physics_friction test
    * [Pull request #1808](https://bitbucket.org/osrf/gazebo/pull-request/1808)

1. Added lines to laser sensor visualization
    * [Pull request #1742](https://bitbucket.org/osrf/gazebo/pull-request/1742)
    * [Issue #935](https://bitbucket.org/osrf/gazebo/issue/935)

1. Fix BulletSliderJoint friction for bullet 2.83
    * [Pull request #1686](https://bitbucket.org/osrf/gazebo/pull-request/1686)

1. Fix heightmap model texture loading.
    * [Pull request #1592](https://bitbucket.org/osrf/gazebo/pull-request/1592)

1. Disable failing pr2 test for dart
    * [Pull request #1540](https://bitbucket.org/osrf/gazebo/pull-request/1540)
    * [Issue #1435](https://bitbucket.org/osrf/gazebo/issue/1435)

### Gazebo 5.1.0 (2015-03-20)
1. Backport pull request #1527 (FindOGRE.cmake for non-Debian systems)
  * [Pull request #1532](https://bitbucket.org/osrf/gazebo/pull-request/1532)

1. Respect system cflags when not using USE_UPSTREAM_CFLAGS
  * [Pull request #1531](https://bitbucket.org/osrf/gazebo/pull-request/1531)

1. Allow light manipulation
  * [Pull request #1529](https://bitbucket.org/osrf/gazebo/pull-request/1529)

1. Allow sdformat 2.3.1+ or 3+ and fix tests
  * [Pull request #1484](https://bitbucket.org/osrf/gazebo/pull-request/1484)

1. Add Link::GetWorldAngularMomentum function and test.
  * [Pull request #1482](https://bitbucket.org/osrf/gazebo/pull-request/1482)

1. Preserve previous GAZEBO_MODEL_PATH values when sourcing setup.sh
  * [Pull request #1430](https://bitbucket.org/osrf/gazebo/pull-request/1430)

1. Implement Coulomb joint friction for DART
  * [Pull request #1427](https://bitbucket.org/osrf/gazebo/pull-request/1427)
  * [Issue #1281](https://bitbucket.org/osrf/gazebo/issue/1281)

1. Fix simple shape normals.
    * [Pull request #1477](https://bitbucket.org/osrf/gazebo/pull-request/1477)
    * [Issue #1369](https://bitbucket.org/osrf/gazebo/issue/1369)

1. Use Msg-to-SDF conversion functions in tests, add ServerFixture::SpawnModel(msgs::Model).
    * [Pull request #1466](https://bitbucket.org/osrf/gazebo/pull-request/1466)

1. Added Model Msg-to-SDF conversion functions and test.
    * [Pull request #1429](https://bitbucket.org/osrf/gazebo/pull-request/1429)

1. Added Joint Msg-to-SDF conversion functions and test.
    * [Pull request #1419](https://bitbucket.org/osrf/gazebo/pull-request/1419)

1. Added Visual, Material Msg-to-SDF conversion functions and ShaderType to string conversion functions.
    * [Pull request #1415](https://bitbucket.org/osrf/gazebo/pull-request/1415)

1. Implement Coulomb joint friction for BulletSliderJoint
  * [Pull request #1452](https://bitbucket.org/osrf/gazebo/pull-request/1452)
  * [Issue #1348](https://bitbucket.org/osrf/gazebo/issue/1348)

### Gazebo 5.0.0 (2015-01-27)
1. Support for using [digital elevation maps](http://gazebosim.org/tutorials?tut=dem) has been added to debian packages.

1. C++11 support (C++11 compatible compiler is now required)
    * [Pull request #1340](https://bitbucket.org/osrf/gazebo/pull-request/1340)

1. Implemented private data pointer for the World class.
    * [Pull request #1383](https://bitbucket.org/osrf/gazebo/pull-request/1383)

1. Implemented private data pointer for the Scene class.
    * [Pull request #1385](https://bitbucket.org/osrf/gazebo/pull-request/1385)

1. Added a events::Event::resetWorld event that is triggered when World::Reset is called.
    * [Pull request #1332](https://bitbucket.org/osrf/gazebo/pull-request/1332)
    * [Issue #1375](https://bitbucket.org/osrf/gazebo/issue/1375)

1. Fixed `math::Box::GetCenter` functionality.
    * [Pull request #1278](https://bitbucket.org/osrf/gazebo/pull-request/1278)
    * [Issue #1327](https://bitbucket.org/osrf/gazebo/issue/1327)

1. Added a GUI timer plugin that facilitates the display and control a timer inside the Gazebo UI.
    * [Pull request #1270](https://bitbucket.org/osrf/gazebo/pull-request/1270)

1. Added ability to load plugins via SDF.
    * [Pull request #1261](https://bitbucket.org/osrf/gazebo/pull-request/1261)

1. Added GUIEvent to hide/show the left GUI pane.
    * [Pull request #1269](https://bitbucket.org/osrf/gazebo/pull-request/1269)

1. Modified KeyEventHandler and GLWidget so that hotkeys can be suppressed by custom KeyEvents set up by developers
    * [Pull request #1251](https://bitbucket.org/osrf/gazebo/pull-request/1251)

1. Added ability to read the directory where the log files are stored.
    * [Pull request #1277](https://bitbucket.org/osrf/gazebo/pull-request/1277)

1. Implemented a simulation cloner
    * [Pull request #1180](https://bitbucket.org/osrf/gazebo/pull-request/1180/clone-a-simulation)

1. Added GUI overlay plugins. Users can now write a Gazebo + QT plugin that displays widgets over the render window.
  * [Pull request #1181](https://bitbucket.org/osrf/gazebo/pull-request/1181)

1. Change behavior of Joint::SetVelocity, add Joint::SetVelocityLimit(unsigned int, double)
  * [Pull request #1218](https://bitbucket.org/osrf/gazebo/pull-request/1218)
  * [Issue #964](https://bitbucket.org/osrf/gazebo/issue/964)

1. Implement Coulomb joint friction for ODE
  * [Pull request #1221](https://bitbucket.org/osrf/gazebo/pull-request/1221)
  * [Issue #381](https://bitbucket.org/osrf/gazebo/issue/381)

1. Implement Coulomb joint friction for BulletHingeJoint
  * [Pull request #1317](https://bitbucket.org/osrf/gazebo/pull-request/1317)
  * [Issue #1348](https://bitbucket.org/osrf/gazebo/issue/1348)

1. Implemented camera lens distortion.
  * [Pull request #1213](https://bitbucket.org/osrf/gazebo/pull-request/1213)

1. Kill rogue gzservers left over from failed INTEGRATION_world_clone tests
   and improve robustness of `UNIT_gz_TEST`
  * [Pull request #1232](https://bitbucket.org/osrf/gazebo/pull-request/1232)
  * [Issue #1299](https://bitbucket.org/osrf/gazebo/issue/1299)

1. Added RenderWidget::ShowToolbar to toggle visibility of top toolbar.
  * [Pull request #1248](https://bitbucket.org/osrf/gazebo/pull-request/1248)

1. Fix joint axis visualization.
  * [Pull request #1258](https://bitbucket.org/osrf/gazebo/pull-request/1258)

1. Change UserCamera view control via joysticks. Clean up rate control vs. pose control.
   see UserCamera::OnJoyPose and UserCamera::OnJoyTwist. Added view twist control toggle
   with joystick button 1.
  * [Pull request #1249](https://bitbucket.org/osrf/gazebo/pull-request/1249)

1. Added RenderWidget::GetToolbar to get the top toolbar and change its actions on ModelEditor.
    * [Pull request #1263](https://bitbucket.org/osrf/gazebo/pull-request/1263)

1. Added accessor for MainWindow graphical widget to GuiIface.
    * [Pull request #1250](https://bitbucket.org/osrf/gazebo/pull-request/1250)

1. Added a ConfigWidget class that takes in a google protobuf message and generates widgets for configuring the fields in the message
    * [Pull request #1285](https://bitbucket.org/osrf/gazebo/pull-request/1285)

1. Added GLWidget::OnModelEditor when model editor is triggered, and MainWindow::OnEditorGroup to manually uncheck editor actions.
    * [Pull request #1283](https://bitbucket.org/osrf/gazebo/pull-request/1283)

1. Added Collision, Geometry, Inertial, Surface Msg-to-SDF conversion functions.
    * [Pull request #1315](https://bitbucket.org/osrf/gazebo/pull-request/1315)

1. Added "button modifier" fields (control, shift, and alt) to common::KeyEvent.
    * [Pull request #1325](https://bitbucket.org/osrf/gazebo/pull-request/1325)

1. Added inputs for environment variable GAZEBO_GUI_INI_FILE for reading a custom .ini file.
    * [Pull request #1252](https://bitbucket.org/osrf/gazebo/pull-request/1252)

1. Fixed crash on "permission denied" bug, added insert_model integration test.
    * [Pull request #1329](https://bitbucket.org/osrf/gazebo/pull-request/1329/)

1. Enable simbody joint tests, implement `SimbodyJoint::GetParam`, create
   `Joint::GetParam`, fix bug in `BulletHingeJoint::SetParam`.
    * [Pull request #1404](https://bitbucket.org/osrf/gazebo/pull-request/1404/)

1. Building editor updates
    1. Fixed inspector resizing.
        * [Pull request #1230](https://bitbucket.org/osrf/gazebo/pull-request/1230)
        * [Issue #395](https://bitbucket.org/osrf/gazebo/issue/395)

    1. Doors and windows move proportionally with wall.
        * [Pull request #1231](https://bitbucket.org/osrf/gazebo/pull-request/1231)
        * [Issue #368](https://bitbucket.org/osrf/gazebo/issue/368)

    1. Inspector dialogs stay on top.
        * [Pull request #1229](https://bitbucket.org/osrf/gazebo/pull-request/1229)
        * [Issue #417](https://bitbucket.org/osrf/gazebo/issue/417)

    1. Make model name editable on palette.
        * [Pull request #1239](https://bitbucket.org/osrf/gazebo/pull-request/1239)

    1. Import background image and improve add/delete levels.
        * [Pull request #1214](https://bitbucket.org/osrf/gazebo/pull-request/1214)
        * [Issue #422](https://bitbucket.org/osrf/gazebo/issue/422)
        * [Issue #361](https://bitbucket.org/osrf/gazebo/issue/361)

    1. Fix changing draw mode.
        * [Pull request #1233](https://bitbucket.org/osrf/gazebo/pull-request/1233)
        * [Issue #405](https://bitbucket.org/osrf/gazebo/issue/405)

    1. Tips on palette's top-right corner.
        * [Pull request #1241](https://bitbucket.org/osrf/gazebo/pull-request/1241)

    1. New buttons and layout for the palette.
        * [Pull request #1242](https://bitbucket.org/osrf/gazebo/pull-request/1242)

    1. Individual wall segments instead of polylines.
        * [Pull request #1246](https://bitbucket.org/osrf/gazebo/pull-request/1246)
        * [Issue #389](https://bitbucket.org/osrf/gazebo/issue/389)
        * [Issue #415](https://bitbucket.org/osrf/gazebo/issue/415)

    1. Fix exiting and saving, exiting when there's nothing drawn, fix text on popups.
        * [Pull request #1296](https://bitbucket.org/osrf/gazebo/pull-request/1296)

    1. Display measure for selected wall segment.
        * [Pull request #1291](https://bitbucket.org/osrf/gazebo/pull-request/1291)
        * [Issue #366](https://bitbucket.org/osrf/gazebo/issue/366)

    1. Highlight selected item's 3D visual.
        * [Pull request #1292](https://bitbucket.org/osrf/gazebo/pull-request/1292)

    1. Added color picker to inspector dialogs.
        * [Pull request #1298](https://bitbucket.org/osrf/gazebo/pull-request/1298)

    1. Snapping on by default, off holding Shift. Improved snapping.
        * [Pull request #1304](https://bitbucket.org/osrf/gazebo/pull-request/1304)

    1. Snap walls to length increments, moved scale to SegmentItem and added Get/SetScale, added SegmentItem::SnapAngle and SegmentItem::SnapLength.
        * [Pull request #1311](https://bitbucket.org/osrf/gazebo/pull-request/1311)

    1. Make buildings available in "Insert Models" tab, improve save flow.
        * [Pull request #1312](https://bitbucket.org/osrf/gazebo/pull-request/1312)

    1. Added EditorItem::SetHighlighted.
        * [Pull request #1308](https://bitbucket.org/osrf/gazebo/pull-request/1308)

    1. Current level is transparent, lower levels opaque, higher levels invisible.
        * [Pull request #1303](https://bitbucket.org/osrf/gazebo/pull-request/1303)

    1. Detach all child manips when item is deleted, added BuildingMaker::DetachAllChildren.
        * [Pull request #1316](https://bitbucket.org/osrf/gazebo/pull-request/1316)

    1. Added texture picker to inspector dialogs.
        * [Pull request #1306](https://bitbucket.org/osrf/gazebo/pull-request/1306)

    1. Measures for doors and windows. Added RectItem::angleOnWall and related Get/Set.
        * [Pull request #1322](https://bitbucket.org/osrf/gazebo/pull-request/1322)
        * [Issue #370](https://bitbucket.org/osrf/gazebo/issue/370)

    1. Added Gazebo/BuildingFrame material to display holes for doors and windows on walls.
        * [Pull request #1338](https://bitbucket.org/osrf/gazebo/pull-request/1338)

    1. Added Gazebo/Bricks material to be used as texture on the building editor.
        * [Pull request #1333](https://bitbucket.org/osrf/gazebo/pull-request/1333)

    1. Pick colors from the palette and assign on 3D view. Added mouse and key event handlers to BuildingMaker, and events to communicate from BuildingModelManip to EditorItem.
        * [Pull request #1336](https://bitbucket.org/osrf/gazebo/pull-request/1336)

    1. Pick textures from the palette and assign in 3D view.
        * [Pull request #1368](https://bitbucket.org/osrf/gazebo/pull-request/1368)

1. Model editor updates
    1. Fix adding/removing event filters .
        * [Pull request #1279](https://bitbucket.org/osrf/gazebo/pull-request/1279)

    1. Enabled multi-selection and align tool inside model editor.
        * [Pull request #1302](https://bitbucket.org/osrf/gazebo/pull-request/1302)
        * [Issue #1323](https://bitbucket.org/osrf/gazebo/issue/1323)

    1. Enabled snap mode inside model editor.
        * [Pull request #1331](https://bitbucket.org/osrf/gazebo/pull-request/1331)
        * [Issue #1318](https://bitbucket.org/osrf/gazebo/issue/1318)

    1. Implemented copy/pasting of links.
        * [Pull request #1330](https://bitbucket.org/osrf/gazebo/pull-request/1330)

1. GUI publishes model selection information on ~/selection topic.
    * [Pull request #1318](https://bitbucket.org/osrf/gazebo/pull-request/1318)

## Gazebo 4.0

### Gazebo 4.x.x (2015-xx-xx)

1. Fix build for Bullet 2.83, enable angle wrapping for BulletHingeJoint
    * [Pull request #1664](https://bitbucket.org/osrf/gazebo/pull-request/1664)

### Gazebo 4.1.3 (2015-05-07)

1. Fix saving visual geom SDF values
    * [Pull request #1597](https://bitbucket.org/osrf/gazebo/pull-request/1597)
1. Fix heightmap model texture loading.
    * [Pull request #1595](https://bitbucket.org/osrf/gazebo/pull-request/1595)
1. Fix visual collision scale on separate client
    * [Pull request #1585](https://bitbucket.org/osrf/gazebo/pull-request/1585)
1. Fix several clang compiler warnings
    * [Pull request #1594](https://bitbucket.org/osrf/gazebo/pull-request/1594)
1. Fix blank save / browse dialogs
    * [Pull request #1544](https://bitbucket.org/osrf/gazebo/pull-request/1544)

### Gazebo 4.1.2 (2015-03-20)

1. Fix quaternion documentation: target Gazebo_4.1
    * [Pull request #1525](https://bitbucket.org/osrf/gazebo/pull-request/1525)
1. Speed up World::Step in loops
    * [Pull request #1492](https://bitbucket.org/osrf/gazebo/pull-request/1492)
1. Reduce selection buffer updates -> 4.1
    * [Pull request #1494](https://bitbucket.org/osrf/gazebo/pull-request/1494)
1. Fix loading of SimbodyPhysics parameters
    * [Pull request #1474](https://bitbucket.org/osrf/gazebo/pull-request/1474)
1. Fix heightmap on OSX -> 4.1
    * [Pull request #1455](https://bitbucket.org/osrf/gazebo/pull-request/1455)
1. Remove extra pose tag in a world file that should not be there
    * [Pull request #1458](https://bitbucket.org/osrf/gazebo/pull-request/1458)
1. Better fix for #236 for IMU that doesn't require ABI changes
    * [Pull request #1448](https://bitbucket.org/osrf/gazebo/pull-request/1448)
1. Fix regression of #236 for ImuSensor in 4.1
    * [Pull request #1446](https://bitbucket.org/osrf/gazebo/pull-request/1446)
1. Preserve previous GAZEBO_MODEL_PATH values when sourcing setup.sh
    * [Pull request #1430](https://bitbucket.org/osrf/gazebo/pull-request/1430)
1. issue #857: fix segfault for simbody screw joint when setting limits due to uninitialized limitForce.
    * [Pull request #1423](https://bitbucket.org/osrf/gazebo/pull-request/1423)
1. Allow multiple contact sensors per link (#960)
    * [Pull request #1413](https://bitbucket.org/osrf/gazebo/pull-request/1413)
1. Fix for issue #351, ODE World Step
    * [Pull request #1406](https://bitbucket.org/osrf/gazebo/pull-request/1406)
1. Disable failing InelasticCollision/0 test (#1394)
    * [Pull request #1405](https://bitbucket.org/osrf/gazebo/pull-request/1405)
1. Prevent out of bounds array access in SkidSteerDrivePlugin (found by cppcheck 1.68)
    * [Pull request #1379](https://bitbucket.org/osrf/gazebo/pull-request/1379)

### Gazebo 4.1.1 (2015-01-15)

1. Fix BulletPlaneShape bounding box (#1265)
    * [Pull request #1367](https://bitbucket.org/osrf/gazebo/pull-request/1367)
1. Fix dart linking errors on osx
    * [Pull request #1372](https://bitbucket.org/osrf/gazebo/pull-request/1372)
1. Update to player interfaces
    * [Pull request #1324](https://bitbucket.org/osrf/gazebo/pull-request/1324)
1. Handle GpuLaser name collisions (#1403)
    * [Pull request #1360](https://bitbucket.org/osrf/gazebo/pull-request/1360)
1. Add checks for handling array's with counts of zero, and read specular values
    * [Pull request #1339](https://bitbucket.org/osrf/gazebo/pull-request/1339)
1. Fix model list widget test
    * [Pull request #1327](https://bitbucket.org/osrf/gazebo/pull-request/1327)
1. Fix ogre includes
    * [Pull request #1323](https://bitbucket.org/osrf/gazebo/pull-request/1323)

### Gazebo 4.1.0 (2014-11-20)

1. Modified GUI rendering to improve the rendering update rate.
    * [Pull request #1487](https://bitbucket.org/osrf/gazebo/pull-request/1487)
1. Add ArrangePlugin for arranging groups of models.
   Also add Model::ResetPhysicsStates to call Link::ResetPhysicsStates
   recursively on all links in model.
    * [Pull request #1208](https://bitbucket.org/osrf/gazebo/pull-request/1208)
1. The `gz model` command line tool will output model info using either `-i` for complete info, or `-p` for just the model pose.
    * [Pull request #1212](https://bitbucket.org/osrf/gazebo/pull-request/1212)
    * [DRCSim Issue #389](https://bitbucket.org/osrf/drcsim/issue/389)
1. Added SignalStats class for computing incremental signal statistics.
    * [Pull request #1198](https://bitbucket.org/osrf/gazebo/pull-request/1198)
1. Add InitialVelocityPlugin to setting the initial state of links
    * [Pull request #1237](https://bitbucket.org/osrf/gazebo/pull-request/1237)
1. Added Quaternion::Integrate function.
    * [Pull request #1255](https://bitbucket.org/osrf/gazebo/pull-request/1255)
1. Added ConvertJointType functions, display more joint info on model list.
    * [Pull request #1259](https://bitbucket.org/osrf/gazebo/pull-request/1259)
1. Added ModelListWidget::AddProperty, removed unnecessary checks on ModelListWidget.
    * [Pull request #1271](https://bitbucket.org/osrf/gazebo/pull-request/1271)
1. Fix loading collada meshes with unsupported input semantics.
    * [Pull request #1319](https://bitbucket.org/osrf/gazebo/pull-request/1319)

### Gazebo 4.0.2 (2014-09-23)

1. Fix and improve mechanism to generate pkgconfig libs
    * [Pull request #1207](https://bitbucket.org/osrf/gazebo/pull-request/1207)
    * [Issue #1284](https://bitbucket.org/osrf/gazebo/issue/1284)
1. Added arat.world
    * [Pull request #1205](https://bitbucket.org/osrf/gazebo/pull-request/1205)
1. Update gzprop to output zip files.
    * [Pull request #1197](https://bitbucket.org/osrf/gazebo/pull-request/1197)
1. Make Collision::GetShape a const function
    * [Pull requset #1189](https://bitbucket.org/osrf/gazebo/pull-request/1189)
1. Install missing physics headers
    * [Pull requset #1183](https://bitbucket.org/osrf/gazebo/pull-request/1183)
1. Remove SimbodyLink::AddTorque console message
    * [Pull requset #1185](https://bitbucket.org/osrf/gazebo/pull-request/1185)
1. Fix log xml
    * [Pull requset #1188](https://bitbucket.org/osrf/gazebo/pull-request/1188)

### Gazebo 4.0.0 (2014-08-08)

1. Added lcov support to cmake
    * [Pull request #1047](https://bitbucket.org/osrf/gazebo/pull-request/1047)
1. Fixed memory leak in image conversion
    * [Pull request #1057](https://bitbucket.org/osrf/gazebo/pull-request/1057)
1. Removed deprecated function
    * [Pull request #1067](https://bitbucket.org/osrf/gazebo/pull-request/1067)
1. Improved collada loading performance
    * [Pull request #1066](https://bitbucket.org/osrf/gazebo/pull-request/1066)
    * [Pull request #1082](https://bitbucket.org/osrf/gazebo/pull-request/1082)
    * [Issue #1134](https://bitbucket.org/osrf/gazebo/issue/1134)
1. Implemented a collada exporter
    * [Pull request #1064](https://bitbucket.org/osrf/gazebo/pull-request/1064)
1. Force torque sensor now makes use of sensor's pose.
    * [Pull request #1076](https://bitbucket.org/osrf/gazebo/pull-request/1076)
    * [Issue #940](https://bitbucket.org/osrf/gazebo/issue/940)
1. Fix Model::GetLinks segfault
    * [Pull request #1093](https://bitbucket.org/osrf/gazebo/pull-request/1093)
1. Fix deleting and saving lights in gzserver
    * [Pull request #1094](https://bitbucket.org/osrf/gazebo/pull-request/1094)
    * [Issue #1182](https://bitbucket.org/osrf/gazebo/issue/1182)
    * [Issue #346](https://bitbucket.org/osrf/gazebo/issue/346)
1. Fix Collision::GetWorldPose. The pose of a collision would not update properly.
    * [Pull request #1049](https://bitbucket.org/osrf/gazebo/pull-request/1049)
    * [Issue #1124](https://bitbucket.org/osrf/gazebo/issue/1124)
1. Fixed the animate_box and animate_joints examples
    * [Pull request #1086](https://bitbucket.org/osrf/gazebo/pull-request/1086)
1. Integrated Oculus Rift functionality
    * [Pull request #1074](https://bitbucket.org/osrf/gazebo/pull-request/1074)
    * [Pull request #1136](https://bitbucket.org/osrf/gazebo/pull-request/1136)
    * [Pull request #1139](https://bitbucket.org/osrf/gazebo/pull-request/1139)
1. Updated Base::GetScopedName
    * [Pull request #1104](https://bitbucket.org/osrf/gazebo/pull-request/1104)
1. Fix collada loader from adding duplicate materials into a Mesh
    * [Pull request #1105](https://bitbucket.org/osrf/gazebo/pull-request/1105)
    * [Issue #1180](https://bitbucket.org/osrf/gazebo/issue/1180)
1. Integrated Razer Hydra functionality
    * [Pull request #1083](https://bitbucket.org/osrf/gazebo/pull-request/1083)
    * [Pull request #1109](https://bitbucket.org/osrf/gazebo/pull-request/1109)
1. Added ability to copy and paste models in the GUI
    * [Pull request #1103](https://bitbucket.org/osrf/gazebo/pull-request/1103)
1. Removed unnecessary inclusion of gazebo.hh and common.hh in plugins
    * [Pull request #1111](https://bitbucket.org/osrf/gazebo/pull-request/1111)
1. Added ability to specify custom road textures
    * [Pull request #1027](https://bitbucket.org/osrf/gazebo/pull-request/1027)
1. Added support for DART 4.1
    * [Pull request #1113](https://bitbucket.org/osrf/gazebo/pull-request/1113)
    * [Pull request #1132](https://bitbucket.org/osrf/gazebo/pull-request/1132)
    * [Pull request #1134](https://bitbucket.org/osrf/gazebo/pull-request/1134)
    * [Pull request #1154](https://bitbucket.org/osrf/gazebo/pull-request/1154)
1. Allow position of joints to be directly set.
    * [Pull request #1097](https://bitbucket.org/osrf/gazebo/pull-request/1097)
    * [Issue #1138](https://bitbucket.org/osrf/gazebo/issue/1138)
1. Added extruded polyline geometry
    * [Pull request #1026](https://bitbucket.org/osrf/gazebo/pull-request/1026)
1. Fixed actor animation
    * [Pull request #1133](https://bitbucket.org/osrf/gazebo/pull-request/1133)
    * [Pull request #1141](https://bitbucket.org/osrf/gazebo/pull-request/1141)
1. Generate a versioned cmake config file
    * [Pull request #1153](https://bitbucket.org/osrf/gazebo/pull-request/1153)
    * [Issue #1226](https://bitbucket.org/osrf/gazebo/issue/1226)
1. Added KMeans class
    * [Pull request #1147](https://bitbucket.org/osrf/gazebo/pull-request/1147)
1. Added --summary-range feature to bitbucket pullrequest tool
    * [Pull request #1156](https://bitbucket.org/osrf/gazebo/pull-request/1156)
1. Updated web links
    * [Pull request #1159](https://bitbucket.org/osrf/gazebo/pull-request/1159)
1. Update tests
    * [Pull request #1155](https://bitbucket.org/osrf/gazebo/pull-request/1155)
    * [Pull request #1143](https://bitbucket.org/osrf/gazebo/pull-request/1143)
    * [Pull request #1138](https://bitbucket.org/osrf/gazebo/pull-request/1138)
    * [Pull request #1140](https://bitbucket.org/osrf/gazebo/pull-request/1140)
    * [Pull request #1127](https://bitbucket.org/osrf/gazebo/pull-request/1127)
    * [Pull request #1115](https://bitbucket.org/osrf/gazebo/pull-request/1115)
    * [Pull request #1102](https://bitbucket.org/osrf/gazebo/pull-request/1102)
    * [Pull request #1087](https://bitbucket.org/osrf/gazebo/pull-request/1087)
    * [Pull request #1084](https://bitbucket.org/osrf/gazebo/pull-request/1084)

## Gazebo 3.0

### Gazebo 3.x.x (yyyy-mm-dd)

1. Fixed sonar and wireless sensor visualization
    * [Pull request #1254](https://bitbucket.org/osrf/gazebo/pull-request/1254)
1. Update visual bounding box when model is selected
    * [Pull request #1280](https://bitbucket.org/osrf/gazebo/pull-request/1280)

### Gazebo 3.1.0 (2014-08-08)

1. Implemented Simbody::Link::Set*Vel
    * [Pull request #1160](https://bitbucket.org/osrf/gazebo/pull-request/1160)
    * [Issue #1012](https://bitbucket.org/osrf/gazebo/issue/1012)
1. Added World::RemoveModel function
    * [Pull request #1106](https://bitbucket.org/osrf/gazebo/pull-request/1106)
    * [Issue #1177](https://bitbucket.org/osrf/gazebo/issue/1177)
1. Fix exit from camera follow mode using the escape key
    * [Pull request #1137](https://bitbucket.org/osrf/gazebo/pull-request/1137)
    * [Issue #1220](https://bitbucket.org/osrf/gazebo/issue/1220)
1. Added support for SDF joint spring stiffness and reference positions
    * [Pull request #1117](https://bitbucket.org/osrf/gazebo/pull-request/1117)
1. Removed the gzmodel_create script
    * [Pull request #1130](https://bitbucket.org/osrf/gazebo/pull-request/1130)
1. Added Vector2 dot product
    * [Pull request #1101](https://bitbucket.org/osrf/gazebo/pull-request/1101)
1. Added SetPositionPID and SetVelocityPID to JointController
    * [Pull request #1091](https://bitbucket.org/osrf/gazebo/pull-request/1091)
1. Fix gzclient startup crash with ogre 1.9
    * [Pull request #1098](https://bitbucket.org/osrf/gazebo/pull-request/1098)
    * [Issue #996](https://bitbucket.org/osrf/gazebo/issue/996)
1. Update the bitbucket_pullrequests tool
    * [Pull request #1108](https://bitbucket.org/osrf/gazebo/pull-request/1108)
1. Light properties now remain in place after move by the user via the GUI.
    * [Pull request #1110](https://bitbucket.org/osrf/gazebo/pull-request/1110)
    * [Issue #1211](https://bitbucket.org/osrf/gazebo/issue/1211)
1. Allow position of joints to be directly set.
    * [Pull request #1096](https://bitbucket.org/osrf/gazebo/pull-request/1096)
    * [Issue #1138](https://bitbucket.org/osrf/gazebo/issue/1138)

### Gazebo 3.0.0 (2014-04-11)

1. Fix bug when deleting the sun light
    * [Pull request #1088](https://bitbucket.org/osrf/gazebo/pull-request/1088)
    * [Issue #1133](https://bitbucket.org/osrf/gazebo/issue/1133)
1. Fix ODE screw joint
    * [Pull request #1078](https://bitbucket.org/osrf/gazebo/pull-request/1078)
    * [Issue #1167](https://bitbucket.org/osrf/gazebo/issue/1167)
1. Update joint integration tests
    * [Pull request #1081](https://bitbucket.org/osrf/gazebo/pull-request/1081)
1. Fixed false positives in cppcheck.
    * [Pull request #1061](https://bitbucket.org/osrf/gazebo/pull-request/1061)
1. Made joint axis reference frame relative to child, and updated simbody and dart accordingly.
    * [Pull request #1069](https://bitbucket.org/osrf/gazebo/pull-request/1069)
    * [Issue #494](https://bitbucket.org/osrf/gazebo/issue/494)
    * [Issue #1143](https://bitbucket.org/osrf/gazebo/issue/1143)
1. Added ability to pass vector of strings to SetupClient and SetupServer
    * [Pull request #1068](https://bitbucket.org/osrf/gazebo/pull-request/1068)
    * [Issue #1132](https://bitbucket.org/osrf/gazebo/issue/1132)
1. Fix error correction in screw constraints for ODE
    * [Pull request #1070](https://bitbucket.org/osrf/gazebo/pull-request/1070)
    * [Issue #1159](https://bitbucket.org/osrf/gazebo/issue/1159)
1. Improved pkgconfig with SDF
    * [Pull request #1062](https://bitbucket.org/osrf/gazebo/pull-request/1062)
1. Added a plugin to simulate aero dynamics
    * [Pull request #905](https://bitbucket.org/osrf/gazebo/pull-request/905)
1. Updated bullet support
    * [Issue #1069](https://bitbucket.org/osrf/gazebo/issue/1069)
    * [Pull request #1011](https://bitbucket.org/osrf/gazebo/pull-request/1011)
    * [Pull request #996](https://bitbucket.org/osrf/gazebo/pull-request/966)
    * [Pull request #1024](https://bitbucket.org/osrf/gazebo/pull-request/1024)
1. Updated simbody support
    * [Pull request #995](https://bitbucket.org/osrf/gazebo/pull-request/995)
1. Updated worlds to SDF 1.5
    * [Pull request #1021](https://bitbucket.org/osrf/gazebo/pull-request/1021)
1. Improvements to ODE
    * [Pull request #1001](https://bitbucket.org/osrf/gazebo/pull-request/1001)
    * [Pull request #1014](https://bitbucket.org/osrf/gazebo/pull-request/1014)
    * [Pull request #1015](https://bitbucket.org/osrf/gazebo/pull-request/1015)
    * [Pull request #1016](https://bitbucket.org/osrf/gazebo/pull-request/1016)
1. New command line tool
    * [Pull request #972](https://bitbucket.org/osrf/gazebo/pull-request/972)
1. Graphical user interface improvements
    * [Pull request #971](https://bitbucket.org/osrf/gazebo/pull-request/971)
    * [Pull request #1013](https://bitbucket.org/osrf/gazebo/pull-request/1013)
    * [Pull request #989](https://bitbucket.org/osrf/gazebo/pull-request/989)
1. Created a friction pyramid class
    * [Pull request #935](https://bitbucket.org/osrf/gazebo/pull-request/935)
1. Added GetWorldEnergy functions to Model, Joint, and Link
    * [Pull request #1017](https://bitbucket.org/osrf/gazebo/pull-request/1017)
1. Preparing Gazebo for admission into Ubuntu
    * [Pull request #969](https://bitbucket.org/osrf/gazebo/pull-request/969)
    * [Pull request #998](https://bitbucket.org/osrf/gazebo/pull-request/998)
    * [Pull request #1002](https://bitbucket.org/osrf/gazebo/pull-request/1002)
1. Add method for querying if useImplicitStiffnessDamping flag is set for a given joint
    * [Issue #629](https://bitbucket.org/osrf/gazebo/issue/629)
    * [Pull request #1006](https://bitbucket.org/osrf/gazebo/pull-request/1006)
1. Fix joint axis frames
    * [Issue #494](https://bitbucket.org/osrf/gazebo/issue/494)
    * [Pull request #963](https://bitbucket.org/osrf/gazebo/pull-request/963)
1. Compute joint anchor pose relative to parent
    * [Issue #1029](https://bitbucket.org/osrf/gazebo/issue/1029)
    * [Pull request #982](https://bitbucket.org/osrf/gazebo/pull-request/982)
1. Cleanup the installed worlds
    * [Issue #1036](https://bitbucket.org/osrf/gazebo/issue/1036)
    * [Pull request #984](https://bitbucket.org/osrf/gazebo/pull-request/984)
1. Update to the GPS sensor
    * [Issue #1059](https://bitbucket.org/osrf/gazebo/issue/1059)
    * [Pull request #978](https://bitbucket.org/osrf/gazebo/pull-request/978)
1. Removed libtool from plugin loading
    * [Pull request #981](https://bitbucket.org/osrf/gazebo/pull-request/981)
1. Added functions to get inertial information for a link in the world frame.
    * [Pull request #1005](https://bitbucket.org/osrf/gazebo/pull-request/1005)

## Gazebo 2.0

### Gazebo 2.2.6 (2015-09-28)

1. Backport fixes to setup.sh from pull request #1430 to 2.2 branch
    * [Pull request 1889](https://bitbucket.org/osrf/gazebo/pull-request/1889)
1. Fix heightmap texture loading (2.2)
    * [Pull request 1596](https://bitbucket.org/osrf/gazebo/pull-request/1596)
1. Prevent out of bounds array access in SkidSteerDrivePlugin (found by cppcheck 1.68)
    * [Pull request 1379](https://bitbucket.org/osrf/gazebo/pull-request/1379)
1. Fix build with boost 1.57 for 2.2 branch (#1399)
    * [Pull request 1358](https://bitbucket.org/osrf/gazebo/pull-request/1358)
1. Fix manpage test failures by incrementing year to 2015
    * [Pull request 1361](https://bitbucket.org/osrf/gazebo/pull-request/1361)
1. Fix build for OS X 10.10 (#1304, #1289)
    * [Pull request 1346](https://bitbucket.org/osrf/gazebo/pull-request/1346)
1. Restore ODELink ABI, use Link variables instead (#1354)
    * [Pull request 1347](https://bitbucket.org/osrf/gazebo/pull-request/1347)
1. Fix inertia_ratio test
    * [Pull request 1344](https://bitbucket.org/osrf/gazebo/pull-request/1344)
1. backport collision visual fix -> 2.2
    * [Pull request 1343](https://bitbucket.org/osrf/gazebo/pull-request/1343)
1. Fix two code_check errors on 2.2
    * [Pull request 1314](https://bitbucket.org/osrf/gazebo/pull-request/1314)
1. issue #243 fix Link::GetWorldLinearAccel and Link::GetWorldAngularAccel for ODE
    * [Pull request 1284](https://bitbucket.org/osrf/gazebo/pull-request/1284)

### Gazebo 2.2.3 (2014-04-29)

1. Removed redundant call to World::Init
    * [Pull request #1107](https://bitbucket.org/osrf/gazebo/pull-request/1107)
    * [Issue #1208](https://bitbucket.org/osrf/gazebo/issue/1208)
1. Return proper error codes when gazebo exits
    * [Pull request #1085](https://bitbucket.org/osrf/gazebo/pull-request/1085)
    * [Issue #1178](https://bitbucket.org/osrf/gazebo/issue/1178)
1. Fixed Camera::GetWorldRotation().
    * [Pull request #1071](https://bitbucket.org/osrf/gazebo/pull-request/1071)
    * [Issue #1087](https://bitbucket.org/osrf/gazebo/issue/1087)
1. Fixed memory leak in image conversion
    * [Pull request #1073](https://bitbucket.org/osrf/gazebo/pull-request/1073)

### Gazebo 2.2.1 (xxxx-xx-xx)

1. Fix heightmap model texture loading.
    * [Pull request #1596](https://bitbucket.org/osrf/gazebo/pull-request/1596)

### Gazebo 2.2.0 (2014-01-10)

1. Fix compilation when using OGRE-1.9 (full support is being worked on)
    * [Issue #994](https://bitbucket.org/osrf/gazebo/issue/994)
    * [Issue #995](https://bitbucket.org/osrf/gazebo/issue/995)
    * [Issue #996](https://bitbucket.org/osrf/gazebo/issue/996)
    * [Pull request #883](https://bitbucket.org/osrf/gazebo/pull-request/883)
1. Added unit test for issue 624.
    * [Issue #624](https://bitbucket.org/osrf/gazebo/issue/624).
    * [Pull request #889](https://bitbucket.org/osrf/gazebo/pull-request/889)
1. Use 3x3 PCF shadows for smoother shadows.
    * [Pull request #887](https://bitbucket.org/osrf/gazebo/pull-request/887)
1. Update manpage copyright to 2014.
    * [Pull request #893](https://bitbucket.org/osrf/gazebo/pull-request/893)
1. Added friction integration test .
    * [Pull request #885](https://bitbucket.org/osrf/gazebo/pull-request/885)
1. Fix joint anchor when link pose is not specified.
    * [Issue #978](https://bitbucket.org/osrf/gazebo/issue/978)
    * [Pull request #862](https://bitbucket.org/osrf/gazebo/pull-request/862)
1. Added (ESC) tooltip for GUI Selection Mode icon.
    * [Issue #993](https://bitbucket.org/osrf/gazebo/issue/993)
    * [Pull request #888](https://bitbucket.org/osrf/gazebo/pull-request/888)
1. Removed old comment about resolved issue.
    * [Issue #837](https://bitbucket.org/osrf/gazebo/issue/837)
    * [Pull request #880](https://bitbucket.org/osrf/gazebo/pull-request/880)
1. Made SimbodyLink::Get* function thread-safe
    * [Issue #918](https://bitbucket.org/osrf/gazebo/issue/918)
    * [Pull request #872](https://bitbucket.org/osrf/gazebo/pull-request/872)
1. Suppressed spurious gzlog messages in ODE::Body
    * [Issue #983](https://bitbucket.org/osrf/gazebo/issue/983)
    * [Pull request #875](https://bitbucket.org/osrf/gazebo/pull-request/875)
1. Fixed Force Torque Sensor Test by properly initializing some values.
    * [Issue #982](https://bitbucket.org/osrf/gazebo/issue/982)
    * [Pull request #869](https://bitbucket.org/osrf/gazebo/pull-request/869)
1. Added breakable joint plugin to support breakable walls.
    * [Pull request #865](https://bitbucket.org/osrf/gazebo/pull-request/865)
1. Used different tuple syntax to fix compilation on OSX mavericks.
    * [Issue #947](https://bitbucket.org/osrf/gazebo/issue/947)
    * [Pull request #858](https://bitbucket.org/osrf/gazebo/pull-request/858)
1. Fixed sonar test and deprecation warning.
    * [Pull request #856](https://bitbucket.org/osrf/gazebo/pull-request/856)
1. Speed up test compilation.
    * Part of [Issue #955](https://bitbucket.org/osrf/gazebo/issue/955)
    * [Pull request #846](https://bitbucket.org/osrf/gazebo/pull-request/846)
1. Added Joint::SetEffortLimit API
    * [Issue #923](https://bitbucket.org/osrf/gazebo/issue/923)
    * [Pull request #808](https://bitbucket.org/osrf/gazebo/pull-request/808)
1. Made bullet output less verbose.
    * [Pull request #839](https://bitbucket.org/osrf/gazebo/pull-request/839)
1. Convergence acceleration and stability tweak to make atlas_v3 stable
    * [Issue #895](https://bitbucket.org/osrf/gazebo/issue/895)
    * [Pull request #772](https://bitbucket.org/osrf/gazebo/pull-request/772)
1. Added colors, textures and world files for the SPL RoboCup environment
    * [Pull request #838](https://bitbucket.org/osrf/gazebo/pull-request/838)
1. Fixed bitbucket_pullrequests tool to work with latest BitBucket API.
    * [Issue #933](https://bitbucket.org/osrf/gazebo/issue/933)
    * [Pull request #841](https://bitbucket.org/osrf/gazebo/pull-request/841)
1. Fixed cppcheck warnings.
    * [Pull request #842](https://bitbucket.org/osrf/gazebo/pull-request/842)

### Gazebo 2.1.0 (2013-11-08)
1. Fix mainwindow unit test
    * [Pull request #752](https://bitbucket.org/osrf/gazebo/pull-request/752)
1. Visualize moment of inertia
    * Pull request [#745](https://bitbucket.org/osrf/gazebo/pull-request/745), [#769](https://bitbucket.org/osrf/gazebo/pull-request/769), [#787](https://bitbucket.org/osrf/gazebo/pull-request/787)
    * [Issue #203](https://bitbucket.org/osrf/gazebo/issue/203)
1. Update tool to count lines of code
    * [Pull request #758](https://bitbucket.org/osrf/gazebo/pull-request/758)
1. Implement World::Clear
    * Pull request [#785](https://bitbucket.org/osrf/gazebo/pull-request/785), [#804](https://bitbucket.org/osrf/gazebo/pull-request/804)
1. Improve Bullet support
    * [Pull request #805](https://bitbucket.org/osrf/gazebo/pull-request/805)
1. Fix doxygen spacing
    * [Pull request #740](https://bitbucket.org/osrf/gazebo/pull-request/740)
1. Add tool to generate model images for thepropshop.org
    * [Pull request #734](https://bitbucket.org/osrf/gazebo/pull-request/734)
1. Added paging support for terrains
    * [Pull request #707](https://bitbucket.org/osrf/gazebo/pull-request/707)
1. Added plugin path to LID_LIBRARY_PATH in setup.sh
    * [Pull request #750](https://bitbucket.org/osrf/gazebo/pull-request/750)
1. Fix for OSX
    * [Pull request #766](https://bitbucket.org/osrf/gazebo/pull-request/766)
    * [Pull request #786](https://bitbucket.org/osrf/gazebo/pull-request/786)
    * [Issue #906](https://bitbucket.org/osrf/gazebo/issue/906)
1. Update copyright information
    * [Pull request #771](https://bitbucket.org/osrf/gazebo/pull-request/771)
1. Enable screen dependent tests
    * [Pull request #764](https://bitbucket.org/osrf/gazebo/pull-request/764)
    * [Issue #811](https://bitbucket.org/osrf/gazebo/issue/811)
1. Fix gazebo command line help message
    * [Pull request #775](https://bitbucket.org/osrf/gazebo/pull-request/775)
    * [Issue #898](https://bitbucket.org/osrf/gazebo/issue/898)
1. Fix man page test
    * [Pull request #774](https://bitbucket.org/osrf/gazebo/pull-request/774)
1. Improve load time by reducing calls to RTShader::Update
    * [Pull request #773](https://bitbucket.org/osrf/gazebo/pull-request/773)
    * [Issue #877](https://bitbucket.org/osrf/gazebo/issue/877)
1. Fix joint visualization
    * [Pull request #776](https://bitbucket.org/osrf/gazebo/pull-request/776)
    * [Pull request #802](https://bitbucket.org/osrf/gazebo/pull-request/802)
    * [Issue #464](https://bitbucket.org/osrf/gazebo/issue/464)
1. Add helpers to fix NaN
    * [Pull request #742](https://bitbucket.org/osrf/gazebo/pull-request/742)
1. Fix model resizing via the GUI
    * [Pull request #763](https://bitbucket.org/osrf/gazebo/pull-request/763)
    * [Issue #885](https://bitbucket.org/osrf/gazebo/issue/885)
1. Simplify gzlog test by using sha1
    * [Pull request #781](https://bitbucket.org/osrf/gazebo/pull-request/781)
    * [Issue #837](https://bitbucket.org/osrf/gazebo/issue/837)
1. Enable cppcheck for header files
    * [Pull request #782](https://bitbucket.org/osrf/gazebo/pull-request/782)
    * [Issue #907](https://bitbucket.org/osrf/gazebo/issue/907)
1. Fix broken regression test
    * [Pull request #784](https://bitbucket.org/osrf/gazebo/pull-request/784)
    * [Issue #884](https://bitbucket.org/osrf/gazebo/issue/884)
1. All simbody and dart to pass tests
    * [Pull request #790](https://bitbucket.org/osrf/gazebo/pull-request/790)
    * [Issue #873](https://bitbucket.org/osrf/gazebo/issue/873)
1. Fix camera rotation from SDF
    * [Pull request #789](https://bitbucket.org/osrf/gazebo/pull-request/789)
    * [Issue #920](https://bitbucket.org/osrf/gazebo/issue/920)
1. Fix bitbucket pullrequest command line tool to match new API
    * [Pull request #803](https://bitbucket.org/osrf/gazebo/pull-request/803)
1. Fix transceiver spawn errors in tests
    * [Pull request #811](https://bitbucket.org/osrf/gazebo/pull-request/811)
    * [Pull request #814](https://bitbucket.org/osrf/gazebo/pull-request/814)

### Gazebo 2.0.0 (2013-10-08)
1. Refactor code check tool.
    * [Pull Request #669](https://bitbucket.org/osrf/gazebo/pull-request/669)
1. Added pull request tool for Bitbucket.
    * [Pull Request #670](https://bitbucket.org/osrf/gazebo/pull-request/670)
    * [Pull Request #691](https://bitbucket.org/osrf/gazebo/pull-request/671)
1. New wireless receiver and transmitter sensor models.
    * [Pull Request #644](https://bitbucket.org/osrf/gazebo/pull-request/644)
    * [Pull Request #675](https://bitbucket.org/osrf/gazebo/pull-request/675)
    * [Pull Request #727](https://bitbucket.org/osrf/gazebo/pull-request/727)
1. Audio support using OpenAL.
    * [Pull Request #648](https://bitbucket.org/osrf/gazebo/pull-request/648)
    * [Pull Request #704](https://bitbucket.org/osrf/gazebo/pull-request/704)
1. Simplify command-line parsing of gztopic echo output.
    * [Pull Request #674](https://bitbucket.org/osrf/gazebo/pull-request/674)
    * Resolves: [Issue #795](https://bitbucket.org/osrf/gazebo/issue/795)
1. Use UNIX directories through the user of GNUInstallDirs cmake module.
    * [Pull Request #676](https://bitbucket.org/osrf/gazebo/pull-request/676)
    * [Pull Request #681](https://bitbucket.org/osrf/gazebo/pull-request/681)
1. New GUI interactions for object manipulation.
    * [Pull Request #634](https://bitbucket.org/osrf/gazebo/pull-request/634)
1. Fix for OSX menubar.
    * [Pull Request #677](https://bitbucket.org/osrf/gazebo/pull-request/677)
1. Remove internal SDF directories and dependencies.
    * [Pull Request #680](https://bitbucket.org/osrf/gazebo/pull-request/680)
1. Add minimum version for sdformat.
    * [Pull Request #682](https://bitbucket.org/osrf/gazebo/pull-request/682)
    * Resolves: [Issue #818](https://bitbucket.org/osrf/gazebo/issue/818)
1. Allow different gtest parameter types with ServerFixture
    * [Pull Request #686](https://bitbucket.org/osrf/gazebo/pull-request/686)
    * Resolves: [Issue #820](https://bitbucket.org/osrf/gazebo/issue/820)
1. GUI model scaling when using Bullet.
    * [Pull Request #683](https://bitbucket.org/osrf/gazebo/pull-request/683)
1. Fix typo in cmake config.
    * [Pull Request #694](https://bitbucket.org/osrf/gazebo/pull-request/694)
    * Resolves: [Issue #824](https://bitbucket.org/osrf/gazebo/issue/824)
1. Remove gazebo include subdir from pkgconfig and cmake config.
    * [Pull Request #691](https://bitbucket.org/osrf/gazebo/pull-request/691)
1. Torsional spring demo
    * [Pull Request #693](https://bitbucket.org/osrf/gazebo/pull-request/693)
1. Remove repeated call to SetAxis in Joint.cc
    * [Pull Request #695](https://bitbucket.org/osrf/gazebo/pull-request/695)
    * Resolves: [Issue #823](https://bitbucket.org/osrf/gazebo/issue/823)
1. Add test for rotational joints.
    * [Pull Request #697](https://bitbucket.org/osrf/gazebo/pull-request/697)
    * Resolves: [Issue #820](https://bitbucket.org/osrf/gazebo/issue/820)
1. Fix compilation of tests using Joint base class
    * [Pull Request #701](https://bitbucket.org/osrf/gazebo/pull-request/701)
1. Terrain paging implemented.
    * [Pull Request #687](https://bitbucket.org/osrf/gazebo/pull-request/687)
1. Improve timeout error reporting in ServerFixture
    * [Pull Request #705](https://bitbucket.org/osrf/gazebo/pull-request/705)
1. Fix mouse picking for cases where visuals overlap with the laser
    * [Pull Request #709](https://bitbucket.org/osrf/gazebo/pull-request/709)
1. Fix string literals for OSX
    * [Pull Request #712](https://bitbucket.org/osrf/gazebo/pull-request/712)
    * Resolves: [Issue #803](https://bitbucket.org/osrf/gazebo/issue/803)
1. Support for ENABLE_TESTS_COMPILATION cmake parameter
    * [Pull Request #708](https://bitbucket.org/osrf/gazebo/pull-request/708)
1. Updated system gui plugin
    * [Pull Request #702](https://bitbucket.org/osrf/gazebo/pull-request/702)
1. Fix force torque unit test issue
    * [Pull Request #673](https://bitbucket.org/osrf/gazebo/pull-request/673)
    * Resolves: [Issue #813](https://bitbucket.org/osrf/gazebo/issue/813)
1. Use variables to control auto generation of CFlags
    * [Pull Request #699](https://bitbucket.org/osrf/gazebo/pull-request/699)
1. Remove deprecated functions.
    * [Pull Request #715](https://bitbucket.org/osrf/gazebo/pull-request/715)
1. Fix typo in `Camera.cc`
    * [Pull Request #719](https://bitbucket.org/osrf/gazebo/pull-request/719)
    * Resolves: [Issue #846](https://bitbucket.org/osrf/gazebo/issue/846)
1. Performance improvements
    * [Pull Request #561](https://bitbucket.org/osrf/gazebo/pull-request/561)
1. Fix gripper model.
    * [Pull Request #713](https://bitbucket.org/osrf/gazebo/pull-request/713)
    * Resolves: [Issue #314](https://bitbucket.org/osrf/gazebo/issue/314)
1. First part of Simbody integration
    * [Pull Request #716](https://bitbucket.org/osrf/gazebo/pull-request/716)

## Gazebo 1.9

### Gazebo 1.9.6 (2014-04-29)

1. Refactored inertia ratio reduction for ODE
    * [Pull request #1114](https://bitbucket.org/osrf/gazebo/pull-request/1114)
1. Improved collada loading performance
    * [Pull request #1075](https://bitbucket.org/osrf/gazebo/pull-request/1075)

### Gazebo 1.9.3 (2014-01-10)

1. Add thickness to plane to remove shadow flickering.
    * [Pull request #886](https://bitbucket.org/osrf/gazebo/pull-request/886)
1. Temporary GUI shadow toggle fix.
    * [Issue #925](https://bitbucket.org/osrf/gazebo/issue/925)
    * [Pull request #868](https://bitbucket.org/osrf/gazebo/pull-request/868)
1. Fix memory access bugs with libc++ on mavericks.
    * [Issue #965](https://bitbucket.org/osrf/gazebo/issue/965)
    * [Pull request #857](https://bitbucket.org/osrf/gazebo/pull-request/857)
    * [Pull request #881](https://bitbucket.org/osrf/gazebo/pull-request/881)
1. Replaced printf with cout in gztopic hz.
    * [Issue #969](https://bitbucket.org/osrf/gazebo/issue/969)
    * [Pull request #854](https://bitbucket.org/osrf/gazebo/pull-request/854)
1. Add Dark grey material and fix indentation.
    * [Pull request #851](https://bitbucket.org/osrf/gazebo/pull-request/851)
1. Fixed sonar sensor unit test.
    * [Pull request #848](https://bitbucket.org/osrf/gazebo/pull-request/848)
1. Convergence acceleration and stability tweak to make atlas_v3 stable.
    * [Pull request #845](https://bitbucket.org/osrf/gazebo/pull-request/845)
1. Update gtest to 1.7.0 to resolve problems with libc++.
    * [Issue #947](https://bitbucket.org/osrf/gazebo/issue/947)
    * [Pull request #827](https://bitbucket.org/osrf/gazebo/pull-request/827)
1. Fixed LD_LIBRARY_PATH for plugins.
    * [Issue #957](https://bitbucket.org/osrf/gazebo/issue/957)
    * [Pull request #844](https://bitbucket.org/osrf/gazebo/pull-request/844)
1. Fix transceiver sporadic errors.
    * Backport of [pull request #811](https://bitbucket.org/osrf/gazebo/pull-request/811)
    * [Pull request #836](https://bitbucket.org/osrf/gazebo/pull-request/836)
1. Modified the MsgTest to be deterministic with time checks.
    * [Pull request #843](https://bitbucket.org/osrf/gazebo/pull-request/843)
1. Fixed seg fault in LaserVisual.
    * [Issue #950](https://bitbucket.org/osrf/gazebo/issue/950)
    * [Pull request #832](https://bitbucket.org/osrf/gazebo/pull-request/832)
1. Implemented the option to disable tests that need a working screen to run properly.
    * Backport of [Pull request #764](https://bitbucket.org/osrf/gazebo/pull-request/764)
    * [Pull request #837](https://bitbucket.org/osrf/gazebo/pull-request/837)
1. Cleaned up gazebo shutdown.
    * [Pull request #829](https://bitbucket.org/osrf/gazebo/pull-request/829)
1. Fixed bug associated with loading joint child links.
    * [Issue #943](https://bitbucket.org/osrf/gazebo/issue/943)
    * [Pull request #820](https://bitbucket.org/osrf/gazebo/pull-request/820)

### Gazebo 1.9.2 (2013-11-08)
1. Fix enable/disable sky and clouds from SDF
    * [Pull request #809](https://bitbucket.org/osrf/gazebo/pull-request/809])
1. Fix occasional blank GUI screen on startup
    * [Pull request #815](https://bitbucket.org/osrf/gazebo/pull-request/815])
1. Fix GPU laser when interacting with heightmaps
    * [Pull request #796](https://bitbucket.org/osrf/gazebo/pull-request/796])
1. Added API/ABI checker command line tool
    * [Pull request #765](https://bitbucket.org/osrf/gazebo/pull-request/765])
1. Added gtest version information
    * [Pull request #801](https://bitbucket.org/osrf/gazebo/pull-request/801])
1. Fix GUI world saving
    * [Pull request #806](https://bitbucket.org/osrf/gazebo/pull-request/806])
1. Enable anti-aliasing for camera sensor
    * [Pull request #800](https://bitbucket.org/osrf/gazebo/pull-request/800])
1. Make sensor noise deterministic
    * [Pull request #788](https://bitbucket.org/osrf/gazebo/pull-request/788])
1. Fix build problem
    * [Issue #901](https://bitbucket.org/osrf/gazebo/issue/901)
    * [Pull request #778](https://bitbucket.org/osrf/gazebo/pull-request/778])
1. Fix a typo in Camera.cc
    * [Pull request #720](https://bitbucket.org/osrf/gazebo/pull-request/720])
    * [Issue #846](https://bitbucket.org/osrf/gazebo/issue/846)
1. Fix OSX menu bar
    * [Pull request #688](https://bitbucket.org/osrf/gazebo/pull-request/688])
1. Fix gazebo::init by calling sdf::setFindCallback() before loading the sdf in gzfactory.
    * [Pull request #678](https://bitbucket.org/osrf/gazebo/pull-request/678])
    * [Issue #817](https://bitbucket.org/osrf/gazebo/issue/817)

### Gazebo 1.9.1 (2013-08-20)
* Deprecate header files that require case-sensitive filesystem (e.g. Common.hh, Physics.hh) [https://bitbucket.org/osrf/gazebo/pull-request/638/fix-for-775-deprecate-headers-that-require]
* Initial support for building on Mac OS X [https://bitbucket.org/osrf/gazebo/pull-request/660/osx-support-for-gazebo-19] [https://bitbucket.org/osrf/gazebo/pull-request/657/cmake-fixes-for-osx]
* Fixes for various issues [https://bitbucket.org/osrf/gazebo/pull-request/635/fix-for-issue-792/diff] [https://bitbucket.org/osrf/gazebo/pull-request/628/allow-scoped-and-non-scoped-joint-names-to/diff] [https://bitbucket.org/osrf/gazebo/pull-request/636/fix-build-dependency-in-message-generation/diff] [https://bitbucket.org/osrf/gazebo/pull-request/639/make-the-unversioned-setupsh-a-copy-of-the/diff] [https://bitbucket.org/osrf/gazebo/pull-request/650/added-missing-lib-to-player-client-library/diff] [https://bitbucket.org/osrf/gazebo/pull-request/656/install-gzmode_create-without-sh-suffix/diff]

### Gazebo 1.9.0 (2013-07-23)
* Use external package [sdformat](https://bitbucket.org/osrf/sdformat) for sdf parsing, refactor the `Element::GetValue*` function calls, and deprecate Gazebo's internal sdf parser [https://bitbucket.org/osrf/gazebo/pull-request/627]
* Improved ROS support ([[Tutorials#ROS_Integration |documentation here]]) [https://bitbucket.org/osrf/gazebo/pull-request/559]
* Added Sonar, Force-Torque, and Tactile Pressure sensors [https://bitbucket.org/osrf/gazebo/pull-request/557], [https://bitbucket.org/osrf/gazebo/pull-request/567]
* Add compile-time defaults for environment variables so that sourcing setup.sh is unnecessary in most cases [https://bitbucket.org/osrf/gazebo/pull-request/620]
* Enable user camera to follow objects in client window [https://bitbucket.org/osrf/gazebo/pull-request/603]
* Install protobuf message files for use in custom messages [https://bitbucket.org/osrf/gazebo/pull-request/614]
* Change default compilation flags to improve debugging [https://bitbucket.org/osrf/gazebo/pull-request/617]
* Change to supported relative include paths [https://bitbucket.org/osrf/gazebo/pull-request/594]
* Fix display of laser scans when sensor is rotated [https://bitbucket.org/osrf/gazebo/pull-request/599]

## Gazebo 1.8

### Gazebo 1.8.7 (2013-07-16)
* Fix bug in URDF parsing of Vector3 elements [https://bitbucket.org/osrf/gazebo/pull-request/613]
* Fix compilation errors with newest libraries [https://bitbucket.org/osrf/gazebo/pull-request/615]

### Gazebo 1.8.6 (2013-06-07)
* Fix inertia lumping in the URDF parser[https://bitbucket.org/osrf/gazebo/pull-request/554]
* Fix for ODEJoint CFM damping sign error [https://bitbucket.org/osrf/gazebo/pull-request/586]
* Fix transport memory growth[https://bitbucket.org/osrf/gazebo/pull-request/584]
* Reduce log file data in order to reduce buffer growth that results in out of memory kernel errors[https://bitbucket.org/osrf/gazebo/pull-request/587]

### Gazebo 1.8.5 (2013-06-04)
* Fix Gazebo build for machines without a valid display.[https://bitbucket.org/osrf/gazebo/commits/37f00422eea03365b839a632c1850431ee6a1d67]

### Gazebo 1.8.4 (2013-06-03)
* Fix UDRF to SDF converter so that URDF gazebo extensions are applied to all collisions in a link.[https://bitbucket.org/osrf/gazebo/pull-request/579]
* Prevent transport layer from locking when a gzclient connects to a gzserver over a connection with high latency.[https://bitbucket.org/osrf/gazebo/pull-request/572]
* Improve performance and fix uninitialized conditional jumps.[https://bitbucket.org/osrf/gazebo/pull-request/571]

### Gazebo 1.8.3 (2013-06-03)
* Fix for gzlog hanging when gzserver is not present or not responsive[https://bitbucket.org/osrf/gazebo/pull-request/577]
* Fix occasional segfault when generating log files[https://bitbucket.org/osrf/gazebo/pull-request/575]
* Performance improvement to ODE[https://bitbucket.org/osrf/gazebo/pull-request/556]
* Fix node initialization[https://bitbucket.org/osrf/gazebo/pull-request/570]
* Fix GPU laser Hz rate reduction when sensor moved away from world origin[https://bitbucket.org/osrf/gazebo/pull-request/566]
* Fix incorrect lighting in camera sensors when GPU laser is subscribe to[https://bitbucket.org/osrf/gazebo/pull-request/563]

### Gazebo 1.8.2 (2013-05-28)
* ODE performance improvements[https://bitbucket.org/osrf/gazebo/pull-request/535][https://bitbucket.org/osrf/gazebo/pull-request/537]
* Fixed tests[https://bitbucket.org/osrf/gazebo/pull-request/538][https://bitbucket.org/osrf/gazebo/pull-request/541][https://bitbucket.org/osrf/gazebo/pull-request/542]
* Fixed sinking vehicle bug[https://bitbucket.org/osrf/drcsim/issue/300] in pull-request[https://bitbucket.org/osrf/gazebo/pull-request/538]
* Fix GPU sensor throttling[https://bitbucket.org/osrf/gazebo/pull-request/536]
* Reduce string comparisons for better performance[https://bitbucket.org/osrf/gazebo/pull-request/546]
* Contact manager performance improvements[https://bitbucket.org/osrf/gazebo/pull-request/543]
* Transport performance improvements[https://bitbucket.org/osrf/gazebo/pull-request/548]
* Reduce friction noise[https://bitbucket.org/osrf/gazebo/pull-request/545]

### Gazebo 1.8.1 (2013-05-22)
* Please note that 1.8.1 contains a bug[https://bitbucket.org/osrf/drcsim/issue/300] that causes interpenetration between objects in resting contact to grow slowly.  Please update to 1.8.2 for the patch.
* Added warm starting[https://bitbucket.org/osrf/gazebo/pull-request/529]
* Reduced console output[https://bitbucket.org/osrf/gazebo/pull-request/533]
* Improved off screen rendering performance[https://bitbucket.org/osrf/gazebo/pull-request/530]
* Performance improvements [https://bitbucket.org/osrf/gazebo/pull-request/535] [https://bitbucket.org/osrf/gazebo/pull-request/537]

### Gazebo 1.8.0 (2013-05-17)
* Fixed slider axis [https://bitbucket.org/osrf/gazebo/pull-request/527]
* Fixed heightmap shadows [https://bitbucket.org/osrf/gazebo/pull-request/525]
* Fixed model and canonical link pose [https://bitbucket.org/osrf/gazebo/pull-request/519]
* Fixed OSX message header[https://bitbucket.org/osrf/gazebo/pull-request/524]
* Added zlib compression for logging [https://bitbucket.org/osrf/gazebo/pull-request/515]
* Allow clouds to be disabled in cameras [https://bitbucket.org/osrf/gazebo/pull-request/507]
* Camera rendering performance [https://bitbucket.org/osrf/gazebo/pull-request/528]


## Gazebo 1.7

### Gazebo 1.7.3 (2013-05-08)
* Fixed log cleanup (again) [https://bitbucket.org/osrf/gazebo/pull-request/511/fix-log-cleanup-logic]

### Gazebo 1.7.2 (2013-05-07)
* Fixed log cleanup [https://bitbucket.org/osrf/gazebo/pull-request/506/fix-gzlog-stop-command-line]
* Minor documentation fix [https://bitbucket.org/osrf/gazebo/pull-request/488/minor-documentation-fix]

### Gazebo 1.7.1 (2013-04-19)
* Fixed tests
* IMU sensor receives time stamped data from links
* Fix saving image frames [https://bitbucket.org/osrf/gazebo/pull-request/466/fix-saving-frames/diff]
* Wireframe rendering in GUI [https://bitbucket.org/osrf/gazebo/pull-request/414/allow-rendering-of-models-in-wireframe]
* Improved logging performance [https://bitbucket.org/osrf/gazebo/pull-request/457/improvements-to-gzlog-filter-and-logging]
* Viscous mud model [https://bitbucket.org/osrf/gazebo/pull-request/448/mud-plugin/diff]

## Gazebo 1.6

### Gazebo 1.6.3 (2013-04-15)
* Fixed a [critical SDF bug](https://bitbucket.org/osrf/gazebo/pull-request/451)
* Fixed a [laser offset bug](https://bitbucket.org/osrf/gazebo/pull-request/449)

### Gazebo 1.6.2 (2013-04-14)
* Fix for fdir1 physics property [https://bitbucket.org/osrf/gazebo/pull-request/429/fixes-to-treat-fdir1-better-1-rotate-into/diff]
* Fix for force torque sensor [https://bitbucket.org/osrf/gazebo/pull-request/447]
* SDF documentation fix [https://bitbucket.org/osrf/gazebo/issue/494/joint-axis-reference-frame-doesnt-match]

### Gazebo 1.6.1 (2013-04-05)
* Switch default build type to Release.

### Gazebo 1.6.0 (2013-04-05)
* Improvements to inertia in rubble pile
* Various Bullet integration advances.
* Noise models for ray, camera, and imu sensors.
* SDF 1.4, which accommodates more physics engine parameters and also some sensor noise models.
* Initial support for making movies from within Gazebo.
* Many performance improvements.
* Many bug fixes.
* Progress toward to building on OS X.

## Gazebo 1.5

### Gazebo 1.5.0 (2013-03-11)
* Partial integration of Bullet
  * Includes: cubes, spheres, cylinders, planes, meshes, revolute joints, ray sensors
* GUI Interface for log writing.
* Threaded sensors.
* Multi-camera sensor.

* Fixed the following issues:
 * [https://bitbucket.org/osrf/gazebo/issue/236 Issue #236]
 * [https://bitbucket.org/osrf/gazebo/issue/507 Issue #507]
 * [https://bitbucket.org/osrf/gazebo/issue/530 Issue #530]
 * [https://bitbucket.org/osrf/gazebo/issue/279 Issue #279]
 * [https://bitbucket.org/osrf/gazebo/issue/529 Issue #529]
 * [https://bitbucket.org/osrf/gazebo/issue/239 Issue #239]
 * [https://bitbucket.org/osrf/gazebo/issue/5 Issue #5]

## Gazebo 1.4

### Gazebo 1.4.0 (2013-02-01)
* New Features:
 * GUI elements to display messages from the server.
 * Multi-floor building editor and creator.
 * Improved sensor visualizations.
 * Improved mouse interactions

* Fixed the following issues:
 * [https://bitbucket.org/osrf/gazebo/issue/16 Issue #16]
 * [https://bitbucket.org/osrf/gazebo/issue/142 Issue #142]
 * [https://bitbucket.org/osrf/gazebo/issue/229 Issue #229]
 * [https://bitbucket.org/osrf/gazebo/issue/277 Issue #277]
 * [https://bitbucket.org/osrf/gazebo/issue/291 Issue #291]
 * [https://bitbucket.org/osrf/gazebo/issue/310 Issue #310]
 * [https://bitbucket.org/osrf/gazebo/issue/320 Issue #320]
 * [https://bitbucket.org/osrf/gazebo/issue/329 Issue #329]
 * [https://bitbucket.org/osrf/gazebo/issue/333 Issue #333]
 * [https://bitbucket.org/osrf/gazebo/issue/334 Issue #334]
 * [https://bitbucket.org/osrf/gazebo/issue/335 Issue #335]
 * [https://bitbucket.org/osrf/gazebo/issue/341 Issue #341]
 * [https://bitbucket.org/osrf/gazebo/issue/350 Issue #350]
 * [https://bitbucket.org/osrf/gazebo/issue/384 Issue #384]
 * [https://bitbucket.org/osrf/gazebo/issue/431 Issue #431]
 * [https://bitbucket.org/osrf/gazebo/issue/433 Issue #433]
 * [https://bitbucket.org/osrf/gazebo/issue/453 Issue #453]
 * [https://bitbucket.org/osrf/gazebo/issue/456 Issue #456]
 * [https://bitbucket.org/osrf/gazebo/issue/457 Issue #457]
 * [https://bitbucket.org/osrf/gazebo/issue/459 Issue #459]

## Gazebo 1.3

### Gazebo 1.3.1 (2012-12-14)
* Fixed the following issues:
 * [https://bitbucket.org/osrf/gazebo/issue/297 Issue #297]
* Other bugs fixed:
 * [https://bitbucket.org/osrf/gazebo/pull-request/164/ Fix light bounding box to disable properly when deselected]
 * [https://bitbucket.org/osrf/gazebo/pull-request/169/ Determine correct local IP address, to make remote clients work properly]
 * Various test fixes

### Gazebo 1.3.0 (2012-12-03)
* Fixed the following issues:
 * [https://bitbucket.org/osrf/gazebo/issue/233 Issue #233]
 * [https://bitbucket.org/osrf/gazebo/issue/238 Issue #238]
 * [https://bitbucket.org/osrf/gazebo/issue/2 Issue #2]
 * [https://bitbucket.org/osrf/gazebo/issue/95 Issue #95]
 * [https://bitbucket.org/osrf/gazebo/issue/97 Issue #97]
 * [https://bitbucket.org/osrf/gazebo/issue/90 Issue #90]
 * [https://bitbucket.org/osrf/gazebo/issue/253 Issue #253]
 * [https://bitbucket.org/osrf/gazebo/issue/163 Issue #163]
 * [https://bitbucket.org/osrf/gazebo/issue/91 Issue #91]
 * [https://bitbucket.org/osrf/gazebo/issue/245 Issue #245]
 * [https://bitbucket.org/osrf/gazebo/issue/242 Issue #242]
 * [https://bitbucket.org/osrf/gazebo/issue/156 Issue #156]
 * [https://bitbucket.org/osrf/gazebo/issue/78 Issue #78]
 * [https://bitbucket.org/osrf/gazebo/issue/36 Issue #36]
 * [https://bitbucket.org/osrf/gazebo/issue/104 Issue #104]
 * [https://bitbucket.org/osrf/gazebo/issue/249 Issue #249]
 * [https://bitbucket.org/osrf/gazebo/issue/244 Issue #244]

* New features:
 * Default camera view changed to look down at the origin from a height of 2 meters at location (5, -5, 2).
 * Record state data using the '-r' command line option, playback recorded state data using the '-p' command line option
 * Adjust placement of lights using the mouse.
 * Reduced the startup time.
 * Added visual reference for GUI mouse movements.
 * SDF version 1.3 released (changes from 1.2 listed below):
     - added `name` to `<camera name="cam_name"/>`
     - added `pose` to `<camera><pose>...</pose></camera>`
     - removed `filename` from `<mesh><filename>...</filename><mesh>`, use uri only.
     - recovered `provide_feedback` under `<joint>`, allowing calling `physics::Joint::GetForceTorque` in plugins.
     - added `imu` under `<sensor>`.

## Gazebo 1.2

### Gazebo 1.2.6 (2012-11-08)
* Fixed a transport issue with the GUI. Fixed saving the world via the GUI. Added more documentation. ([https://bitbucket.org/osrf/gazebo/pull-request/43/fixed-a-transport-issue-with-the-gui-fixed/diff pull request #43])
* Clean up mutex usage. ([https://bitbucket.org/osrf/gazebo/pull-request/54/fix-mutex-in-modellistwidget-using-boost/diff pull request #54])
* Fix OGRE path determination ([https://bitbucket.org/osrf/gazebo/pull-request/58/fix-ogre-paths-so-this-also-works-with/diff pull request #58], [https://bitbucket.org/osrf/gazebo/pull-request/68/fix-ogre-plugindir-determination/diff pull request #68])
* Fixed a couple of crashes and model selection/dragging problems ([https://bitbucket.org/osrf/gazebo/pull-request/59/fixed-a-couple-of-crashes-and-model/diff pull request #59])

### Gazebo 1.2.5 (2012-10-22)
* Step increment update while paused fixed ([https://bitbucket.org/osrf/gazebo/pull-request/45/fix-proper-world-stepinc-count-we-were/diff pull request #45])
* Actually call plugin destructors on shutdown ([https://bitbucket.org/osrf/gazebo/pull-request/51/fixed-a-bug-which-prevent-a-plugin/diff pull request #51])
* Don't crash on bad SDF input ([https://bitbucket.org/osrf/gazebo/pull-request/52/fixed-loading-of-bad-sdf-files/diff pull request #52])
* Fix cleanup of ray sensors on model deletion ([https://bitbucket.org/osrf/gazebo/pull-request/53/deleting-a-model-with-a-ray-sensor-did/diff pull request #53])
* Fix loading / deletion of improperly specified models ([https://bitbucket.org/osrf/gazebo/pull-request/56/catch-when-loading-bad-models-joint/diff pull request #56])

### Gazebo 1.2.4 (10-19-2012:08:00:52)
*  Style fixes ([https://bitbucket.org/osrf/gazebo/pull-request/30/style-fixes/diff pull request #30]).
*  Fix joint position control ([https://bitbucket.org/osrf/gazebo/pull-request/49/fixed-position-joint-control/diff pull request #49])

### Gazebo 1.2.3 (10-16-2012:18:39:54)
*  Disabled selection highlighting due to bug ([https://bitbucket.org/osrf/gazebo/pull-request/44/disabled-selection-highlighting-fixed/diff pull request #44]).
*  Fixed saving a world via the GUI.

### Gazebo 1.2.2 (10-16-2012:15:12:22)
*  Skip search for system install of libccd, use version inside gazebo ([https://bitbucket.org/osrf/gazebo/pull-request/39/skip-search-for-system-install-of-libccd/diff pull request #39]).
*  Fixed sensor initialization race condition ([https://bitbucket.org/osrf/gazebo/pull-request/42/fix-sensor-initializaiton-race-condition pull request #42]).

### Gazebo 1.2.1 (10-15-2012:21:32:55)
*  Properly removed projectors attached to deleted models ([https://bitbucket.org/osrf/gazebo/pull-request/37/remove-projectors-that-are-attached-to/diff pull request #37]).
*  Fix model plugin loading bug ([https://bitbucket.org/osrf/gazebo/pull-request/31/moving-bool-first-in-model-and-world pull request #31]).
*  Fix light insertion and visualization of models prior to insertion ([https://bitbucket.org/osrf/gazebo/pull-request/35/fixed-light-insertion-and-visualization-of/diff pull request #35]).
*  Fixed GUI manipulation of static objects ([https://bitbucket.org/osrf/gazebo/issue/63/moving-static-objects-does-not-move-the issue #63] [https://bitbucket.org/osrf/gazebo/pull-request/38/issue-63-bug-patch-moving-static-objects/diff pull request #38]).
*  Fixed GUI selection bug ([https://bitbucket.org/osrf/gazebo/pull-request/40/fixed-selection-of-multiple-objects-at/diff pull request #40])

### Gazebo 1.2.0 (10-04-2012:20:01:20)
*  Updated GUI: new style, improved mouse controls, and removal of non-functional items.
*  Model database: An online repository of models.
*  Numerous bug fixes
*  APT repository hosted at [http://osrfoundation.org OSRF]
*  Improved process control prevents zombie processes<|MERGE_RESOLUTION|>--- conflicted
+++ resolved
@@ -2,13 +2,11 @@
 
 ## Gazebo 9.XX.X (2019-XX-XX)
 
-<<<<<<< HEAD
 1. Added support for flippers in SimpleTrackedVehiclePlugin.
     * [Pull request 3159](https://bitbucket.org/osrf/gazebo/pull-request/3149)
-=======
+
 1. Fix missing road segments in camera sensors
     * [Pull request 3182](https://bitbucket.org/osrf/gazebo/pull-request/3182)
->>>>>>> c575ab11
 
 1. Workaround for race condition when setting model scale.
     * [Pull request 3159](https://bitbucket.org/osrf/gazebo/pull-request/3159)
