1. Added various Get functions to Visual. Also added a ConvertGeometryType function to msgs.
    * [Pull request #1402](https://bitbucket.org/osrf/gazebo/pull-request/1402)

1. Allow link selection with the mouse if parent model already selected.
    * [Pull request #1409](https://bitbucket.org/osrf/gazebo/pull-request/1409)

 1. Model editor updates
    1. Joint preview using JointVisuals.
        * [Pull request #1369](https://bitbucket.org/osrf/gazebo/pull-request/1369)

<<<<<<< HEAD
    1. Added inspector for configuring link, visual, and collision properties.
        * [Pull request #1408](https://bitbucket.org/osrf/gazebo/pull-request/1408)

   1. Saving, exiting, generalizing SaveDialog.
=======
    1. Saving, exiting, generalizing SaveDialog.
>>>>>>> 044d4f26
        * [Pull request #1401](https://bitbucket.org/osrf/gazebo/pull-request/1401)

## Gazebo 5.0

### Gazebo 5.0.0
1. Support for using [digital elevation maps](http://gazebosim.org/tutorials?tut=dem) has been added to debian packages.

1. C++11 support (C++11 compatible compiler is now required)
    * [Pull request #1340](https://bitbucket.org/osrf/gazebo/pull-request/1340)

1. Implemented private data pointer for the ODEPhysicsPrivate class.
    * [Pull request #1383](https://bitbucket.org/osrf/gazebo/pull-request/1383)

1. Implemented private data pointer for the World class.
    * [Pull request #1383](https://bitbucket.org/osrf/gazebo/pull-request/1383)

1. Implemented private data pointer for the Scene class.
    * [Pull request #1385](https://bitbucket.org/osrf/gazebo/pull-request/1385)

1. Added a events::Event::resetWorld event that is triggered when World::Reset is called.
    * [Pull request #1332](https://bitbucket.org/osrf/gazebo/pull-request/1332)
    * [Issue #1375](https://bitbucket.org/osrf/gazebo/issue/1375)

1. Fixed `math::Box::GetCenter` functionality.
    * [Pull request #1278](https://bitbucket.org/osrf/gazebo/pull-request/1278)
    * [Issue #1327](https://bitbucket.org/osrf/gazebo/issue/1327)

1. Added a GUI timer plugin that facilitates the display and control a timer inside the Gazebo UI.
    * [Pull request #1270](https://bitbucket.org/osrf/gazebo/pull-request/1270)

1. Added ability to load plugins via SDF.
    * [Pull request #1261](https://bitbucket.org/osrf/gazebo/pull-request/1261)

1. Added GUIEvent to hide/show the left GUI pane.
    * [Pull request #1269](https://bitbucket.org/osrf/gazebo/pull-request/1269)

1. Modified KeyEventHandler and GLWidget so that hotkeys can be suppressed by custom KeyEvents set up by developers
    * [Pull request #1251](https://bitbucket.org/osrf/gazebo/pull-request/1251)

1. Added ability to read the directory where the log files are stored.
    * [Pull request #1277](https://bitbucket.org/osrf/gazebo/pull-request/1277)

1. Implemented a simulation cloner
    * [Pull request #1180](https://bitbucket.org/osrf/gazebo/pull-request/1180/clone-a-simulation)

1. Added GUI overlay plugins. Users can now write a Gazebo + QT plugin that displays widgets over the render window.
  * [Pull request #1181](https://bitbucket.org/osrf/gazebo/pull-request/1181)

1. Change behavior of Joint::SetVelocity, add Joint::SetVelocityLimit(unsigned int, double)
  * [Pull request #1218](https://bitbucket.org/osrf/gazebo/pull-request/1218)
  * [Issue #964](https://bitbucket.org/osrf/gazebo/issue/964)

1. Implement Coulomb joint friction for ODE
  * [Pull request #1221](https://bitbucket.org/osrf/gazebo/pull-request/1221)
  * [Issue #381](https://bitbucket.org/osrf/gazebo/issue/381)

1. Implement Coulomb joint friction for BulletHingeJoint
  * [Pull request #1221](https://bitbucket.org/osrf/gazebo/pull-request/1317)
  * [Issue #1348](https://bitbucket.org/osrf/gazebo/issue/1348)

1. Implemented camera lens distortion.
  * [Pull request #1213](https://bitbucket.org/osrf/gazebo/pull-request/1213)

1. Kill rogue gzservers left over from failed INTEGRATION_world_clone tests
   and improve robustness of `UNIT_gz_TEST`
  * [Pull request #1232](https://bitbucket.org/osrf/gazebo/pull-request/1232)
  * [Issue #1299](https://bitbucket.org/osrf/gazebo/issue/1299)

1. Added RenderWidget::ShowToolbar to toggle visibility of top toolbar.
  * [Pull request #1248](https://bitbucket.org/osrf/gazebo/pull-request/1248)

1. Fix joint axis visualization.
  * [Pull request #1258](https://bitbucket.org/osrf/gazebo/pull-request/1258)

1. Change UserCamera view control via joysticks. Clean up rate control vs. pose control.
   see UserCamera::OnJoyPose and UserCamera::OnJoyTwist. Added view twist control toggle
   with joystick button 1.
  * [Pull request #1249](https://bitbucket.org/osrf/gazebo/pull-request/1249)

1. Added RenderWidget::GetToolbar to get the top toolbar and change its actions on ModelEditor.
    * [Pull request #1263](https://bitbucket.org/osrf/gazebo/pull-request/1263)

1. Added accessor for MainWindow graphical widget to GuiIface.
    * [Pull request #1250](https://bitbucket.org/osrf/gazebo/pull-request/1250)

1. Added a ConfigWidget class that takes in a google protobuf message and generates widgets for configuring the fields in the message
    * [Pull request #1285](https://bitbucket.org/osrf/gazebo/pull-request/1285)

1. Added GLWidget::OnModelEditor when model editor is triggered, and MainWindow::OnEditorGroup to manually uncheck editor actions.
    * [Pull request #1283](https://bitbucket.org/osrf/gazebo/pull-request/1283)

1. Added Collision, Geometry, Inertial, Surface Msg-to-SDF conversion functions.
    * [Pull request #1315](https://bitbucket.org/osrf/gazebo/pull-request/1315)

1. Added "button modifier" fields (control, shift, and alt) to common::KeyEvent.
    * [Pull request #1325](https://bitbucket.org/osrf/gazebo/pull-request/1325)

1. Added inputs for environment variable GAZEBO_GUI_INI_FILE for reading a custom .ini file.
    * [Pull request #1252](https://bitbucket.org/osrf/gazebo/pull-request/1252)

1. Fixed crash on "permission denied" bug, added insert_model integration test.
    * [Pull request #1329](https://bitbucket.org/osrf/gazebo/pull-request/1329/)

1. Building editor updates
    1. Fixed inspector resizing.
        * [Pull request #1230](https://bitbucket.org/osrf/gazebo/pull-request/1230)
        * [Issue #395](https://bitbucket.org/osrf/gazebo/issue/395)

    1. Doors and windows move proportionally with wall.
        * [Pull request #1231](https://bitbucket.org/osrf/gazebo/pull-request/1231)
        * [Issue #368](https://bitbucket.org/osrf/gazebo/issue/368)

    1. Inspector dialogs stay on top.
        * [Pull request #1229](https://bitbucket.org/osrf/gazebo/pull-request/1229)
        * [Issue #417](https://bitbucket.org/osrf/gazebo/issue/417)

    1. Make model name editable on palette.
        * [Pull request #1239](https://bitbucket.org/osrf/gazebo/pull-request/1239)

    1. Import background image and improve add/delete levels.
        * [Pull request #1214](https://bitbucket.org/osrf/gazebo/pull-request/1214)
        * [Issue #422](https://bitbucket.org/osrf/gazebo/issue/422)
        * [Issue #361](https://bitbucket.org/osrf/gazebo/issue/361)

    1. Fix changing draw mode.
        * [Pull request #1233](https://bitbucket.org/osrf/gazebo/pull-request/1233)
        * [Issue #405](https://bitbucket.org/osrf/gazebo/issue/405)

    1. Tips on palette's top-right corner.
        * [Pull request #1241](https://bitbucket.org/osrf/gazebo/pull-request/1241)

    1. New buttons and layout for the palette.
        * [Pull request #1242](https://bitbucket.org/osrf/gazebo/pull-request/1242)

    1. Individual wall segments instead of polylines.
        * [Pull request #1246](https://bitbucket.org/osrf/gazebo/pull-request/1246)
        * [Issue #389](https://bitbucket.org/osrf/gazebo/issue/389)
        * [Issue #415](https://bitbucket.org/osrf/gazebo/issue/415)

    1. Fix exiting and saving, exiting when there's nothing drawn, fix text on popups.
        * [Pull request #1296](https://bitbucket.org/osrf/gazebo/pull-request/1296)

    1. Display measure for selected wall segment.
        * [Pull request #1291](https://bitbucket.org/osrf/gazebo/pull-request/1291)
        * [Issue #366](https://bitbucket.org/osrf/gazebo/issue/366)

    1. Highlight selected item's 3D visual.
        * [Pull request #1292](https://bitbucket.org/osrf/gazebo/pull-request/1292)

    1. Added color picker to inspector dialogs.
        * [Pull request #1298](https://bitbucket.org/osrf/gazebo/pull-request/1298)

    1. Snapping on by default, off holding Shift. Improved snapping.
        * [Pull request #1304](https://bitbucket.org/osrf/gazebo/pull-request/1304)

    1. Snap walls to length increments, moved scale to SegmentItem and added Get/SetScale, added SegmentItem::SnapAngle and SegmentItem::SnapLength.
        * [Pull request #1311](https://bitbucket.org/osrf/gazebo/pull-request/1311)

    1. Make buildings available in "Insert Models" tab, improve save flow.
        * [Pull request #1312](https://bitbucket.org/osrf/gazebo/pull-request/1312)

    1. Added EditorItem::SetHighlighted.
        * [Pull request #1308](https://bitbucket.org/osrf/gazebo/pull-request/1308)

    1. Current level is transparent, lower levels opaque, higher levels invisible.
        * [Pull request #1303](https://bitbucket.org/osrf/gazebo/pull-request/1303)

    1. Detach all child manips when item is deleted, added BuildingMaker::DetachAllChildren.
        * [Pull request #1316](https://bitbucket.org/osrf/gazebo/pull-request/1316)

    1. Added texture picker to inspector dialogs.
        * [Pull request #1306](https://bitbucket.org/osrf/gazebo/pull-request/1306)

    1. Measures for doors and windows. Added RectItem::angleOnWall and related Get/Set.
        * [Pull request #1322](https://bitbucket.org/osrf/gazebo/pull-request/1322)
        * [Issue #370](https://bitbucket.org/osrf/gazebo/issue/370)

    1. Added Gazebo/BuildingFrame material to display holes for doors and windows on walls.
        * [Pull request #1338](https://bitbucket.org/osrf/gazebo/pull-request/1338)

    1. Added Gazebo/Bricks material to be used as texture on the building editor.
        * [Pull request #1333](https://bitbucket.org/osrf/gazebo/pull-request/1333)

    1. Pick colors from the palette and assign on 3D view. Added mouse and key event handlers to BuildingMaker, and events to communicate from BuildingModelManip to EditorItem.
        * [Pull request #1336](https://bitbucket.org/osrf/gazebo/pull-request/1336)

    1. Pick textures from the palette and assign in 3D view.
        * [Pull request #1368](https://bitbucket.org/osrf/gazebo/pull-request/1368)

    1. Pick custom colors from the palette and assign in 3D view.
        * [Pull request #1382](https://bitbucket.org/osrf/gazebo/pull-request/1382)

1. Model editor updates
    1. Fix adding/removing event filters .
        * [Pull request #1279](https://bitbucket.org/osrf/gazebo/pull-request/1279)

    1. Enabled multi-selection and align tool inside model editor.
        * [Pull request #1302](https://bitbucket.org/osrf/gazebo/pull-request/1302)
        * [Issue #1323](https://bitbucket.org/osrf/gazebo/issue/1323)

    1. Enabled snap mode inside model editor.
        * [Pull request #1331](https://bitbucket.org/osrf/gazebo/pull-request/1331)
        * [Issue #1318](https://bitbucket.org/osrf/gazebo/issue/1318)

    1. Implemented copy/pasting of links.
        * [Pull request #1330](https://bitbucket.org/osrf/gazebo/pull-request/1330)

1. GUI publishes model selection information on ~/selection topic.
    * [Pull request #1318](https://bitbucket.org/osrf/gazebo/pull-request/1318)

## Gazebo 4.0

### Gazebo 4.x.x (yyyy-mm-dd)

### Gazebo 4.1.0 (2014-11-20)

1. Add ArrangePlugin for arranging groups of models.
   Also add Model::ResetPhysicsStates to call Link::ResetPhysicsStates
   recursively on all links in model.
    * [Pull request #1208](https://bitbucket.org/osrf/gazebo/pull-request/1208)
1. The `gz model` command line tool will output model info using either `-i` for complete info, or `-p` for just the model pose.
    * [Pull request #1212](https://bitbucket.org/osrf/gazebo/pull-request/1212)
    * [DRCSim Issue #389](https://bitbucket.org/osrf/drcsim/issue/389)
1. Added SignalStats class for computing incremental signal statistics.
    * [Pull request #1198](https://bitbucket.org/osrf/gazebo/pull-request/1198)
1. Add InitialVelocityPlugin to setting the initial state of links
    * [Pull request #1237](https://bitbucket.org/osrf/gazebo/pull-request/1237)
1. Added Quaternion::Integrate function.
    * [Pull request #1255](https://bitbucket.org/osrf/gazebo/pull-request/1255)
1. Added ConvertJointType functions, display more joint info on model list.
    * [Pull request #1259](https://bitbucket.org/osrf/gazebo/pull-request/1259)
1. Added ModelListWidget::AddProperty, removed unnecessary checks on ModelListWidget.
    * [Pull request #1271](https://bitbucket.org/osrf/gazebo/pull-request/1271)
1. Fix loading collada meshes with unsupported input semantics.
    * [Pull request #1319](https://bitbucket.org/osrf/gazebo/pull-request/1319)

### Gazebo 4.0.2 (2014-09-23)

1. Fix and improve mechanism to generate pkgconfig libs
    * [Pull request #1027](https://bitbucket.org/osrf/gazebo/pull-request/1027)
    * [Issue #1284](https://bitbucket.org/osrf/gazebo/issue/1284)
1. Added arat.world
    * [Pull request #1205](https://bitbucket.org/osrf/gazebo/pull-request/1205)
1. Update gzprop to output zip files.
    * [Pull request #1197](https://bitbucket.org/osrf/gazebo/pull-request/1197)
1. Make Collision::GetShape a const function
    * [Pull requset #1189](https://bitbucket.org/osrf/gazebo/pull-request/1189)
1. Install missing physics headers
    * [Pull requset #1183](https://bitbucket.org/osrf/gazebo/pull-request/1183)
1. Remove SimbodyLink::AddTorque console message
    * [Pull requset #1185](https://bitbucket.org/osrf/gazebo/pull-request/1185)
1. Fix log xml
    * [Pull requset #1188](https://bitbucket.org/osrf/gazebo/pull-request/1188)

### Gazebo 4.0.0 (2014-08-08)

1. Added lcov support to cmake
    * [Pull request #1047](https://bitbucket.org/osrf/gazebo/pull-request/1047)
1. Fixed memory leak in image conversion
    * [Pull request #1057](https://bitbucket.org/osrf/gazebo/pull-request/1057)
1. Removed deprecated function
    * [Pull request #1067](https://bitbucket.org/osrf/gazebo/pull-request/1067)
1. Improved collada loading performance
    * [Pull request #1066](https://bitbucket.org/osrf/gazebo/pull-request/1066)
    * [Pull request #1082](https://bitbucket.org/osrf/gazebo/pull-request/1082)
    * [Issue #1134](https://bitbucket.org/osrf/gazebo/issue/1134)
1. Implemented a collada exporter
    * [Pull request #1064](https://bitbucket.org/osrf/gazebo/pull-request/1064)
1. Force torque sensor now makes use of sensor's pose.
    * [Pull request #1076](https://bitbucket.org/osrf/gazebo/pull-request/1076)
    * [Issue #940](https://bitbucket.org/osrf/gazebo/issue/940)
1. Fix Model::GetLinks segfault
    * [Pull request #1093](https://bitbucket.org/osrf/gazebo/pull-request/1093)
1. Fix deleting and saving lights in gzserver
    * [Pull request #1094](https://bitbucket.org/osrf/gazebo/pull-request/1094)
    * [Issue #1182](https://bitbucket.org/osrf/gazebo/issue/1182)
    * [Issue #346](https://bitbucket.org/osrf/gazebo/issue/346)
1. Fix Collision::GetWorldPose. The pose of a collision would not update properly.
    * [Pull request #1049](https://bitbucket.org/osrf/gazebo/pull-request/1049)
    * [Issue #1124](https://bitbucket.org/osrf/gazebo/issue/1124)
1. Fixed the animate_box and animate_joints examples
    * [Pull request #1086](https://bitbucket.org/osrf/gazebo/pull-request/1086)
1. Integrated Oculus Rift functionality
    * [Pull request #1074](https://bitbucket.org/osrf/gazebo/pull-request/1074)
    * [Pull request #1136](https://bitbucket.org/osrf/gazebo/pull-request/1136)
    * [Pull request #1139](https://bitbucket.org/osrf/gazebo/pull-request/1139)
1. Updated Base::GetScopedName
    * [Pull request #1104](https://bitbucket.org/osrf/gazebo/pull-request/1104)
1. Fix collada loader from adding duplicate materials into a Mesh
    * [Pull request #1105](https://bitbucket.org/osrf/gazebo/pull-request/1105)
    * [Issue #1180](https://bitbucket.org/osrf/gazebo/issue/1180)
1. Integrated Razer Hydra functionality
    * [Pull request #1083](https://bitbucket.org/osrf/gazebo/pull-request/1083)
    * [Pull request #1109](https://bitbucket.org/osrf/gazebo/pull-request/1109)
1. Added ability to copy and paste models in the GUI
    * [Pull request #1103](https://bitbucket.org/osrf/gazebo/pull-request/1103)
1. Removed unnecessary inclusion of gazebo.hh and common.hh in plugins
    * [Pull request #1111](https://bitbucket.org/osrf/gazebo/pull-request/1111)
1. Added ability to specify custom road textures
    * [Pull request #1027](https://bitbucket.org/osrf/gazebo/pull-request/1027)
1. Added support for DART 4.1
    * [Pull request #1113](https://bitbucket.org/osrf/gazebo/pull-request/1113)
    * [Pull request #1132](https://bitbucket.org/osrf/gazebo/pull-request/1132)
    * [Pull request #1134](https://bitbucket.org/osrf/gazebo/pull-request/1134)
    * [Pull request #1154](https://bitbucket.org/osrf/gazebo/pull-request/1154)
1. Allow position of joints to be directly set.
    * [Pull request #1097](https://bitbucket.org/osrf/gazebo/pull-request/1097)
    * [Issue #1138](https://bitbucket.org/osrf/gazebo/issue/1138)
1. Added extruded polyline geometry
    * [Pull request #1026](https://bitbucket.org/osrf/gazebo/pull-request/1026)
1. Fixed actor animation
    * [Pull request #1133](https://bitbucket.org/osrf/gazebo/pull-request/1133)
    * [Pull request #1141](https://bitbucket.org/osrf/gazebo/pull-request/1141)
1. Generate a versioned cmake config file
    * [Pull request #1153](https://bitbucket.org/osrf/gazebo/pull-request/1153)
    * [Issue #1226](https://bitbucket.org/osrf/gazebo/issue/1226)
1. Added KMeans class
    * [Pull request #1147](https://bitbucket.org/osrf/gazebo/pull-request/1147)
1. Added --summary-range feature to bitbucket pullrequest tool
    * [Pull request #1156](https://bitbucket.org/osrf/gazebo/pull-request/1156)
1. Updated web links
    * [Pull request #1159](https://bitbucket.org/osrf/gazebo/pull-request/1159)
1. Update tests
    * [Pull request #1155](https://bitbucket.org/osrf/gazebo/pull-request/1155)
    * [Pull request #1143](https://bitbucket.org/osrf/gazebo/pull-request/1143)
    * [Pull request #1138](https://bitbucket.org/osrf/gazebo/pull-request/1138)
    * [Pull request #1140](https://bitbucket.org/osrf/gazebo/pull-request/1140)
    * [Pull request #1127](https://bitbucket.org/osrf/gazebo/pull-request/1127)
    * [Pull request #1115](https://bitbucket.org/osrf/gazebo/pull-request/1115)
    * [Pull request #1102](https://bitbucket.org/osrf/gazebo/pull-request/1102)
    * [Pull request #1087](https://bitbucket.org/osrf/gazebo/pull-request/1087)
    * [Pull request #1084](https://bitbucket.org/osrf/gazebo/pull-request/1084)

## Gazebo 3.0

### Gazebo 3.x.x (yyyy-mm-dd)

1. Fixed sonar and wireless sensor visualization
    * [Pull request #1254](https://bitbucket.org/osrf/gazebo/pull-request/1254)
1. Update visual bounding box when model is selected
    * [Pull request #1280](https://bitbucket.org/osrf/gazebo/pull-request/1280)

### Gazebo 3.1.0 (2014-08-08)

1. Implemented Simbody::Link::Set*Vel
    * [Pull request #1160](https://bitbucket.org/osrf/gazebo/pull-request/1160)
    * [Issue #1012](https://bitbucket.org/osrf/gazebo/issue/1012)
1. Added World::RemoveModel function
    * [Pull request #1106](https://bitbucket.org/osrf/gazebo/pull-request/1106)
    * [Issue #1177](https://bitbucket.org/osrf/gazebo/issue/1177)
1. Fix exit from camera follow mode using the escape key
    * [Pull request #1137](https://bitbucket.org/osrf/gazebo/pull-request/1137)
    * [Issue #1220](https://bitbucket.org/osrf/gazebo/issue/1220)
1. Added support for SDF joint spring stiffness and reference positions
    * [Pull request #1117](https://bitbucket.org/osrf/gazebo/pull-request/1117)
1. Removed the gzmodel_create script
    * [Pull request #1130](https://bitbucket.org/osrf/gazebo/pull-request/1130)
1. Added Vector2 dot product
    * [Pull request #1101](https://bitbucket.org/osrf/gazebo/pull-request/1101)
1. Added SetPositionPID and SetVelocityPID to JointController
    * [Pull request #1091](https://bitbucket.org/osrf/gazebo/pull-request/1091)
1. Fix gzclient startup crash with ogre 1.9
    * [Pull request #1098](https://bitbucket.org/osrf/gazebo/pull-request/1098)
    * [Issue #996](https://bitbucket.org/osrf/gazebo/issue/996)
1. Update the bitbucket_pullrequests tool
    * [Pull request #1108](https://bitbucket.org/osrf/gazebo/pull-request/1108)
1. Light properties now remain in place after move by the user via the GUI.
    * [Pull request #1110](https://bitbucket.org/osrf/gazebo/pull-request/1110)
    * [Issue #1211](https://bitbucket.org/osrf/gazebo/issue/1211)
1. Allow position of joints to be directly set.
    * [Pull request #1096](https://bitbucket.org/osrf/gazebo/pull-request/1096)
    * [Issue #1138](https://bitbucket.org/osrf/gazebo/issue/1138)

### Gazebo 3.0.0 (2014-04-11)

1. Fix bug when deleting the sun light
    * [Pull request #1088](https://bitbucket.org/osrf/gazebo/pull-request/1088)
    * [Issue #1133](https://bitbucket.org/osrf/gazebo/issue/1133)
1. Fix ODE screw joint
    * [Pull request #1078](https://bitbucket.org/osrf/gazebo/pull-request/1078)
    * [Issue #1167](https://bitbucket.org/osrf/gazebo/issue/1167)
1. Update joint integration tests
    * [Pull request #1081](https://bitbucket.org/osrf/gazebo/pull-request/1081)
1. Fixed false positives in cppcheck.
    * [Pull request #1061](https://bitbucket.org/osrf/gazebo/pull-request/1061)
1. Made joint axis reference frame relative to child, and updated simbody and dart accordingly.
    * [Pull request #1069](https://bitbucket.org/osrf/gazebo/pull-request/1069)
    * [Issue #494](https://bitbucket.org/osrf/gazebo/issue/494)
    * [Issue #1143](https://bitbucket.org/osrf/gazebo/issue/1143)
1. Added ability to pass vector of strings to SetupClient and SetupServer
    * [Pull request #1068](https://bitbucket.org/osrf/gazebo/pull-request/1068)
    * [Issue #1132](https://bitbucket.org/osrf/gazebo/issue/1132)
1. Fix error correction in screw constraints for ODE
    * [Pull request #1159](https://bitbucket.org/osrf/gazebo/pull-request/1159)
    * [Issue #1159](https://bitbucket.org/osrf/gazebo/issue/1159)
1. Improved pkgconfig with SDF
    * [Pull request #1062](https://bitbucket.org/osrf/gazebo/pull-request/1062)
1. Added a plugin to simulate aero dynamics
    * [Pull request #905](https://bitbucket.org/osrf/gazebo/pull-request/905)
1. Updated bullet support
    * [Issue #1069](https://bitbucket.org/osrf/gazebo/issue/1069)
    * [Pull request #1011](https://bitbucket.org/osrf/gazebo/pull-request/1011)
    * [Pull request #996](https://bitbucket.org/osrf/gazebo/pull-request/966)
    * [Pull request #1024](https://bitbucket.org/osrf/gazebo/pull-request/1024)
1. Updated simbody support
    * [Pull request #995](https://bitbucket.org/osrf/gazebo/pull-request/995)
1. Updated worlds to SDF 1.5
    * [Pull request #1021](https://bitbucket.org/osrf/gazebo/pull-request/1021)
1. Improvements to ODE
    * [Pull request #1001](https://bitbucket.org/osrf/gazebo/pull-request/1001)
    * [Pull request #1014](https://bitbucket.org/osrf/gazebo/pull-request/1014)
    * [Pull request #1015](https://bitbucket.org/osrf/gazebo/pull-request/1015)
    * [Pull request #1016](https://bitbucket.org/osrf/gazebo/pull-request/1016)
1. New command line tool
    * [Pull request #972](https://bitbucket.org/osrf/gazebo/pull-request/972)
1. Graphical user interface improvements
    * [Pull request #971](https://bitbucket.org/osrf/gazebo/pull-request/971)
    * [Pull request #1013](https://bitbucket.org/osrf/gazebo/pull-request/1013)
    * [Pull request #989](https://bitbucket.org/osrf/gazebo/pull-request/989)
1. Created a friction pyramid class
    * [Pull request #935](https://bitbucket.org/osrf/gazebo/pull-request/935)
1. Added GetWorldEnergy functions to Model, Joint, and Link
    * [Pull request #1017](https://bitbucket.org/osrf/gazebo/pull-request/1017)
1. Preparing Gazebo for admission into Ubuntu
    * [Pull request #969](https://bitbucket.org/osrf/gazebo/pull-request/969)
    * [Pull request #998](https://bitbucket.org/osrf/gazebo/pull-request/998)
    * [Pull request #1002](https://bitbucket.org/osrf/gazebo/pull-request/1002)
1. Add method for querying if useImplicitStiffnessDamping flag is set for a given joint
    * [Issue #629](https://bitbucket.org/osrf/gazebo/issue/629)
    * [Pull request #1006](https://bitbucket.org/osrf/gazebo/pull-request/1006)
1. Fix joint axis frames
    * [Issue #494](https://bitbucket.org/osrf/gazebo/issue/494)
    * [Pull request #963](https://bitbucket.org/osrf/gazebo/pull-request/963)
1. Compute joint anchor pose relative to parent
    * [Issue #1029](https://bitbucket.org/osrf/gazebo/issue/1029)
    * [Pull request #982](https://bitbucket.org/osrf/gazebo/pull-request/982)
1. Cleanup the installed worlds
    * [Issue #1036](https://bitbucket.org/osrf/gazebo/issue/1036)
    * [Pull request #984](https://bitbucket.org/osrf/gazebo/pull-request/984)
1. Update to the GPS sensor
    * [Issue #1059](https://bitbucket.org/osrf/gazebo/issue/1059)
    * [Pull request #984](https://bitbucket.org/osrf/gazebo/pull-request/984)
1. Removed libtool from plugin loading
    * [Pull request #981](https://bitbucket.org/osrf/gazebo/pull-request/981)
1. Added functions to get inertial information for a link in the world frame.
    * [Pull request #1005](https://bitbucket.org/osrf/gazebo/pull-request/1005)

## Gazebo 2.0

### Gazebo 2.2.3 (2014-04-29)

1. Removed redundant call to World::Init
    * [Pull request #1107](https://bitbucket.org/osrf/gazebo/pull-request/1107)
    * [Issue #1208](https://bitbucket.org/osrf/gazebo/issue/1208)
1. Return proper error codes when gazebo exits
    * [Pull request #1085](https://bitbucket.org/osrf/gazebo/pull-request/1085)
    * [Issue #1178](https://bitbucket.org/osrf/gazebo/issue/1178)
1. Fixed Camera::GetWorldRotation().
    * [Pull request #1071](https://bitbucket.org/osrf/gazebo/pull-request/1071)
    * [Issue #1087](https://bitbucket.org/osrf/gazebo/issue/1087)
1. Fixed memory leak in image conversion
    * [Pull request #1073](https://bitbucket.org/osrf/gazebo/pull-request/1073)

### Gazebo 2.2.0 (2014-01-10)

1. Fix compilation when using OGRE-1.9 (full support is being worked on)
    * [Issue #994](https://bitbucket.org/osrf/gazebo/issue/994)
    * [Issue #995](https://bitbucket.org/osrf/gazebo/issue/995)
    * [Issue #996](https://bitbucket.org/osrf/gazebo/issue/996)
    * [Pull request #883](https://bitbucket.org/osrf/gazebo/pull-request/883)
1. Added unit test for issue 624.
    * [Issue #624](https://bitbucket.org/osrf/gazebo/issue/624).
    * [Pull request #889](https://bitbucket.org/osrf/gazebo/pull-request/889)
1. Use 3x3 PCF shadows for smoother shadows.
    * [Pull request #887](https://bitbucket.org/osrf/gazebo/pull-request/887)
1. Update manpage copyright to 2014.
    * [Pull request #893](https://bitbucket.org/osrf/gazebo/pull-request/893)
1. Added friction integration test .
    * [Pull request #885](https://bitbucket.org/osrf/gazebo/pull-request/885)
1. Fix joint anchor when link pose is not specified.
    * [Issue #978](https://bitbucket.org/osrf/gazebo/issue/978)
    * [Pull request #862](https://bitbucket.org/osrf/gazebo/pull-request/862)
1. Added (ESC) tooltip for GUI Selection Mode icon.
    * [Issue #993](https://bitbucket.org/osrf/gazebo/issue/993)
    * [Pull request #888](https://bitbucket.org/osrf/gazebo/pull-request/888)
1. Removed old comment about resolved issue.
    * [Issue #837](https://bitbucket.org/osrf/gazebo/issue/837)
    * [Pull request #880](https://bitbucket.org/osrf/gazebo/pull-request/880)
1. Made SimbodyLink::Get* function thread-safe
    * [Issue #918](https://bitbucket.org/osrf/gazebo/issue/918)
    * [Pull request #872](https://bitbucket.org/osrf/gazebo/pull-request/872)
1. Suppressed spurious gzlog messages in ODE::Body
    * [Issue #983](https://bitbucket.org/osrf/gazebo/issue/983)
    * [Pull request #875](https://bitbucket.org/osrf/gazebo/pull-request/875)
1. Fixed Force Torque Sensor Test by properly initializing some values.
    * [Issue #982](https://bitbucket.org/osrf/gazebo/issue/982)
    * [Pull request #869](https://bitbucket.org/osrf/gazebo/pull-request/869)
1. Added breakable joint plugin to support breakable walls.
    * [Pull request #865](https://bitbucket.org/osrf/gazebo/pull-request/865)
1. Used different tuple syntax to fix compilation on OSX mavericks.
    * [Issue #947](https://bitbucket.org/osrf/gazebo/issue/947)
    * [Pull request #858](https://bitbucket.org/osrf/gazebo/pull-request/858)
1. Fixed sonar test and deprecation warning.
    * [Pull request #856](https://bitbucket.org/osrf/gazebo/pull-request/856)
1. Speed up test compilation.
    * Part of [Issue #955](https://bitbucket.org/osrf/gazebo/issue/955)
    * [Pull request #846](https://bitbucket.org/osrf/gazebo/pull-request/846)
1. Added Joint::SetEffortLimit API
    * [Issue #923](https://bitbucket.org/osrf/gazebo/issue/923)
    * [Pull request #808](https://bitbucket.org/osrf/gazebo/pull-request/808)
1. Made bullet output less verbose.
    * [Pull request #839](https://bitbucket.org/osrf/gazebo/pull-request/839)
1. Convergence acceleration and stability tweak to make atlas_v3 stable
    * [Issue #895](https://bitbucket.org/osrf/gazebo/issue/895)
    * [Pull request #772](https://bitbucket.org/osrf/gazebo/pull-request/772)
1. Added colors, textures and world files for the SPL RoboCup environment
    * [Pull request #838](https://bitbucket.org/osrf/gazebo/pull-request/838)
1. Fixed bitbucket_pullrequests tool to work with latest BitBucket API.
    * [Issue #933](https://bitbucket.org/osrf/gazebo/issue/933)
    * [Pull request #841](https://bitbucket.org/osrf/gazebo/pull-request/841)
1. Fixed cppcheck warnings.
    * [Pull request #842](https://bitbucket.org/osrf/gazebo/pull-request/842)

### Gazebo 2.1.0 (2013-11-08)
1. Fix mainwindow unit test
    * [Pull request #752](https://bitbucket.org/osrf/gazebo/pull-request/752)
1. Visualize moment of inertia
    * Pull request [#745](https://bitbucket.org/osrf/gazebo/pull-request/745), [#769](https://bitbucket.org/osrf/gazebo/pull-request/769), [#787](https://bitbucket.org/osrf/gazebo/pull-request/787)
    * [Issue #203](https://bitbucket.org/osrf/gazebo/issue/203)
1. Update tool to count lines of code
    * [Pull request #758](https://bitbucket.org/osrf/gazebo/pull-request/758)
1. Implement World::Clear
    * Pull request [#785](https://bitbucket.org/osrf/gazebo/pull-request/785), [#804](https://bitbucket.org/osrf/gazebo/pull-request/804)
1. Improve Bullet support
    * [Pull request #805](https://bitbucket.org/osrf/gazebo/pull-request/805)
1. Fix doxygen spacing
    * [Pull request #740](https://bitbucket.org/osrf/gazebo/pull-request/740)
1. Add tool to generate model images for thepropshop.org
    * [Pull request #734](https://bitbucket.org/osrf/gazebo/pull-request/734)
1. Added paging support for terrains
    * [Pull request #707](https://bitbucket.org/osrf/gazebo/pull-request/707)
1. Added plugin path to LID_LIBRARY_PATH in setup.sh
    * [Pull request #750](https://bitbucket.org/osrf/gazebo/pull-request/750)
1. Fix for OSX
    * [Pull request #766](https://bitbucket.org/osrf/gazebo/pull-request/766)
    * [Pull request #786](https://bitbucket.org/osrf/gazebo/pull-request/786)
    * [Issue #906](https://bitbucket.org/osrf/gazebo/issue/906)
1. Update copyright information
    * [Pull request #771](https://bitbucket.org/osrf/gazebo/pull-request/771)
1. Enable screen dependent tests
    * [Pull request #764](https://bitbucket.org/osrf/gazebo/pull-request/764)
    * [Issue #811](https://bitbucket.org/osrf/gazebo/issue/811)
1. Fix gazebo command line help message
    * [Pull request #775](https://bitbucket.org/osrf/gazebo/pull-request/775)
    * [Issue #898](https://bitbucket.org/osrf/gazebo/issue/898)
1. Fix man page test
    * [Pull request #774](https://bitbucket.org/osrf/gazebo/pull-request/774)
1. Improve load time by reducing calls to RTShader::Update
    * [Pull request #773](https://bitbucket.org/osrf/gazebo/pull-request/773)
    * [Issue #877](https://bitbucket.org/osrf/gazebo/issue/877)
1. Fix joint visualization
    * [Pull request #776](https://bitbucket.org/osrf/gazebo/pull-request/776)
    * [Pull request #802](https://bitbucket.org/osrf/gazebo/pull-request/802)
    * [Issue #464](https://bitbucket.org/osrf/gazebo/issue/464)
1. Add helpers to fix NaN
    * [Pull request #742](https://bitbucket.org/osrf/gazebo/pull-request/742)
1. Fix model resizing via the GUI
    * [Pull request #763](https://bitbucket.org/osrf/gazebo/pull-request/763)
    * [Issue #885](https://bitbucket.org/osrf/gazebo/issue/885)
1. Simplify gzlog test by using sha1
    * [Pull request #781](https://bitbucket.org/osrf/gazebo/pull-request/781)
    * [Issue #837](https://bitbucket.org/osrf/gazebo/issue/837)
1. Enable cppcheck for header files
    * [Pull request #782](https://bitbucket.org/osrf/gazebo/pull-request/782)
    * [Issue #907](https://bitbucket.org/osrf/gazebo/issue/907)
1. Fix broken regression test
    * [Pull request #784](https://bitbucket.org/osrf/gazebo/pull-request/784)
    * [Issue #884](https://bitbucket.org/osrf/gazebo/issue/884)
1. All simbody and dart to pass tests
    * [Pull request #790](https://bitbucket.org/osrf/gazebo/pull-request/790)
    * [Issue #873](https://bitbucket.org/osrf/gazebo/issue/873)
1. Fix camera rotation from SDF
    * [Pull request #789](https://bitbucket.org/osrf/gazebo/pull-request/789)
    * [Issue #920](https://bitbucket.org/osrf/gazebo/issue/920)
1. Fix bitbucket pullrequest command line tool to match new API
    * [Pull request #803](https://bitbucket.org/osrf/gazebo/pull-request/803)
1. Fix transceiver spawn errors in tests
    * [Pull request #811](https://bitbucket.org/osrf/gazebo/pull-request/811)
    * [Pull request #814](https://bitbucket.org/osrf/gazebo/pull-request/814)

### Gazebo 2.0.0 (2013-10-08)
1. Refactor code check tool.
    * [Pull Request #669](https://bitbucket.org/osrf/gazebo/pull-request/669)
1. Added pull request tool for Bitbucket.
    * [Pull Request #670](https://bitbucket.org/osrf/gazebo/pull-request/670)
    * [Pull Request #691](https://bitbucket.org/osrf/gazebo/pull-request/671)
1. New wireless receiver and transmitter sensor models.
    * [Pull Request #644](https://bitbucket.org/osrf/gazebo/pull-request/644)
    * [Pull Request #675](https://bitbucket.org/osrf/gazebo/pull-request/675)
    * [Pull Request #727](https://bitbucket.org/osrf/gazebo/pull-request/727)
1. Audio support using OpenAL.
    * [Pull Request #648](https://bitbucket.org/osrf/gazebo/pull-request/648)
    * [Pull Request #704](https://bitbucket.org/osrf/gazebo/pull-request/704)
1. Simplify command-line parsing of gztopic echo output.
    * [Pull Request #674](https://bitbucket.org/osrf/gazebo/pull-request/674)
    * Resolves: [Issue #795](https://bitbucket.org/osrf/gazebo/issue/795)
1. Use UNIX directories through the user of GNUInstallDirs cmake module.
    * [Pull Request #676](https://bitbucket.org/osrf/gazebo/pull-request/676)
    * [Pull Request #681](https://bitbucket.org/osrf/gazebo/pull-request/681)
1. New GUI interactions for object manipulation.
    * [Pull Request #634](https://bitbucket.org/osrf/gazebo/pull-request/634)
1. Fix for OSX menubar.
    * [Pull Request #677](https://bitbucket.org/osrf/gazebo/pull-request/677)
1. Remove internal SDF directories and dependencies.
    * [Pull Request #680](https://bitbucket.org/osrf/gazebo/pull-request/680)
1. Add minimum version for sdformat.
    * [Pull Request #682](https://bitbucket.org/osrf/gazebo/pull-request/682)
    * Resolves: [Issue #818](https://bitbucket.org/osrf/gazebo/issue/818)
1. Allow different gtest parameter types with ServerFixture
    * [Pull Request #686](https://bitbucket.org/osrf/gazebo/pull-request/686)
    * Resolves: [Issue #820](https://bitbucket.org/osrf/gazebo/issue/820)
1. GUI model scaling when using Bullet.
    * [Pull Request #683](https://bitbucket.org/osrf/gazebo/pull-request/683)
1. Fix typo in cmake config.
    * [Pull Request #694](https://bitbucket.org/osrf/gazebo/pull-request/694)
    * Resolves: [Issue #824](https://bitbucket.org/osrf/gazebo/issue/824)
1. Remove gazebo include subdir from pkgconfig and cmake config.
    * [Pull Request #691](https://bitbucket.org/osrf/gazebo/pull-request/691)
1. Torsional spring demo
    * [Pull Request #693](https://bitbucket.org/osrf/gazebo/pull-request/693)
1. Remove repeated call to SetAxis in Joint.cc
    * [Pull Request #695](https://bitbucket.org/osrf/gazebo/pull-request/695)
    * Resolves: [Issue #823](https://bitbucket.org/osrf/gazebo/issue/823)
1. Add test for rotational joints.
    * [Pull Request #697](https://bitbucket.org/osrf/gazebo/pull-request/697)
    * Resolves: [Issue #820](https://bitbucket.org/osrf/gazebo/issue/820)
1. Fix compilation of tests using Joint base class
    * [Pull Request #701](https://bitbucket.org/osrf/gazebo/pull-request/701)
1. Terrain paging implemented.
    * [Pull Request #687](https://bitbucket.org/osrf/gazebo/pull-request/687)
1. Improve timeout error reporting in ServerFixture
    * [Pull Request #705](https://bitbucket.org/osrf/gazebo/pull-request/705)
1. Fix mouse picking for cases where visuals overlap with the laser
    * [Pull Request #709](https://bitbucket.org/osrf/gazebo/pull-request/709)
1. Fix string literals for OSX
    * [Pull Request #712](https://bitbucket.org/osrf/gazebo/pull-request/712)
    * Resolves: [Issue #803](https://bitbucket.org/osrf/gazebo/issue/803)
1. Support for ENABLE_TESTS_COMPILATION cmake parameter
    * [Pull Request #708](https://bitbucket.org/osrf/gazebo/pull-request/708)
1. Updated system gui plugin
    * [Pull Request #702](https://bitbucket.org/osrf/gazebo/pull-request/702)
1. Fix force torque unit test issue
    * [Pull Request #673](https://bitbucket.org/osrf/gazebo/pull-request/673)
    * Resolves: [Issue #813](https://bitbucket.org/osrf/gazebo/issue/813)
1. Use variables to control auto generation of CFlags
    * [Pull Request #699](https://bitbucket.org/osrf/gazebo/pull-request/699)
1. Remove deprecated functions.
    * [Pull Request #715](https://bitbucket.org/osrf/gazebo/pull-request/715)
1. Fix typo in `Camera.cc`
    * [Pull Request #719](https://bitbucket.org/osrf/gazebo/pull-request/719)
    * Resolves: [Issue #846](https://bitbucket.org/osrf/gazebo/issue/846)
1. Performance improvements
    * [Pull Request #561](https://bitbucket.org/osrf/gazebo/pull-request/561)
1. Fix gripper model.
    * [Pull Request #713](https://bitbucket.org/osrf/gazebo/pull-request/713)
    * Resolves: [Issue #314](https://bitbucket.org/osrf/gazebo/issue/314)
1. First part of Simbody integration
    * [Pull Request #716](https://bitbucket.org/osrf/gazebo/pull-request/716)

## Gazebo 1.9

### Gazebo 1.9.6 (2014-04-29)

1. Refactored inertia ratio reduction for ODE
    * [Pull request #1114](https://bitbucket.org/osrf/gazebo/pull-request/1114)
1. Improved collada loading performance
    * [Pull request #1075](https://bitbucket.org/osrf/gazebo/pull-request/1075)

### Gazebo 1.9.3 (2014-01-10)

1. Add thickness to plane to remove shadow flickering.
    * [Pull request #886](https://bitbucket.org/osrf/gazebo/pull-request/886)
1. Temporary GUI shadow toggle fix.
    * [Issue #925](https://bitbucket.org/osrf/gazebo/issue/925)
    * [Pull request #868](https://bitbucket.org/osrf/gazebo/pull-request/868)
1. Fix memory access bugs with libc++ on mavericks.
    * [Issue #965](https://bitbucket.org/osrf/gazebo/issue/965)
    * [Pull request #857](https://bitbucket.org/osrf/gazebo/pull-request/857)
    * [Pull request #881](https://bitbucket.org/osrf/gazebo/pull-request/881)
1. Replaced printf with cout in gztopic hz.
    * [Issue #969](https://bitbucket.org/osrf/gazebo/issue/969)
    * [Pull request #854](https://bitbucket.org/osrf/gazebo/pull-request/854)
1. Add Dark grey material and fix indentation.
    * [Pull request #851](https://bitbucket.org/osrf/gazebo/pull-request/851)
1. Fixed sonar sensor unit test.
    * [Pull request #848](https://bitbucket.org/osrf/gazebo/pull-request/848)
1. Convergence acceleration and stability tweak to make atlas_v3 stable.
    * [Pull request #845](https://bitbucket.org/osrf/gazebo/pull-request/845)
1. Update gtest to 1.7.0 to resolve problems with libc++.
    * [Issue #947](https://bitbucket.org/osrf/gazebo/issue/947)
    * [Pull request #827](https://bitbucket.org/osrf/gazebo/pull-request/827)
1. Fixed LD_LIBRARY_PATH for plugins.
    * [Issue #957](https://bitbucket.org/osrf/gazebo/issue/957)
    * [Pull request #844](https://bitbucket.org/osrf/gazebo/pull-request/844)
1. Fix transceiver sporadic errors.
    * Backport of [pull request #811](https://bitbucket.org/osrf/gazebo/pull-request/811)
    * [Pull request #836](https://bitbucket.org/osrf/gazebo/pull-request/836)
1. Modified the MsgTest to be deterministic with time checks.
    * [Pull request #843](https://bitbucket.org/osrf/gazebo/pull-request/843)
1. Fixed seg fault in LaserVisual.
    * [Issue #950](https://bitbucket.org/osrf/gazebo/issue/950)
    * [Pull request #832](https://bitbucket.org/osrf/gazebo/pull-request/832)
1. Implemented the option to disable tests that need a working screen to run properly.
    * Backport of [Pull request #764](https://bitbucket.org/osrf/gazebo/pull-request/764)
    * [Pull request #837](https://bitbucket.org/osrf/gazebo/pull-request/837)
1. Cleaned up gazebo shutdown.
    * [Pull request #829](https://bitbucket.org/osrf/gazebo/pull-request/829)
1. Fixed bug associated with loading joint child links.
    * [Issue #943](https://bitbucket.org/osrf/gazebo/issue/943)
    * [Pull request #820](https://bitbucket.org/osrf/gazebo/pull-request/820)

### Gazebo 1.9.2 (2013-11-08)
1. Fix enable/disable sky and clouds from SDF
    * [Pull request #809](https://bitbucket.org/osrf/gazebo/pull-request/809])
1. Fix occasional blank GUI screen on startup
    * [Pull request #815](https://bitbucket.org/osrf/gazebo/pull-request/815])
1. Fix GPU laser when interacting with heightmaps
    * [Pull request #796](https://bitbucket.org/osrf/gazebo/pull-request/796])
1. Added API/ABI checker command line tool
    * [Pull request #765](https://bitbucket.org/osrf/gazebo/pull-request/765])
1. Added gtest version information
    * [Pull request #801](https://bitbucket.org/osrf/gazebo/pull-request/801])
1. Fix GUI world saving
    * [Pull request #806](https://bitbucket.org/osrf/gazebo/pull-request/806])
1. Enable anti-aliasing for camera sensor
    * [Pull request #800](https://bitbucket.org/osrf/gazebo/pull-request/800])
1. Make sensor noise deterministic
    * [Pull request #788](https://bitbucket.org/osrf/gazebo/pull-request/788])
1. Fix build problem
    * [Issue #901](https://bitbucket.org/osrf/gazebo/issue/901)
    * [Pull request #778](https://bitbucket.org/osrf/gazebo/pull-request/778])
1. Fix a typo in Camera.cc
    * [Pull request #720](https://bitbucket.org/osrf/gazebo/pull-request/720])
    * [Issue #846](https://bitbucket.org/osrf/gazebo/issue/846)
1. Fix OSX menu bar
    * [Pull request #688](https://bitbucket.org/osrf/gazebo/pull-request/688])
1. Fix gazebo::init by calling sdf::setFindCallback() before loading the sdf in gzfactory.
    * [Pull request #678](https://bitbucket.org/osrf/gazebo/pull-request/678])
    * [Issue #817](https://bitbucket.org/osrf/gazebo/issue/817)

### Gazebo 1.9.1 (2013-08-20)
* Deprecate header files that require case-sensitive filesystem (e.g. Common.hh, Physics.hh) [https://bitbucket.org/osrf/gazebo/pull-request/638/fix-for-775-deprecate-headers-that-require]
* Initial support for building on Mac OS X [https://bitbucket.org/osrf/gazebo/pull-request/660/osx-support-for-gazebo-19] [https://bitbucket.org/osrf/gazebo/pull-request/657/cmake-fixes-for-osx]
* Fixes for various issues [https://bitbucket.org/osrf/gazebo/pull-request/635/fix-for-issue-792/diff] [https://bitbucket.org/osrf/gazebo/pull-request/628/allow-scoped-and-non-scoped-joint-names-to/diff] [https://bitbucket.org/osrf/gazebo/pull-request/636/fix-build-dependency-in-message-generation/diff] [https://bitbucket.org/osrf/gazebo/pull-request/639/make-the-unversioned-setupsh-a-copy-of-the/diff] [https://bitbucket.org/osrf/gazebo/pull-request/650/added-missing-lib-to-player-client-library/diff] [https://bitbucket.org/osrf/gazebo/pull-request/656/install-gzmode_create-without-sh-suffix/diff]

### Gazebo 1.9.0 (2013-07-23)
* Use external package [sdformat](https://bitbucket.org/osrf/sdformat) for sdf parsing, refactor the `Element::GetValue*` function calls, and deprecate Gazebo's internal sdf parser [https://bitbucket.org/osrf/gazebo/pull-request/627]
* Improved ROS support ([[Tutorials#ROS_Integration |documentation here]]) [https://bitbucket.org/osrf/gazebo/pull-request/559]
* Added Sonar, Force-Torque, and Tactile Pressure sensors [https://bitbucket.org/osrf/gazebo/pull-request/557], [https://bitbucket.org/osrf/gazebo/pull-request/567]
* Add compile-time defaults for environment variables so that sourcing setup.sh is unnecessary in most cases [https://bitbucket.org/osrf/gazebo/pull-request/620]
* Enable user camera to follow objects in client window [https://bitbucket.org/osrf/gazebo/pull-request/603]
* Install protobuf message files for use in custom messages [https://bitbucket.org/osrf/gazebo/pull-request/614]
* Change default compilation flags to improve debugging [https://bitbucket.org/osrf/gazebo/pull-request/617]
* Change to supported relative include paths [https://bitbucket.org/osrf/gazebo/pull-request/594]
* Fix display of laser scans when sensor is rotated [https://bitbucket.org/osrf/gazebo/pull-request/599]

## Gazebo 1.8

### Gazebo 1.8.7 (2013-07-16)
* Fix bug in URDF parsing of Vector3 elements [https://bitbucket.org/osrf/gazebo/pull-request/613]
* Fix compilation errors with newest libraries [https://bitbucket.org/osrf/gazebo/pull-request/615]

### Gazebo 1.8.6 (2013-06-07)
* Fix inertia lumping in the URDF parser[https://bitbucket.org/osrf/gazebo/pull-request/554]
* Fix for ODEJoint CFM damping sign error [https://bitbucket.org/osrf/gazebo/pull-request/586]
* Fix transport memory growth[https://bitbucket.org/osrf/gazebo/pull-request/584]
* Reduce log file data in order to reduce buffer growth that results in out of memory kernel errors[https://bitbucket.org/osrf/gazebo/pull-request/587]

### Gazebo 1.8.5 (2013-06-04)
* Fix Gazebo build for machines without a valid display.[https://bitbucket.org/osrf/gazebo/commits/37f00422eea03365b839a632c1850431ee6a1d67]

### Gazebo 1.8.4 (2013-06-03)
* Fix UDRF to SDF converter so that URDF gazebo extensions are applied to all collisions in a link.[https://bitbucket.org/osrf/gazebo/pull-request/579]
* Prevent transport layer from locking when a gzclient connects to a gzserver over a connection with high latency.[https://bitbucket.org/osrf/gazebo/pull-request/572]
* Improve performance and fix uninitialized conditional jumps.[https://bitbucket.org/osrf/gazebo/pull-request/571]

### Gazebo 1.8.3 (2013-06-03)
* Fix for gzlog hanging when gzserver is not present or not responsive[https://bitbucket.org/osrf/gazebo/pull-request/577]
* Fix occasional segfault when generating log files[https://bitbucket.org/osrf/gazebo/pull-request/575]
* Performance improvement to ODE[https://bitbucket.org/osrf/gazebo/pull-request/556]
* Fix node initialization[https://bitbucket.org/osrf/gazebo/pull-request/570]
* Fix GPU laser Hz rate reduction when sensor moved away from world origin[https://bitbucket.org/osrf/gazebo/pull-request/566]
* Fix incorrect lighting in camera sensors when GPU laser is subscribe to[https://bitbucket.org/osrf/gazebo/pull-request/563]

### Gazebo 1.8.2 (2013-05-28)
* ODE performance improvements[https://bitbucket.org/osrf/gazebo/pull-request/535][https://bitbucket.org/osrf/gazebo/pull-request/537]
* Fixed tests[https://bitbucket.org/osrf/gazebo/pull-request/538][https://bitbucket.org/osrf/gazebo/pull-request/541][https://bitbucket.org/osrf/gazebo/pull-request/542]
* Fixed sinking vehicle bug[https://bitbucket.org/osrf/drcsim/issue/300] in pull-request[https://bitbucket.org/osrf/gazebo/pull-request/538]
* Fix GPU sensor throttling[https://bitbucket.org/osrf/gazebo/pull-request/536]
* Reduce string comparisons for better performance[https://bitbucket.org/osrf/gazebo/pull-request/546]
* Contact manager performance improvements[https://bitbucket.org/osrf/gazebo/pull-request/543]
* Transport performance improvements[https://bitbucket.org/osrf/gazebo/pull-request/548]
* Reduce friction noise[https://bitbucket.org/osrf/gazebo/pull-request/545]

### Gazebo 1.8.1 (2013-05-22)
* Please note that 1.8.1 contains a bug[https://bitbucket.org/osrf/drcsim/issue/300] that causes interpenetration between objects in resting contact to grow slowly.  Please update to 1.8.2 for the patch.
* Added warm starting[https://bitbucket.org/osrf/gazebo/pull-request/529]
* Reduced console output[https://bitbucket.org/osrf/gazebo/pull-request/533]
* Improved off screen rendering performance[https://bitbucket.org/osrf/gazebo/pull-request/530]
* Performance improvements [https://bitbucket.org/osrf/gazebo/pull-request/535] [https://bitbucket.org/osrf/gazebo/pull-request/537]

### Gazebo 1.8.0 (2013-05-17)
* Fixed slider axis [https://bitbucket.org/osrf/gazebo/pull-request/527]
* Fixed heightmap shadows [https://bitbucket.org/osrf/gazebo/pull-request/525]
* Fixed model and canonical link pose [https://bitbucket.org/osrf/gazebo/pull-request/519]
* Fixed OSX message header[https://bitbucket.org/osrf/gazebo/pull-request/524]
* Added zlib compression for logging [https://bitbucket.org/osrf/gazebo/pull-request/515]
* Allow clouds to be disabled in cameras [https://bitbucket.org/osrf/gazebo/pull-request/507]
* Camera rendering performance [https://bitbucket.org/osrf/gazebo/pull-request/528]


## Gazebo 1.7

### Gazebo 1.7.3 (2013-05-08)
* Fixed log cleanup (again) [https://bitbucket.org/osrf/gazebo/pull-request/511/fix-log-cleanup-logic]

### Gazebo 1.7.2 (2013-05-07)
* Fixed log cleanup [https://bitbucket.org/osrf/gazebo/pull-request/506/fix-gzlog-stop-command-line]
* Minor documentation fix [https://bitbucket.org/osrf/gazebo/pull-request/488/minor-documentation-fix]

### Gazebo 1.7.1 (2013-04-19)
* Fixed tests
* IMU sensor receives time stamped data from links
* Fix saving image frames [https://bitbucket.org/osrf/gazebo/pull-request/466/fix-saving-frames/diff]
* Wireframe rendering in GUI [https://bitbucket.org/osrf/gazebo/pull-request/414/allow-rendering-of-models-in-wireframe]
* Improved logging performance [https://bitbucket.org/osrf/gazebo/pull-request/457/improvements-to-gzlog-filter-and-logging]
* Viscous mud model [https://bitbucket.org/osrf/gazebo/pull-request/448/mud-plugin/diff]

## Gazebo 1.6

### Gazebo 1.6.3 (2013-04-15)
* Fixed a [critical SDF bug](https://bitbucket.org/osrf/gazebo/pull-request/451)
* Fixed a [laser offset bug](https://bitbucket.org/osrf/gazebo/pull-request/449)

### Gazebo 1.6.2 (2013-04-14)
* Fix for fdir1 physics property [https://bitbucket.org/osrf/gazebo/pull-request/429/fixes-to-treat-fdir1-better-1-rotate-into/diff]
* Fix for force torque sensor [https://bitbucket.org/osrf/gazebo/pull-request/447]
* SDF documentation fix [https://bitbucket.org/osrf/gazebo/issue/494/joint-axis-reference-frame-doesnt-match]

### Gazebo 1.6.1 (2013-04-05)
* Switch default build type to Release.

### Gazebo 1.6.0 (2013-04-05)
* Improvements to inertia in rubble pile
* Various Bullet integration advances.
* Noise models for ray, camera, and imu sensors.
* SDF 1.4, which accommodates more physics engine parameters and also some sensor noise models.
* Initial support for making movies from within Gazebo.
* Many performance improvements.
* Many bug fixes.
* Progress toward to building on OS X.

## Gazebo 1.5

### Gazebo 1.5.0 (2013-03-11)
* Partial integration of Bullet
  * Includes: cubes, spheres, cylinders, planes, meshes, revolute joints, ray sensors
* GUI Interface for log writing.
* Threaded sensors.
* Multi-camera sensor.

* Fixed the following issues:
 * [https://bitbucket.org/osrf/gazebo/issue/236 Issue #236]
 * [https://bitbucket.org/osrf/gazebo/issue/507 Issue #507]
 * [https://bitbucket.org/osrf/gazebo/issue/530 Issue #530]
 * [https://bitbucket.org/osrf/gazebo/issue/279 Issue #279]
 * [https://bitbucket.org/osrf/gazebo/issue/529 Issue #529]
 * [https://bitbucket.org/osrf/gazebo/issue/239 Issue #239]
 * [https://bitbucket.org/osrf/gazebo/issue/5 Issue #5]

## Gazebo 1.4

### Gazebo 1.4.0 (2013-02-01)
* New Features:
 * GUI elements to display messages from the server.
 * Multi-floor building editor and creator.
 * Improved sensor visualizations.
 * Improved mouse interactions

* Fixed the following issues:
 * [https://bitbucket.org/osrf/gazebo/issue/16 Issue #16]
 * [https://bitbucket.org/osrf/gazebo/issue/142 Issue #142]
 * [https://bitbucket.org/osrf/gazebo/issue/229 Issue #229]
 * [https://bitbucket.org/osrf/gazebo/issue/277 Issue #277]
 * [https://bitbucket.org/osrf/gazebo/issue/291 Issue #291]
 * [https://bitbucket.org/osrf/gazebo/issue/310 Issue #310]
 * [https://bitbucket.org/osrf/gazebo/issue/320 Issue #320]
 * [https://bitbucket.org/osrf/gazebo/issue/329 Issue #329]
 * [https://bitbucket.org/osrf/gazebo/issue/333 Issue #333]
 * [https://bitbucket.org/osrf/gazebo/issue/334 Issue #334]
 * [https://bitbucket.org/osrf/gazebo/issue/335 Issue #335]
 * [https://bitbucket.org/osrf/gazebo/issue/341 Issue #341]
 * [https://bitbucket.org/osrf/gazebo/issue/350 Issue #350]
 * [https://bitbucket.org/osrf/gazebo/issue/384 Issue #384]
 * [https://bitbucket.org/osrf/gazebo/issue/431 Issue #431]
 * [https://bitbucket.org/osrf/gazebo/issue/433 Issue #433]
 * [https://bitbucket.org/osrf/gazebo/issue/453 Issue #453]
 * [https://bitbucket.org/osrf/gazebo/issue/456 Issue #456]
 * [https://bitbucket.org/osrf/gazebo/issue/457 Issue #457]
 * [https://bitbucket.org/osrf/gazebo/issue/459 Issue #459]

## Gazebo 1.3

### Gazebo 1.3.1 (2012-12-14)
* Fixed the following issues:
 * [https://bitbucket.org/osrf/gazebo/issue/297 Issue #297]
* Other bugs fixed:
 * [https://bitbucket.org/osrf/gazebo/pull-request/164/ Fix light bounding box to disable properly when deselected]
 * [https://bitbucket.org/osrf/gazebo/pull-request/169/ Determine correct local IP address, to make remote clients work properly]
 * Various test fixes

### Gazebo 1.3.0 (2012-12-03)
* Fixed the following issues:
 * [https://bitbucket.org/osrf/gazebo/issue/233 Issue #233]
 * [https://bitbucket.org/osrf/gazebo/issue/238 Issue #238]
 * [https://bitbucket.org/osrf/gazebo/issue/2 Issue #2]
 * [https://bitbucket.org/osrf/gazebo/issue/95 Issue #95]
 * [https://bitbucket.org/osrf/gazebo/issue/97 Issue #97]
 * [https://bitbucket.org/osrf/gazebo/issue/90 Issue #90]
 * [https://bitbucket.org/osrf/gazebo/issue/253 Issue #253]
 * [https://bitbucket.org/osrf/gazebo/issue/163 Issue #163]
 * [https://bitbucket.org/osrf/gazebo/issue/91 Issue #91]
 * [https://bitbucket.org/osrf/gazebo/issue/245 Issue #245]
 * [https://bitbucket.org/osrf/gazebo/issue/242 Issue #242]
 * [https://bitbucket.org/osrf/gazebo/issue/156 Issue #156]
 * [https://bitbucket.org/osrf/gazebo/issue/78 Issue #78]
 * [https://bitbucket.org/osrf/gazebo/issue/36 Issue #36]
 * [https://bitbucket.org/osrf/gazebo/issue/104 Issue #104]
 * [https://bitbucket.org/osrf/gazebo/issue/249 Issue #249]
 * [https://bitbucket.org/osrf/gazebo/issue/244 Issue #244]
 * [https://bitbucket.org/osrf/gazebo/issue/36 Issue #36]

* New features:
 * Default camera view changed to look down at the origin from a height of 2 meters at location (5, -5, 2).
 * Record state data using the '-r' command line option, playback recorded state data using the '-p' command line option
 * Adjust placement of lights using the mouse.
 * Reduced the startup time.
 * Added visual reference for GUI mouse movements.
 * SDF version 1.3 released (changes from 1.2 listed below):
     - added `name` to `<camera name="cam_name"/>`
     - added `pose` to `<camera><pose>...</pose></camera>`
     - removed `filename` from `<mesh><filename>...</filename><mesh>`, use uri only.
     - recovered `provide_feedback` under `<joint>`, allowing calling `physics::Joint::GetForceTorque` in plugins.
     - added `imu` under `<sensor>`.

## Gazebo 1.2

### Gazebo 1.2.6 (2012-11-08)
* Fixed a transport issue with the GUI. Fixed saving the world via the GUI. Added more documentation. ([https://bitbucket.org/osrf/gazebo/pull-request/43/fixed-a-transport-issue-with-the-gui-fixed/diff pull request #43])
* Clean up mutex usage. ([https://bitbucket.org/osrf/gazebo/pull-request/54/fix-mutex-in-modellistwidget-using-boost/diff pull request #54])
* Fix OGRE path determination ([https://bitbucket.org/osrf/gazebo/pull-request/58/fix-ogre-paths-so-this-also-works-with/diff pull request #58], [https://bitbucket.org/osrf/gazebo/pull-request/68/fix-ogre-plugindir-determination/diff pull request #68])
* Fixed a couple of crashes and model selection/dragging problems ([https://bitbucket.org/osrf/gazebo/pull-request/59/fixed-a-couple-of-crashes-and-model/diff pull request #59])

### Gazebo 1.2.5 (2012-10-22)
* Step increment update while paused fixed ([https://bitbucket.org/osrf/gazebo/pull-request/45/fix-proper-world-stepinc-count-we-were/diff pull request #45])
* Actually call plugin destructors on shutdown ([https://bitbucket.org/osrf/gazebo/pull-request/51/fixed-a-bug-which-prevent-a-plugin/diff pull request #51])
* Don't crash on bad SDF input ([https://bitbucket.org/osrf/gazebo/pull-request/52/fixed-loading-of-bad-sdf-files/diff pull request #52])
* Fix cleanup of ray sensors on model deletion ([https://bitbucket.org/osrf/gazebo/pull-request/53/deleting-a-model-with-a-ray-sensor-did/diff pull request #53])
* Fix loading / deletion of improperly specified models ([https://bitbucket.org/osrf/gazebo/pull-request/56/catch-when-loading-bad-models-joint/diff pull request #56])

### Gazebo 1.2.4 (10-19-2012:08:00:52)
*  Style fixes ([https://bitbucket.org/osrf/gazebo/pull-request/30/style-fixes/diff pull request #30]).
*  Fix joint position control ([https://bitbucket.org/osrf/gazebo/pull-request/49/fixed-position-joint-control/diff pull request #49])

### Gazebo 1.2.3 (10-16-2012:18:39:54)
*  Disabled selection highlighting due to bug ([https://bitbucket.org/osrf/gazebo/pull-request/44/disabled-selection-highlighting-fixed/diff pull request #44]).
*  Fixed saving a world via the GUI.

### Gazebo 1.2.2 (10-16-2012:15:12:22)
*  Skip search for system install of libccd, use version inside gazebo ([https://bitbucket.org/osrf/gazebo/pull-request/39/skip-search-for-system-install-of-libccd/diff pull request #39]).
*  Fixed sensor initialization race condition ([https://bitbucket.org/osrf/gazebo/pull-request/42/fix-sensor-initializaiton-race-condition pull request #42]).

### Gazebo 1.2.1 (10-15-2012:21:32:55)
*  Properly removed projectors attached to deleted models ([https://bitbucket.org/osrf/gazebo/pull-request/37/remove-projectors-that-are-attached-to/diff pull request #37]).
*  Fix model plugin loading bug ([https://bitbucket.org/osrf/gazebo/pull-request/31/moving-bool-first-in-model-and-world pull request #31]).
*  Fix light insertion and visualization of models prior to insertion ([https://bitbucket.org/osrf/gazebo/pull-request/35/fixed-light-insertion-and-visualization-of/diff pull request #35]).
*  Fixed GUI manipulation of static objects ([https://bitbucket.org/osrf/gazebo/issue/63/moving-static-objects-does-not-move-the issue #63] [https://bitbucket.org/osrf/gazebo/pull-request/38/issue-63-bug-patch-moving-static-objects/diff pull request #38]).
*  Fixed GUI selection bug ([https://bitbucket.org/osrf/gazebo/pull-request/40/fixed-selection-of-multiple-objects-at/diff pull request #40])

### Gazebo 1.2.0 (10-04-2012:20:01:20)
*  Updated GUI: new style, improved mouse controls, and removal of non-functional items.
*  Model database: An online repository of models.
*  Numerous bug fixes
*  APT repository hosted at [http://osrfoundation.org OSRF]
*  Improved process control prevents zombie processes<|MERGE_RESOLUTION|>--- conflicted
+++ resolved
@@ -8,14 +8,10 @@
     1. Joint preview using JointVisuals.
         * [Pull request #1369](https://bitbucket.org/osrf/gazebo/pull-request/1369)
 
-<<<<<<< HEAD
     1. Added inspector for configuring link, visual, and collision properties.
         * [Pull request #1408](https://bitbucket.org/osrf/gazebo/pull-request/1408)
 
-   1. Saving, exiting, generalizing SaveDialog.
-=======
     1. Saving, exiting, generalizing SaveDialog.
->>>>>>> 044d4f26
         * [Pull request #1401](https://bitbucket.org/osrf/gazebo/pull-request/1401)
 
 ## Gazebo 5.0
