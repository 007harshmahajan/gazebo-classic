--- conflicted
+++ resolved
@@ -1,12 +1,10 @@
 ## Gazebo 7.0
 
-<<<<<<< HEAD
 1. Implemented private data pointer for the RTShaderSystem class. Minimized shader updates to once per render update.
     * [Pull request #2003](https://bitbucket.org/osrf/gazebo/pull-request/2003)
-=======
+    
 1. Added Poissons Ratio and Elastic Modulus for ODE.
     * [Pull request #1974](https://bitbucket.org/osrf/gazebo/pull-request/1974)
->>>>>>> bff51ff2
 
 1. Update rest web plugin to publish response messages and display login user name in toolbar.
     * [Pull request #1956](https://bitbucket.org/osrf/gazebo/pull-request/1956)
