--- conflicted
+++ resolved
@@ -1,19 +1,11 @@
 ## Gazebo 7.0
 
-<<<<<<< HEAD
 1. Update depth camera sensor to publish depth values over a topic.
     * [Pull request #](https://bitbucket.org/osrf/gazebo/pull-request/)
     
-1. Use opaque pointers in the rendering/DepthCamera class.
-    * [Pull request #2069](https://bitbucket.org/osrf/gazebo/pull-request/2069)
-    
-1. Use opaque pointers for the Master class.
-    * [Pull request #2036](https://bitbucket.org/osrf/gazebo/pull-request/2036)
-=======
 1. Fix circular dependency so that physics does not call the sensors API.
     * [Pull request #2089](https://bitbucket.org/osrf/gazebo/pull-request/2089)
     * [Issue #1516](https://bitbucket.org/osrf/gazebo/issues/1516)
->>>>>>> 03b11e2c
 
 1. Add Gravity and MagneticField API to World class to match sdformat change.
     * [SDFormat pull request 247](https://bitbucket.org/osrf/sdformat/pull-requests/247)
