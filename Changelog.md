## Gazebo 8

## Gazebo 8.x.x (2017-xx-xx)

<<<<<<< HEAD
1. Static links no longer subscribe to wrench topics.
    * [Pull request #2452]((https://bitbucket.org/osrf/gazebo/pull-request/2452)
=======
1. Add Gazebo math helper functions to convert to and from Ignition Math
   objects.
    * [Pull request #2461](https://bitbucket.org/osrf/gazebo/pull-request/2461)
>>>>>>> 9e0858a7

1. Add video recording of user camera. This change added an optional
   dependency on libavdevice>=56.4.100 for linux systems. When installed,
   libavdevice will allow a user to stream a simulated camera to a video4linux2 
   loopback device.
    * [Pull request #2443](https://bitbucket.org/osrf/gazebo/pull-request/2443)

1. Removed deprecations
    * [Pull request #2427]((https://bitbucket.org/osrf/gazebo/pull-request/2427)

1. Include basic support for GNU Precompiled Headers to reduce compile time
    * [Pull request #2268](https://bitbucket.org/osrf/gazebo/pull-request/2268)

1. Plotting utility
    * [Pull request #2348](https://bitbucket.org/osrf/gazebo/pull-request/2348)
    * [Pull request #2325](https://bitbucket.org/osrf/gazebo/pull-request/2325)
    * [Pull request #2382](https://bitbucket.org/osrf/gazebo/pull-request/2382)
    * [Pull request #2448](https://bitbucket.org/osrf/gazebo/pull-request/2448)

1. Renamed `gazebo/gui/SaveDialog` to `gazebo/gui/SaveEntityDialog`. A new
   `SaveDialog` class will be added in a future pull request. The migration
   guide will be updated with that pull request.
    * [Pull request #2384](https://bitbucket.org/osrf/gazebo/pull-request/2384)

1. Add FiducialCameraPlugin for Camera Sensors
    * [Pull request #2350](https://bitbucket.org/osrf/gazebo/pull-request/2350)

1. Fix Road2d vertices and shadows
    * [Pull request #2362](https://bitbucket.org/osrf/gazebo/pull-request/2362)

1. Rearrange GLWidget::OnMouseMove so that the more common use cases it
   fewer if statements. Use std::thread in place of boost in OculusWindow.
   Pragma statements to prevent warnings. Prevent variable hiding in
   WallSegmentItem.
    * [Pull request #2376](https://bitbucket.org/osrf/gazebo/pull-request/2376)

1. Use single pixel selection buffer for mouse picking
    * [Pull request #2335](https://bitbucket.org/osrf/gazebo/pull-request/2335)

1. Refactor Visual classes
  * [Pull request #2331](https://bitbucket.org/osrf/gazebo/pull-requests/2331)

1. Windows plugins (with .dll extension) now accepted
    * [Pull request #2311](https://bitbucket.org/osrf/gazebo/pull-requests/2311)
    * Writing libMyPlugin.so in the sdf file will look for MyPlugin.dll on windows.

1. Add Introspection Manager and Client util
    * [Pull request #2304](https://bitbucket.org/osrf/gazebo/pull-request/2304)

1. Refactor Event classes and improve memory management.
    * [Pull request #2277](https://bitbucket.org/osrf/gazebo/pull-request/2277)
    * [Pull request #2317](https://bitbucket.org/osrf/gazebo/pull-request/2317)
    * [Pull request #2329](https://bitbucket.org/osrf/gazebo/pull-request/2329)
    * [gazebo_design Pull request #33](https://bitbucket.org/osrf/gazebo_design/pull-requests/33)

1. Remove EntityMakerPrivate and move its members to derived classes
    * [Pull request #2310](https://bitbucket.org/osrf/gazebo/pull-request/2310)

1. Conversion between ign-msgs and sdf, for plugin
    * [Pull request #2403](https://bitbucket.org/osrf/gazebo/pull-request/2403)

1. Change NULL to nullptr.
    * [Pull request #2294](https://bitbucket.org/osrf/gazebo/pull-request/2294)
    * [Pull request #2297](https://bitbucket.org/osrf/gazebo/pull-request/2297)
    * [Pull request #2298](https://bitbucket.org/osrf/gazebo/pull-request/2298)
    * [Pull request #2302](https://bitbucket.org/osrf/gazebo/pull-request/2302)
    * [Pull request #2295](https://bitbucket.org/osrf/gazebo/pull-request/2295)
    * [Pull request #2300](https://bitbucket.org/osrf/gazebo/pull-request/2300)

1. Fix memory and other issues found from running Coverity.
    * A contribution from Olivier Crave
    * [Pull request #2241](https://bitbucket.org/osrf/gazebo/pull-request/2241)
    * [Pull request #2242](https://bitbucket.org/osrf/gazebo/pull-request/2242)
    * [Pull request #2243](https://bitbucket.org/osrf/gazebo/pull-request/2243)
    * [Pull request #2244](https://bitbucket.org/osrf/gazebo/pull-request/2244)
    * [Pull request #2245](https://bitbucket.org/osrf/gazebo/pull-request/2245)

1. Deprecate gazebo::math
    * [Pull request #2326](https://bitbucket.org/osrf/gazebo/pull-request/2326)
    * [Pull request #2426](https://bitbucket.org/osrf/gazebo/pull-request/2426)
    * [Pull request #2355](https://bitbucket.org/osrf/gazebo/pull-request/2355)
    * [Pull request #2407](https://bitbucket.org/osrf/gazebo/pull-request/2407)
    * [Pull request #2425](https://bitbucket.org/osrf/gazebo/pull-request/2425)

1. Add Wind support
    * [Pull request #1985](https://bitbucket.org/osrf/gazebo/pull-request/1985)
    * A contribution from Olivier Crave

1. Add const accessors to uri path and query
    * [Pull request #2400](https://bitbucket.org/osrf/gazebo/pull-request/2400)

1. Server generates unique model names in case of overlap, and added allow_renaming field to factory message.
    * [Pull request 2301](https://bitbucket.org/osrf/gazebo/pull-request/2301)
    * [Issue 510](https://bitbucket.org/osrf/gazebo/issues/510)

1. Adds an output option to gz log that allows the tool to filter a log file and write to a new log file.
    * [Pull request #2149](https://bitbucket.org/osrf/gazebo/pull-request/2149)

1. Add common::URI class
    * [Pull request #2275](https://bitbucket.org/osrf/gazebo/pull-request/2275)

1. Update Actor animations by faciliting skeleton visualization, control via a plugin. Also resolves issue #1785.
    * [Pull request #2219](https://bitbucket.org/osrf/gazebo/pull-request/2219)

1. Generalize actors to work even if not all elements are specified
    * [Pull request #2360](https://bitbucket.org/osrf/gazebo/pull-request/2360)

1. PIMPLize rendering/Grid
    * [Pull request 2330](https://bitbucket.org/osrf/gazebo/pull-request/2330)

1. Use only Gazebo's internal version of tinyxml2. The version of tinyxml2 distributed with Ubuntu fails when parsing large log files.
    * [Pull request #2146](https://bitbucket.org/osrf/gazebo/pull-request/2146)

1. Moved gazebo ODE includes to have correct include path
    * [Pull request #2186](https://bitbucket.org/osrf/gazebo/pull-request/2186)

1. Atmosphere model
    * [Pull request #1989](https://bitbucket.org/osrf/gazebo/pull-request/1989)

1. Added static camera when following a model.
    * [Pull request #1980](https://bitbucket.org/osrf/gazebo/pull-request/1980)
    * A contribution from Oliver Crave

1. Support conversions between SDF and protobuf for more sensors.
    * [Pull request #2118](https://bitbucket.org/osrf/gazebo/pull-request/2118)

1. Fix ODE Ray-Cylinder collision, and added ability to instantiate stand alone MultiRayShapes.
    * [Pull request #2122](https://bitbucket.org/osrf/gazebo/pull-request/2122)

1. Update depth camera sensor to publish depth data over a topic.
    * [Pull request #2112](https://bitbucket.org/osrf/gazebo/pull-request/2112)

1. Add color picker to config widget and fix visual and collision duplication.
    * [Pull request #2381](https://bitbucket.org/osrf/gazebo/pull-request/2381)

1. Model editor updates

    1. Undo / redo inserting and deleting links
        * [Pull request #2151](https://bitbucket.org/osrf/gazebo/pull-request/2151)

    1. Undo / redo inserting and deleting nested models
        * [Pull request #2229](https://bitbucket.org/osrf/gazebo/pull-request/2229)

    1. Undo insert / delete joints
        * [Pull request #2266](https://bitbucket.org/osrf/gazebo/pull-request/2266)

    1. Undo insert / delete model plugins
        * [Pull request #2334](https://bitbucket.org/osrf/gazebo/pull-request/2334)

    1. Undo translate, rotate, snap and align links and nested models
        * [Pull request #2314](https://bitbucket.org/osrf/gazebo/pull-request/2314)

    1. Undo scale links
        * [Pull request #2368](https://bitbucket.org/osrf/gazebo/pull-request/2368)

1. Google Summer of Code Graphical interface for inserting plugins during simulation.

    1. Display attached model plugins in the world tab / Add subheaders for model links, joints and plugins
        * [Pull request #2323](https://bitbucket.org/osrf/gazebo/pull-request/2323)
        * [Issue #1698](https://bitbucket.org/osrf/gazebo/pull-request/1698)

## Gazebo 7

## Gazebo 7.x.x (2016-xx-xx)

1. Add GUI items to change the user camera clip distance
    * [Pull request 2470](https://bitbucket.org/osrf/gazebo/pull-request/2470)
    * [Issue 2064](https://bitbucket.org/osrf/gazebo/issues/2064)

## Gazebo 7.4.0 (2016-10-11)

1. Add test for HarnessPlugin, reduce likelihood of race condition
    * [Pull request 2431](https://bitbucket.org/osrf/gazebo/pull-request/2431)
    * [Issue 2034](https://bitbucket.org/osrf/gazebo/issues/2034)

1. Add `syntax = proto2` in proto files to fix some protobuf3 warnings
    * [Pull request 2456](https://bitbucket.org/osrf/gazebo/pull-request/2456)

1. Add support for loading wavefront obj mesh files
    * [Pull request 2454](https://bitbucket.org/osrf/gazebo/pull-request/2454)

1. Added filesystem operations to the common library. Additions include
   `cwd`, `exists`, `isDirectory`, `isFile`, `copyFile`, and `moveFile`.
    * [Pull request 2417](https://bitbucket.org/osrf/gazebo/pull-request/2417)

1. Fix loading collada files with multiple texture coordinates.
    * [Pull request 2413](https://bitbucket.org/osrf/gazebo/pull-request/2413)

1. Added visualization of minimum range to laservisual.
    * [Pull request 2412](https://bitbucket.org/osrf/gazebo/pull-request/2412)
    * [Issue 2018](https://bitbucket.org/osrf/gazebo/issues/2018)

1. Use precision 2 for FPS display in TimePanel
    * [Pull request 2405](https://bitbucket.org/osrf/gazebo/pull-request/2405)

1. Switch ImuSensor::worldToReference transform from Pose to Quaternion
    * [Pull request 2410](https://bitbucket.org/osrf/gazebo/pull-request/2410)
    * [Issue 1959](https://bitbucket.org/osrf/gazebo/issues/1959)

1. Include Boost_LIBRARIES  in the linking of gazebo_physics
    * [Pull request 2402](https://bitbucket.org/osrf/gazebo/pull-request/2402)

1. Backported KeyboardGUIPlugin and msgs::Any
    * [Pull request 2416](https://bitbucket.org/osrf/gazebo/pull-request/2416)

1. Use XML_SUCCESS enum instead of XML_NO_ERROR, which has been deleted in tinyxml2 4.0
    * [Pull request 2397](https://bitbucket.org/osrf/gazebo/pull-request/2397)

1. Ignore ffmpeg deprecation warnings to clean up CI since they are noted in #2002
    * [Pull request 2388](https://bitbucket.org/osrf/gazebo/pull-request/2388)

1. Added a visual blinking plugin
    * [Pull request 2394](https://bitbucket.org/osrf/gazebo/pull-request/2394)

1. Fix InertiaVisual for non-diagonal inertia matrices
    * [Pull request 2354](https://bitbucket.org/osrf/gazebo/pull-request/2354)

## Gazebo 7.3.1 (2016-07-13)

1. Fix homebrew test failure of UNIT_ApplyWrenchDialog_TEST
    * [Pull request 2393](https://bitbucket.org/osrf/gazebo/pull-request/2393)

1. Fix MainWindow crash when window is minimized and maximized
    * [Pull request 2392](https://bitbucket.org/osrf/gazebo/pull-request/2392)
    * [Issue 2003](https://bitbucket.org/osrf/gazebo/issues/2003)

## Gazebo 7.3.0 (2016-07-12)

1. Fix selecting ApplyWrenchVisual's force torque visuals
    * [Pull request 2377](https://bitbucket.org/osrf/gazebo/pull-request/2377)
    * [Issue 1999](https://bitbucket.org/osrf/gazebo/issues/1999)

1. Use ignition math in gazebo::msgs
    * [Pull request 2389](https://bitbucket.org/osrf/gazebo/pull-request/2389)

1. Parse command-line options for GUI plugins in Server to fix parsing of
   positional argument for world file.
   This fixes command-line parsing for `gazebo -g gui_plugin.so`.
    * [Pull request 2387](https://bitbucket.org/osrf/gazebo/pull-request/2387)

1. Added a harness plugin that supports lowering a model at a controlled rate
    * [Pull request 2346](https://bitbucket.org/osrf/gazebo/pull-request/2346)

1. Fix ogre log test on xenial+nvidia
    * [Pull request 2374](https://bitbucket.org/osrf/gazebo/pull-request/2374)

1. Redirect QT messages to Gazebo's console message handling system.
    * [Pull request 2375](https://bitbucket.org/osrf/gazebo/pull-request/2375)

1. Fix buoyancy plugin when multiple link tags are used within the plugin
    * [Pull request 2369](https://bitbucket.org/osrf/gazebo/pull-request/2369)

1. Remove contact filters with names that contain `::`
    * [Pull request 2363](https://bitbucket.org/osrf/gazebo/pull-request/2363)
    * [Issue 1805](https://bitbucket.org/osrf/gazebo/issues/1805)

1. Fix Model Manipulator switching between local and global frames
    * [Pull request 2361](https://bitbucket.org/osrf/gazebo/pull-request/2361)

1. Remove duplicate code from cmake config file caused by bad merge
    * [Pull request 2347](https://bitbucket.org/osrf/gazebo/pull-request/2347)

1. Properly cleanup pointers when destroying a world with joints.
    * [Pull request 2309](https://bitbucket.org/osrf/gazebo/pull-request/2309)

1. Fix right click view options after deleting and respawning a model.
    * [Pull request 2349](https://bitbucket.org/osrf/gazebo/pull-request/2349)
    * [Issue 1985](https://bitbucket.org/osrf/gazebo/issues/1985)

1. Implement missing function: LogicalCamera::Topic()
    * [Pull request 2343](https://bitbucket.org/osrf/gazebo/pull-request/2343)
    * [Issue 1980](https://bitbucket.org/osrf/gazebo/issues/1980)

## Gazebo 7.2.0 (2016-06-13)

1. Backport single pixel selection buffer for mouse picking
    * [Pull request 2338](https://bitbucket.org/osrf/gazebo/pull-request/2338)

1. Prevent mouse pan and orbit from deselecting entities in model editor
    * [Pull request 2333](https://bitbucket.org/osrf/gazebo/pull-request/2333)

1. Handle model manipulation tool RTS shortcuts in keyPress
    * [Pull request 2312](https://bitbucket.org/osrf/gazebo/pull-request/2312)

1. Reset ODE joint force feedback after world reset
    * [Pull request 2255](https://bitbucket.org/osrf/gazebo/pull-request/2255)

1. Update model editor snap to grid modifier key
    * [Pull request 2259](https://bitbucket.org/osrf/gazebo/pull-request/2259)
    * [Issue #1583](https://bitbucket.org/osrf/gazebo/issues/1583)

1. PIMPLize gui/model/ModelEditorPalette
    * [Pull request 2279](https://bitbucket.org/osrf/gazebo/pull-request/2279)

1. Properly cleanup pointers when destroying a blank world.
    * [Pull request 2220](https://bitbucket.org/osrf/gazebo/pull-request/2220)

1. Properly cleanup pointers when destroying a world with models and lights.
    * [Pull request 2263](https://bitbucket.org/osrf/gazebo/pull-request/2263)

1. Fix view control mouse focus in model editor
    * [Pull request 2315](https://bitbucket.org/osrf/gazebo/pull-request/2315)
    * [Issue #1791](https://bitbucket.org/osrf/gazebo/issues/1791)

1. Server generates unique model names in case of overlap
    * [Pull request 2296](https://bitbucket.org/osrf/gazebo/pull-request/2296)
    * [Issue 510](https://bitbucket.org/osrf/gazebo/issues/510)

1. Model Editor: Select and align nested models
    * [Pull request 2282](https://bitbucket.org/osrf/gazebo/pull-request/2282)

## Gazebo 7.1.0 (2016-04-07)

1. fix: remove back projection
    * [Pull request 2201](https://bitbucket.org/osrf/gazebo/pull-request/2201)
    * A contribution from Yuki Furuta

1. Fix oculus 2 camera field of view
    * [Pull request 2157](https://bitbucket.org/osrf/gazebo/pull-request/2157)

1. Added BeforePhysicsUpdate world event
    * [Pull request 2128](https://bitbucket.org/osrf/gazebo/pull-request/2128)
    * A contribution from Martin Pecka

1. Update `gz sdf -c` command line tool to use the new `sdf::convertFile` API.
    * [Pull request #2227](https://bitbucket.org/osrf/gazebo/pull-requests/2227)

1. Backport depth camera OSX fix
    * [Pull request 2233](https://bitbucket.org/osrf/gazebo/pull-request/2233)

1. Feat load collision.sdf only once
    * [Pull request 2236](https://bitbucket.org/osrf/gazebo/pull-request/2236)

1. Update gui/building/Item API
    * [Pull request 2228](https://bitbucket.org/osrf/gazebo/pull-request/2228)

1. Semantic version class to compare model versions in the model database.
    * [Pull request 2207](https://bitbucket.org/osrf/gazebo/pull-request/2207)

1. Backport issue 1834 fix to gazebo7
    * [Pull request 2222](https://bitbucket.org/osrf/gazebo/pull-request/2222)

1. Backport ImagesView_TEST changes
    * [Pull request 2217](https://bitbucket.org/osrf/gazebo/pull-request/2217)

1. Backport pull request #2189 (mutex in Transport::Conection)
    * [Pull request 2208](https://bitbucket.org/osrf/gazebo/pull-request/2208)

1. Process insertions on World::SetState
    * [Pull request #2200](https://bitbucket.org/osrf/gazebo/pull-requests/2200)

1. Process deletions on World::SetState
    * [Pull request #2204](https://bitbucket.org/osrf/gazebo/pull-requests/2204)

1. Fix ray-cylinder collision
    * [Pull request 2124](https://bitbucket.org/osrf/gazebo/pull-request/2124)

1. Fix editing physics parameters in gzclient, update test
    * [Pull request 2192](https://bitbucket.org/osrf/gazebo/pull-request/2192)

1. Fix Audio Decoder test failure
    * [Pull request 2193](https://bitbucket.org/osrf/gazebo/pull-request/2193)

1. Add layers to building levels
    * [Pull request 2180](https://bitbucket.org/osrf/gazebo/pull-request/2180)

1. Allow dynamically adding links to a model.
    * [Pull request #2185](https://bitbucket.org/osrf/gazebo/pull-requests/2185)

1. Fix editing physics parameters in gzclient, update test
    * [Pull request #2192](https://bitbucket.org/osrf/gazebo/pull-requests/2192)
    * [Issue #1876](https://bitbucket.org/osrf/gazebo/issues/1876)

1. Model database selects the latest model version.
    * [Pull request #2207](https://bitbucket.org/osrf/gazebo/pull-requests/2207)

1. Only link relevant libraries to tests
    * [Pull request 2130](https://bitbucket.org/osrf/gazebo/pull-request/2130)

1. PIMPLize gui/model/ModelCreator
    * [Pull request 2171](https://bitbucket.org/osrf/gazebo/pull-request/2171)

1. backport warning and test fixes from pull request #2177
    * [Pull request 2179](https://bitbucket.org/osrf/gazebo/pull-request/2179)

1. Prevent xml parser error from crashing LogPlay on osx -> gazebo7
    * [Pull request 2174](https://bitbucket.org/osrf/gazebo/pull-request/2174)

1. PIMPLize gui/building/ScaleWidget
    * [Pull request 2164](https://bitbucket.org/osrf/gazebo/pull-request/2164)

1. Fix using Shift key while scaling inside the model editor
    * [Pull request 2165](https://bitbucket.org/osrf/gazebo/pull-request/2165)

1. Backport fix for ign-math explicit constructors -> gazebo7
    * [Pull request 2163](https://bitbucket.org/osrf/gazebo/pull-request/2163)

1. Display physics engine type in the GUI
    * [Pull request #2155](https://bitbucket.org/osrf/gazebo/pull-requests/2155)
    * [Issue #1121](https://bitbucket.org/osrf/gazebo/issues/1121)
    * A contribution from Mohamd Ayman

1. Fix compilation against ffmpeg3 (libavcodec)
    * [Pull request #2154](https://bitbucket.org/osrf/gazebo/pull-request/2154)

1. Append a missing </gazebo_log> tag to log files when played.
    * [Pull request #2143](https://bitbucket.org/osrf/gazebo/pull-request/2143)

1. Add helper function QTestFixture::ProcessEventsAndDraw
    * [Pull request #2147](https://bitbucket.org/osrf/gazebo/pull-request/2147)

1. Add qt resources to gazebo gui library
    * [Pull request 2134](https://bitbucket.org/osrf/gazebo/pull-request/2134)

1. Undo scaling during simulation
    * [Pull request #2108](https://bitbucket.org/osrf/gazebo/pull-request/2108)

1. Fix SensorManager::SensorContainer::RunLoop sensor update time assertion
    * [Pull request #2115](https://bitbucket.org/osrf/gazebo/pull-request/2115)

1. Fix use of not initialized static attribute in Light class
    * [Pull request 2075](https://bitbucket.org/osrf/gazebo/pull-request/2075)
    * A contribution from Silvio Traversaro

1. Install GuiTypes header
    * [Pull request 2106](https://bitbucket.org/osrf/gazebo/pull-request/2106)

1. Removes one function call and replaces a manual swap with std::swap in ODE heightfield.
    * [Pull request #2114](https://bitbucket.org/osrf/gazebo/pull-request/2114)

1. New world event: BeforePhysicsUpdate
    * [Pull request #2128](https://bitbucket.org/osrf/gazebo/pull-request/2128)
    * [Issue #1851](https://bitbucket.org/osrf/gazebo/issues/1851)

1. Model editor: Fix setting relative pose after alignment during joint creation.
    * [Issue #1844](https://bitbucket.org/osrf/gazebo/issues/1844)
    * [Pull request #2150](https://bitbucket.org/osrf/gazebo/pull-request/2150)

1. Model editor: Fix saving and spawning model with its original name
    * [Pull request #2183](https://bitbucket.org/osrf/gazebo/pull-request/2183)

1. Model editor: Fix inserting custom links
    * [Pull request #2222](https://bitbucket.org/osrf/gazebo/pull-request/2222)
    * [Issue #1834](https://bitbucket.org/osrf/gazebo/issues/1834)

1. Model editor: Reset visual / collision insertion / deletion
        * [Pull request #2254](https://bitbucket.org/osrf/gazebo/pull-request/2254)
        * [Issue #1777](https://bitbucket.org/osrf/gazebo/issues/1777)
        * [Issue #1852](https://bitbucket.org/osrf/gazebo/issues/1852)

1. Building editor: Add layers to building levels
    * [Pull request #2180](https://bitbucket.org/osrf/gazebo/pull-request/2180)
    * [Issue #1806](https://bitbucket.org/osrf/gazebo/issues/1806)

1. Building editor: Update gui/building/Item API
    * [Pull request #2228](https://bitbucket.org/osrf/gazebo/pull-request/2228)

## Gazebo 7.0.0 (2016-01-25)

1. Add FollowerPlugin
    * [Pull request #2085](https://bitbucket.org/osrf/gazebo/pull-request/2085)

1. Fix circular dependency so that physics does not call the sensors API.
    * [Pull request #2089](https://bitbucket.org/osrf/gazebo/pull-request/2089)
    * [Issue #1516](https://bitbucket.org/osrf/gazebo/issues/1516)

1. Add Gravity and MagneticField API to World class to match sdformat change.
    * [SDFormat pull request 247](https://bitbucket.org/osrf/sdformat/pull-requests/247)
    * [Issue #1823](https://bitbucket.org/osrf/gazebo/issues/1823)
    * [Pull request #2090](https://bitbucket.org/osrf/gazebo/pull-request/2090)

1. Use opaque pointers and deprecate functions in the rendering library
    * [Pull request #2069](https://bitbucket.org/osrf/gazebo/pull-request/2069)
    * [Pull request #2064](https://bitbucket.org/osrf/gazebo/pull-request/2064)
    * [Pull request #2066](https://bitbucket.org/osrf/gazebo/pull-request/2066)
    * [Pull request #2069](https://bitbucket.org/osrf/gazebo/pull-request/2069)
    * [Pull request #2074](https://bitbucket.org/osrf/gazebo/pull-request/2074)
    * [Pull request #2076](https://bitbucket.org/osrf/gazebo/pull-request/2076)
    * [Pull request #2070](https://bitbucket.org/osrf/gazebo/pull-request/2070)
    * [Pull request #2071](https://bitbucket.org/osrf/gazebo/pull-request/2071)
    * [Pull request #2084](https://bitbucket.org/osrf/gazebo/pull-request/2084)
    * [Pull request #2073](https://bitbucket.org/osrf/gazebo/pull-request/2073)

1. Use opaque pointers for the Master class.
    * [Pull request #2036](https://bitbucket.org/osrf/gazebo/pull-request/2036)

1. Use opaque pointers in the gui library
    * [Pull request #2057](https://bitbucket.org/osrf/gazebo/pull-request/2057)
    * [Pull request #2037](https://bitbucket.org/osrf/gazebo/pull-request/2037)
    * [Pull request #2052](https://bitbucket.org/osrf/gazebo/pull-request/2052)
    * [Pull request #2053](https://bitbucket.org/osrf/gazebo/pull-request/2053)
    * [Pull request #2028](https://bitbucket.org/osrf/gazebo/pull-request/2028)
    * [Pull request #2051](https://bitbucket.org/osrf/gazebo/pull-request/2051)
    * [Pull request #2027](https://bitbucket.org/osrf/gazebo/pull-request/2027)
    * [Pull request #2026](https://bitbucket.org/osrf/gazebo/pull-request/2026)
    * [Pull request #2029](https://bitbucket.org/osrf/gazebo/pull-request/2029)
    * [Pull request #2042](https://bitbucket.org/osrf/gazebo/pull-request/2042)

1. Use more opaque pointers.
    * [Pull request #2022](https://bitbucket.org/osrf/gazebo/pull-request/2022)
    * [Pull request #2025](https://bitbucket.org/osrf/gazebo/pull-request/2025)
    * [Pull request #2043](https://bitbucket.org/osrf/gazebo/pull-request/2043)
    * [Pull request #2044](https://bitbucket.org/osrf/gazebo/pull-request/2044)
    * [Pull request #2065](https://bitbucket.org/osrf/gazebo/pull-request/2065)
    * [Pull request #2067](https://bitbucket.org/osrf/gazebo/pull-request/2067)
    * [Pull request #2079](https://bitbucket.org/osrf/gazebo/pull-request/2079)

1. Fix visual transparency issues
    * [Pull request #2031](https://bitbucket.org/osrf/gazebo/pull-request/2031)
    * [Issue #1726](https://bitbucket.org/osrf/gazebo/issue/1726)
    * [Issue #1790](https://bitbucket.org/osrf/gazebo/issue/1790)

1. Implemented private data pointer for the RTShaderSystem class. Minimized shader updates to once per render update.
    * [Pull request #2003](https://bitbucket.org/osrf/gazebo/pull-request/2003)

1. Updating physics library to use ignition math.
    * [Pull request #2007](https://bitbucket.org/osrf/gazebo/pull-request/2007)

1. Switching to ignition math for the rendering library.
    * [Pull request #1993](https://bitbucket.org/osrf/gazebo/pull-request/1993)
    * [Pull request #1994](https://bitbucket.org/osrf/gazebo/pull-request/1994)
    * [Pull request #1995](https://bitbucket.org/osrf/gazebo/pull-request/1995)
    * [Pull request #1996](https://bitbucket.org/osrf/gazebo/pull-request/1996)

1. Removed deprecations
    * [Pull request #1992]((https://bitbucket.org/osrf/gazebo/pull-request/1992)

1. Add ability to set the pose of a visual from a link.
    * [Pull request #1963](https://bitbucket.org/osrf/gazebo/pull-request/1963)

1. Copy visual visibility flags on clone
    * [Pull request #2008](https://bitbucket.org/osrf/gazebo/pull-request/2008)

1. Publish camera sensor image size when rendering is not enabled
    * [Pull request #1969](https://bitbucket.org/osrf/gazebo/pull-request/1969)

1. Added Poissons Ratio and Elastic Modulus for ODE.
    * [Pull request #1974](https://bitbucket.org/osrf/gazebo/pull-request/1974)

1. Update rest web plugin to publish response messages and display login user name in toolbar.
    * [Pull request #1956](https://bitbucket.org/osrf/gazebo/pull-request/1956)

1. Improve overall speed of log playback. Added new functions to LogPlay.
   Use tinyxml2 for playback.
    * [Pull request #1931](https://bitbucket.org/osrf/gazebo/pull-request/1931)

1. Improve SVG import. Added support for transforms in paths.
    * [Pull request #1981](https://bitbucket.org/osrf/gazebo/pull-request/1981)

1. Enter time during log playback
    * [Pull request #2000](https://bitbucket.org/osrf/gazebo/pull-request/2000)

1. Added Ignition Transport dependency.
    * [Pull request #1930](https://bitbucket.org/osrf/gazebo/pull-request/1930)

1. Make latched subscribers receive the message only once
    * [Issue #1789](https://bitbucket.org/osrf/gazebo/issue/1789)
    * [Pull request #2019](https://bitbucket.org/osrf/gazebo/pull-request/2019)

1. Implemented transport clear buffers
    * [Pull request #2017](https://bitbucket.org/osrf/gazebo/pull-request/2017)

1. KeyEvent constructor should be in a source file. Removed a few visibility
flags from c functions. Windows did not like `CPPTYPE_*` in
`gazebo/gui/ConfigWidget.cc`, so I replaced it with `TYPE_*`.
    * [Pull request #1943](https://bitbucket.org/osrf/gazebo/pull-request/1943)

1. Added wide angle camera sensor.
    * [Pull request #1866](https://bitbucket.org/osrf/gazebo/pull-request/1866)

1. Change the `near` and `far` members of `gazebo/msgs/logical_camera_sensors.proto` to `near_clip` and `far_clip`
    + [Pull request #1942](https://bitbucket.org/osrf/gazebo/pull-request/1942)

1. Resolve issue #1702
    * [Issue #1702](https://bitbucket.org/osrf/gazebo/issue/1702)
    * [Pull request #1905](https://bitbucket.org/osrf/gazebo/pull-request/1905)
    * [Pull request #1913](https://bitbucket.org/osrf/gazebo/pull-request/1913)
    * [Pull request #1914](https://bitbucket.org/osrf/gazebo/pull-request/1914)

1. Update physics when the world is reset
    * [Pull request #1903](https://bitbucket.org/osrf/gazebo/pull-request/1903)

1. Light and light state for the server side
    * [Pull request #1920](https://bitbucket.org/osrf/gazebo/pull-request/1920)

1. Add scale to model state so scaling works on log/playback.
    * [Pull request #2020](https://bitbucket.org/osrf/gazebo/pull-request/2020)

1. Added tests for WorldState
    * [Pull request #1968](https://bitbucket.org/osrf/gazebo/pull-request/1968)

1. Rename Reset to Reset Time in time widget
    * [Pull request #1892](https://bitbucket.org/osrf/gazebo/pull-request/1892)
    * [Issue #1730](https://bitbucket.org/osrf/gazebo/issue/1730)

1. Set QTestfFxture to verbose
    * [Pull request #1944](https://bitbucket.org/osrf/gazebo/pull-request/1944)
    * [Issue #1756](https://bitbucket.org/osrf/gazebo/issue/1756)

1. Added torsional friction
    * [Pull request #1831](https://bitbucket.org/osrf/gazebo/pull-request/1831)

1. Support loading and spawning nested models
    * [Pull request #1868](https://bitbucket.org/osrf/gazebo/pull-request/1868)
    * [Pull request #1895](https://bitbucket.org/osrf/gazebo/pull-request/1895)

1. Undo user motion commands during simulation, added physics::UserCmdManager and gui::UserCmdHistory.
    * [Pull request #1934](https://bitbucket.org/osrf/gazebo/pull-request/1934)

1. Forward user command messages for undo.
    * [Pull request #2009](https://bitbucket.org/osrf/gazebo/pull-request/2009)

1. Undo reset commands during simulation, forwarding commands
    * [Pull request #1986](https://bitbucket.org/osrf/gazebo/pull-request/1986)

1. Undo apply force / torque during simulation
    * [Pull request #2030](https://bitbucket.org/osrf/gazebo/pull-request/2030)

1. Add function to get the derived scale of a Visual
    * [Pull request #1881](https://bitbucket.org/osrf/gazebo/pull-request/1881)

1. Added EnumIface, which supports iterators over enums.
    * [Pull request #1847](https://bitbucket.org/osrf/gazebo/pull-request/1847)

1. Added RegionEventBoxPlugin - fires events when models enter / exit the region
    * [Pull request #1856](https://bitbucket.org/osrf/gazebo/pull-request/1856)

1. Added tests for checking the playback control via messages.
    * [Pull request #1885](https://bitbucket.org/osrf/gazebo/pull-request/1885)

1. Added LoadArgs() function to ServerFixture for being able to load a server
using the same arguments used in the command line.
    * [Pull request #1874](https://bitbucket.org/osrf/gazebo/pull-request/1874)

1. Added battery class, plugins and test world.
    * [Pull request #1872](https://bitbucket.org/osrf/gazebo/pull-request/1872)

1. Display gearbox and screw joint properties in property tree
    * [Pull request #1838](https://bitbucket.org/osrf/gazebo/pull-request/1838)

1. Set window flags for dialogs and file dialogs
    * [Pull request #1816](https://bitbucket.org/osrf/gazebo/pull-request/1816)

1. Fix minimum window height
   * [Pull request #1977](https://bitbucket.org/osrf/gazebo/pull-request/1977)
   * [Issue #1706](https://bitbucket.org/osrf/gazebo/issue/1706)

1. Add option to reverse alignment direction
   * [Pull request #2040](https://bitbucket.org/osrf/gazebo/pull-request/2040)
   * [Issue #1242](https://bitbucket.org/osrf/gazebo/issue/1242)

1. Fix unadvertising a publisher - only unadvertise topic if it is the last publisher.
   * [Pull request #2005](https://bitbucket.org/osrf/gazebo/pull-request/2005)
   * [Issue #1782](https://bitbucket.org/osrf/gazebo/issue/1782)

1. Log playback GUI for multistep, rewind, forward and seek
    * [Pull request #1791](https://bitbucket.org/osrf/gazebo/pull-request/1791)

1. Added Apply Force/Torque movable text
    * [Pull request #1789](https://bitbucket.org/osrf/gazebo/pull-request/1789)

1. Added cascade parameter (apply to children) for Visual SetMaterial, SetAmbient, SetEmissive, SetSpecular, SetDiffuse, SetTransparency
    * [Pull request #1851](https://bitbucket.org/osrf/gazebo/pull-request/1851)

1. Tweaks to Data Logger, such as multiline text edit for path
    * [Pull request #1800](https://bitbucket.org/osrf/gazebo/pull-request/1800)

1. Added TopToolbar and hide / disable several widgets according to WindowMode
    * [Pull request #1869](https://bitbucket.org/osrf/gazebo/pull-request/1869)

1. Added Visual::IsAncestorOf and Visual::IsDescendantOf
    * [Pull request #1850](https://bitbucket.org/osrf/gazebo/pull-request/1850)

1. Added msgs::PluginFromSDF and tests
    * [Pull request #1858](https://bitbucket.org/osrf/gazebo/pull-request/1858)

1. Added msgs::CollisionFromSDF msgs::SurfaceFromSDF and msgs::FrictionFromSDF
    * [Pull request #1900](https://bitbucket.org/osrf/gazebo/pull-request/1900)

1. Added hotkeys chart dialog
    * [Pull request #1835](https://bitbucket.org/osrf/gazebo/pull-request/1835)

1. Space bar to play / pause
   * [Pull request #2023](https://bitbucket.org/osrf/gazebo/pull-request/2023)
   * [Issue #1798](https://bitbucket.org/osrf/gazebo/issue/1798)

1. Make it possible to create custom ConfigWidgets
    * [Pull request #1861](https://bitbucket.org/osrf/gazebo/pull-request/1861)

1. AddItem / RemoveItem / Clear enum config widgets
    * [Pull request #1878](https://bitbucket.org/osrf/gazebo/pull-request/1878)

1. Make all child ConfigWidgets emit signals.
    * [Pull request #1884](https://bitbucket.org/osrf/gazebo/pull-request/1884)

1. Refactored makers
    * [Pull request #1828](https://bitbucket.org/osrf/gazebo/pull-request/1828)

1. Added gui::Conversions to convert between Gazebo and Qt
    * [Pull request #2034](https://bitbucket.org/osrf/gazebo/pull-request/2034)

1. Model editor updates
    1. Support adding model plugins in model editor
        * [Pull request #2060](https://bitbucket.org/osrf/gazebo/pull-request/2060)

    1. Added support for copying and pasting top level nested models
        * [Pull request #2006](https://bitbucket.org/osrf/gazebo/pull-request/2006)

    1. Make non-editable background models white in model editor
        * [Pull request #1950](https://bitbucket.org/osrf/gazebo/pull-request/1950)

    1. Choose / swap parent and child links in joint inspector
        * [Pull request #1887](https://bitbucket.org/osrf/gazebo/pull-request/1887)
        * [Issue #1500](https://bitbucket.org/osrf/gazebo/issue/1500)

    1. Presets combo box for Vector3 config widget
        * [Pull request #1954](https://bitbucket.org/osrf/gazebo/pull-request/1954)

    1. Added support for more joint types (gearbox and fixed joints).
        * [Pull request #1794](https://bitbucket.org/osrf/gazebo/pull-request/1794)

    1. Added support for selecting links and joints, opening context menu and inspectors in Schematic View.
        * [Pull request #1787](https://bitbucket.org/osrf/gazebo/pull-request/1787)

    1. Color-coded edges in Schematic View to match joint color.
        * [Pull request #1781](https://bitbucket.org/osrf/gazebo/pull-request/1781)

    1. Scale link mass and inertia when a link is scaled
        * [Pull request #1836](https://bitbucket.org/osrf/gazebo/pull-request/1836)

    1. Add density widget to config widget and link inspector
        * [Pull request #1978](https://bitbucket.org/osrf/gazebo/pull-request/1978)

    1. Added icons for child and parent link in joint inspector
        * [Pull request #1953](https://bitbucket.org/osrf/gazebo/pull-request/1953)

    1. Load and save nested models
        * [Pull request #1894](https://bitbucket.org/osrf/gazebo/pull-request/1894)

    1. Display model plugins on the left panel and added model plugin inspector
        * [Pull request #1863](https://bitbucket.org/osrf/gazebo/pull-request/1863)

    1. Context menu and deletion for model plugins
        * [Pull request #1890](https://bitbucket.org/osrf/gazebo/pull-request/1890)

    1. Delete self from inspector
        * [Pull request #1904](https://bitbucket.org/osrf/gazebo/pull-request/1904)
        * [Issue #1543](https://bitbucket.org/osrf/gazebo/issue/1543)

    1. Apply inspector changes in real time and add reset button
        * [Pull request #1945](https://bitbucket.org/osrf/gazebo/pull-request/1945)
        * [Issue #1472](https://bitbucket.org/osrf/gazebo/issue/1472)

    1. Set physics to be paused when exiting model editor mode
        * [Pull request #1893](https://bitbucket.org/osrf/gazebo/pull-request/1893)
        * [Issue #1734](https://bitbucket.org/osrf/gazebo/issue/1734)

    1. Add Insert tab to model editor
        * [Pull request #1924](https://bitbucket.org/osrf/gazebo/pull-request/1924)

    1. Support inserting nested models from model maker
        * [Pull request #1982](https://bitbucket.org/osrf/gazebo/pull-request/1982)

    1. Added joint creation dialog
        * [Pull request #2021](https://bitbucket.org/osrf/gazebo/pull-request/2021)

    1. Added reverse checkboxes to joint creation dialog
        * [Pull request #2086](https://bitbucket.org/osrf/gazebo/pull-request/2086)

    1. Use opaque pointers in the model editor
        * [Pull request #2056](https://bitbucket.org/osrf/gazebo/pull-request/2056)
        * [Pull request #2059](https://bitbucket.org/osrf/gazebo/pull-request/2059)
        * [Pull request #2087](https://bitbucket.org/osrf/gazebo/pull-request/2087)

    1. Support joint creation between links in nested model.
        * [Pull request #2080](https://bitbucket.org/osrf/gazebo/pull-request/2080)

1. Building editor updates

    1. Use opaque pointers in the building editor
        * [Pull request #2041](https://bitbucket.org/osrf/gazebo/pull-request/2041)
        * [Pull request #2039](https://bitbucket.org/osrf/gazebo/pull-request/2039)
        * [Pull request #2055](https://bitbucket.org/osrf/gazebo/pull-request/2055)
        * [Pull request #2032](https://bitbucket.org/osrf/gazebo/pull-request/2032)
        * [Pull request #2082](https://bitbucket.org/osrf/gazebo/pull-request/2082)
        * [Pull request #2038](https://bitbucket.org/osrf/gazebo/pull-request/2038)
        * [Pull request #2033](https://bitbucket.org/osrf/gazebo/pull-request/2033)

    1. Use opaque pointers for GrabberHandle, add *LinkedGrabbers functions
        * [Pull request #2034](https://bitbucket.org/osrf/gazebo/pull-request/2034)

    1. Removed unused class: BuildingItem
        * [Pull request #2045](https://bitbucket.org/osrf/gazebo/pull-request/2045)

    1. Use opaque pointers for BuildingModelManip, move attachment logic to BuildingMaker
        * [Pull request #2046](https://bitbucket.org/osrf/gazebo/pull-request/2046)

    1. Use opaque pointers for all Dialog classes, add conversion from QPointF, move common logic to BaseInspectorDialog.
        * [Pull request #2083](https://bitbucket.org/osrf/gazebo/pull-request/2083)

## Gazebo 6.0

### Gazebo 6.X.X (201X-XX-XX)

1. Fix buoyancy plugin when multiple link tags are used within the plugin
    * [Pull request 2369](https://bitbucket.org/osrf/gazebo/pull-request/2369)

1. Fix race condition in ~TimePanelPrivate (#1919)
    * [Pull request 2250](https://bitbucket.org/osrf/gazebo/pull-request/2250)

### Gazebo 6.6.0 (2016-04-07)

1. fix: remove back projection
    * [Pull request 2201](https://bitbucket.org/osrf/gazebo/pull-request/2201)
    * A contribution from Yuki Furuta

1. Backport depth camera OSX fix and test
    * [Pull request 2230](https://bitbucket.org/osrf/gazebo/pull-request/2230)

1. Add missing tinyxml includes (gazebo6)
    * [Pull request 2218](https://bitbucket.org/osrf/gazebo/pull-request/2218)

1. Fix ray-cylinder collision in ode
    * [Pull request 2125](https://bitbucket.org/osrf/gazebo/pull-request/2125)

1. backport fixes for ffmpeg3 to gazebo6 (from pull request #2154)
    * [Pull request 2162](https://bitbucket.org/osrf/gazebo/pull-request/2162)

1. Install shapes_bitmask.world
    * [Pull request 2104](https://bitbucket.org/osrf/gazebo/pull-request/2104)

1. Add gazebo_client to gazebo.pc (gazebo6)
    * [Pull request 2102](https://bitbucket.org/osrf/gazebo/pull-request/2102)

1. Fix removing multiple camera sensors that have the same camera name
    * [Pull request 2081](https://bitbucket.org/osrf/gazebo/pull-request/2081)

1. Ensure that LINK_FRAME_VISUAL arrow components are deleted (#1812)
    * [Pull request 2078](https://bitbucket.org/osrf/gazebo/pull-request/2078)

1. add migration notes for gazebo::setupClient to gazebo::client::setup
    * [Pull request 2068](https://bitbucket.org/osrf/gazebo/pull-request/2068)

1. Update inertia properties during simulation: part 2
    * [Pull request 1984](https://bitbucket.org/osrf/gazebo/pull-request/1984)

1. Fix minimum window height
    * [Pull request 2002](https://bitbucket.org/osrf/gazebo/pull-request/2002)

1. Backport gpu laser test fix
    * [Pull request 1999](https://bitbucket.org/osrf/gazebo/pull-request/1999)

1. Relax physics tolerances for single-precision bullet (gazebo6)
    * [Pull request 1997](https://bitbucket.org/osrf/gazebo/pull-request/1997)

1. Fix minimum window height
    * [Pull request 1998](https://bitbucket.org/osrf/gazebo/pull-request/1998)

1. backport model editor fixed joint option to gazebo6
    * [Pull request 1957](https://bitbucket.org/osrf/gazebo/pull-request/1957)

1. Update shaders once per render update
    * [Pull request 1991](https://bitbucket.org/osrf/gazebo/pull-request/1991)

1. Relax physics tolerances for single-precision bullet
    * [Pull request 1976](https://bitbucket.org/osrf/gazebo/pull-request/1976)

1. Fix visual transparency issues
    * [Pull request 1967](https://bitbucket.org/osrf/gazebo/pull-request/1967)

1. fix memory corruption in transport/Publisher.cc
    * [Pull request 1951](https://bitbucket.org/osrf/gazebo/pull-request/1951)

1. Add test for SphericalCoordinates::LocalFromGlobal
    * [Pull request 1959](https://bitbucket.org/osrf/gazebo/pull-request/1959)

### Gazebo 6.5.1 (2015-10-29)

1. Fix removing multiple camera sensors that have the same camera name.
    * [Pull request #2081](https://bitbucket.org/osrf/gazebo/pull-request/2081)
    * [Issue #1811](https://bitbucket.org/osrf/gazebo/issues/1811)

1. Backport model editor toolbar fixed joint option from [pull request #1794](https://bitbucket.org/osrf/gazebo/pull-request/1794)
    * [Pull request #1957](https://bitbucket.org/osrf/gazebo/pull-request/1957)

1. Fix minimum window height
    * Backport of [pull request #1977](https://bitbucket.org/osrf/gazebo/pull-request/1977)
    * [Pull request #1998](https://bitbucket.org/osrf/gazebo/pull-request/1998)
    * [Issue #1706](https://bitbucket.org/osrf/gazebo/issue/1706)

1. Fix visual transparency issues
    * [Pull request #1967](https://bitbucket.org/osrf/gazebo/pull-request/1967)
    * [Issue #1726](https://bitbucket.org/osrf/gazebo/issue/1726)

### Gazebo 6.5.0 (2015-10-22)

1. Added ability to convert from spherical coordinates to local coordinates.
    * [Pull request #1955](https://bitbucket.org/osrf/gazebo/pull-request/1955)

### Gazebo 6.4.0 (2015-10-14)

1. Fix ABI problem. Make `Sensor::SetPose` function non virtual.
    * [Pull request #1947](https://bitbucket.org/osrf/gazebo/pull-request/1947)

1. Update inertia properties during simulation
    * [Pull request #1909](https://bitbucket.org/osrf/gazebo/pull-requests/1909)
    * [Design document](https://bitbucket.org/osrf/gazebo_design/src/default/inertia_resize/inertia_resize.md)

1. Fix transparency correction for opaque materials
    * [Pull request #1946](https://bitbucket.org/osrf/gazebo/pull-requests/1946/fix-transparency-correction-for-opaque/diff)

### Gazebo 6.3.0 (2015-10-06)

1. Added `Sensor::SetPose` function
    * [Pull request #1935](https://bitbucket.org/osrf/gazebo/pull-request/1935)

### Gazebo 6.2.0 (2015-10-02)

1. Update physics when the world is reset
    * Backport of [pull request #1903](https://bitbucket.org/osrf/gazebo/pull-request/1903)
    * [Pull request #1916](https://bitbucket.org/osrf/gazebo/pull-request/1916)
    * [Issue #101](https://bitbucket.org/osrf/gazebo/issue/101)

1. Added Copy constructor and assignment operator to MouseEvent
    * [Pull request #1855](https://bitbucket.org/osrf/gazebo/pull-request/1855)

### Gazebo 6.1.0 (2015-08-02)

1. Added logical_camera sensor.
    * [Pull request #1845](https://bitbucket.org/osrf/gazebo/pull-request/1845)

1. Added RandomVelocityPlugin, which applies a random velocity to a model's link.
    * [Pull request #1839](https://bitbucket.org/osrf/gazebo/pull-request/1839)

1. Sim events for joint position, velocity and applied force
    * [Pull request #1849](https://bitbucket.org/osrf/gazebo/pull-request/1849)

### Gazebo 6.0.0 (2015-07-27)

1. Added magnetometer sensor. A contribution from Andrew Symington.
    * [Pull request #1788](https://bitbucket.org/osrf/gazebo/pull-request/1788)

1. Added altimeter sensor. A contribution from Andrew Symington.
    * [Pull request #1792](https://bitbucket.org/osrf/gazebo/pull-request/1792)

1. Implement more control options for log playback:
  1. Rewind: The simulation starts from the beginning.
  1. Forward: The simulation jumps to the end of the log file.
  1. Seek: The simulation jumps to a specific point specified by its simulation
  time.
      * [Pull request #1737](https://bitbucket.org/osrf/gazebo/pull-request/1737)

1. Added Gazebo splash screen
    * [Pull request #1745](https://bitbucket.org/osrf/gazebo/pull-request/1745)

1. Added a transporter plugin which allows models to move from one location
   to another based on their location and the location of transporter pads.
    * [Pull request #1738](https://bitbucket.org/osrf/gazebo/pull-request/1738)

1. Implement forward/backwards multi-step for log playback. Now, the semantics
of a multi-step while playing back a log session are different from a multi-step
during a live simulation. While playback, a multi-step simulates all the
intermediate steps as before, but the client only perceives a single step.
E.g: You have a log file containing a 1 hour simulation session. You want to
jump to the minute 00H::30M::00S to check a specific aspect of the simulation.
You should not see continuous updates until minute 00H:30M:00S. Instead, you
should visualize a single jump to the specific instant of the simulation that
you are interested.
    * [Pull request #1623](https://bitbucket.org/osrf/gazebo/pull-request/1623)

1. Added browse button to log record dialog.
    * [Pull request #1719](https://bitbucket.org/osrf/gazebo/pull-request/1719)

1. Improved SVG support: arcs in paths, and contours made of multiple paths.
    * [Pull request #1608](https://bitbucket.org/osrf/gazebo/pull-request/1608)

1. Added simulation iterations to the world state.
    * [Pull request #1722](https://bitbucket.org/osrf/gazebo/pull-request/1722)

1. Added multiple LiftDrag plugins to the cessna_demo.world to allow the Cessna
C-172 model to fly.
    * [Pull request #1715](https://bitbucket.org/osrf/gazebo/pull-request/1715)

1. Added a plugin to control a Cessna C-172 via messages (CessnaPlugin), and a
GUI plugin to test this functionality with the keyboard (CessnaGUIPlugin). Added
world with the Cessna model and the two previous plugins loaded
(cessna_demo.world).
    * [Pull request #1712](https://bitbucket.org/osrf/gazebo/pull-request/1712)

1. Added world with OSRF building and an elevator
    * [Pull request #1697](https://bitbucket.org/osrf/gazebo/pull-request/1697)

1. Fixed collide bitmask by changing default value from 0x1 to 0xffff.
    * [Pull request #1696](https://bitbucket.org/osrf/gazebo/pull-request/1696)

1. Added a plugin to control an elevator (ElevatorPlugin), and an OccupiedEvent plugin that sends a message when a model is within a specified region.
    * [Pull request #1694](https://bitbucket.org/osrf/gazebo/pull-request/1694)
    * [Pull request #1775](https://bitbucket.org/osrf/gazebo/pull-request/1775)

1. Added Layers tab and meta information for visuals.
    * [Pull request #1674](https://bitbucket.org/osrf/gazebo/pull-request/1674)

1. Added countdown behavior for common::Timer and exposed the feature in TimerGUIPlugin.
    * [Pull request #1690](https://bitbucket.org/osrf/gazebo/pull-request/1690)

1. Added BuoyancyPlugin for simulating the buoyancy of an object in a column of fluid.
    * [Pull request #1622](https://bitbucket.org/osrf/gazebo/pull-request/1622)

1. Added ComputeVolume function for simple shape subclasses of Shape.hh.
    * [Pull request #1605](https://bitbucket.org/osrf/gazebo/pull-request/1605)

1. Add option to parallelize the ODE quickstep constraint solver,
which solves an LCP twice with different parameters in order
to corrected for position projection errors.
    * [Pull request #1561](https://bitbucket.org/osrf/gazebo/pull-request/1561)

1. Get/Set user camera pose in GUI.
    * [Pull request #1649](https://bitbucket.org/osrf/gazebo/pull-request/1649)
    * [Issue #1595](https://bitbucket.org/osrf/gazebo/issue/1595)

1. Added ViewAngleWidget, removed hard-coded reset view and removed MainWindow::Reset(). Also added GLWidget::GetSelectedVisuals().
    * [Pull request #1768](https://bitbucket.org/osrf/gazebo/pull-request/1768)
    * [Issue #1507](https://bitbucket.org/osrf/gazebo/issue/1507)

1. Windows support. This consists mostly of numerous small changes to support
compilation on Windows.
    * [Pull request #1616](https://bitbucket.org/osrf/gazebo/pull-request/1616)
    * [Pull request #1618](https://bitbucket.org/osrf/gazebo/pull-request/1618)
    * [Pull request #1620](https://bitbucket.org/osrf/gazebo/pull-request/1620)
    * [Pull request #1625](https://bitbucket.org/osrf/gazebo/pull-request/1625)
    * [Pull request #1626](https://bitbucket.org/osrf/gazebo/pull-request/1626)
    * [Pull request #1627](https://bitbucket.org/osrf/gazebo/pull-request/1627)
    * [Pull request #1628](https://bitbucket.org/osrf/gazebo/pull-request/1628)
    * [Pull request #1629](https://bitbucket.org/osrf/gazebo/pull-request/1629)
    * [Pull request #1630](https://bitbucket.org/osrf/gazebo/pull-request/1630)
    * [Pull request #1631](https://bitbucket.org/osrf/gazebo/pull-request/1631)
    * [Pull request #1632](https://bitbucket.org/osrf/gazebo/pull-request/1632)
    * [Pull request #1633](https://bitbucket.org/osrf/gazebo/pull-request/1633)
    * [Pull request #1635](https://bitbucket.org/osrf/gazebo/pull-request/1635)
    * [Pull request #1637](https://bitbucket.org/osrf/gazebo/pull-request/1637)
    * [Pull request #1639](https://bitbucket.org/osrf/gazebo/pull-request/1639)
    * [Pull request #1647](https://bitbucket.org/osrf/gazebo/pull-request/1647)
    * [Pull request #1650](https://bitbucket.org/osrf/gazebo/pull-request/1650)
    * [Pull request #1651](https://bitbucket.org/osrf/gazebo/pull-request/1651)
    * [Pull request #1653](https://bitbucket.org/osrf/gazebo/pull-request/1653)
    * [Pull request #1654](https://bitbucket.org/osrf/gazebo/pull-request/1654)
    * [Pull request #1657](https://bitbucket.org/osrf/gazebo/pull-request/1657)
    * [Pull request #1658](https://bitbucket.org/osrf/gazebo/pull-request/1658)
    * [Pull request #1659](https://bitbucket.org/osrf/gazebo/pull-request/1659)
    * [Pull request #1660](https://bitbucket.org/osrf/gazebo/pull-request/1660)
    * [Pull request #1661](https://bitbucket.org/osrf/gazebo/pull-request/1661)
    * [Pull request #1669](https://bitbucket.org/osrf/gazebo/pull-request/1669)
    * [Pull request #1670](https://bitbucket.org/osrf/gazebo/pull-request/1670)
    * [Pull request #1672](https://bitbucket.org/osrf/gazebo/pull-request/1672)
    * [Pull request #1682](https://bitbucket.org/osrf/gazebo/pull-request/1682)
    * [Pull request #1683](https://bitbucket.org/osrf/gazebo/pull-request/1683)

1. Install `libgazebo_server_fixture`. This will facilitate tests external to the main gazebo repository. See `examples/stand_alone/test_fixture`.
    * [Pull request #1606](https://bitbucket.org/osrf/gazebo/pull-request/1606)

1. Laser visualization renders light blue for rays that do not hit obstacles, and dark blue for other rays.
    * [Pull request #1607](https://bitbucket.org/osrf/gazebo/pull-request/1607)
    * [Issue #1576](https://bitbucket.org/osrf/gazebo/issue/1576)

1. Add VisualType enum to Visual and clean up visuals when entity is deleted.
    * [Pull request #1614](https://bitbucket.org/osrf/gazebo/pull-request/1614)

1. Alert user of connection problems when using the REST service plugin
    * [Pull request #1655](https://bitbucket.org/osrf/gazebo/pull-request/1655)
    * [Issue #1574](https://bitbucket.org/osrf/gazebo/issue/1574)

1. ignition-math is now a dependency.
    + [http://ignitionrobotics.org/libraries/math](http://ignitionrobotics.org/libraries/math)
    + [Gazebo::math migration](https://bitbucket.org/osrf/gazebo/src/583edbeb90759d43d994cc57c0797119dd6d2794/ign-math-migration.md)

1. Detect uuid library during compilation.
    * [Pull request #1655](https://bitbucket.org/osrf/gazebo/pull-request/1655)
    * [Issue #1572](https://bitbucket.org/osrf/gazebo/issue/1572)

1. New accessors in LogPlay class.
    * [Pull request #1577](https://bitbucket.org/osrf/gazebo/pull-request/1577)

1. Added a plugin to send messages to an existing website.
   Added gui::MainWindow::AddMenu and msgs/rest_error, msgs/rest_login, msgs rest/post
    * [Pull request #1524](https://bitbucket.org/osrf/gazebo/pull-request/1524)

1. Fix deprecation warnings when using SDFormat 3.0.2, 3.0.3 prereleases
    * [Pull request #1568](https://bitbucket.org/osrf/gazebo/pull-request/1568)

1. Use GAZEBO_CFLAGS or GAZEBO_CXX_FLAGS in CMakeLists.txt for example plugins
    * [Pull request #1573](https://bitbucket.org/osrf/gazebo/pull-request/1573)

1. Added Link::OnWrenchMsg subscriber with test
    * [Pull request #1582](https://bitbucket.org/osrf/gazebo/pull-request/1582)

1. Show/hide GUI overlays using the menu bar.
    * [Pull request #1555](https://bitbucket.org/osrf/gazebo/pull-request/1555)

1. Added world origin indicator rendering::OriginVisual.
    * [Pull request #1700](https://bitbucket.org/osrf/gazebo/pull-request/1700)

1. Show/hide toolbars using the menu bars and shortcut.
   Added MainWindow::CloneAction.
   Added Window menu to Model Editor.
    * [Pull request #1584](https://bitbucket.org/osrf/gazebo/pull-request/1584)

1. Added event to show/hide toolbars.
    * [Pull request #1707](https://bitbucket.org/osrf/gazebo/pull-request/1707)

1. Added optional start/stop/reset buttons to timer GUI plugin.
    * [Pull request #1576](https://bitbucket.org/osrf/gazebo/pull-request/1576)

1. Timer GUI Plugin: Treat negative positions as positions from the ends
    * [Pull request #1703](https://bitbucket.org/osrf/gazebo/pull-request/1703)

1. Added Visual::GetDepth() and Visual::GetNthAncestor()
    * [Pull request #1613](https://bitbucket.org/osrf/gazebo/pull-request/1613)

1. Added a context menu for links
    * [Pull request #1589](https://bitbucket.org/osrf/gazebo/pull-request/1589)

1. Separate TimePanel's display into TimeWidget and LogPlayWidget.
    * [Pull request #1564](https://bitbucket.org/osrf/gazebo/pull-request/1564)

1. Display confirmation message after log is saved
    * [Pull request #1646](https://bitbucket.org/osrf/gazebo/pull-request/1646)

1. Added LogPlayView to display timeline and LogPlaybackStatistics message type.
    * [Pull request #1724](https://bitbucket.org/osrf/gazebo/pull-request/1724)

1. Added Time::FormattedString and removed all other FormatTime functions.
    * [Pull request #1710](https://bitbucket.org/osrf/gazebo/pull-request/1710)

1. Added support for Oculus DK2
    * [Pull request #1526](https://bitbucket.org/osrf/gazebo/pull-request/1526)

1. Use collide_bitmask from SDF to perform collision filtering
    * [Pull request #1470](https://bitbucket.org/osrf/gazebo/pull-request/1470)

1. Pass Coulomb surface friction parameters to DART.
    * [Pull request #1420](https://bitbucket.org/osrf/gazebo/pull-request/1420)

1. Added ModelAlign::SetHighlighted
    * [Pull request #1598](https://bitbucket.org/osrf/gazebo/pull-request/1598)

1. Added various Get functions to Visual. Also added a ConvertGeometryType function to msgs.
    * [Pull request #1402](https://bitbucket.org/osrf/gazebo/pull-request/1402)

1. Get and Set visibility of SelectionObj's handles, with unit test.
    * [Pull request #1417](https://bitbucket.org/osrf/gazebo/pull-request/1417)

1. Set material of SelectionObj's handles.
    * [Pull request #1472](https://bitbucket.org/osrf/gazebo/pull-request/1472)

1. Add SelectionObj::Fini with tests and make Visual::Fini virtual
    * [Pull request #1685](https://bitbucket.org/osrf/gazebo/pull-request/1685)

1. Allow link selection with the mouse if parent model already selected.
    * [Pull request #1409](https://bitbucket.org/osrf/gazebo/pull-request/1409)

1. Added ModelRightMenu::EntityTypes.
    * [Pull request #1414](https://bitbucket.org/osrf/gazebo/pull-request/1414)

1. Scale joint visuals according to link size.
    * [Pull request #1591](https://bitbucket.org/osrf/gazebo/pull-request/1591)
    * [Issue #1563](https://bitbucket.org/osrf/gazebo/issue/1563)

1. Added Gazebo/CoM material.
    * [Pull request #1439](https://bitbucket.org/osrf/gazebo/pull-request/1439)

1. Added arc parameter to MeshManager::CreateTube
    * [Pull request #1436](https://bitbucket.org/osrf/gazebo/pull-request/1436)

1. Added View Inertia and InertiaVisual, changed COMVisual to sphere proportional to mass.
    * [Pull request #1445](https://bitbucket.org/osrf/gazebo/pull-request/1445)

1. Added View Link Frame and LinkFrameVisual. Visual::SetTransparency goes into texture_unit.
    * [Pull request #1762](https://bitbucket.org/osrf/gazebo/pull-request/1762)
    * [Issue #853](https://bitbucket.org/osrf/gazebo/issue/853)

1. Changed the position of Save and Cancel buttons on editor dialogs
    * [Pull request #1442](https://bitbucket.org/osrf/gazebo/pull-request/1442)
    * [Issue #1377](https://bitbucket.org/osrf/gazebo/issue/1377)

1. Fixed Visual material updates
    * [Pull request #1454](https://bitbucket.org/osrf/gazebo/pull-request/1454)
    * [Issue #1455](https://bitbucket.org/osrf/gazebo/issue/1455)

1. Added Matrix3::Inverse() and tests
    * [Pull request #1481](https://bitbucket.org/osrf/gazebo/pull-request/1481)

1. Implemented AddLinkForce for ODE.
    * [Pull request #1456](https://bitbucket.org/osrf/gazebo/pull-request/1456)

1. Updated ConfigWidget class to parse enum values.
    * [Pull request #1518](https://bitbucket.org/osrf/gazebo/pull-request/1518)

1. Added PresetManager to physics libraries and corresponding integration test.
    * [Pull request #1471](https://bitbucket.org/osrf/gazebo/pull-request/1471)

1. Sync name and location on SaveDialog.
    * [Pull request #1563](https://bitbucket.org/osrf/gazebo/pull-request/1563)

1. Added Apply Force/Torque dialog
    * [Pull request #1600](https://bitbucket.org/osrf/gazebo/pull-request/1600)

1. Added Apply Force/Torque visuals
    * [Pull request #1619](https://bitbucket.org/osrf/gazebo/pull-request/1619)

1. Added Apply Force/Torque OnMouseRelease and ActivateWindow
    * [Pull request #1699](https://bitbucket.org/osrf/gazebo/pull-request/1699)

1. Added Apply Force/Torque mouse interactions, modes, activation
    * [Pull request #1731](https://bitbucket.org/osrf/gazebo/pull-request/1731)

1. Added inertia pose getter for COMVisual and COMVisual_TEST
    * [Pull request #1581](https://bitbucket.org/osrf/gazebo/pull-request/1581)

1. Model editor updates
    1. Joint preview using JointVisuals.
        * [Pull request #1369](https://bitbucket.org/osrf/gazebo/pull-request/1369)

    1. Added inspector for configuring link, visual, and collision properties.
        * [Pull request #1408](https://bitbucket.org/osrf/gazebo/pull-request/1408)

    1. Saving, exiting, generalizing SaveDialog.
        * [Pull request #1401](https://bitbucket.org/osrf/gazebo/pull-request/1401)

    1. Inspectors redesign
        * [Pull request #1586](https://bitbucket.org/osrf/gazebo/pull-request/1586)

    1. Edit existing model.
        * [Pull request #1425](https://bitbucket.org/osrf/gazebo/pull-request/1425)

    1. Add joint inspector to link's context menu.
        * [Pull request #1449](https://bitbucket.org/osrf/gazebo/pull-request/1449)
        * [Issue #1443](https://bitbucket.org/osrf/gazebo/issue/1443)

    1. Added button to select mesh file on inspector.
        * [Pull request #1460](https://bitbucket.org/osrf/gazebo/pull-request/1460)
        * [Issue #1450](https://bitbucket.org/osrf/gazebo/issue/1450)

    1. Renamed Part to Link.
        * [Pull request #1478](https://bitbucket.org/osrf/gazebo/pull-request/1478)

    1. Fix snapping inside editor.
        * [Pull request #1489](https://bitbucket.org/osrf/gazebo/pull-request/1489)
        * [Issue #1457](https://bitbucket.org/osrf/gazebo/issue/1457)

    1. Moved DataLogger from Window menu to the toolbar and moved screenshot button to the right.
        * [Pull request #1665](https://bitbucket.org/osrf/gazebo/pull-request/1665)

    1. Keep loaded model's name.
        * [Pull request #1516](https://bitbucket.org/osrf/gazebo/pull-request/1516)
        * [Issue #1504](https://bitbucket.org/osrf/gazebo/issue/1504)

    1. Added ExtrudeDialog.
        * [Pull request #1483](https://bitbucket.org/osrf/gazebo/pull-request/1483)

    1. Hide time panel inside editor and keep main window's paused state.
        * [Pull request #1500](https://bitbucket.org/osrf/gazebo/pull-request/1500)

    1. Fixed pose issues and added ModelCreator_TEST.
        * [Pull request #1509](https://bitbucket.org/osrf/gazebo/pull-request/1509)
        * [Issue #1497](https://bitbucket.org/osrf/gazebo/issue/1497)
        * [Issue #1509](https://bitbucket.org/osrf/gazebo/issue/1509)

    1. Added list of links and joints.
        * [Pull request #1515](https://bitbucket.org/osrf/gazebo/pull-request/1515)
        * [Issue #1418](https://bitbucket.org/osrf/gazebo/issue/1418)

    1. Expose API to support adding items to the palette.
        * [Pull request #1565](https://bitbucket.org/osrf/gazebo/pull-request/1565)

    1. Added menu for toggling joint visualization
        * [Pull request #1551](https://bitbucket.org/osrf/gazebo/pull-request/1551)
        * [Issue #1483](https://bitbucket.org/osrf/gazebo/issue/1483)

    1. Add schematic view to model editor
        * [Pull request #1562](https://bitbucket.org/osrf/gazebo/pull-request/1562)

1. Building editor updates
    1. Make palette tips tooltip clickable to open.
        * [Pull request #1519](https://bitbucket.org/osrf/gazebo/pull-request/1519)
        * [Issue #1370](https://bitbucket.org/osrf/gazebo/issue/1370)

    1. Add measurement unit to building inspectors.
        * [Pull request #1741](https://bitbucket.org/osrf/gazebo/pull-request/1741)
        * [Issue #1363](https://bitbucket.org/osrf/gazebo/issue/1363)

    1. Add `BaseInspectorDialog` as a base class for inspectors.
        * [Pull request #1749](https://bitbucket.org/osrf/gazebo/pull-request/1749)

## Gazebo 5.0

### Gazebo 5.x.x

1. Fix mouse picking with transparent visuals
    * [Pull request 2305](https://bitbucket.org/osrf/gazebo/pull-request/2305)
    * [Issue #1956](https://bitbucket.org/osrf/gazebo/issue/1956)

1. Backport fix for DepthCamera visibility mask
    * [Pull request 2286](https://bitbucket.org/osrf/gazebo/pull-request/2286)
    * [Pull request 2287](https://bitbucket.org/osrf/gazebo/pull-request/2287)

1. Backport sensor reset fix
    * [Pull request 2272](https://bitbucket.org/osrf/gazebo/pull-request/2272)
    * [Issue #1917](https://bitbucket.org/osrf/gazebo/issue/1917)

1. Fix model snap tool highlighting
    * [Pull request 2293](https://bitbucket.org/osrf/gazebo/pull-request/2293)
    * [Issue #1955](https://bitbucket.org/osrf/gazebo/issue/1955)

### Gazebo 5.3.0 (2015-04-07)

1. fix: remove back projection
    * [Pull request 2201](https://bitbucket.org/osrf/gazebo/pull-request/2201)
    * A contribution from Yuki Furuta

1. Backport depth camera OSX fix and test
    * [Pull request 2230](https://bitbucket.org/osrf/gazebo/pull-request/2230)

1. Add missing tinyxml includes
    * [Pull request 2216](https://bitbucket.org/osrf/gazebo/pull-request/2216)

1. backport fixes for ffmpeg3 to gazebo5 (from pull request #2154)
    * [Pull request 2161](https://bitbucket.org/osrf/gazebo/pull-request/2161)

1. Check for valid display using xwininfo -root
    * [Pull request 2111](https://bitbucket.org/osrf/gazebo/pull-request/2111)

1. Don't search for sdformat4 on gazebo5, since gazebo5 can't handle sdformat protocol 1.6
    * [Pull request 2092](https://bitbucket.org/osrf/gazebo/pull-request/2092)

1. Fix minimum window height
    * [Pull request 2002](https://bitbucket.org/osrf/gazebo/pull-request/2002)

1. Relax physics tolerances for single-precision bullet
    * [Pull request 1976](https://bitbucket.org/osrf/gazebo/pull-request/1976)

1. Try finding sdformat 4 in gazebo5 branch
    * [Pull request 1972](https://bitbucket.org/osrf/gazebo/pull-request/1972)

1. Fix_send_message (backport of pull request #1951)
    * [Pull request 1964](https://bitbucket.org/osrf/gazebo/pull-request/1964)
    * A contribution from Samuel Lekieffre

1. Export the media path in the cmake config file.
    * [Pull request 1933](https://bitbucket.org/osrf/gazebo/pull-request/1933)

1. Shorten gearbox test since it is failing via timeout on osx
    * [Pull request 1937](https://bitbucket.org/osrf/gazebo/pull-request/1937)

### Gazebo 5.2.1 (2015-10-02)

1. Fix minimum window height
    * Backport of [pull request #1977](https://bitbucket.org/osrf/gazebo/pull-request/1977)
    * [Pull request #2002](https://bitbucket.org/osrf/gazebo/pull-request/2002)
    * [Issue #1706](https://bitbucket.org/osrf/gazebo/issue/1706)

### Gazebo 5.2.0 (2015-10-02)

1. Initialize sigact struct fields that valgrind said were being used uninitialized
    * [Pull request #1809](https://bitbucket.org/osrf/gazebo/pull-request/1809)

1. Add missing ogre includes to ensure macros are properly defined
    * [Pull request #1813](https://bitbucket.org/osrf/gazebo/pull-request/1813)

1. Use ToSDF functions to simplify physics_friction test
    * [Pull request #1808](https://bitbucket.org/osrf/gazebo/pull-request/1808)

1. Added lines to laser sensor visualization
    * [Pull request #1742](https://bitbucket.org/osrf/gazebo/pull-request/1742)
    * [Issue #935](https://bitbucket.org/osrf/gazebo/issue/935)

1. Fix BulletSliderJoint friction for bullet 2.83
    * [Pull request #1686](https://bitbucket.org/osrf/gazebo/pull-request/1686)

1. Fix heightmap model texture loading.
    * [Pull request #1592](https://bitbucket.org/osrf/gazebo/pull-request/1592)

1. Disable failing pr2 test for dart
    * [Pull request #1540](https://bitbucket.org/osrf/gazebo/pull-request/1540)
    * [Issue #1435](https://bitbucket.org/osrf/gazebo/issue/1435)

### Gazebo 5.1.0 (2015-03-20)
1. Backport pull request #1527 (FindOGRE.cmake for non-Debian systems)
  * [Pull request #1532](https://bitbucket.org/osrf/gazebo/pull-request/1532)

1. Respect system cflags when not using USE_UPSTREAM_CFLAGS
  * [Pull request #1531](https://bitbucket.org/osrf/gazebo/pull-request/1531)

1. Allow light manipulation
  * [Pull request #1529](https://bitbucket.org/osrf/gazebo/pull-request/1529)

1. Allow sdformat 2.3.1+ or 3+ and fix tests
  * [Pull request #1484](https://bitbucket.org/osrf/gazebo/pull-request/1484)

1. Add Link::GetWorldAngularMomentum function and test.
  * [Pull request #1482](https://bitbucket.org/osrf/gazebo/pull-request/1482)

1. Preserve previous GAZEBO_MODEL_PATH values when sourcing setup.sh
  * [Pull request #1430](https://bitbucket.org/osrf/gazebo/pull-request/1430)

1. Implement Coulomb joint friction for DART
  * [Pull request #1427](https://bitbucket.org/osrf/gazebo/pull-request/1427)
  * [Issue #1281](https://bitbucket.org/osrf/gazebo/issue/1281)

1. Fix simple shape normals.
    * [Pull request #1477](https://bitbucket.org/osrf/gazebo/pull-request/1477)
    * [Issue #1369](https://bitbucket.org/osrf/gazebo/issue/1369)

1. Use Msg-to-SDF conversion functions in tests, add ServerFixture::SpawnModel(msgs::Model).
    * [Pull request #1466](https://bitbucket.org/osrf/gazebo/pull-request/1466)

1. Added Model Msg-to-SDF conversion functions and test.
    * [Pull request #1429](https://bitbucket.org/osrf/gazebo/pull-request/1429)

1. Added Joint Msg-to-SDF conversion functions and test.
    * [Pull request #1419](https://bitbucket.org/osrf/gazebo/pull-request/1419)

1. Added Visual, Material Msg-to-SDF conversion functions and ShaderType to string conversion functions.
    * [Pull request #1415](https://bitbucket.org/osrf/gazebo/pull-request/1415)

1. Implement Coulomb joint friction for BulletSliderJoint
  * [Pull request #1452](https://bitbucket.org/osrf/gazebo/pull-request/1452)
  * [Issue #1348](https://bitbucket.org/osrf/gazebo/issue/1348)

### Gazebo 5.0.0 (2015-01-27)
1. Support for using [digital elevation maps](http://gazebosim.org/tutorials?tut=dem) has been added to debian packages.

1. C++11 support (C++11 compatible compiler is now required)
    * [Pull request #1340](https://bitbucket.org/osrf/gazebo/pull-request/1340)

1. Implemented private data pointer for the World class.
    * [Pull request #1383](https://bitbucket.org/osrf/gazebo/pull-request/1383)

1. Implemented private data pointer for the Scene class.
    * [Pull request #1385](https://bitbucket.org/osrf/gazebo/pull-request/1385)

1. Added a events::Event::resetWorld event that is triggered when World::Reset is called.
    * [Pull request #1332](https://bitbucket.org/osrf/gazebo/pull-request/1332)
    * [Issue #1375](https://bitbucket.org/osrf/gazebo/issue/1375)

1. Fixed `math::Box::GetCenter` functionality.
    * [Pull request #1278](https://bitbucket.org/osrf/gazebo/pull-request/1278)
    * [Issue #1327](https://bitbucket.org/osrf/gazebo/issue/1327)

1. Added a GUI timer plugin that facilitates the display and control a timer inside the Gazebo UI.
    * [Pull request #1270](https://bitbucket.org/osrf/gazebo/pull-request/1270)

1. Added ability to load plugins via SDF.
    * [Pull request #1261](https://bitbucket.org/osrf/gazebo/pull-request/1261)

1. Added GUIEvent to hide/show the left GUI pane.
    * [Pull request #1269](https://bitbucket.org/osrf/gazebo/pull-request/1269)

1. Modified KeyEventHandler and GLWidget so that hotkeys can be suppressed by custom KeyEvents set up by developers
    * [Pull request #1251](https://bitbucket.org/osrf/gazebo/pull-request/1251)

1. Added ability to read the directory where the log files are stored.
    * [Pull request #1277](https://bitbucket.org/osrf/gazebo/pull-request/1277)

1. Implemented a simulation cloner
    * [Pull request #1180](https://bitbucket.org/osrf/gazebo/pull-request/1180/clone-a-simulation)

1. Added GUI overlay plugins. Users can now write a Gazebo + QT plugin that displays widgets over the render window.
  * [Pull request #1181](https://bitbucket.org/osrf/gazebo/pull-request/1181)

1. Change behavior of Joint::SetVelocity, add Joint::SetVelocityLimit(unsigned int, double)
  * [Pull request #1218](https://bitbucket.org/osrf/gazebo/pull-request/1218)
  * [Issue #964](https://bitbucket.org/osrf/gazebo/issue/964)

1. Implement Coulomb joint friction for ODE
  * [Pull request #1221](https://bitbucket.org/osrf/gazebo/pull-request/1221)
  * [Issue #381](https://bitbucket.org/osrf/gazebo/issue/381)

1. Implement Coulomb joint friction for BulletHingeJoint
  * [Pull request #1317](https://bitbucket.org/osrf/gazebo/pull-request/1317)
  * [Issue #1348](https://bitbucket.org/osrf/gazebo/issue/1348)

1. Implemented camera lens distortion.
  * [Pull request #1213](https://bitbucket.org/osrf/gazebo/pull-request/1213)

1. Kill rogue gzservers left over from failed INTEGRATION_world_clone tests
   and improve robustness of `UNIT_gz_TEST`
  * [Pull request #1232](https://bitbucket.org/osrf/gazebo/pull-request/1232)
  * [Issue #1299](https://bitbucket.org/osrf/gazebo/issue/1299)

1. Added RenderWidget::ShowToolbar to toggle visibility of top toolbar.
  * [Pull request #1248](https://bitbucket.org/osrf/gazebo/pull-request/1248)

1. Fix joint axis visualization.
  * [Pull request #1258](https://bitbucket.org/osrf/gazebo/pull-request/1258)

1. Change UserCamera view control via joysticks. Clean up rate control vs. pose control.
   see UserCamera::OnJoyPose and UserCamera::OnJoyTwist. Added view twist control toggle
   with joystick button 1.
  * [Pull request #1249](https://bitbucket.org/osrf/gazebo/pull-request/1249)

1. Added RenderWidget::GetToolbar to get the top toolbar and change its actions on ModelEditor.
    * [Pull request #1263](https://bitbucket.org/osrf/gazebo/pull-request/1263)

1. Added accessor for MainWindow graphical widget to GuiIface.
    * [Pull request #1250](https://bitbucket.org/osrf/gazebo/pull-request/1250)

1. Added a ConfigWidget class that takes in a google protobuf message and generates widgets for configuring the fields in the message
    * [Pull request #1285](https://bitbucket.org/osrf/gazebo/pull-request/1285)

1. Added GLWidget::OnModelEditor when model editor is triggered, and MainWindow::OnEditorGroup to manually uncheck editor actions.
    * [Pull request #1283](https://bitbucket.org/osrf/gazebo/pull-request/1283)

1. Added Collision, Geometry, Inertial, Surface Msg-to-SDF conversion functions.
    * [Pull request #1315](https://bitbucket.org/osrf/gazebo/pull-request/1315)

1. Added "button modifier" fields (control, shift, and alt) to common::KeyEvent.
    * [Pull request #1325](https://bitbucket.org/osrf/gazebo/pull-request/1325)

1. Added inputs for environment variable GAZEBO_GUI_INI_FILE for reading a custom .ini file.
    * [Pull request #1252](https://bitbucket.org/osrf/gazebo/pull-request/1252)

1. Fixed crash on "permission denied" bug, added insert_model integration test.
    * [Pull request #1329](https://bitbucket.org/osrf/gazebo/pull-request/1329/)

1. Enable simbody joint tests, implement `SimbodyJoint::GetParam`, create
   `Joint::GetParam`, fix bug in `BulletHingeJoint::SetParam`.
    * [Pull request #1404](https://bitbucket.org/osrf/gazebo/pull-request/1404/)

1. Building editor updates
    1. Fixed inspector resizing.
        * [Pull request #1230](https://bitbucket.org/osrf/gazebo/pull-request/1230)
        * [Issue #395](https://bitbucket.org/osrf/gazebo/issue/395)

    1. Doors and windows move proportionally with wall.
        * [Pull request #1231](https://bitbucket.org/osrf/gazebo/pull-request/1231)
        * [Issue #368](https://bitbucket.org/osrf/gazebo/issue/368)

    1. Inspector dialogs stay on top.
        * [Pull request #1229](https://bitbucket.org/osrf/gazebo/pull-request/1229)
        * [Issue #417](https://bitbucket.org/osrf/gazebo/issue/417)

    1. Make model name editable on palette.
        * [Pull request #1239](https://bitbucket.org/osrf/gazebo/pull-request/1239)

    1. Import background image and improve add/delete levels.
        * [Pull request #1214](https://bitbucket.org/osrf/gazebo/pull-request/1214)
        * [Issue #422](https://bitbucket.org/osrf/gazebo/issue/422)
        * [Issue #361](https://bitbucket.org/osrf/gazebo/issue/361)

    1. Fix changing draw mode.
        * [Pull request #1233](https://bitbucket.org/osrf/gazebo/pull-request/1233)
        * [Issue #405](https://bitbucket.org/osrf/gazebo/issue/405)

    1. Tips on palette's top-right corner.
        * [Pull request #1241](https://bitbucket.org/osrf/gazebo/pull-request/1241)

    1. New buttons and layout for the palette.
        * [Pull request #1242](https://bitbucket.org/osrf/gazebo/pull-request/1242)

    1. Individual wall segments instead of polylines.
        * [Pull request #1246](https://bitbucket.org/osrf/gazebo/pull-request/1246)
        * [Issue #389](https://bitbucket.org/osrf/gazebo/issue/389)
        * [Issue #415](https://bitbucket.org/osrf/gazebo/issue/415)

    1. Fix exiting and saving, exiting when there's nothing drawn, fix text on popups.
        * [Pull request #1296](https://bitbucket.org/osrf/gazebo/pull-request/1296)

    1. Display measure for selected wall segment.
        * [Pull request #1291](https://bitbucket.org/osrf/gazebo/pull-request/1291)
        * [Issue #366](https://bitbucket.org/osrf/gazebo/issue/366)

    1. Highlight selected item's 3D visual.
        * [Pull request #1292](https://bitbucket.org/osrf/gazebo/pull-request/1292)

    1. Added color picker to inspector dialogs.
        * [Pull request #1298](https://bitbucket.org/osrf/gazebo/pull-request/1298)

    1. Snapping on by default, off holding Shift. Improved snapping.
        * [Pull request #1304](https://bitbucket.org/osrf/gazebo/pull-request/1304)

    1. Snap walls to length increments, moved scale to SegmentItem and added Get/SetScale, added SegmentItem::SnapAngle and SegmentItem::SnapLength.
        * [Pull request #1311](https://bitbucket.org/osrf/gazebo/pull-request/1311)

    1. Make buildings available in "Insert Models" tab, improve save flow.
        * [Pull request #1312](https://bitbucket.org/osrf/gazebo/pull-request/1312)

    1. Added EditorItem::SetHighlighted.
        * [Pull request #1308](https://bitbucket.org/osrf/gazebo/pull-request/1308)

    1. Current level is transparent, lower levels opaque, higher levels invisible.
        * [Pull request #1303](https://bitbucket.org/osrf/gazebo/pull-request/1303)

    1. Detach all child manips when item is deleted, added BuildingMaker::DetachAllChildren.
        * [Pull request #1316](https://bitbucket.org/osrf/gazebo/pull-request/1316)

    1. Added texture picker to inspector dialogs.
        * [Pull request #1306](https://bitbucket.org/osrf/gazebo/pull-request/1306)

    1. Measures for doors and windows. Added RectItem::angleOnWall and related Get/Set.
        * [Pull request #1322](https://bitbucket.org/osrf/gazebo/pull-request/1322)
        * [Issue #370](https://bitbucket.org/osrf/gazebo/issue/370)

    1. Added Gazebo/BuildingFrame material to display holes for doors and windows on walls.
        * [Pull request #1338](https://bitbucket.org/osrf/gazebo/pull-request/1338)

    1. Added Gazebo/Bricks material to be used as texture on the building editor.
        * [Pull request #1333](https://bitbucket.org/osrf/gazebo/pull-request/1333)

    1. Pick colors from the palette and assign on 3D view. Added mouse and key event handlers to BuildingMaker, and events to communicate from BuildingModelManip to EditorItem.
        * [Pull request #1336](https://bitbucket.org/osrf/gazebo/pull-request/1336)

    1. Pick textures from the palette and assign in 3D view.
        * [Pull request #1368](https://bitbucket.org/osrf/gazebo/pull-request/1368)

1. Model editor updates
    1. Fix adding/removing event filters .
        * [Pull request #1279](https://bitbucket.org/osrf/gazebo/pull-request/1279)

    1. Enabled multi-selection and align tool inside model editor.
        * [Pull request #1302](https://bitbucket.org/osrf/gazebo/pull-request/1302)
        * [Issue #1323](https://bitbucket.org/osrf/gazebo/issue/1323)

    1. Enabled snap mode inside model editor.
        * [Pull request #1331](https://bitbucket.org/osrf/gazebo/pull-request/1331)
        * [Issue #1318](https://bitbucket.org/osrf/gazebo/issue/1318)

    1. Implemented copy/pasting of links.
        * [Pull request #1330](https://bitbucket.org/osrf/gazebo/pull-request/1330)

1. GUI publishes model selection information on ~/selection topic.
    * [Pull request #1318](https://bitbucket.org/osrf/gazebo/pull-request/1318)

## Gazebo 4.0

### Gazebo 4.x.x (2015-xx-xx)

1. Fix build for Bullet 2.83, enable angle wrapping for BulletHingeJoint
    * [Pull request #1664](https://bitbucket.org/osrf/gazebo/pull-request/1664)

### Gazebo 4.1.3 (2015-05-07)

1. Fix saving visual geom SDF values
    * [Pull request #1597](https://bitbucket.org/osrf/gazebo/pull-request/1597)
1. Fix heightmap model texture loading.
    * [Pull request #1595](https://bitbucket.org/osrf/gazebo/pull-request/1595)
1. Fix visual collision scale on separate client
    * [Pull request #1585](https://bitbucket.org/osrf/gazebo/pull-request/1585)
1. Fix several clang compiler warnings
    * [Pull request #1594](https://bitbucket.org/osrf/gazebo/pull-request/1594)
1. Fix blank save / browse dialogs
    * [Pull request #1544](https://bitbucket.org/osrf/gazebo/pull-request/1544)

### Gazebo 4.1.2 (2015-03-20)

1. Fix quaternion documentation: target Gazebo_4.1
    * [Pull request #1525](https://bitbucket.org/osrf/gazebo/pull-request/1525)
1. Speed up World::Step in loops
    * [Pull request #1492](https://bitbucket.org/osrf/gazebo/pull-request/1492)
1. Reduce selection buffer updates -> 4.1
    * [Pull request #1494](https://bitbucket.org/osrf/gazebo/pull-request/1494)
1. Fix loading of SimbodyPhysics parameters
    * [Pull request #1474](https://bitbucket.org/osrf/gazebo/pull-request/1474)
1. Fix heightmap on OSX -> 4.1
    * [Pull request #1455](https://bitbucket.org/osrf/gazebo/pull-request/1455)
1. Remove extra pose tag in a world file that should not be there
    * [Pull request #1458](https://bitbucket.org/osrf/gazebo/pull-request/1458)
1. Better fix for #236 for IMU that doesn't require ABI changes
    * [Pull request #1448](https://bitbucket.org/osrf/gazebo/pull-request/1448)
1. Fix regression of #236 for ImuSensor in 4.1
    * [Pull request #1446](https://bitbucket.org/osrf/gazebo/pull-request/1446)
1. Preserve previous GAZEBO_MODEL_PATH values when sourcing setup.sh
    * [Pull request #1430](https://bitbucket.org/osrf/gazebo/pull-request/1430)
1. issue #857: fix segfault for simbody screw joint when setting limits due to uninitialized limitForce.
    * [Pull request #1423](https://bitbucket.org/osrf/gazebo/pull-request/1423)
1. Allow multiple contact sensors per link (#960)
    * [Pull request #1413](https://bitbucket.org/osrf/gazebo/pull-request/1413)
1. Fix for issue #351, ODE World Step
    * [Pull request #1406](https://bitbucket.org/osrf/gazebo/pull-request/1406)
1. Disable failing InelasticCollision/0 test (#1394)
    * [Pull request #1405](https://bitbucket.org/osrf/gazebo/pull-request/1405)
1. Prevent out of bounds array access in SkidSteerDrivePlugin (found by cppcheck 1.68)
    * [Pull request #1379](https://bitbucket.org/osrf/gazebo/pull-request/1379)

### Gazebo 4.1.1 (2015-01-15)

1. Fix BulletPlaneShape bounding box (#1265)
    * [Pull request #1367](https://bitbucket.org/osrf/gazebo/pull-request/1367)
1. Fix dart linking errors on osx
    * [Pull request #1372](https://bitbucket.org/osrf/gazebo/pull-request/1372)
1. Update to player interfaces
    * [Pull request #1324](https://bitbucket.org/osrf/gazebo/pull-request/1324)
1. Handle GpuLaser name collisions (#1403)
    * [Pull request #1360](https://bitbucket.org/osrf/gazebo/pull-request/1360)
1. Add checks for handling array's with counts of zero, and read specular values
    * [Pull request #1339](https://bitbucket.org/osrf/gazebo/pull-request/1339)
1. Fix model list widget test
    * [Pull request #1327](https://bitbucket.org/osrf/gazebo/pull-request/1327)
1. Fix ogre includes
    * [Pull request #1323](https://bitbucket.org/osrf/gazebo/pull-request/1323)

### Gazebo 4.1.0 (2014-11-20)

1. Modified GUI rendering to improve the rendering update rate.
    * [Pull request #1487](https://bitbucket.org/osrf/gazebo/pull-request/1487)
1. Add ArrangePlugin for arranging groups of models.
   Also add Model::ResetPhysicsStates to call Link::ResetPhysicsStates
   recursively on all links in model.
    * [Pull request #1208](https://bitbucket.org/osrf/gazebo/pull-request/1208)
1. The `gz model` command line tool will output model info using either `-i` for complete info, or `-p` for just the model pose.
    * [Pull request #1212](https://bitbucket.org/osrf/gazebo/pull-request/1212)
    * [DRCSim Issue #389](https://bitbucket.org/osrf/drcsim/issue/389)
1. Added SignalStats class for computing incremental signal statistics.
    * [Pull request #1198](https://bitbucket.org/osrf/gazebo/pull-request/1198)
1. Add InitialVelocityPlugin to setting the initial state of links
    * [Pull request #1237](https://bitbucket.org/osrf/gazebo/pull-request/1237)
1. Added Quaternion::Integrate function.
    * [Pull request #1255](https://bitbucket.org/osrf/gazebo/pull-request/1255)
1. Added ConvertJointType functions, display more joint info on model list.
    * [Pull request #1259](https://bitbucket.org/osrf/gazebo/pull-request/1259)
1. Added ModelListWidget::AddProperty, removed unnecessary checks on ModelListWidget.
    * [Pull request #1271](https://bitbucket.org/osrf/gazebo/pull-request/1271)
1. Fix loading collada meshes with unsupported input semantics.
    * [Pull request #1319](https://bitbucket.org/osrf/gazebo/pull-request/1319)

### Gazebo 4.0.2 (2014-09-23)

1. Fix and improve mechanism to generate pkgconfig libs
    * [Pull request #1207](https://bitbucket.org/osrf/gazebo/pull-request/1207)
    * [Issue #1284](https://bitbucket.org/osrf/gazebo/issue/1284)
1. Added arat.world
    * [Pull request #1205](https://bitbucket.org/osrf/gazebo/pull-request/1205)
1. Update gzprop to output zip files.
    * [Pull request #1197](https://bitbucket.org/osrf/gazebo/pull-request/1197)
1. Make Collision::GetShape a const function
    * [Pull requset #1189](https://bitbucket.org/osrf/gazebo/pull-request/1189)
1. Install missing physics headers
    * [Pull requset #1183](https://bitbucket.org/osrf/gazebo/pull-request/1183)
1. Remove SimbodyLink::AddTorque console message
    * [Pull requset #1185](https://bitbucket.org/osrf/gazebo/pull-request/1185)
1. Fix log xml
    * [Pull requset #1188](https://bitbucket.org/osrf/gazebo/pull-request/1188)

### Gazebo 4.0.0 (2014-08-08)

1. Added lcov support to cmake
    * [Pull request #1047](https://bitbucket.org/osrf/gazebo/pull-request/1047)
1. Fixed memory leak in image conversion
    * [Pull request #1057](https://bitbucket.org/osrf/gazebo/pull-request/1057)
1. Removed deprecated function
    * [Pull request #1067](https://bitbucket.org/osrf/gazebo/pull-request/1067)
1. Improved collada loading performance
    * [Pull request #1066](https://bitbucket.org/osrf/gazebo/pull-request/1066)
    * [Pull request #1082](https://bitbucket.org/osrf/gazebo/pull-request/1082)
    * [Issue #1134](https://bitbucket.org/osrf/gazebo/issue/1134)
1. Implemented a collada exporter
    * [Pull request #1064](https://bitbucket.org/osrf/gazebo/pull-request/1064)
1. Force torque sensor now makes use of sensor's pose.
    * [Pull request #1076](https://bitbucket.org/osrf/gazebo/pull-request/1076)
    * [Issue #940](https://bitbucket.org/osrf/gazebo/issue/940)
1. Fix Model::GetLinks segfault
    * [Pull request #1093](https://bitbucket.org/osrf/gazebo/pull-request/1093)
1. Fix deleting and saving lights in gzserver
    * [Pull request #1094](https://bitbucket.org/osrf/gazebo/pull-request/1094)
    * [Issue #1182](https://bitbucket.org/osrf/gazebo/issue/1182)
    * [Issue #346](https://bitbucket.org/osrf/gazebo/issue/346)
1. Fix Collision::GetWorldPose. The pose of a collision would not update properly.
    * [Pull request #1049](https://bitbucket.org/osrf/gazebo/pull-request/1049)
    * [Issue #1124](https://bitbucket.org/osrf/gazebo/issue/1124)
1. Fixed the animate_box and animate_joints examples
    * [Pull request #1086](https://bitbucket.org/osrf/gazebo/pull-request/1086)
1. Integrated Oculus Rift functionality
    * [Pull request #1074](https://bitbucket.org/osrf/gazebo/pull-request/1074)
    * [Pull request #1136](https://bitbucket.org/osrf/gazebo/pull-request/1136)
    * [Pull request #1139](https://bitbucket.org/osrf/gazebo/pull-request/1139)
1. Updated Base::GetScopedName
    * [Pull request #1104](https://bitbucket.org/osrf/gazebo/pull-request/1104)
1. Fix collada loader from adding duplicate materials into a Mesh
    * [Pull request #1105](https://bitbucket.org/osrf/gazebo/pull-request/1105)
    * [Issue #1180](https://bitbucket.org/osrf/gazebo/issue/1180)
1. Integrated Razer Hydra functionality
    * [Pull request #1083](https://bitbucket.org/osrf/gazebo/pull-request/1083)
    * [Pull request #1109](https://bitbucket.org/osrf/gazebo/pull-request/1109)
1. Added ability to copy and paste models in the GUI
    * [Pull request #1103](https://bitbucket.org/osrf/gazebo/pull-request/1103)
1. Removed unnecessary inclusion of gazebo.hh and common.hh in plugins
    * [Pull request #1111](https://bitbucket.org/osrf/gazebo/pull-request/1111)
1. Added ability to specify custom road textures
    * [Pull request #1027](https://bitbucket.org/osrf/gazebo/pull-request/1027)
1. Added support for DART 4.1
    * [Pull request #1113](https://bitbucket.org/osrf/gazebo/pull-request/1113)
    * [Pull request #1132](https://bitbucket.org/osrf/gazebo/pull-request/1132)
    * [Pull request #1134](https://bitbucket.org/osrf/gazebo/pull-request/1134)
    * [Pull request #1154](https://bitbucket.org/osrf/gazebo/pull-request/1154)
1. Allow position of joints to be directly set.
    * [Pull request #1097](https://bitbucket.org/osrf/gazebo/pull-request/1097)
    * [Issue #1138](https://bitbucket.org/osrf/gazebo/issue/1138)
1. Added extruded polyline geometry
    * [Pull request #1026](https://bitbucket.org/osrf/gazebo/pull-request/1026)
1. Fixed actor animation
    * [Pull request #1133](https://bitbucket.org/osrf/gazebo/pull-request/1133)
    * [Pull request #1141](https://bitbucket.org/osrf/gazebo/pull-request/1141)
1. Generate a versioned cmake config file
    * [Pull request #1153](https://bitbucket.org/osrf/gazebo/pull-request/1153)
    * [Issue #1226](https://bitbucket.org/osrf/gazebo/issue/1226)
1. Added KMeans class
    * [Pull request #1147](https://bitbucket.org/osrf/gazebo/pull-request/1147)
1. Added --summary-range feature to bitbucket pullrequest tool
    * [Pull request #1156](https://bitbucket.org/osrf/gazebo/pull-request/1156)
1. Updated web links
    * [Pull request #1159](https://bitbucket.org/osrf/gazebo/pull-request/1159)
1. Update tests
    * [Pull request #1155](https://bitbucket.org/osrf/gazebo/pull-request/1155)
    * [Pull request #1143](https://bitbucket.org/osrf/gazebo/pull-request/1143)
    * [Pull request #1138](https://bitbucket.org/osrf/gazebo/pull-request/1138)
    * [Pull request #1140](https://bitbucket.org/osrf/gazebo/pull-request/1140)
    * [Pull request #1127](https://bitbucket.org/osrf/gazebo/pull-request/1127)
    * [Pull request #1115](https://bitbucket.org/osrf/gazebo/pull-request/1115)
    * [Pull request #1102](https://bitbucket.org/osrf/gazebo/pull-request/1102)
    * [Pull request #1087](https://bitbucket.org/osrf/gazebo/pull-request/1087)
    * [Pull request #1084](https://bitbucket.org/osrf/gazebo/pull-request/1084)

## Gazebo 3.0

### Gazebo 3.x.x (yyyy-mm-dd)

1. Fixed sonar and wireless sensor visualization
    * [Pull request #1254](https://bitbucket.org/osrf/gazebo/pull-request/1254)
1. Update visual bounding box when model is selected
    * [Pull request #1280](https://bitbucket.org/osrf/gazebo/pull-request/1280)

### Gazebo 3.1.0 (2014-08-08)

1. Implemented Simbody::Link::Set*Vel
    * [Pull request #1160](https://bitbucket.org/osrf/gazebo/pull-request/1160)
    * [Issue #1012](https://bitbucket.org/osrf/gazebo/issue/1012)
1. Added World::RemoveModel function
    * [Pull request #1106](https://bitbucket.org/osrf/gazebo/pull-request/1106)
    * [Issue #1177](https://bitbucket.org/osrf/gazebo/issue/1177)
1. Fix exit from camera follow mode using the escape key
    * [Pull request #1137](https://bitbucket.org/osrf/gazebo/pull-request/1137)
    * [Issue #1220](https://bitbucket.org/osrf/gazebo/issue/1220)
1. Added support for SDF joint spring stiffness and reference positions
    * [Pull request #1117](https://bitbucket.org/osrf/gazebo/pull-request/1117)
1. Removed the gzmodel_create script
    * [Pull request #1130](https://bitbucket.org/osrf/gazebo/pull-request/1130)
1. Added Vector2 dot product
    * [Pull request #1101](https://bitbucket.org/osrf/gazebo/pull-request/1101)
1. Added SetPositionPID and SetVelocityPID to JointController
    * [Pull request #1091](https://bitbucket.org/osrf/gazebo/pull-request/1091)
1. Fix gzclient startup crash with ogre 1.9
    * [Pull request #1098](https://bitbucket.org/osrf/gazebo/pull-request/1098)
    * [Issue #996](https://bitbucket.org/osrf/gazebo/issue/996)
1. Update the bitbucket_pullrequests tool
    * [Pull request #1108](https://bitbucket.org/osrf/gazebo/pull-request/1108)
1. Light properties now remain in place after move by the user via the GUI.
    * [Pull request #1110](https://bitbucket.org/osrf/gazebo/pull-request/1110)
    * [Issue #1211](https://bitbucket.org/osrf/gazebo/issue/1211)
1. Allow position of joints to be directly set.
    * [Pull request #1096](https://bitbucket.org/osrf/gazebo/pull-request/1096)
    * [Issue #1138](https://bitbucket.org/osrf/gazebo/issue/1138)

### Gazebo 3.0.0 (2014-04-11)

1. Fix bug when deleting the sun light
    * [Pull request #1088](https://bitbucket.org/osrf/gazebo/pull-request/1088)
    * [Issue #1133](https://bitbucket.org/osrf/gazebo/issue/1133)
1. Fix ODE screw joint
    * [Pull request #1078](https://bitbucket.org/osrf/gazebo/pull-request/1078)
    * [Issue #1167](https://bitbucket.org/osrf/gazebo/issue/1167)
1. Update joint integration tests
    * [Pull request #1081](https://bitbucket.org/osrf/gazebo/pull-request/1081)
1. Fixed false positives in cppcheck.
    * [Pull request #1061](https://bitbucket.org/osrf/gazebo/pull-request/1061)
1. Made joint axis reference frame relative to child, and updated simbody and dart accordingly.
    * [Pull request #1069](https://bitbucket.org/osrf/gazebo/pull-request/1069)
    * [Issue #494](https://bitbucket.org/osrf/gazebo/issue/494)
    * [Issue #1143](https://bitbucket.org/osrf/gazebo/issue/1143)
1. Added ability to pass vector of strings to SetupClient and SetupServer
    * [Pull request #1068](https://bitbucket.org/osrf/gazebo/pull-request/1068)
    * [Issue #1132](https://bitbucket.org/osrf/gazebo/issue/1132)
1. Fix error correction in screw constraints for ODE
    * [Pull request #1070](https://bitbucket.org/osrf/gazebo/pull-request/1070)
    * [Issue #1159](https://bitbucket.org/osrf/gazebo/issue/1159)
1. Improved pkgconfig with SDF
    * [Pull request #1062](https://bitbucket.org/osrf/gazebo/pull-request/1062)
1. Added a plugin to simulate aero dynamics
    * [Pull request #905](https://bitbucket.org/osrf/gazebo/pull-request/905)
1. Updated bullet support
    * [Issue #1069](https://bitbucket.org/osrf/gazebo/issue/1069)
    * [Pull request #1011](https://bitbucket.org/osrf/gazebo/pull-request/1011)
    * [Pull request #996](https://bitbucket.org/osrf/gazebo/pull-request/966)
    * [Pull request #1024](https://bitbucket.org/osrf/gazebo/pull-request/1024)
1. Updated simbody support
    * [Pull request #995](https://bitbucket.org/osrf/gazebo/pull-request/995)
1. Updated worlds to SDF 1.5
    * [Pull request #1021](https://bitbucket.org/osrf/gazebo/pull-request/1021)
1. Improvements to ODE
    * [Pull request #1001](https://bitbucket.org/osrf/gazebo/pull-request/1001)
    * [Pull request #1014](https://bitbucket.org/osrf/gazebo/pull-request/1014)
    * [Pull request #1015](https://bitbucket.org/osrf/gazebo/pull-request/1015)
    * [Pull request #1016](https://bitbucket.org/osrf/gazebo/pull-request/1016)
1. New command line tool
    * [Pull request #972](https://bitbucket.org/osrf/gazebo/pull-request/972)
1. Graphical user interface improvements
    * [Pull request #971](https://bitbucket.org/osrf/gazebo/pull-request/971)
    * [Pull request #1013](https://bitbucket.org/osrf/gazebo/pull-request/1013)
    * [Pull request #989](https://bitbucket.org/osrf/gazebo/pull-request/989)
1. Created a friction pyramid class
    * [Pull request #935](https://bitbucket.org/osrf/gazebo/pull-request/935)
1. Added GetWorldEnergy functions to Model, Joint, and Link
    * [Pull request #1017](https://bitbucket.org/osrf/gazebo/pull-request/1017)
1. Preparing Gazebo for admission into Ubuntu
    * [Pull request #969](https://bitbucket.org/osrf/gazebo/pull-request/969)
    * [Pull request #998](https://bitbucket.org/osrf/gazebo/pull-request/998)
    * [Pull request #1002](https://bitbucket.org/osrf/gazebo/pull-request/1002)
1. Add method for querying if useImplicitStiffnessDamping flag is set for a given joint
    * [Issue #629](https://bitbucket.org/osrf/gazebo/issue/629)
    * [Pull request #1006](https://bitbucket.org/osrf/gazebo/pull-request/1006)
1. Fix joint axis frames
    * [Issue #494](https://bitbucket.org/osrf/gazebo/issue/494)
    * [Pull request #963](https://bitbucket.org/osrf/gazebo/pull-request/963)
1. Compute joint anchor pose relative to parent
    * [Issue #1029](https://bitbucket.org/osrf/gazebo/issue/1029)
    * [Pull request #982](https://bitbucket.org/osrf/gazebo/pull-request/982)
1. Cleanup the installed worlds
    * [Issue #1036](https://bitbucket.org/osrf/gazebo/issue/1036)
    * [Pull request #984](https://bitbucket.org/osrf/gazebo/pull-request/984)
1. Update to the GPS sensor
    * [Issue #1059](https://bitbucket.org/osrf/gazebo/issue/1059)
    * [Pull request #978](https://bitbucket.org/osrf/gazebo/pull-request/978)
1. Removed libtool from plugin loading
    * [Pull request #981](https://bitbucket.org/osrf/gazebo/pull-request/981)
1. Added functions to get inertial information for a link in the world frame.
    * [Pull request #1005](https://bitbucket.org/osrf/gazebo/pull-request/1005)

## Gazebo 2.0

### Gazebo 2.2.6 (2015-09-28)

1. Backport fixes to setup.sh from pull request #1430 to 2.2 branch
    * [Pull request 1889](https://bitbucket.org/osrf/gazebo/pull-request/1889)
1. Fix heightmap texture loading (2.2)
    * [Pull request 1596](https://bitbucket.org/osrf/gazebo/pull-request/1596)
1. Prevent out of bounds array access in SkidSteerDrivePlugin (found by cppcheck 1.68)
    * [Pull request 1379](https://bitbucket.org/osrf/gazebo/pull-request/1379)
1. Fix build with boost 1.57 for 2.2 branch (#1399)
    * [Pull request 1358](https://bitbucket.org/osrf/gazebo/pull-request/1358)
1. Fix manpage test failures by incrementing year to 2015
    * [Pull request 1361](https://bitbucket.org/osrf/gazebo/pull-request/1361)
1. Fix build for OS X 10.10 (#1304, #1289)
    * [Pull request 1346](https://bitbucket.org/osrf/gazebo/pull-request/1346)
1. Restore ODELink ABI, use Link variables instead (#1354)
    * [Pull request 1347](https://bitbucket.org/osrf/gazebo/pull-request/1347)
1. Fix inertia_ratio test
    * [Pull request 1344](https://bitbucket.org/osrf/gazebo/pull-request/1344)
1. backport collision visual fix -> 2.2
    * [Pull request 1343](https://bitbucket.org/osrf/gazebo/pull-request/1343)
1. Fix two code_check errors on 2.2
    * [Pull request 1314](https://bitbucket.org/osrf/gazebo/pull-request/1314)
1. issue #243 fix Link::GetWorldLinearAccel and Link::GetWorldAngularAccel for ODE
    * [Pull request 1284](https://bitbucket.org/osrf/gazebo/pull-request/1284)

### Gazebo 2.2.3 (2014-04-29)

1. Removed redundant call to World::Init
    * [Pull request #1107](https://bitbucket.org/osrf/gazebo/pull-request/1107)
    * [Issue #1208](https://bitbucket.org/osrf/gazebo/issue/1208)
1. Return proper error codes when gazebo exits
    * [Pull request #1085](https://bitbucket.org/osrf/gazebo/pull-request/1085)
    * [Issue #1178](https://bitbucket.org/osrf/gazebo/issue/1178)
1. Fixed Camera::GetWorldRotation().
    * [Pull request #1071](https://bitbucket.org/osrf/gazebo/pull-request/1071)
    * [Issue #1087](https://bitbucket.org/osrf/gazebo/issue/1087)
1. Fixed memory leak in image conversion
    * [Pull request #1073](https://bitbucket.org/osrf/gazebo/pull-request/1073)

### Gazebo 2.2.1 (xxxx-xx-xx)

1. Fix heightmap model texture loading.
    * [Pull request #1596](https://bitbucket.org/osrf/gazebo/pull-request/1596)

### Gazebo 2.2.0 (2014-01-10)

1. Fix compilation when using OGRE-1.9 (full support is being worked on)
    * [Issue #994](https://bitbucket.org/osrf/gazebo/issue/994)
    * [Issue #995](https://bitbucket.org/osrf/gazebo/issue/995)
    * [Issue #996](https://bitbucket.org/osrf/gazebo/issue/996)
    * [Pull request #883](https://bitbucket.org/osrf/gazebo/pull-request/883)
1. Added unit test for issue 624.
    * [Issue #624](https://bitbucket.org/osrf/gazebo/issue/624).
    * [Pull request #889](https://bitbucket.org/osrf/gazebo/pull-request/889)
1. Use 3x3 PCF shadows for smoother shadows.
    * [Pull request #887](https://bitbucket.org/osrf/gazebo/pull-request/887)
1. Update manpage copyright to 2014.
    * [Pull request #893](https://bitbucket.org/osrf/gazebo/pull-request/893)
1. Added friction integration test .
    * [Pull request #885](https://bitbucket.org/osrf/gazebo/pull-request/885)
1. Fix joint anchor when link pose is not specified.
    * [Issue #978](https://bitbucket.org/osrf/gazebo/issue/978)
    * [Pull request #862](https://bitbucket.org/osrf/gazebo/pull-request/862)
1. Added (ESC) tooltip for GUI Selection Mode icon.
    * [Issue #993](https://bitbucket.org/osrf/gazebo/issue/993)
    * [Pull request #888](https://bitbucket.org/osrf/gazebo/pull-request/888)
1. Removed old comment about resolved issue.
    * [Issue #837](https://bitbucket.org/osrf/gazebo/issue/837)
    * [Pull request #880](https://bitbucket.org/osrf/gazebo/pull-request/880)
1. Made SimbodyLink::Get* function thread-safe
    * [Issue #918](https://bitbucket.org/osrf/gazebo/issue/918)
    * [Pull request #872](https://bitbucket.org/osrf/gazebo/pull-request/872)
1. Suppressed spurious gzlog messages in ODE::Body
    * [Issue #983](https://bitbucket.org/osrf/gazebo/issue/983)
    * [Pull request #875](https://bitbucket.org/osrf/gazebo/pull-request/875)
1. Fixed Force Torque Sensor Test by properly initializing some values.
    * [Issue #982](https://bitbucket.org/osrf/gazebo/issue/982)
    * [Pull request #869](https://bitbucket.org/osrf/gazebo/pull-request/869)
1. Added breakable joint plugin to support breakable walls.
    * [Pull request #865](https://bitbucket.org/osrf/gazebo/pull-request/865)
1. Used different tuple syntax to fix compilation on OSX mavericks.
    * [Issue #947](https://bitbucket.org/osrf/gazebo/issue/947)
    * [Pull request #858](https://bitbucket.org/osrf/gazebo/pull-request/858)
1. Fixed sonar test and deprecation warning.
    * [Pull request #856](https://bitbucket.org/osrf/gazebo/pull-request/856)
1. Speed up test compilation.
    * Part of [Issue #955](https://bitbucket.org/osrf/gazebo/issue/955)
    * [Pull request #846](https://bitbucket.org/osrf/gazebo/pull-request/846)
1. Added Joint::SetEffortLimit API
    * [Issue #923](https://bitbucket.org/osrf/gazebo/issue/923)
    * [Pull request #808](https://bitbucket.org/osrf/gazebo/pull-request/808)
1. Made bullet output less verbose.
    * [Pull request #839](https://bitbucket.org/osrf/gazebo/pull-request/839)
1. Convergence acceleration and stability tweak to make atlas_v3 stable
    * [Issue #895](https://bitbucket.org/osrf/gazebo/issue/895)
    * [Pull request #772](https://bitbucket.org/osrf/gazebo/pull-request/772)
1. Added colors, textures and world files for the SPL RoboCup environment
    * [Pull request #838](https://bitbucket.org/osrf/gazebo/pull-request/838)
1. Fixed bitbucket_pullrequests tool to work with latest BitBucket API.
    * [Issue #933](https://bitbucket.org/osrf/gazebo/issue/933)
    * [Pull request #841](https://bitbucket.org/osrf/gazebo/pull-request/841)
1. Fixed cppcheck warnings.
    * [Pull request #842](https://bitbucket.org/osrf/gazebo/pull-request/842)

### Gazebo 2.1.0 (2013-11-08)
1. Fix mainwindow unit test
    * [Pull request #752](https://bitbucket.org/osrf/gazebo/pull-request/752)
1. Visualize moment of inertia
    * Pull request [#745](https://bitbucket.org/osrf/gazebo/pull-request/745), [#769](https://bitbucket.org/osrf/gazebo/pull-request/769), [#787](https://bitbucket.org/osrf/gazebo/pull-request/787)
    * [Issue #203](https://bitbucket.org/osrf/gazebo/issue/203)
1. Update tool to count lines of code
    * [Pull request #758](https://bitbucket.org/osrf/gazebo/pull-request/758)
1. Implement World::Clear
    * Pull request [#785](https://bitbucket.org/osrf/gazebo/pull-request/785), [#804](https://bitbucket.org/osrf/gazebo/pull-request/804)
1. Improve Bullet support
    * [Pull request #805](https://bitbucket.org/osrf/gazebo/pull-request/805)
1. Fix doxygen spacing
    * [Pull request #740](https://bitbucket.org/osrf/gazebo/pull-request/740)
1. Add tool to generate model images for thepropshop.org
    * [Pull request #734](https://bitbucket.org/osrf/gazebo/pull-request/734)
1. Added paging support for terrains
    * [Pull request #707](https://bitbucket.org/osrf/gazebo/pull-request/707)
1. Added plugin path to LID_LIBRARY_PATH in setup.sh
    * [Pull request #750](https://bitbucket.org/osrf/gazebo/pull-request/750)
1. Fix for OSX
    * [Pull request #766](https://bitbucket.org/osrf/gazebo/pull-request/766)
    * [Pull request #786](https://bitbucket.org/osrf/gazebo/pull-request/786)
    * [Issue #906](https://bitbucket.org/osrf/gazebo/issue/906)
1. Update copyright information
    * [Pull request #771](https://bitbucket.org/osrf/gazebo/pull-request/771)
1. Enable screen dependent tests
    * [Pull request #764](https://bitbucket.org/osrf/gazebo/pull-request/764)
    * [Issue #811](https://bitbucket.org/osrf/gazebo/issue/811)
1. Fix gazebo command line help message
    * [Pull request #775](https://bitbucket.org/osrf/gazebo/pull-request/775)
    * [Issue #898](https://bitbucket.org/osrf/gazebo/issue/898)
1. Fix man page test
    * [Pull request #774](https://bitbucket.org/osrf/gazebo/pull-request/774)
1. Improve load time by reducing calls to RTShader::Update
    * [Pull request #773](https://bitbucket.org/osrf/gazebo/pull-request/773)
    * [Issue #877](https://bitbucket.org/osrf/gazebo/issue/877)
1. Fix joint visualization
    * [Pull request #776](https://bitbucket.org/osrf/gazebo/pull-request/776)
    * [Pull request #802](https://bitbucket.org/osrf/gazebo/pull-request/802)
    * [Issue #464](https://bitbucket.org/osrf/gazebo/issue/464)
1. Add helpers to fix NaN
    * [Pull request #742](https://bitbucket.org/osrf/gazebo/pull-request/742)
1. Fix model resizing via the GUI
    * [Pull request #763](https://bitbucket.org/osrf/gazebo/pull-request/763)
    * [Issue #885](https://bitbucket.org/osrf/gazebo/issue/885)
1. Simplify gzlog test by using sha1
    * [Pull request #781](https://bitbucket.org/osrf/gazebo/pull-request/781)
    * [Issue #837](https://bitbucket.org/osrf/gazebo/issue/837)
1. Enable cppcheck for header files
    * [Pull request #782](https://bitbucket.org/osrf/gazebo/pull-request/782)
    * [Issue #907](https://bitbucket.org/osrf/gazebo/issue/907)
1. Fix broken regression test
    * [Pull request #784](https://bitbucket.org/osrf/gazebo/pull-request/784)
    * [Issue #884](https://bitbucket.org/osrf/gazebo/issue/884)
1. All simbody and dart to pass tests
    * [Pull request #790](https://bitbucket.org/osrf/gazebo/pull-request/790)
    * [Issue #873](https://bitbucket.org/osrf/gazebo/issue/873)
1. Fix camera rotation from SDF
    * [Pull request #789](https://bitbucket.org/osrf/gazebo/pull-request/789)
    * [Issue #920](https://bitbucket.org/osrf/gazebo/issue/920)
1. Fix bitbucket pullrequest command line tool to match new API
    * [Pull request #803](https://bitbucket.org/osrf/gazebo/pull-request/803)
1. Fix transceiver spawn errors in tests
    * [Pull request #811](https://bitbucket.org/osrf/gazebo/pull-request/811)
    * [Pull request #814](https://bitbucket.org/osrf/gazebo/pull-request/814)

### Gazebo 2.0.0 (2013-10-08)
1. Refactor code check tool.
    * [Pull Request #669](https://bitbucket.org/osrf/gazebo/pull-request/669)
1. Added pull request tool for Bitbucket.
    * [Pull Request #670](https://bitbucket.org/osrf/gazebo/pull-request/670)
    * [Pull Request #691](https://bitbucket.org/osrf/gazebo/pull-request/671)
1. New wireless receiver and transmitter sensor models.
    * [Pull Request #644](https://bitbucket.org/osrf/gazebo/pull-request/644)
    * [Pull Request #675](https://bitbucket.org/osrf/gazebo/pull-request/675)
    * [Pull Request #727](https://bitbucket.org/osrf/gazebo/pull-request/727)
1. Audio support using OpenAL.
    * [Pull Request #648](https://bitbucket.org/osrf/gazebo/pull-request/648)
    * [Pull Request #704](https://bitbucket.org/osrf/gazebo/pull-request/704)
1. Simplify command-line parsing of gztopic echo output.
    * [Pull Request #674](https://bitbucket.org/osrf/gazebo/pull-request/674)
    * Resolves: [Issue #795](https://bitbucket.org/osrf/gazebo/issue/795)
1. Use UNIX directories through the user of GNUInstallDirs cmake module.
    * [Pull Request #676](https://bitbucket.org/osrf/gazebo/pull-request/676)
    * [Pull Request #681](https://bitbucket.org/osrf/gazebo/pull-request/681)
1. New GUI interactions for object manipulation.
    * [Pull Request #634](https://bitbucket.org/osrf/gazebo/pull-request/634)
1. Fix for OSX menubar.
    * [Pull Request #677](https://bitbucket.org/osrf/gazebo/pull-request/677)
1. Remove internal SDF directories and dependencies.
    * [Pull Request #680](https://bitbucket.org/osrf/gazebo/pull-request/680)
1. Add minimum version for sdformat.
    * [Pull Request #682](https://bitbucket.org/osrf/gazebo/pull-request/682)
    * Resolves: [Issue #818](https://bitbucket.org/osrf/gazebo/issue/818)
1. Allow different gtest parameter types with ServerFixture
    * [Pull Request #686](https://bitbucket.org/osrf/gazebo/pull-request/686)
    * Resolves: [Issue #820](https://bitbucket.org/osrf/gazebo/issue/820)
1. GUI model scaling when using Bullet.
    * [Pull Request #683](https://bitbucket.org/osrf/gazebo/pull-request/683)
1. Fix typo in cmake config.
    * [Pull Request #694](https://bitbucket.org/osrf/gazebo/pull-request/694)
    * Resolves: [Issue #824](https://bitbucket.org/osrf/gazebo/issue/824)
1. Remove gazebo include subdir from pkgconfig and cmake config.
    * [Pull Request #691](https://bitbucket.org/osrf/gazebo/pull-request/691)
1. Torsional spring demo
    * [Pull Request #693](https://bitbucket.org/osrf/gazebo/pull-request/693)
1. Remove repeated call to SetAxis in Joint.cc
    * [Pull Request #695](https://bitbucket.org/osrf/gazebo/pull-request/695)
    * Resolves: [Issue #823](https://bitbucket.org/osrf/gazebo/issue/823)
1. Add test for rotational joints.
    * [Pull Request #697](https://bitbucket.org/osrf/gazebo/pull-request/697)
    * Resolves: [Issue #820](https://bitbucket.org/osrf/gazebo/issue/820)
1. Fix compilation of tests using Joint base class
    * [Pull Request #701](https://bitbucket.org/osrf/gazebo/pull-request/701)
1. Terrain paging implemented.
    * [Pull Request #687](https://bitbucket.org/osrf/gazebo/pull-request/687)
1. Improve timeout error reporting in ServerFixture
    * [Pull Request #705](https://bitbucket.org/osrf/gazebo/pull-request/705)
1. Fix mouse picking for cases where visuals overlap with the laser
    * [Pull Request #709](https://bitbucket.org/osrf/gazebo/pull-request/709)
1. Fix string literals for OSX
    * [Pull Request #712](https://bitbucket.org/osrf/gazebo/pull-request/712)
    * Resolves: [Issue #803](https://bitbucket.org/osrf/gazebo/issue/803)
1. Support for ENABLE_TESTS_COMPILATION cmake parameter
    * [Pull Request #708](https://bitbucket.org/osrf/gazebo/pull-request/708)
1. Updated system gui plugin
    * [Pull Request #702](https://bitbucket.org/osrf/gazebo/pull-request/702)
1. Fix force torque unit test issue
    * [Pull Request #673](https://bitbucket.org/osrf/gazebo/pull-request/673)
    * Resolves: [Issue #813](https://bitbucket.org/osrf/gazebo/issue/813)
1. Use variables to control auto generation of CFlags
    * [Pull Request #699](https://bitbucket.org/osrf/gazebo/pull-request/699)
1. Remove deprecated functions.
    * [Pull Request #715](https://bitbucket.org/osrf/gazebo/pull-request/715)
1. Fix typo in `Camera.cc`
    * [Pull Request #719](https://bitbucket.org/osrf/gazebo/pull-request/719)
    * Resolves: [Issue #846](https://bitbucket.org/osrf/gazebo/issue/846)
1. Performance improvements
    * [Pull Request #561](https://bitbucket.org/osrf/gazebo/pull-request/561)
1. Fix gripper model.
    * [Pull Request #713](https://bitbucket.org/osrf/gazebo/pull-request/713)
    * Resolves: [Issue #314](https://bitbucket.org/osrf/gazebo/issue/314)
1. First part of Simbody integration
    * [Pull Request #716](https://bitbucket.org/osrf/gazebo/pull-request/716)

## Gazebo 1.9

### Gazebo 1.9.6 (2014-04-29)

1. Refactored inertia ratio reduction for ODE
    * [Pull request #1114](https://bitbucket.org/osrf/gazebo/pull-request/1114)
1. Improved collada loading performance
    * [Pull request #1075](https://bitbucket.org/osrf/gazebo/pull-request/1075)

### Gazebo 1.9.3 (2014-01-10)

1. Add thickness to plane to remove shadow flickering.
    * [Pull request #886](https://bitbucket.org/osrf/gazebo/pull-request/886)
1. Temporary GUI shadow toggle fix.
    * [Issue #925](https://bitbucket.org/osrf/gazebo/issue/925)
    * [Pull request #868](https://bitbucket.org/osrf/gazebo/pull-request/868)
1. Fix memory access bugs with libc++ on mavericks.
    * [Issue #965](https://bitbucket.org/osrf/gazebo/issue/965)
    * [Pull request #857](https://bitbucket.org/osrf/gazebo/pull-request/857)
    * [Pull request #881](https://bitbucket.org/osrf/gazebo/pull-request/881)
1. Replaced printf with cout in gztopic hz.
    * [Issue #969](https://bitbucket.org/osrf/gazebo/issue/969)
    * [Pull request #854](https://bitbucket.org/osrf/gazebo/pull-request/854)
1. Add Dark grey material and fix indentation.
    * [Pull request #851](https://bitbucket.org/osrf/gazebo/pull-request/851)
1. Fixed sonar sensor unit test.
    * [Pull request #848](https://bitbucket.org/osrf/gazebo/pull-request/848)
1. Convergence acceleration and stability tweak to make atlas_v3 stable.
    * [Pull request #845](https://bitbucket.org/osrf/gazebo/pull-request/845)
1. Update gtest to 1.7.0 to resolve problems with libc++.
    * [Issue #947](https://bitbucket.org/osrf/gazebo/issue/947)
    * [Pull request #827](https://bitbucket.org/osrf/gazebo/pull-request/827)
1. Fixed LD_LIBRARY_PATH for plugins.
    * [Issue #957](https://bitbucket.org/osrf/gazebo/issue/957)
    * [Pull request #844](https://bitbucket.org/osrf/gazebo/pull-request/844)
1. Fix transceiver sporadic errors.
    * Backport of [pull request #811](https://bitbucket.org/osrf/gazebo/pull-request/811)
    * [Pull request #836](https://bitbucket.org/osrf/gazebo/pull-request/836)
1. Modified the MsgTest to be deterministic with time checks.
    * [Pull request #843](https://bitbucket.org/osrf/gazebo/pull-request/843)
1. Fixed seg fault in LaserVisual.
    * [Issue #950](https://bitbucket.org/osrf/gazebo/issue/950)
    * [Pull request #832](https://bitbucket.org/osrf/gazebo/pull-request/832)
1. Implemented the option to disable tests that need a working screen to run properly.
    * Backport of [Pull request #764](https://bitbucket.org/osrf/gazebo/pull-request/764)
    * [Pull request #837](https://bitbucket.org/osrf/gazebo/pull-request/837)
1. Cleaned up gazebo shutdown.
    * [Pull request #829](https://bitbucket.org/osrf/gazebo/pull-request/829)
1. Fixed bug associated with loading joint child links.
    * [Issue #943](https://bitbucket.org/osrf/gazebo/issue/943)
    * [Pull request #820](https://bitbucket.org/osrf/gazebo/pull-request/820)

### Gazebo 1.9.2 (2013-11-08)
1. Fix enable/disable sky and clouds from SDF
    * [Pull request #809](https://bitbucket.org/osrf/gazebo/pull-request/809])
1. Fix occasional blank GUI screen on startup
    * [Pull request #815](https://bitbucket.org/osrf/gazebo/pull-request/815])
1. Fix GPU laser when interacting with heightmaps
    * [Pull request #796](https://bitbucket.org/osrf/gazebo/pull-request/796])
1. Added API/ABI checker command line tool
    * [Pull request #765](https://bitbucket.org/osrf/gazebo/pull-request/765])
1. Added gtest version information
    * [Pull request #801](https://bitbucket.org/osrf/gazebo/pull-request/801])
1. Fix GUI world saving
    * [Pull request #806](https://bitbucket.org/osrf/gazebo/pull-request/806])
1. Enable anti-aliasing for camera sensor
    * [Pull request #800](https://bitbucket.org/osrf/gazebo/pull-request/800])
1. Make sensor noise deterministic
    * [Pull request #788](https://bitbucket.org/osrf/gazebo/pull-request/788])
1. Fix build problem
    * [Issue #901](https://bitbucket.org/osrf/gazebo/issue/901)
    * [Pull request #778](https://bitbucket.org/osrf/gazebo/pull-request/778])
1. Fix a typo in Camera.cc
    * [Pull request #720](https://bitbucket.org/osrf/gazebo/pull-request/720])
    * [Issue #846](https://bitbucket.org/osrf/gazebo/issue/846)
1. Fix OSX menu bar
    * [Pull request #688](https://bitbucket.org/osrf/gazebo/pull-request/688])
1. Fix gazebo::init by calling sdf::setFindCallback() before loading the sdf in gzfactory.
    * [Pull request #678](https://bitbucket.org/osrf/gazebo/pull-request/678])
    * [Issue #817](https://bitbucket.org/osrf/gazebo/issue/817)

### Gazebo 1.9.1 (2013-08-20)
* Deprecate header files that require case-sensitive filesystem (e.g. Common.hh, Physics.hh) [https://bitbucket.org/osrf/gazebo/pull-request/638/fix-for-775-deprecate-headers-that-require]
* Initial support for building on Mac OS X [https://bitbucket.org/osrf/gazebo/pull-request/660/osx-support-for-gazebo-19] [https://bitbucket.org/osrf/gazebo/pull-request/657/cmake-fixes-for-osx]
* Fixes for various issues [https://bitbucket.org/osrf/gazebo/pull-request/635/fix-for-issue-792/diff] [https://bitbucket.org/osrf/gazebo/pull-request/628/allow-scoped-and-non-scoped-joint-names-to/diff] [https://bitbucket.org/osrf/gazebo/pull-request/636/fix-build-dependency-in-message-generation/diff] [https://bitbucket.org/osrf/gazebo/pull-request/639/make-the-unversioned-setupsh-a-copy-of-the/diff] [https://bitbucket.org/osrf/gazebo/pull-request/650/added-missing-lib-to-player-client-library/diff] [https://bitbucket.org/osrf/gazebo/pull-request/656/install-gzmode_create-without-sh-suffix/diff]

### Gazebo 1.9.0 (2013-07-23)
* Use external package [sdformat](https://bitbucket.org/osrf/sdformat) for sdf parsing, refactor the `Element::GetValue*` function calls, and deprecate Gazebo's internal sdf parser [https://bitbucket.org/osrf/gazebo/pull-request/627]
* Improved ROS support ([[Tutorials#ROS_Integration |documentation here]]) [https://bitbucket.org/osrf/gazebo/pull-request/559]
* Added Sonar, Force-Torque, and Tactile Pressure sensors [https://bitbucket.org/osrf/gazebo/pull-request/557], [https://bitbucket.org/osrf/gazebo/pull-request/567]
* Add compile-time defaults for environment variables so that sourcing setup.sh is unnecessary in most cases [https://bitbucket.org/osrf/gazebo/pull-request/620]
* Enable user camera to follow objects in client window [https://bitbucket.org/osrf/gazebo/pull-request/603]
* Install protobuf message files for use in custom messages [https://bitbucket.org/osrf/gazebo/pull-request/614]
* Change default compilation flags to improve debugging [https://bitbucket.org/osrf/gazebo/pull-request/617]
* Change to supported relative include paths [https://bitbucket.org/osrf/gazebo/pull-request/594]
* Fix display of laser scans when sensor is rotated [https://bitbucket.org/osrf/gazebo/pull-request/599]

## Gazebo 1.8

### Gazebo 1.8.7 (2013-07-16)
* Fix bug in URDF parsing of Vector3 elements [https://bitbucket.org/osrf/gazebo/pull-request/613]
* Fix compilation errors with newest libraries [https://bitbucket.org/osrf/gazebo/pull-request/615]

### Gazebo 1.8.6 (2013-06-07)
* Fix inertia lumping in the URDF parser[https://bitbucket.org/osrf/gazebo/pull-request/554]
* Fix for ODEJoint CFM damping sign error [https://bitbucket.org/osrf/gazebo/pull-request/586]
* Fix transport memory growth[https://bitbucket.org/osrf/gazebo/pull-request/584]
* Reduce log file data in order to reduce buffer growth that results in out of memory kernel errors[https://bitbucket.org/osrf/gazebo/pull-request/587]

### Gazebo 1.8.5 (2013-06-04)
* Fix Gazebo build for machines without a valid display.[https://bitbucket.org/osrf/gazebo/commits/37f00422eea03365b839a632c1850431ee6a1d67]

### Gazebo 1.8.4 (2013-06-03)
* Fix UDRF to SDF converter so that URDF gazebo extensions are applied to all collisions in a link.[https://bitbucket.org/osrf/gazebo/pull-request/579]
* Prevent transport layer from locking when a gzclient connects to a gzserver over a connection with high latency.[https://bitbucket.org/osrf/gazebo/pull-request/572]
* Improve performance and fix uninitialized conditional jumps.[https://bitbucket.org/osrf/gazebo/pull-request/571]

### Gazebo 1.8.3 (2013-06-03)
* Fix for gzlog hanging when gzserver is not present or not responsive[https://bitbucket.org/osrf/gazebo/pull-request/577]
* Fix occasional segfault when generating log files[https://bitbucket.org/osrf/gazebo/pull-request/575]
* Performance improvement to ODE[https://bitbucket.org/osrf/gazebo/pull-request/556]
* Fix node initialization[https://bitbucket.org/osrf/gazebo/pull-request/570]
* Fix GPU laser Hz rate reduction when sensor moved away from world origin[https://bitbucket.org/osrf/gazebo/pull-request/566]
* Fix incorrect lighting in camera sensors when GPU laser is subscribe to[https://bitbucket.org/osrf/gazebo/pull-request/563]

### Gazebo 1.8.2 (2013-05-28)
* ODE performance improvements[https://bitbucket.org/osrf/gazebo/pull-request/535][https://bitbucket.org/osrf/gazebo/pull-request/537]
* Fixed tests[https://bitbucket.org/osrf/gazebo/pull-request/538][https://bitbucket.org/osrf/gazebo/pull-request/541][https://bitbucket.org/osrf/gazebo/pull-request/542]
* Fixed sinking vehicle bug[https://bitbucket.org/osrf/drcsim/issue/300] in pull-request[https://bitbucket.org/osrf/gazebo/pull-request/538]
* Fix GPU sensor throttling[https://bitbucket.org/osrf/gazebo/pull-request/536]
* Reduce string comparisons for better performance[https://bitbucket.org/osrf/gazebo/pull-request/546]
* Contact manager performance improvements[https://bitbucket.org/osrf/gazebo/pull-request/543]
* Transport performance improvements[https://bitbucket.org/osrf/gazebo/pull-request/548]
* Reduce friction noise[https://bitbucket.org/osrf/gazebo/pull-request/545]

### Gazebo 1.8.1 (2013-05-22)
* Please note that 1.8.1 contains a bug[https://bitbucket.org/osrf/drcsim/issue/300] that causes interpenetration between objects in resting contact to grow slowly.  Please update to 1.8.2 for the patch.
* Added warm starting[https://bitbucket.org/osrf/gazebo/pull-request/529]
* Reduced console output[https://bitbucket.org/osrf/gazebo/pull-request/533]
* Improved off screen rendering performance[https://bitbucket.org/osrf/gazebo/pull-request/530]
* Performance improvements [https://bitbucket.org/osrf/gazebo/pull-request/535] [https://bitbucket.org/osrf/gazebo/pull-request/537]

### Gazebo 1.8.0 (2013-05-17)
* Fixed slider axis [https://bitbucket.org/osrf/gazebo/pull-request/527]
* Fixed heightmap shadows [https://bitbucket.org/osrf/gazebo/pull-request/525]
* Fixed model and canonical link pose [https://bitbucket.org/osrf/gazebo/pull-request/519]
* Fixed OSX message header[https://bitbucket.org/osrf/gazebo/pull-request/524]
* Added zlib compression for logging [https://bitbucket.org/osrf/gazebo/pull-request/515]
* Allow clouds to be disabled in cameras [https://bitbucket.org/osrf/gazebo/pull-request/507]
* Camera rendering performance [https://bitbucket.org/osrf/gazebo/pull-request/528]


## Gazebo 1.7

### Gazebo 1.7.3 (2013-05-08)
* Fixed log cleanup (again) [https://bitbucket.org/osrf/gazebo/pull-request/511/fix-log-cleanup-logic]

### Gazebo 1.7.2 (2013-05-07)
* Fixed log cleanup [https://bitbucket.org/osrf/gazebo/pull-request/506/fix-gzlog-stop-command-line]
* Minor documentation fix [https://bitbucket.org/osrf/gazebo/pull-request/488/minor-documentation-fix]

### Gazebo 1.7.1 (2013-04-19)
* Fixed tests
* IMU sensor receives time stamped data from links
* Fix saving image frames [https://bitbucket.org/osrf/gazebo/pull-request/466/fix-saving-frames/diff]
* Wireframe rendering in GUI [https://bitbucket.org/osrf/gazebo/pull-request/414/allow-rendering-of-models-in-wireframe]
* Improved logging performance [https://bitbucket.org/osrf/gazebo/pull-request/457/improvements-to-gzlog-filter-and-logging]
* Viscous mud model [https://bitbucket.org/osrf/gazebo/pull-request/448/mud-plugin/diff]

## Gazebo 1.6

### Gazebo 1.6.3 (2013-04-15)
* Fixed a [critical SDF bug](https://bitbucket.org/osrf/gazebo/pull-request/451)
* Fixed a [laser offset bug](https://bitbucket.org/osrf/gazebo/pull-request/449)

### Gazebo 1.6.2 (2013-04-14)
* Fix for fdir1 physics property [https://bitbucket.org/osrf/gazebo/pull-request/429/fixes-to-treat-fdir1-better-1-rotate-into/diff]
* Fix for force torque sensor [https://bitbucket.org/osrf/gazebo/pull-request/447]
* SDF documentation fix [https://bitbucket.org/osrf/gazebo/issue/494/joint-axis-reference-frame-doesnt-match]

### Gazebo 1.6.1 (2013-04-05)
* Switch default build type to Release.

### Gazebo 1.6.0 (2013-04-05)
* Improvements to inertia in rubble pile
* Various Bullet integration advances.
* Noise models for ray, camera, and imu sensors.
* SDF 1.4, which accommodates more physics engine parameters and also some sensor noise models.
* Initial support for making movies from within Gazebo.
* Many performance improvements.
* Many bug fixes.
* Progress toward to building on OS X.

## Gazebo 1.5

### Gazebo 1.5.0 (2013-03-11)
* Partial integration of Bullet
  * Includes: cubes, spheres, cylinders, planes, meshes, revolute joints, ray sensors
* GUI Interface for log writing.
* Threaded sensors.
* Multi-camera sensor.

* Fixed the following issues:
 * [https://bitbucket.org/osrf/gazebo/issue/236 Issue #236]
 * [https://bitbucket.org/osrf/gazebo/issue/507 Issue #507]
 * [https://bitbucket.org/osrf/gazebo/issue/530 Issue #530]
 * [https://bitbucket.org/osrf/gazebo/issue/279 Issue #279]
 * [https://bitbucket.org/osrf/gazebo/issue/529 Issue #529]
 * [https://bitbucket.org/osrf/gazebo/issue/239 Issue #239]
 * [https://bitbucket.org/osrf/gazebo/issue/5 Issue #5]

## Gazebo 1.4

### Gazebo 1.4.0 (2013-02-01)
* New Features:
 * GUI elements to display messages from the server.
 * Multi-floor building editor and creator.
 * Improved sensor visualizations.
 * Improved mouse interactions

* Fixed the following issues:
 * [https://bitbucket.org/osrf/gazebo/issue/16 Issue #16]
 * [https://bitbucket.org/osrf/gazebo/issue/142 Issue #142]
 * [https://bitbucket.org/osrf/gazebo/issue/229 Issue #229]
 * [https://bitbucket.org/osrf/gazebo/issue/277 Issue #277]
 * [https://bitbucket.org/osrf/gazebo/issue/291 Issue #291]
 * [https://bitbucket.org/osrf/gazebo/issue/310 Issue #310]
 * [https://bitbucket.org/osrf/gazebo/issue/320 Issue #320]
 * [https://bitbucket.org/osrf/gazebo/issue/329 Issue #329]
 * [https://bitbucket.org/osrf/gazebo/issue/333 Issue #333]
 * [https://bitbucket.org/osrf/gazebo/issue/334 Issue #334]
 * [https://bitbucket.org/osrf/gazebo/issue/335 Issue #335]
 * [https://bitbucket.org/osrf/gazebo/issue/341 Issue #341]
 * [https://bitbucket.org/osrf/gazebo/issue/350 Issue #350]
 * [https://bitbucket.org/osrf/gazebo/issue/384 Issue #384]
 * [https://bitbucket.org/osrf/gazebo/issue/431 Issue #431]
 * [https://bitbucket.org/osrf/gazebo/issue/433 Issue #433]
 * [https://bitbucket.org/osrf/gazebo/issue/453 Issue #453]
 * [https://bitbucket.org/osrf/gazebo/issue/456 Issue #456]
 * [https://bitbucket.org/osrf/gazebo/issue/457 Issue #457]
 * [https://bitbucket.org/osrf/gazebo/issue/459 Issue #459]

## Gazebo 1.3

### Gazebo 1.3.1 (2012-12-14)
* Fixed the following issues:
 * [https://bitbucket.org/osrf/gazebo/issue/297 Issue #297]
* Other bugs fixed:
 * [https://bitbucket.org/osrf/gazebo/pull-request/164/ Fix light bounding box to disable properly when deselected]
 * [https://bitbucket.org/osrf/gazebo/pull-request/169/ Determine correct local IP address, to make remote clients work properly]
 * Various test fixes

### Gazebo 1.3.0 (2012-12-03)
* Fixed the following issues:
 * [https://bitbucket.org/osrf/gazebo/issue/233 Issue #233]
 * [https://bitbucket.org/osrf/gazebo/issue/238 Issue #238]
 * [https://bitbucket.org/osrf/gazebo/issue/2 Issue #2]
 * [https://bitbucket.org/osrf/gazebo/issue/95 Issue #95]
 * [https://bitbucket.org/osrf/gazebo/issue/97 Issue #97]
 * [https://bitbucket.org/osrf/gazebo/issue/90 Issue #90]
 * [https://bitbucket.org/osrf/gazebo/issue/253 Issue #253]
 * [https://bitbucket.org/osrf/gazebo/issue/163 Issue #163]
 * [https://bitbucket.org/osrf/gazebo/issue/91 Issue #91]
 * [https://bitbucket.org/osrf/gazebo/issue/245 Issue #245]
 * [https://bitbucket.org/osrf/gazebo/issue/242 Issue #242]
 * [https://bitbucket.org/osrf/gazebo/issue/156 Issue #156]
 * [https://bitbucket.org/osrf/gazebo/issue/78 Issue #78]
 * [https://bitbucket.org/osrf/gazebo/issue/36 Issue #36]
 * [https://bitbucket.org/osrf/gazebo/issue/104 Issue #104]
 * [https://bitbucket.org/osrf/gazebo/issue/249 Issue #249]
 * [https://bitbucket.org/osrf/gazebo/issue/244 Issue #244]

* New features:
 * Default camera view changed to look down at the origin from a height of 2 meters at location (5, -5, 2).
 * Record state data using the '-r' command line option, playback recorded state data using the '-p' command line option
 * Adjust placement of lights using the mouse.
 * Reduced the startup time.
 * Added visual reference for GUI mouse movements.
 * SDF version 1.3 released (changes from 1.2 listed below):
     - added `name` to `<camera name="cam_name"/>`
     - added `pose` to `<camera><pose>...</pose></camera>`
     - removed `filename` from `<mesh><filename>...</filename><mesh>`, use uri only.
     - recovered `provide_feedback` under `<joint>`, allowing calling `physics::Joint::GetForceTorque` in plugins.
     - added `imu` under `<sensor>`.

## Gazebo 1.2

### Gazebo 1.2.6 (2012-11-08)
* Fixed a transport issue with the GUI. Fixed saving the world via the GUI. Added more documentation. ([https://bitbucket.org/osrf/gazebo/pull-request/43/fixed-a-transport-issue-with-the-gui-fixed/diff pull request #43])
* Clean up mutex usage. ([https://bitbucket.org/osrf/gazebo/pull-request/54/fix-mutex-in-modellistwidget-using-boost/diff pull request #54])
* Fix OGRE path determination ([https://bitbucket.org/osrf/gazebo/pull-request/58/fix-ogre-paths-so-this-also-works-with/diff pull request #58], [https://bitbucket.org/osrf/gazebo/pull-request/68/fix-ogre-plugindir-determination/diff pull request #68])
* Fixed a couple of crashes and model selection/dragging problems ([https://bitbucket.org/osrf/gazebo/pull-request/59/fixed-a-couple-of-crashes-and-model/diff pull request #59])

### Gazebo 1.2.5 (2012-10-22)
* Step increment update while paused fixed ([https://bitbucket.org/osrf/gazebo/pull-request/45/fix-proper-world-stepinc-count-we-were/diff pull request #45])
* Actually call plugin destructors on shutdown ([https://bitbucket.org/osrf/gazebo/pull-request/51/fixed-a-bug-which-prevent-a-plugin/diff pull request #51])
* Don't crash on bad SDF input ([https://bitbucket.org/osrf/gazebo/pull-request/52/fixed-loading-of-bad-sdf-files/diff pull request #52])
* Fix cleanup of ray sensors on model deletion ([https://bitbucket.org/osrf/gazebo/pull-request/53/deleting-a-model-with-a-ray-sensor-did/diff pull request #53])
* Fix loading / deletion of improperly specified models ([https://bitbucket.org/osrf/gazebo/pull-request/56/catch-when-loading-bad-models-joint/diff pull request #56])

### Gazebo 1.2.4 (10-19-2012:08:00:52)
*  Style fixes ([https://bitbucket.org/osrf/gazebo/pull-request/30/style-fixes/diff pull request #30]).
*  Fix joint position control ([https://bitbucket.org/osrf/gazebo/pull-request/49/fixed-position-joint-control/diff pull request #49])

### Gazebo 1.2.3 (10-16-2012:18:39:54)
*  Disabled selection highlighting due to bug ([https://bitbucket.org/osrf/gazebo/pull-request/44/disabled-selection-highlighting-fixed/diff pull request #44]).
*  Fixed saving a world via the GUI.

### Gazebo 1.2.2 (10-16-2012:15:12:22)
*  Skip search for system install of libccd, use version inside gazebo ([https://bitbucket.org/osrf/gazebo/pull-request/39/skip-search-for-system-install-of-libccd/diff pull request #39]).
*  Fixed sensor initialization race condition ([https://bitbucket.org/osrf/gazebo/pull-request/42/fix-sensor-initializaiton-race-condition pull request #42]).

### Gazebo 1.2.1 (10-15-2012:21:32:55)
*  Properly removed projectors attached to deleted models ([https://bitbucket.org/osrf/gazebo/pull-request/37/remove-projectors-that-are-attached-to/diff pull request #37]).
*  Fix model plugin loading bug ([https://bitbucket.org/osrf/gazebo/pull-request/31/moving-bool-first-in-model-and-world pull request #31]).
*  Fix light insertion and visualization of models prior to insertion ([https://bitbucket.org/osrf/gazebo/pull-request/35/fixed-light-insertion-and-visualization-of/diff pull request #35]).
*  Fixed GUI manipulation of static objects ([https://bitbucket.org/osrf/gazebo/issue/63/moving-static-objects-does-not-move-the issue #63] [https://bitbucket.org/osrf/gazebo/pull-request/38/issue-63-bug-patch-moving-static-objects/diff pull request #38]).
*  Fixed GUI selection bug ([https://bitbucket.org/osrf/gazebo/pull-request/40/fixed-selection-of-multiple-objects-at/diff pull request #40])

### Gazebo 1.2.0 (10-04-2012:20:01:20)
*  Updated GUI: new style, improved mouse controls, and removal of non-functional items.
*  Model database: An online repository of models.
*  Numerous bug fixes
*  APT repository hosted at [http://osrfoundation.org OSRF]
*  Improved process control prevents zombie processes<|MERGE_RESOLUTION|>--- conflicted
+++ resolved
@@ -2,18 +2,16 @@
 
 ## Gazebo 8.x.x (2017-xx-xx)
 
-<<<<<<< HEAD
 1. Static links no longer subscribe to wrench topics.
     * [Pull request #2452]((https://bitbucket.org/osrf/gazebo/pull-request/2452)
-=======
+
 1. Add Gazebo math helper functions to convert to and from Ignition Math
    objects.
     * [Pull request #2461](https://bitbucket.org/osrf/gazebo/pull-request/2461)
->>>>>>> 9e0858a7
 
 1. Add video recording of user camera. This change added an optional
    dependency on libavdevice>=56.4.100 for linux systems. When installed,
-   libavdevice will allow a user to stream a simulated camera to a video4linux2 
+   libavdevice will allow a user to stream a simulated camera to a video4linux2
    loopback device.
     * [Pull request #2443](https://bitbucket.org/osrf/gazebo/pull-request/2443)
 
