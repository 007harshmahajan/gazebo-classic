--- conflicted
+++ resolved
@@ -1,24 +1,22 @@
 ## Gazebo 7.0
 
-<<<<<<< HEAD
+1. Add ability to set the pose of a visual from a link.
+    * [Pull request #1963](https://bitbucket.org/osrf/gazebo/pull-request/1963)
+
+1. Copy visual visibility flags on clone
+    * [Pull request #2008](https://bitbucket.org/osrf/gazebo/pull-request/2008)
+
+1. Publish camera sensor image size when rendering is not enabled
+    * [Pull request #1969](https://bitbucket.org/osrf/gazebo/pull-request/1969)
+
+1. Added Poissons Ratio and Elastic Modulus for ODE.
+    * [Pull request #1974](https://bitbucket.org/osrf/gazebo/pull-request/1974)
+
+1. Update rest web plugin to publish response messages and display login user name in toolbar.
+    * [Pull request #1956](https://bitbucket.org/osrf/gazebo/pull-request/1956)
+
 1. Added static camera when following a model.
     * [Pull request #1980](https://bitbucket.org/osrf/gazebo/pull-request/1980)
-=======
-1. Add ability to set the pose of a visual from a link.
-    * [Pull request #1963](https://bitbucket.org/osrf/gazebo/pull-request/1963)
-
-1. Copy visual visibility flags on clone
-    * [Pull request #2008](https://bitbucket.org/osrf/gazebo/pull-request/2008)
->>>>>>> 775a87ef
-
-1. Publish camera sensor image size when rendering is not enabled
-    * [Pull request #1969](https://bitbucket.org/osrf/gazebo/pull-request/1969)
-
-1. Added Poissons Ratio and Elastic Modulus for ODE.
-    * [Pull request #1974](https://bitbucket.org/osrf/gazebo/pull-request/1974)
-
-1. Update rest web plugin to publish response messages and display login user name in toolbar.
-    * [Pull request #1956](https://bitbucket.org/osrf/gazebo/pull-request/1956)
 
 1. Improve overall speed of log playback. Added new functions to LogPlay.
    Use tinyxml2 for playback.
