## Gazebo 7.0

<<<<<<< HEAD
1. Make non-editable background models white in model editor
    * [Pull request #1950](https://bitbucket.org/osrf/gazebo/pull-request/1950)
=======
1 Added Ignition Transport dependency.
  * [Pull request #1930](https://bitbucket.org/osrf/gazebo/pull-request/1930)
>>>>>>> 67cbb750

1. KeyEvent constructor should be in a source file. Removed a few visibility
flags from c functions. Windows did not like `CPPTYPE_*` in
`gazebo/gui/ConfigWidget.cc`, so I replaced it with `TYPE_*`.
    * [Pull request #1943](https://bitbucket.org/osrf/gazebo/pull-request/1943)

1. Added wide angle camera sensor.
    * [Pull request #1866](https://bitbucket.org/osrf/gazebo/pull-request/1866)

1. Change the `near` and `far` members of `gazebo/msgs/logical_camera_sensors.proto` to `near_clip` and `far_clip`
    + [Pull request #1942](https://bitbucket.org/osrf/gazebo/pull-request/1942)

1. Resolve issue #1702
    * [Issue #1702](https://bitbucket.org/osrf/gazebo/issue/1702)
    * [Pull request #1905](https://bitbucket.org/osrf/gazebo/pull-request/1905)
    * [Pull request #1913](https://bitbucket.org/osrf/gazebo/pull-request/1913)
    * [Pull request #1914](https://bitbucket.org/osrf/gazebo/pull-request/1914)

1. Update physics when the world is reset
    * [Pull request #1903](https://bitbucket.org/osrf/gazebo/pull-request/1903)

1. Light and light state for the server side
    * [Pull request #1920](https://bitbucket.org/osrf/gazebo/pull-request/1920)

1. Rename Reset to Reset Time in time widget
    * [Pull request #1892](https://bitbucket.org/osrf/gazebo/pull-request/1892)
    * [Issue #1730](https://bitbucket.org/osrf/gazebo/issue/1730)

1. Set QTestfFxture to verbose
    * [Pull request #1944](https://bitbucket.org/osrf/gazebo/pull-request/1944)
    * [Issue #1756](https://bitbucket.org/osrf/gazebo/issue/1756)

1. Added torsional friction
    * [Pull request #1831](https://bitbucket.org/osrf/gazebo/pull-request/1831)

1. Support loading and spawning nested models
    * [Pull request #1868](https://bitbucket.org/osrf/gazebo/pull-request/1868)
    * [Pull request #1895](https://bitbucket.org/osrf/gazebo/pull-request/1895)

1. Add function to get the derived scale of a Visual
    * [Pull request #1881](https://bitbucket.org/osrf/gazebo/pull-request/1881)

1. Added EnumIface, which supports iterators over enums.
    * [Pull request #1847](https://bitbucket.org/osrf/gazebo/pull-request/1847)

1. Added RegionEventBoxPlugin - fires events when models enter / exit the region
    * [Pull request #1856](https://bitbucket.org/osrf/gazebo/pull-request/1856)

1. Added tests for checking the playback control via messages.
    * [Pull request #1885](https://bitbucket.org/osrf/gazebo/pull-request/1885)

1. Added LoadArgs() function to ServerFixture for being able to load a server
using the same arguments used in the command line.
    * [Pull request #1874](https://bitbucket.org/osrf/gazebo/pull-request/1874)

1. Added battery class, plugins and test world.
    * [Pull request #1872](https://bitbucket.org/osrf/gazebo/pull-request/1872)

1. Display gearbox and screw joint properties in property tree
    * [Pull request #1838](https://bitbucket.org/osrf/gazebo/pull-request/1838)

1. Set window flags for dialogs and file dialogs
    * [Pull request #1816](https://bitbucket.org/osrf/gazebo/pull-request/1816)

1. Log playback GUI for multistep, rewind, forward and seek
    * [Pull request #1791](https://bitbucket.org/osrf/gazebo/pull-request/1791)

1. Added Apply Force/Torque movable text
    * [Pull request #1789](https://bitbucket.org/osrf/gazebo/pull-request/1789)

1. Added cascade parameter (apply to children) for Visual SetMaterial, SetAmbient, SetEmissive, SetSpecular, SetDiffuse, SetTransparency
    * [Pull request #1851](https://bitbucket.org/osrf/gazebo/pull-request/1851)

1. Tweaks to Data Logger, such as multiline text edit for path
    * [Pull request #1800](https://bitbucket.org/osrf/gazebo/pull-request/1800)

1. Added TopToolbar and hide / disable several widgets according to WindowMode
    * [Pull request #1869](https://bitbucket.org/osrf/gazebo/pull-request/1869)

1. Added Visual::IsAncestorOf and Visual::IsDescendantOf
    * [Pull request #1850](https://bitbucket.org/osrf/gazebo/pull-request/1850)

1. Added msgs::PluginFromSDF and tests
    * [Pull request #1858](https://bitbucket.org/osrf/gazebo/pull-request/1858)

1. Added msgs::CollisionFromSDF msgs::SurfaceFromSDF and msgs::FrictionFromSDF
    * [Pull request #1900](https://bitbucket.org/osrf/gazebo/pull-request/1900)

1. Added hotkeys chart dialog
    * [Pull request #1835](https://bitbucket.org/osrf/gazebo/pull-request/1835)

1. Make it possible to create custom ConfigWidgets
    * [Pull request #1861](https://bitbucket.org/osrf/gazebo/pull-request/1861)

1. AddItem / RemoveItem / Clear enum config widgets
    * [Pull request #1878](https://bitbucket.org/osrf/gazebo/pull-request/1878)

1. Make all child ConfigWidgets emit signals.
    * [Pull request #1884](https://bitbucket.org/osrf/gazebo/pull-request/1884)

1. Refactored makers
    * [Pull request #1828](https://bitbucket.org/osrf/gazebo/pull-request/1828)

1. Model editor updates
    1. Choose / swap parent and child links in joint inspector
        * [Pull request #1887](https://bitbucket.org/osrf/gazebo/pull-request/1887)
        * [Issue #1500](https://bitbucket.org/osrf/gazebo/issue/1500)

    1. Added support for more joint types (gearbox and fixed joints).
        * [Pull request #1794](https://bitbucket.org/osrf/gazebo/pull-request/1794)

    1. Added support for selecting links and joints, opening context menu and inspectors in Schematic View.
        * [Pull request #1787](https://bitbucket.org/osrf/gazebo/pull-request/1787)

    1. Color-coded edges in Schematic View to match joint color.
        * [Pull request #1781](https://bitbucket.org/osrf/gazebo/pull-request/1781)

    1. Scale link mass and inertia when a link is scaled
        * [Pull request #1836](https://bitbucket.org/osrf/gazebo/pull-request/1836)

    1. Load and save nested models
        * [Pull request #1894](https://bitbucket.org/osrf/gazebo/pull-request/1894)

    1. Display model plugins on the left panel and added model plugin inspector
        * [Pull request #1863](https://bitbucket.org/osrf/gazebo/pull-request/1863)

    1. Context menu and deletion for model plugins
        * [Pull request #1890](https://bitbucket.org/osrf/gazebo/pull-request/1890)

    1. Delete self from inspector
        * [Pull request #1904](https://bitbucket.org/osrf/gazebo/pull-request/1904)
        * [Issue #1543](https://bitbucket.org/osrf/gazebo/issue/1543)

    1. Set physics to be paused when exiting model editor mode
        * [Pull request #1893](https://bitbucket.org/osrf/gazebo/pull-request/1893)
        * [Issue #1734](https://bitbucket.org/osrf/gazebo/issue/1734)

## Gazebo 6.0

### Gazebo 6.x.x

1. Update inertia properties during simulation
    * [Pull request #1909](https://bitbucket.org/osrf/gazebo/pull-requests/1909)
    * [Design document](https://bitbucket.org/osrf/gazebo_design/src/default/inertia_resize/inertia_resize.md)

### Gazebo 6.3.0 (2015-10-06)

1. Added `Sensor::SetPose` function
    * [Pull request #1935](https://bitbucket.org/osrf/gazebo/pull-request/1935)

### Gazebo 6.2.0 (2015-10-02)

1. Update physics when the world is reset
    * Backport of [pull request #1903](https://bitbucket.org/osrf/gazebo/pull-request/1903)
    * [Pull request #1916](https://bitbucket.org/osrf/gazebo/pull-request/1916)
    * [Issue #101](https://bitbucket.org/osrf/gazebo/issue/101)

1. Added Copy constructor and assignment operator to MouseEvent
    * [Pull request #1855](https://bitbucket.org/osrf/gazebo/pull-request/1855)

### Gazebo 6.1.0 (2015-08-02)

1. Added logical_camera sensor.
    * [Pull request #1845](https://bitbucket.org/osrf/gazebo/pull-request/1845)

1. Added RandomVelocityPlugin, which applies a random velocity to a model's link.
    * [Pull request #1839](https://bitbucket.org/osrf/gazebo/pull-request/1839)

1. Sim events for joint position, velocity and applied force
    * [Pull request #1849](https://bitbucket.org/osrf/gazebo/pull-request/1849)

### Gazebo 6.0.0 (2015-07-27)

1. Added magnetometer sensor. A contribution from Andrew Symington.
    * [Pull request #1788](https://bitbucket.org/osrf/gazebo/pull-request/1788)

1. Added altimeter sensor. A contribution from Andrew Symington.
    * [Pull request #1792](https://bitbucket.org/osrf/gazebo/pull-request/1792)

1. Implement more control options for log playback:
  1. Rewind: The simulation starts from the beginning.
  1. Forward: The simulation jumps to the end of the log file.
  1. Seek: The simulation jumps to a specific point specified by its simulation
  time.
      * [Pull request #1737](https://bitbucket.org/osrf/gazebo/pull-request/1737)

1. Added Gazebo splash screen
    * [Pull request #1745](https://bitbucket.org/osrf/gazebo/pull-request/1745)

1. Added a transporter plugin which allows models to move from one location
   to another based on their location and the location of transporter pads.
    * [Pull request #1738](https://bitbucket.org/osrf/gazebo/pull-request/1738)

1. Implement forward/backwards multi-step for log playback. Now, the semantics
of a multi-step while playing back a log session are different from a multi-step
during a live simulation. While playback, a multi-step simulates all the
intermediate steps as before, but the client only perceives a single step.
E.g: You have a log file containing a 1 hour simulation session. You want to
jump to the minute 00H::30M::00S to check a specific aspect of the simulation.
You should not see continuous updates until minute 00H:30M:00S. Instead, you
should visualize a single jump to the specific instant of the simulation that
you are interested.
    * [Pull request #1623](https://bitbucket.org/osrf/gazebo/pull-request/1623)

1. Added browse button to log record dialog.
    * [Pull request #1719](https://bitbucket.org/osrf/gazebo/pull-request/1719)

1. Improved SVG support: arcs in paths, and contours made of multiple paths.
    * [Pull request #1608](https://bitbucket.org/osrf/gazebo/pull-request/1608)

1. Added simulation iterations to the world state.
    * [Pull request #1722](https://bitbucket.org/osrf/gazebo/pull-request/1722)

1. Added multiple LiftDrag plugins to the cessna_demo.world to allow the Cessna
C-172 model to fly.
    * [Pull request #1715](https://bitbucket.org/osrf/gazebo/pull-request/1715)

1. Added a plugin to control a Cessna C-172 via messages (CessnaPlugin), and a
GUI plugin to test this functionality with the keyboard (CessnaGUIPlugin). Added
world with the Cessna model and the two previous plugins loaded
(cessna_demo.world).
    * [Pull request #1712](https://bitbucket.org/osrf/gazebo/pull-request/1712)

1. Added world with OSRF building and an elevator
    * [Pull request #1697](https://bitbucket.org/osrf/gazebo/pull-request/1697)

1. Fixed collide bitmask by changing default value from 0x1 to 0xffff.
    * [Pull request #1696](https://bitbucket.org/osrf/gazebo/pull-request/1696)

1. Added a plugin to control an elevator (ElevatorPlugin), and an OccupiedEvent plugin that sends a message when a model is within a specified region.
    * [Pull request #1694](https://bitbucket.org/osrf/gazebo/pull-request/1694)
    * [Pull request #1775](https://bitbucket.org/osrf/gazebo/pull-request/1775)

1. Added Layers tab and meta information for visuals.
    * [Pull request #1674](https://bitbucket.org/osrf/gazebo/pull-request/1674)

1. Added countdown behavior for common::Timer and exposed the feature in TimerGUIPlugin.
    * [Pull request #1690](https://bitbucket.org/osrf/gazebo/pull-request/1690)

1. Added BuoyancyPlugin for simulating the buoyancy of an object in a column of fluid.
    * [Pull request #1622](https://bitbucket.org/osrf/gazebo/pull-request/1622)

1. Added ComputeVolume function for simple shape subclasses of Shape.hh.
    * [Pull request #1605](https://bitbucket.org/osrf/gazebo/pull-request/1605)

1. Add option to parallelize the ODE quickstep constraint solver,
which solves an LCP twice with different parameters in order
to corrected for position projection errors.
    * [Pull request #1561](https://bitbucket.org/osrf/gazebo/pull-request/1561)

1. Get/Set user camera pose in GUI.
    * [Pull request #1649](https://bitbucket.org/osrf/gazebo/pull-request/1649)
    * [Issue #1595](https://bitbucket.org/osrf/gazebo/issue/1595)

1. Added ViewAngleWidget, removed hard-coded reset view and removed MainWindow::Reset(). Also added GLWidget::GetSelectedVisuals().
    * [Pull request #1768](https://bitbucket.org/osrf/gazebo/pull-request/1768)
    * [Issue #1507](https://bitbucket.org/osrf/gazebo/issue/1507)

1. Windows support. This consists mostly of numerous small changes to support
compilation on Windows.
    * [Pull request #1616](https://bitbucket.org/osrf/gazebo/pull-request/1616)
    * [Pull request #1618](https://bitbucket.org/osrf/gazebo/pull-request/1618)
    * [Pull request #1620](https://bitbucket.org/osrf/gazebo/pull-request/1620)
    * [Pull request #1625](https://bitbucket.org/osrf/gazebo/pull-request/1625)
    * [Pull request #1626](https://bitbucket.org/osrf/gazebo/pull-request/1626)
    * [Pull request #1627](https://bitbucket.org/osrf/gazebo/pull-request/1627)
    * [Pull request #1628](https://bitbucket.org/osrf/gazebo/pull-request/1628)
    * [Pull request #1629](https://bitbucket.org/osrf/gazebo/pull-request/1629)
    * [Pull request #1630](https://bitbucket.org/osrf/gazebo/pull-request/1630)
    * [Pull request #1631](https://bitbucket.org/osrf/gazebo/pull-request/1631)
    * [Pull request #1632](https://bitbucket.org/osrf/gazebo/pull-request/1632)
    * [Pull request #1633](https://bitbucket.org/osrf/gazebo/pull-request/1633)
    * [Pull request #1635](https://bitbucket.org/osrf/gazebo/pull-request/1635)
    * [Pull request #1637](https://bitbucket.org/osrf/gazebo/pull-request/1637)
    * [Pull request #1639](https://bitbucket.org/osrf/gazebo/pull-request/1639)
    * [Pull request #1647](https://bitbucket.org/osrf/gazebo/pull-request/1647)
    * [Pull request #1650](https://bitbucket.org/osrf/gazebo/pull-request/1650)
    * [Pull request #1651](https://bitbucket.org/osrf/gazebo/pull-request/1651)
    * [Pull request #1653](https://bitbucket.org/osrf/gazebo/pull-request/1653)
    * [Pull request #1654](https://bitbucket.org/osrf/gazebo/pull-request/1654)
    * [Pull request #1657](https://bitbucket.org/osrf/gazebo/pull-request/1657)
    * [Pull request #1658](https://bitbucket.org/osrf/gazebo/pull-request/1658)
    * [Pull request #1659](https://bitbucket.org/osrf/gazebo/pull-request/1659)
    * [Pull request #1660](https://bitbucket.org/osrf/gazebo/pull-request/1660)
    * [Pull request #1661](https://bitbucket.org/osrf/gazebo/pull-request/1661)
    * [Pull request #1669](https://bitbucket.org/osrf/gazebo/pull-request/1669)
    * [Pull request #1670](https://bitbucket.org/osrf/gazebo/pull-request/1670)
    * [Pull request #1672](https://bitbucket.org/osrf/gazebo/pull-request/1672)
    * [Pull request #1682](https://bitbucket.org/osrf/gazebo/pull-request/1682)
    * [Pull request #1683](https://bitbucket.org/osrf/gazebo/pull-request/1683)

1. Install `libgazebo_server_fixture`. This will facilitate tests external to the main gazebo repository. See `examples/stand_alone/test_fixture`.
    * [Pull request #1606](https://bitbucket.org/osrf/gazebo/pull-request/1606)

1. Laser visualization renders light blue for rays that do not hit obstacles, and dark blue for other rays.
    * [Pull request #1607](https://bitbucket.org/osrf/gazebo/pull-request/1607)
    * [Issue #1576](https://bitbucket.org/osrf/gazebo/issue/1576)

1. Add VisualType enum to Visual and clean up visuals when entity is deleted.
    * [Pull request #1614](https://bitbucket.org/osrf/gazebo/pull-request/1614)

1. Alert user of connection problems when using the REST service plugin
    * [Pull request #1655](https://bitbucket.org/osrf/gazebo/pull-request/1655)
    * [Issue #1574](https://bitbucket.org/osrf/gazebo/issue/1574)

1. ignition-math is now a dependency.
    + [http://ignitionrobotics.org/libraries/math](http://ignitionrobotics.org/libraries/math)
    + [Gazebo::math migration](https://bitbucket.org/osrf/gazebo/src/583edbeb90759d43d994cc57c0797119dd6d2794/ign-math-migration.md)

1. Detect uuid library during compilation.
    * [Pull request #1655](https://bitbucket.org/osrf/gazebo/pull-request/1655)
    * [Issue #1572](https://bitbucket.org/osrf/gazebo/issue/1572)

1. New accessors in LogPlay class.
    * [Pull request #1577](https://bitbucket.org/osrf/gazebo/pull-request/1577)

1. Added a plugin to send messages to an existing website.
   Added gui::MainWindow::AddMenu and msgs/rest_error, msgs/rest_login, msgs rest/post
    * [Pull request #1524](https://bitbucket.org/osrf/gazebo/pull-request/1524)

1. Fix deprecation warnings when using SDFormat 3.0.2, 3.0.3 prereleases
    * [Pull request #1568](https://bitbucket.org/osrf/gazebo/pull-request/1568)

1. Use GAZEBO_CFLAGS or GAZEBO_CXX_FLAGS in CMakeLists.txt for example plugins
    * [Pull request #1573](https://bitbucket.org/osrf/gazebo/pull-request/1573)

1. Added Link::OnWrenchMsg subscriber with test
    * [Pull request #1582](https://bitbucket.org/osrf/gazebo/pull-request/1582)

1. Show/hide GUI overlays using the menu bar.
    * [Pull request #1555](https://bitbucket.org/osrf/gazebo/pull-request/1555)

1. Added world origin indicator rendering::OriginVisual.
    * [Pull request #1700](https://bitbucket.org/osrf/gazebo/pull-request/1700)

1. Show/hide toolbars using the menu bars and shortcut.
   Added MainWindow::CloneAction.
   Added Window menu to Model Editor.
    * [Pull request #1584](https://bitbucket.org/osrf/gazebo/pull-request/1584)

1. Added event to show/hide toolbars.
    * [Pull request #1707](https://bitbucket.org/osrf/gazebo/pull-request/1707)

1. Added optional start/stop/reset buttons to timer GUI plugin.
    * [Pull request #1576](https://bitbucket.org/osrf/gazebo/pull-request/1576)

1. Timer GUI Plugin: Treat negative positions as positions from the ends
    * [Pull request #1703](https://bitbucket.org/osrf/gazebo/pull-request/1703)

1. Added Visual::GetDepth() and Visual::GetNthAncestor()
    * [Pull request #1613](https://bitbucket.org/osrf/gazebo/pull-request/1613)

1. Added a context menu for links
    * [Pull request #1589](https://bitbucket.org/osrf/gazebo/pull-request/1589)

1. Separate TimePanel's display into TimeWidget and LogPlayWidget.
    * [Pull request #1564](https://bitbucket.org/osrf/gazebo/pull-request/1564)

1. Display confirmation message after log is saved
    * [Pull request #1646](https://bitbucket.org/osrf/gazebo/pull-request/1646)

1. Added LogPlayView to display timeline and LogPlaybackStatistics message type.
    * [Pull request #1724](https://bitbucket.org/osrf/gazebo/pull-request/1724)

1. Added Time::FormattedString and removed all other FormatTime functions.
    * [Pull request #1710](https://bitbucket.org/osrf/gazebo/pull-request/1710)

1. Added support for Oculus DK2
    * [Pull request #1526](https://bitbucket.org/osrf/gazebo/pull-request/1526)

1. Use collide_bitmask from SDF to perform collision filtering
    * [Pull request #1470](https://bitbucket.org/osrf/gazebo/pull-request/1470)

1. Pass Coulomb surface friction parameters to DART.
    * [Pull request #1420](https://bitbucket.org/osrf/gazebo/pull-request/1420)

1. Added ModelAlign::SetHighlighted
    * [Pull request #1598](https://bitbucket.org/osrf/gazebo/pull-request/1598)

1. Added various Get functions to Visual. Also added a ConvertGeometryType function to msgs.
    * [Pull request #1402](https://bitbucket.org/osrf/gazebo/pull-request/1402)

1. Get and Set visibility of SelectionObj's handles, with unit test.
    * [Pull request #1417](https://bitbucket.org/osrf/gazebo/pull-request/1417)

1. Set material of SelectionObj's handles.
    * [Pull request #1472](https://bitbucket.org/osrf/gazebo/pull-request/1472)

1. Add SelectionObj::Fini with tests and make Visual::Fini virtual
    * [Pull request #1685](https://bitbucket.org/osrf/gazebo/pull-request/1685)

1. Allow link selection with the mouse if parent model already selected.
    * [Pull request #1409](https://bitbucket.org/osrf/gazebo/pull-request/1409)

1. Added ModelRightMenu::EntityTypes.
    * [Pull request #1414](https://bitbucket.org/osrf/gazebo/pull-request/1414)

1. Scale joint visuals according to link size.
    * [Pull request #1591](https://bitbucket.org/osrf/gazebo/pull-request/1591)
    * [Issue #1563](https://bitbucket.org/osrf/gazebo/issue/1563)

1. Added Gazebo/CoM material.
    * [Pull request #1439](https://bitbucket.org/osrf/gazebo/pull-request/1439)

1. Added arc parameter to MeshManager::CreateTube
    * [Pull request #1436](https://bitbucket.org/osrf/gazebo/pull-request/1436)

1. Added View Inertia and InertiaVisual, changed COMVisual to sphere proportional to mass.
    * [Pull request #1445](https://bitbucket.org/osrf/gazebo/pull-request/1445)

1. Added View Link Frame and LinkFrameVisual. Visual::SetTransparency goes into texture_unit.
    * [Pull request #1762](https://bitbucket.org/osrf/gazebo/pull-request/1762)
    * [Issue #853](https://bitbucket.org/osrf/gazebo/issue/853)

1. Changed the position of Save and Cancel buttons on editor dialogs
    * [Pull request #1442](https://bitbucket.org/osrf/gazebo/pull-request/1442)
    * [Issue #1377](https://bitbucket.org/osrf/gazebo/issue/1377)

1. Fixed Visual material updates
    * [Pull request #1454](https://bitbucket.org/osrf/gazebo/pull-request/1454)
    * [Issue #1455](https://bitbucket.org/osrf/gazebo/issue/1455)

1. Added Matrix3::Inverse() and tests
    * [Pull request #1481](https://bitbucket.org/osrf/gazebo/pull-request/1481)

1. Implemented AddLinkForce for ODE.
    * [Pull request #1456](https://bitbucket.org/osrf/gazebo/pull-request/1456)

1. Updated ConfigWidget class to parse enum values.
    * [Pull request #1518](https://bitbucket.org/osrf/gazebo/pull-request/1518)

1. Added PresetManager to physics libraries and corresponding integration test.
    * [Pull request #1471](https://bitbucket.org/osrf/gazebo/pull-request/1471)

1. Sync name and location on SaveDialog.
    * [Pull request #1563](https://bitbucket.org/osrf/gazebo/pull-request/1563)

1. Added Apply Force/Torque dialog
    * [Pull request #1600](https://bitbucket.org/osrf/gazebo/pull-request/1600)

1. Added Apply Force/Torque visuals
    * [Pull request #1619](https://bitbucket.org/osrf/gazebo/pull-request/1619)

1. Added Apply Force/Torque OnMouseRelease and ActivateWindow
    * [Pull request #1699](https://bitbucket.org/osrf/gazebo/pull-request/1699)

1. Added Apply Force/Torque mouse interactions, modes, activation
    * [Pull request #1731](https://bitbucket.org/osrf/gazebo/pull-request/1731)

1. Added inertia pose getter for COMVisual and COMVisual_TEST
    * [Pull request #1581](https://bitbucket.org/osrf/gazebo/pull-request/1581)

1. Model editor updates
    1. Joint preview using JointVisuals.
        * [Pull request #1369](https://bitbucket.org/osrf/gazebo/pull-request/1369)

    1. Added inspector for configuring link, visual, and collision properties.
        * [Pull request #1408](https://bitbucket.org/osrf/gazebo/pull-request/1408)

    1. Saving, exiting, generalizing SaveDialog.
        * [Pull request #1401](https://bitbucket.org/osrf/gazebo/pull-request/1401)

    1. Inspectors redesign
        * [Pull request #1586](https://bitbucket.org/osrf/gazebo/pull-request/1586)

    1. Edit existing model.
        * [Pull request #1425](https://bitbucket.org/osrf/gazebo/pull-request/1425)

    1. Add joint inspector to link's context menu.
        * [Pull request #1449](https://bitbucket.org/osrf/gazebo/pull-request/1449)
        * [Issue #1443](https://bitbucket.org/osrf/gazebo/issue/1443)

    1. Added button to select mesh file on inspector.
        * [Pull request #1460](https://bitbucket.org/osrf/gazebo/pull-request/1460)
        * [Issue #1450](https://bitbucket.org/osrf/gazebo/issue/1450)

    1. Renamed Part to Link.
        * [Pull request #1478](https://bitbucket.org/osrf/gazebo/pull-request/1478)

    1. Fix snapping inside editor.
        * [Pull request #1489](https://bitbucket.org/osrf/gazebo/pull-request/1489)
        * [Issue #1457](https://bitbucket.org/osrf/gazebo/issue/1457)

    1. Moved DataLogger from Window menu to the toolbar and moved screenshot button to the right.
        * [Pull request #1665](https://bitbucket.org/osrf/gazebo/pull-request/1665)

    1. Keep loaded model's name.
        * [Pull request #1516](https://bitbucket.org/osrf/gazebo/pull-request/1516)
        * [Issue #1504](https://bitbucket.org/osrf/gazebo/issue/1504)

    1. Added ExtrudeDialog.
        * [Pull request #1483](https://bitbucket.org/osrf/gazebo/pull-request/1483)

    1. Hide time panel inside editor and keep main window's paused state.
        * [Pull request #1500](https://bitbucket.org/osrf/gazebo/pull-request/1500)

    1. Fixed pose issues and added ModelCreator_TEST.
        * [Pull request #1509](https://bitbucket.org/osrf/gazebo/pull-request/1509)
        * [Issue #1497](https://bitbucket.org/osrf/gazebo/issue/1497)
        * [Issue #1509](https://bitbucket.org/osrf/gazebo/issue/1509)

    1. Added list of links and joints.
        * [Pull request #1515](https://bitbucket.org/osrf/gazebo/pull-request/1515)
        * [Issue #1418](https://bitbucket.org/osrf/gazebo/issue/1418)

    1. Expose API to support adding items to the palette.
        * [Pull request #1565](https://bitbucket.org/osrf/gazebo/pull-request/1565)

    1. Added menu for toggling joint visualization
        * [Pull request #1551](https://bitbucket.org/osrf/gazebo/pull-request/1551)
        * [Issue #1483](https://bitbucket.org/osrf/gazebo/issue/1483)

    1. Add schematic view to model editor
        * [Pull request #1562](https://bitbucket.org/osrf/gazebo/pull-request/1562)

1. Building editor updates
    1. Make palette tips tooltip clickable to open.
        * [Pull request #1519](https://bitbucket.org/osrf/gazebo/pull-request/1519)
        * [Issue #1370](https://bitbucket.org/osrf/gazebo/issue/1370)

    1. Add measurement unit to building inspectors.
        * [Pull request #1741](https://bitbucket.org/osrf/gazebo/pull-request/1741)
        * [Issue #1363](https://bitbucket.org/osrf/gazebo/issue/1363)

    1. Add `BaseInspectorDialog` as a base class for inspectors.
        * [Pull request #1749](https://bitbucket.org/osrf/gazebo/pull-request/1749)

## Gazebo 5.0

### Gazebo 5.x.x

### Gazebo 5.2.0 (2015-10-02)

1. Initialize sigact struct fields that valgrind said were being used uninitialized
    * [Pull request #1809](https://bitbucket.org/osrf/gazebo/pull-request/1809)

1. Add missing ogre includes to ensure macros are properly defined
    * [Pull request #1813](https://bitbucket.org/osrf/gazebo/pull-request/1813)

1. Use ToSDF functions to simplify physics_friction test
    * [Pull request #1808](https://bitbucket.org/osrf/gazebo/pull-request/1808)

1. Added lines to laser sensor visualization
    * [Pull request #1742](https://bitbucket.org/osrf/gazebo/pull-request/1742)
    * [Issue #935](https://bitbucket.org/osrf/gazebo/issue/935)

1. Fix BulletSliderJoint friction for bullet 2.83
    * [Pull request #1686](https://bitbucket.org/osrf/gazebo/pull-request/1686)

1. Fix heightmap model texture loading.
    * [Pull request #1592](https://bitbucket.org/osrf/gazebo/pull-request/1592)

1. Disable failing pr2 test for dart
    * [Pull request #1540](https://bitbucket.org/osrf/gazebo/pull-request/1540)
    * [Issue #1435](https://bitbucket.org/osrf/gazebo/issue/1435)

### Gazebo 5.1.0 (2015-03-20)
1. Backport pull request #1527 (FindOGRE.cmake for non-Debian systems)
  * [Pull request #1532](https://bitbucket.org/osrf/gazebo/pull-request/1532)

1. Respect system cflags when not using USE_UPSTREAM_CFLAGS
  * [Pull request #1531](https://bitbucket.org/osrf/gazebo/pull-request/1531)

1. Allow light manipulation
  * [Pull request #1529](https://bitbucket.org/osrf/gazebo/pull-request/1529)

1. Allow sdformat 2.3.1+ or 3+ and fix tests
  * [Pull request #1484](https://bitbucket.org/osrf/gazebo/pull-request/1484)

1. Add Link::GetWorldAngularMomentum function and test.
  * [Pull request #1482](https://bitbucket.org/osrf/gazebo/pull-request/1482)

1. Preserve previous GAZEBO_MODEL_PATH values when sourcing setup.sh
  * [Pull request #1430](https://bitbucket.org/osrf/gazebo/pull-request/1430)

1. Implement Coulomb joint friction for DART
  * [Pull request #1427](https://bitbucket.org/osrf/gazebo/pull-request/1427)
  * [Issue #1281](https://bitbucket.org/osrf/gazebo/issue/1281)

1. Fix simple shape normals.
    * [Pull request #1477](https://bitbucket.org/osrf/gazebo/pull-request/1477)
    * [Issue #1369](https://bitbucket.org/osrf/gazebo/issue/1369)

1. Use Msg-to-SDF conversion functions in tests, add ServerFixture::SpawnModel(msgs::Model).
    * [Pull request #1466](https://bitbucket.org/osrf/gazebo/pull-request/1466)

1. Added Model Msg-to-SDF conversion functions and test.
    * [Pull request #1429](https://bitbucket.org/osrf/gazebo/pull-request/1429)

1. Added Joint Msg-to-SDF conversion functions and test.
    * [Pull request #1419](https://bitbucket.org/osrf/gazebo/pull-request/1419)

1. Added Visual, Material Msg-to-SDF conversion functions and ShaderType to string conversion functions.
    * [Pull request #1415](https://bitbucket.org/osrf/gazebo/pull-request/1415)

1. Implement Coulomb joint friction for BulletSliderJoint
  * [Pull request #1452](https://bitbucket.org/osrf/gazebo/pull-request/1452)
  * [Issue #1348](https://bitbucket.org/osrf/gazebo/issue/1348)

### Gazebo 5.0.0 (2015-01-27)
1. Support for using [digital elevation maps](http://gazebosim.org/tutorials?tut=dem) has been added to debian packages.

1. C++11 support (C++11 compatible compiler is now required)
    * [Pull request #1340](https://bitbucket.org/osrf/gazebo/pull-request/1340)

1. Implemented private data pointer for the World class.
    * [Pull request #1383](https://bitbucket.org/osrf/gazebo/pull-request/1383)

1. Implemented private data pointer for the Scene class.
    * [Pull request #1385](https://bitbucket.org/osrf/gazebo/pull-request/1385)

1. Added a events::Event::resetWorld event that is triggered when World::Reset is called.
    * [Pull request #1332](https://bitbucket.org/osrf/gazebo/pull-request/1332)
    * [Issue #1375](https://bitbucket.org/osrf/gazebo/issue/1375)

1. Fixed `math::Box::GetCenter` functionality.
    * [Pull request #1278](https://bitbucket.org/osrf/gazebo/pull-request/1278)
    * [Issue #1327](https://bitbucket.org/osrf/gazebo/issue/1327)

1. Added a GUI timer plugin that facilitates the display and control a timer inside the Gazebo UI.
    * [Pull request #1270](https://bitbucket.org/osrf/gazebo/pull-request/1270)

1. Added ability to load plugins via SDF.
    * [Pull request #1261](https://bitbucket.org/osrf/gazebo/pull-request/1261)

1. Added GUIEvent to hide/show the left GUI pane.
    * [Pull request #1269](https://bitbucket.org/osrf/gazebo/pull-request/1269)

1. Modified KeyEventHandler and GLWidget so that hotkeys can be suppressed by custom KeyEvents set up by developers
    * [Pull request #1251](https://bitbucket.org/osrf/gazebo/pull-request/1251)

1. Added ability to read the directory where the log files are stored.
    * [Pull request #1277](https://bitbucket.org/osrf/gazebo/pull-request/1277)

1. Implemented a simulation cloner
    * [Pull request #1180](https://bitbucket.org/osrf/gazebo/pull-request/1180/clone-a-simulation)

1. Added GUI overlay plugins. Users can now write a Gazebo + QT plugin that displays widgets over the render window.
  * [Pull request #1181](https://bitbucket.org/osrf/gazebo/pull-request/1181)

1. Change behavior of Joint::SetVelocity, add Joint::SetVelocityLimit(unsigned int, double)
  * [Pull request #1218](https://bitbucket.org/osrf/gazebo/pull-request/1218)
  * [Issue #964](https://bitbucket.org/osrf/gazebo/issue/964)

1. Implement Coulomb joint friction for ODE
  * [Pull request #1221](https://bitbucket.org/osrf/gazebo/pull-request/1221)
  * [Issue #381](https://bitbucket.org/osrf/gazebo/issue/381)

1. Implement Coulomb joint friction for BulletHingeJoint
  * [Pull request #1317](https://bitbucket.org/osrf/gazebo/pull-request/1317)
  * [Issue #1348](https://bitbucket.org/osrf/gazebo/issue/1348)

1. Implemented camera lens distortion.
  * [Pull request #1213](https://bitbucket.org/osrf/gazebo/pull-request/1213)

1. Kill rogue gzservers left over from failed INTEGRATION_world_clone tests
   and improve robustness of `UNIT_gz_TEST`
  * [Pull request #1232](https://bitbucket.org/osrf/gazebo/pull-request/1232)
  * [Issue #1299](https://bitbucket.org/osrf/gazebo/issue/1299)

1. Added RenderWidget::ShowToolbar to toggle visibility of top toolbar.
  * [Pull request #1248](https://bitbucket.org/osrf/gazebo/pull-request/1248)

1. Fix joint axis visualization.
  * [Pull request #1258](https://bitbucket.org/osrf/gazebo/pull-request/1258)

1. Change UserCamera view control via joysticks. Clean up rate control vs. pose control.
   see UserCamera::OnJoyPose and UserCamera::OnJoyTwist. Added view twist control toggle
   with joystick button 1.
  * [Pull request #1249](https://bitbucket.org/osrf/gazebo/pull-request/1249)

1. Added RenderWidget::GetToolbar to get the top toolbar and change its actions on ModelEditor.
    * [Pull request #1263](https://bitbucket.org/osrf/gazebo/pull-request/1263)

1. Added accessor for MainWindow graphical widget to GuiIface.
    * [Pull request #1250](https://bitbucket.org/osrf/gazebo/pull-request/1250)

1. Added a ConfigWidget class that takes in a google protobuf message and generates widgets for configuring the fields in the message
    * [Pull request #1285](https://bitbucket.org/osrf/gazebo/pull-request/1285)

1. Added GLWidget::OnModelEditor when model editor is triggered, and MainWindow::OnEditorGroup to manually uncheck editor actions.
    * [Pull request #1283](https://bitbucket.org/osrf/gazebo/pull-request/1283)

1. Added Collision, Geometry, Inertial, Surface Msg-to-SDF conversion functions.
    * [Pull request #1315](https://bitbucket.org/osrf/gazebo/pull-request/1315)

1. Added "button modifier" fields (control, shift, and alt) to common::KeyEvent.
    * [Pull request #1325](https://bitbucket.org/osrf/gazebo/pull-request/1325)

1. Added inputs for environment variable GAZEBO_GUI_INI_FILE for reading a custom .ini file.
    * [Pull request #1252](https://bitbucket.org/osrf/gazebo/pull-request/1252)

1. Fixed crash on "permission denied" bug, added insert_model integration test.
    * [Pull request #1329](https://bitbucket.org/osrf/gazebo/pull-request/1329/)

1. Enable simbody joint tests, implement `SimbodyJoint::GetParam`, create
   `Joint::GetParam`, fix bug in `BulletHingeJoint::SetParam`.
    * [Pull request #1404](https://bitbucket.org/osrf/gazebo/pull-request/1404/)

1. Building editor updates
    1. Fixed inspector resizing.
        * [Pull request #1230](https://bitbucket.org/osrf/gazebo/pull-request/1230)
        * [Issue #395](https://bitbucket.org/osrf/gazebo/issue/395)

    1. Doors and windows move proportionally with wall.
        * [Pull request #1231](https://bitbucket.org/osrf/gazebo/pull-request/1231)
        * [Issue #368](https://bitbucket.org/osrf/gazebo/issue/368)

    1. Inspector dialogs stay on top.
        * [Pull request #1229](https://bitbucket.org/osrf/gazebo/pull-request/1229)
        * [Issue #417](https://bitbucket.org/osrf/gazebo/issue/417)

    1. Make model name editable on palette.
        * [Pull request #1239](https://bitbucket.org/osrf/gazebo/pull-request/1239)

    1. Import background image and improve add/delete levels.
        * [Pull request #1214](https://bitbucket.org/osrf/gazebo/pull-request/1214)
        * [Issue #422](https://bitbucket.org/osrf/gazebo/issue/422)
        * [Issue #361](https://bitbucket.org/osrf/gazebo/issue/361)

    1. Fix changing draw mode.
        * [Pull request #1233](https://bitbucket.org/osrf/gazebo/pull-request/1233)
        * [Issue #405](https://bitbucket.org/osrf/gazebo/issue/405)

    1. Tips on palette's top-right corner.
        * [Pull request #1241](https://bitbucket.org/osrf/gazebo/pull-request/1241)

    1. New buttons and layout for the palette.
        * [Pull request #1242](https://bitbucket.org/osrf/gazebo/pull-request/1242)

    1. Individual wall segments instead of polylines.
        * [Pull request #1246](https://bitbucket.org/osrf/gazebo/pull-request/1246)
        * [Issue #389](https://bitbucket.org/osrf/gazebo/issue/389)
        * [Issue #415](https://bitbucket.org/osrf/gazebo/issue/415)

    1. Fix exiting and saving, exiting when there's nothing drawn, fix text on popups.
        * [Pull request #1296](https://bitbucket.org/osrf/gazebo/pull-request/1296)

    1. Display measure for selected wall segment.
        * [Pull request #1291](https://bitbucket.org/osrf/gazebo/pull-request/1291)
        * [Issue #366](https://bitbucket.org/osrf/gazebo/issue/366)

    1. Highlight selected item's 3D visual.
        * [Pull request #1292](https://bitbucket.org/osrf/gazebo/pull-request/1292)

    1. Added color picker to inspector dialogs.
        * [Pull request #1298](https://bitbucket.org/osrf/gazebo/pull-request/1298)

    1. Snapping on by default, off holding Shift. Improved snapping.
        * [Pull request #1304](https://bitbucket.org/osrf/gazebo/pull-request/1304)

    1. Snap walls to length increments, moved scale to SegmentItem and added Get/SetScale, added SegmentItem::SnapAngle and SegmentItem::SnapLength.
        * [Pull request #1311](https://bitbucket.org/osrf/gazebo/pull-request/1311)

    1. Make buildings available in "Insert Models" tab, improve save flow.
        * [Pull request #1312](https://bitbucket.org/osrf/gazebo/pull-request/1312)

    1. Added EditorItem::SetHighlighted.
        * [Pull request #1308](https://bitbucket.org/osrf/gazebo/pull-request/1308)

    1. Current level is transparent, lower levels opaque, higher levels invisible.
        * [Pull request #1303](https://bitbucket.org/osrf/gazebo/pull-request/1303)

    1. Detach all child manips when item is deleted, added BuildingMaker::DetachAllChildren.
        * [Pull request #1316](https://bitbucket.org/osrf/gazebo/pull-request/1316)

    1. Added texture picker to inspector dialogs.
        * [Pull request #1306](https://bitbucket.org/osrf/gazebo/pull-request/1306)

    1. Measures for doors and windows. Added RectItem::angleOnWall and related Get/Set.
        * [Pull request #1322](https://bitbucket.org/osrf/gazebo/pull-request/1322)
        * [Issue #370](https://bitbucket.org/osrf/gazebo/issue/370)

    1. Added Gazebo/BuildingFrame material to display holes for doors and windows on walls.
        * [Pull request #1338](https://bitbucket.org/osrf/gazebo/pull-request/1338)

    1. Added Gazebo/Bricks material to be used as texture on the building editor.
        * [Pull request #1333](https://bitbucket.org/osrf/gazebo/pull-request/1333)

    1. Pick colors from the palette and assign on 3D view. Added mouse and key event handlers to BuildingMaker, and events to communicate from BuildingModelManip to EditorItem.
        * [Pull request #1336](https://bitbucket.org/osrf/gazebo/pull-request/1336)

    1. Pick textures from the palette and assign in 3D view.
        * [Pull request #1368](https://bitbucket.org/osrf/gazebo/pull-request/1368)

1. Model editor updates
    1. Fix adding/removing event filters .
        * [Pull request #1279](https://bitbucket.org/osrf/gazebo/pull-request/1279)

    1. Enabled multi-selection and align tool inside model editor.
        * [Pull request #1302](https://bitbucket.org/osrf/gazebo/pull-request/1302)
        * [Issue #1323](https://bitbucket.org/osrf/gazebo/issue/1323)

    1. Enabled snap mode inside model editor.
        * [Pull request #1331](https://bitbucket.org/osrf/gazebo/pull-request/1331)
        * [Issue #1318](https://bitbucket.org/osrf/gazebo/issue/1318)

    1. Implemented copy/pasting of links.
        * [Pull request #1330](https://bitbucket.org/osrf/gazebo/pull-request/1330)

1. GUI publishes model selection information on ~/selection topic.
    * [Pull request #1318](https://bitbucket.org/osrf/gazebo/pull-request/1318)

## Gazebo 4.0

### Gazebo 4.x.x (2015-xx-xx)

1. Fix build for Bullet 2.83, enable angle wrapping for BulletHingeJoint
    * [Pull request #1664](https://bitbucket.org/osrf/gazebo/pull-request/1664)

### Gazebo 4.1.3 (2015-05-07)

1. Fix saving visual geom SDF values
    * [Pull request #1597](https://bitbucket.org/osrf/gazebo/pull-request/1597)
1. Fix heightmap model texture loading.
    * [Pull request #1595](https://bitbucket.org/osrf/gazebo/pull-request/1595)
1. Fix visual collision scale on separate client
    * [Pull request #1585](https://bitbucket.org/osrf/gazebo/pull-request/1585)
1. Fix several clang compiler warnings
    * [Pull request #1594](https://bitbucket.org/osrf/gazebo/pull-request/1594)
1. Fix blank save / browse dialogs
    * [Pull request #1544](https://bitbucket.org/osrf/gazebo/pull-request/1544)

### Gazebo 4.1.2 (2015-03-20)

1. Fix quaternion documentation: target Gazebo_4.1
    * [Pull request #1525](https://bitbucket.org/osrf/gazebo/pull-request/1525)
1. Speed up World::Step in loops
    * [Pull request #1492](https://bitbucket.org/osrf/gazebo/pull-request/1492)
1. Reduce selection buffer updates -> 4.1
    * [Pull request #1494](https://bitbucket.org/osrf/gazebo/pull-request/1494)
1. Fix QT rendering, and rendering update rate
    * [Pull request #1487](https://bitbucket.org/osrf/gazebo/pull-request/1487)
1. Fix loading of SimbodyPhysics parameters
    * [Pull request #1474](https://bitbucket.org/osrf/gazebo/pull-request/1474)
1. Fix heightmap on OSX -> 4.1
    * [Pull request #1455](https://bitbucket.org/osrf/gazebo/pull-request/1455)
1. Remove extra pose tag in a world file that should not be there
    * [Pull request #1458](https://bitbucket.org/osrf/gazebo/pull-request/1458)
1. Better fix for #236 for IMU that doesn't require ABI changes
    * [Pull request #1448](https://bitbucket.org/osrf/gazebo/pull-request/1448)
1. Fix regression of #236 for ImuSensor in 4.1
    * [Pull request #1446](https://bitbucket.org/osrf/gazebo/pull-request/1446)
1. Preserve previous GAZEBO_MODEL_PATH values when sourcing setup.sh
    * [Pull request #1430](https://bitbucket.org/osrf/gazebo/pull-request/1430)
1. issue #857: fix segfault for simbody screw joint when setting limits due to uninitialized limitForce.
    * [Pull request #1423](https://bitbucket.org/osrf/gazebo/pull-request/1423)
1. Allow multiple contact sensors per link (#960)
    * [Pull request #1413](https://bitbucket.org/osrf/gazebo/pull-request/1413)
1. Fix for issue #351, ODE World Step
    * [Pull request #1406](https://bitbucket.org/osrf/gazebo/pull-request/1406)
1. Disable failing InelasticCollision/0 test (#1394)
    * [Pull request #1405](https://bitbucket.org/osrf/gazebo/pull-request/1405)
1. Prevent out of bounds array access in SkidSteerDrivePlugin (found by cppcheck 1.68)
    * [Pull request #1379](https://bitbucket.org/osrf/gazebo/pull-request/1379)

### Gazebo 4.1.1 (2015-01-15)

1. Fix BulletPlaneShape bounding box (#1265)
    * [Pull request #1367](https://bitbucket.org/osrf/gazebo/pull-request/1367)
1. Fix dart linking errors on osx
    * [Pull request #1372](https://bitbucket.org/osrf/gazebo/pull-request/1372)
1. Update to player interfaces
    * [Pull request #1324](https://bitbucket.org/osrf/gazebo/pull-request/1324)
1. Handle GpuLaser name collisions (#1403)
    * [Pull request #1360](https://bitbucket.org/osrf/gazebo/pull-request/1360)
1. Add checks for handling array's with counts of zero, and read specular values
    * [Pull request #1339](https://bitbucket.org/osrf/gazebo/pull-request/1339)
1. Fix model list widget test
    * [Pull request #1327](https://bitbucket.org/osrf/gazebo/pull-request/1327)
1. Fix ogre includes
    * [Pull request #1323](https://bitbucket.org/osrf/gazebo/pull-request/1323)

### Gazebo 4.1.0 (2014-11-20)

1. Modified GUI rendering to improve the rendering update rate.
    * [Pull request #1487](https://bitbucket.org/osrf/gazebo/pull-request/1487)

### Gazebo 4.1.0 (2014-11-20)

1. Add ArrangePlugin for arranging groups of models.
   Also add Model::ResetPhysicsStates to call Link::ResetPhysicsStates
   recursively on all links in model.
    * [Pull request #1208](https://bitbucket.org/osrf/gazebo/pull-request/1208)
1. The `gz model` command line tool will output model info using either `-i` for complete info, or `-p` for just the model pose.
    * [Pull request #1212](https://bitbucket.org/osrf/gazebo/pull-request/1212)
    * [DRCSim Issue #389](https://bitbucket.org/osrf/drcsim/issue/389)
1. Added SignalStats class for computing incremental signal statistics.
    * [Pull request #1198](https://bitbucket.org/osrf/gazebo/pull-request/1198)
1. Add InitialVelocityPlugin to setting the initial state of links
    * [Pull request #1237](https://bitbucket.org/osrf/gazebo/pull-request/1237)
1. Added Quaternion::Integrate function.
    * [Pull request #1255](https://bitbucket.org/osrf/gazebo/pull-request/1255)
1. Added ConvertJointType functions, display more joint info on model list.
    * [Pull request #1259](https://bitbucket.org/osrf/gazebo/pull-request/1259)
1. Added ModelListWidget::AddProperty, removed unnecessary checks on ModelListWidget.
    * [Pull request #1271](https://bitbucket.org/osrf/gazebo/pull-request/1271)
1. Fix loading collada meshes with unsupported input semantics.
    * [Pull request #1319](https://bitbucket.org/osrf/gazebo/pull-request/1319)

### Gazebo 4.0.2 (2014-09-23)

1. Fix and improve mechanism to generate pkgconfig libs
    * [Pull request #1027](https://bitbucket.org/osrf/gazebo/pull-request/1027)
    * [Issue #1284](https://bitbucket.org/osrf/gazebo/issue/1284)
1. Added arat.world
    * [Pull request #1205](https://bitbucket.org/osrf/gazebo/pull-request/1205)
1. Update gzprop to output zip files.
    * [Pull request #1197](https://bitbucket.org/osrf/gazebo/pull-request/1197)
1. Make Collision::GetShape a const function
    * [Pull requset #1189](https://bitbucket.org/osrf/gazebo/pull-request/1189)
1. Install missing physics headers
    * [Pull requset #1183](https://bitbucket.org/osrf/gazebo/pull-request/1183)
1. Remove SimbodyLink::AddTorque console message
    * [Pull requset #1185](https://bitbucket.org/osrf/gazebo/pull-request/1185)
1. Fix log xml
    * [Pull requset #1188](https://bitbucket.org/osrf/gazebo/pull-request/1188)

### Gazebo 4.0.0 (2014-08-08)

1. Added lcov support to cmake
    * [Pull request #1047](https://bitbucket.org/osrf/gazebo/pull-request/1047)
1. Fixed memory leak in image conversion
    * [Pull request #1057](https://bitbucket.org/osrf/gazebo/pull-request/1057)
1. Removed deprecated function
    * [Pull request #1067](https://bitbucket.org/osrf/gazebo/pull-request/1067)
1. Improved collada loading performance
    * [Pull request #1066](https://bitbucket.org/osrf/gazebo/pull-request/1066)
    * [Pull request #1082](https://bitbucket.org/osrf/gazebo/pull-request/1082)
    * [Issue #1134](https://bitbucket.org/osrf/gazebo/issue/1134)
1. Implemented a collada exporter
    * [Pull request #1064](https://bitbucket.org/osrf/gazebo/pull-request/1064)
1. Force torque sensor now makes use of sensor's pose.
    * [Pull request #1076](https://bitbucket.org/osrf/gazebo/pull-request/1076)
    * [Issue #940](https://bitbucket.org/osrf/gazebo/issue/940)
1. Fix Model::GetLinks segfault
    * [Pull request #1093](https://bitbucket.org/osrf/gazebo/pull-request/1093)
1. Fix deleting and saving lights in gzserver
    * [Pull request #1094](https://bitbucket.org/osrf/gazebo/pull-request/1094)
    * [Issue #1182](https://bitbucket.org/osrf/gazebo/issue/1182)
    * [Issue #346](https://bitbucket.org/osrf/gazebo/issue/346)
1. Fix Collision::GetWorldPose. The pose of a collision would not update properly.
    * [Pull request #1049](https://bitbucket.org/osrf/gazebo/pull-request/1049)
    * [Issue #1124](https://bitbucket.org/osrf/gazebo/issue/1124)
1. Fixed the animate_box and animate_joints examples
    * [Pull request #1086](https://bitbucket.org/osrf/gazebo/pull-request/1086)
1. Integrated Oculus Rift functionality
    * [Pull request #1074](https://bitbucket.org/osrf/gazebo/pull-request/1074)
    * [Pull request #1136](https://bitbucket.org/osrf/gazebo/pull-request/1136)
    * [Pull request #1139](https://bitbucket.org/osrf/gazebo/pull-request/1139)
1. Updated Base::GetScopedName
    * [Pull request #1104](https://bitbucket.org/osrf/gazebo/pull-request/1104)
1. Fix collada loader from adding duplicate materials into a Mesh
    * [Pull request #1105](https://bitbucket.org/osrf/gazebo/pull-request/1105)
    * [Issue #1180](https://bitbucket.org/osrf/gazebo/issue/1180)
1. Integrated Razer Hydra functionality
    * [Pull request #1083](https://bitbucket.org/osrf/gazebo/pull-request/1083)
    * [Pull request #1109](https://bitbucket.org/osrf/gazebo/pull-request/1109)
1. Added ability to copy and paste models in the GUI
    * [Pull request #1103](https://bitbucket.org/osrf/gazebo/pull-request/1103)
1. Removed unnecessary inclusion of gazebo.hh and common.hh in plugins
    * [Pull request #1111](https://bitbucket.org/osrf/gazebo/pull-request/1111)
1. Added ability to specify custom road textures
    * [Pull request #1027](https://bitbucket.org/osrf/gazebo/pull-request/1027)
1. Added support for DART 4.1
    * [Pull request #1113](https://bitbucket.org/osrf/gazebo/pull-request/1113)
    * [Pull request #1132](https://bitbucket.org/osrf/gazebo/pull-request/1132)
    * [Pull request #1134](https://bitbucket.org/osrf/gazebo/pull-request/1134)
    * [Pull request #1154](https://bitbucket.org/osrf/gazebo/pull-request/1154)
1. Allow position of joints to be directly set.
    * [Pull request #1097](https://bitbucket.org/osrf/gazebo/pull-request/1097)
    * [Issue #1138](https://bitbucket.org/osrf/gazebo/issue/1138)
1. Added extruded polyline geometry
    * [Pull request #1026](https://bitbucket.org/osrf/gazebo/pull-request/1026)
1. Fixed actor animation
    * [Pull request #1133](https://bitbucket.org/osrf/gazebo/pull-request/1133)
    * [Pull request #1141](https://bitbucket.org/osrf/gazebo/pull-request/1141)
1. Generate a versioned cmake config file
    * [Pull request #1153](https://bitbucket.org/osrf/gazebo/pull-request/1153)
    * [Issue #1226](https://bitbucket.org/osrf/gazebo/issue/1226)
1. Added KMeans class
    * [Pull request #1147](https://bitbucket.org/osrf/gazebo/pull-request/1147)
1. Added --summary-range feature to bitbucket pullrequest tool
    * [Pull request #1156](https://bitbucket.org/osrf/gazebo/pull-request/1156)
1. Updated web links
    * [Pull request #1159](https://bitbucket.org/osrf/gazebo/pull-request/1159)
1. Update tests
    * [Pull request #1155](https://bitbucket.org/osrf/gazebo/pull-request/1155)
    * [Pull request #1143](https://bitbucket.org/osrf/gazebo/pull-request/1143)
    * [Pull request #1138](https://bitbucket.org/osrf/gazebo/pull-request/1138)
    * [Pull request #1140](https://bitbucket.org/osrf/gazebo/pull-request/1140)
    * [Pull request #1127](https://bitbucket.org/osrf/gazebo/pull-request/1127)
    * [Pull request #1115](https://bitbucket.org/osrf/gazebo/pull-request/1115)
    * [Pull request #1102](https://bitbucket.org/osrf/gazebo/pull-request/1102)
    * [Pull request #1087](https://bitbucket.org/osrf/gazebo/pull-request/1087)
    * [Pull request #1084](https://bitbucket.org/osrf/gazebo/pull-request/1084)

## Gazebo 3.0

### Gazebo 3.x.x (yyyy-mm-dd)

1. Fixed sonar and wireless sensor visualization
    * [Pull request #1254](https://bitbucket.org/osrf/gazebo/pull-request/1254)
1. Update visual bounding box when model is selected
    * [Pull request #1280](https://bitbucket.org/osrf/gazebo/pull-request/1280)

### Gazebo 3.1.0 (2014-08-08)

1. Implemented Simbody::Link::Set*Vel
    * [Pull request #1160](https://bitbucket.org/osrf/gazebo/pull-request/1160)
    * [Issue #1012](https://bitbucket.org/osrf/gazebo/issue/1012)
1. Added World::RemoveModel function
    * [Pull request #1106](https://bitbucket.org/osrf/gazebo/pull-request/1106)
    * [Issue #1177](https://bitbucket.org/osrf/gazebo/issue/1177)
1. Fix exit from camera follow mode using the escape key
    * [Pull request #1137](https://bitbucket.org/osrf/gazebo/pull-request/1137)
    * [Issue #1220](https://bitbucket.org/osrf/gazebo/issue/1220)
1. Added support for SDF joint spring stiffness and reference positions
    * [Pull request #1117](https://bitbucket.org/osrf/gazebo/pull-request/1117)
1. Removed the gzmodel_create script
    * [Pull request #1130](https://bitbucket.org/osrf/gazebo/pull-request/1130)
1. Added Vector2 dot product
    * [Pull request #1101](https://bitbucket.org/osrf/gazebo/pull-request/1101)
1. Added SetPositionPID and SetVelocityPID to JointController
    * [Pull request #1091](https://bitbucket.org/osrf/gazebo/pull-request/1091)
1. Fix gzclient startup crash with ogre 1.9
    * [Pull request #1098](https://bitbucket.org/osrf/gazebo/pull-request/1098)
    * [Issue #996](https://bitbucket.org/osrf/gazebo/issue/996)
1. Update the bitbucket_pullrequests tool
    * [Pull request #1108](https://bitbucket.org/osrf/gazebo/pull-request/1108)
1. Light properties now remain in place after move by the user via the GUI.
    * [Pull request #1110](https://bitbucket.org/osrf/gazebo/pull-request/1110)
    * [Issue #1211](https://bitbucket.org/osrf/gazebo/issue/1211)
1. Allow position of joints to be directly set.
    * [Pull request #1096](https://bitbucket.org/osrf/gazebo/pull-request/1096)
    * [Issue #1138](https://bitbucket.org/osrf/gazebo/issue/1138)

### Gazebo 3.0.0 (2014-04-11)

1. Fix bug when deleting the sun light
    * [Pull request #1088](https://bitbucket.org/osrf/gazebo/pull-request/1088)
    * [Issue #1133](https://bitbucket.org/osrf/gazebo/issue/1133)
1. Fix ODE screw joint
    * [Pull request #1078](https://bitbucket.org/osrf/gazebo/pull-request/1078)
    * [Issue #1167](https://bitbucket.org/osrf/gazebo/issue/1167)
1. Update joint integration tests
    * [Pull request #1081](https://bitbucket.org/osrf/gazebo/pull-request/1081)
1. Fixed false positives in cppcheck.
    * [Pull request #1061](https://bitbucket.org/osrf/gazebo/pull-request/1061)
1. Made joint axis reference frame relative to child, and updated simbody and dart accordingly.
    * [Pull request #1069](https://bitbucket.org/osrf/gazebo/pull-request/1069)
    * [Issue #494](https://bitbucket.org/osrf/gazebo/issue/494)
    * [Issue #1143](https://bitbucket.org/osrf/gazebo/issue/1143)
1. Added ability to pass vector of strings to SetupClient and SetupServer
    * [Pull request #1068](https://bitbucket.org/osrf/gazebo/pull-request/1068)
    * [Issue #1132](https://bitbucket.org/osrf/gazebo/issue/1132)
1. Fix error correction in screw constraints for ODE
    * [Pull request #1159](https://bitbucket.org/osrf/gazebo/pull-request/1159)
    * [Issue #1159](https://bitbucket.org/osrf/gazebo/issue/1159)
1. Improved pkgconfig with SDF
    * [Pull request #1062](https://bitbucket.org/osrf/gazebo/pull-request/1062)
1. Added a plugin to simulate aero dynamics
    * [Pull request #905](https://bitbucket.org/osrf/gazebo/pull-request/905)
1. Updated bullet support
    * [Issue #1069](https://bitbucket.org/osrf/gazebo/issue/1069)
    * [Pull request #1011](https://bitbucket.org/osrf/gazebo/pull-request/1011)
    * [Pull request #996](https://bitbucket.org/osrf/gazebo/pull-request/966)
    * [Pull request #1024](https://bitbucket.org/osrf/gazebo/pull-request/1024)
1. Updated simbody support
    * [Pull request #995](https://bitbucket.org/osrf/gazebo/pull-request/995)
1. Updated worlds to SDF 1.5
    * [Pull request #1021](https://bitbucket.org/osrf/gazebo/pull-request/1021)
1. Improvements to ODE
    * [Pull request #1001](https://bitbucket.org/osrf/gazebo/pull-request/1001)
    * [Pull request #1014](https://bitbucket.org/osrf/gazebo/pull-request/1014)
    * [Pull request #1015](https://bitbucket.org/osrf/gazebo/pull-request/1015)
    * [Pull request #1016](https://bitbucket.org/osrf/gazebo/pull-request/1016)
1. New command line tool
    * [Pull request #972](https://bitbucket.org/osrf/gazebo/pull-request/972)
1. Graphical user interface improvements
    * [Pull request #971](https://bitbucket.org/osrf/gazebo/pull-request/971)
    * [Pull request #1013](https://bitbucket.org/osrf/gazebo/pull-request/1013)
    * [Pull request #989](https://bitbucket.org/osrf/gazebo/pull-request/989)
1. Created a friction pyramid class
    * [Pull request #935](https://bitbucket.org/osrf/gazebo/pull-request/935)
1. Added GetWorldEnergy functions to Model, Joint, and Link
    * [Pull request #1017](https://bitbucket.org/osrf/gazebo/pull-request/1017)
1. Preparing Gazebo for admission into Ubuntu
    * [Pull request #969](https://bitbucket.org/osrf/gazebo/pull-request/969)
    * [Pull request #998](https://bitbucket.org/osrf/gazebo/pull-request/998)
    * [Pull request #1002](https://bitbucket.org/osrf/gazebo/pull-request/1002)
1. Add method for querying if useImplicitStiffnessDamping flag is set for a given joint
    * [Issue #629](https://bitbucket.org/osrf/gazebo/issue/629)
    * [Pull request #1006](https://bitbucket.org/osrf/gazebo/pull-request/1006)
1. Fix joint axis frames
    * [Issue #494](https://bitbucket.org/osrf/gazebo/issue/494)
    * [Pull request #963](https://bitbucket.org/osrf/gazebo/pull-request/963)
1. Compute joint anchor pose relative to parent
    * [Issue #1029](https://bitbucket.org/osrf/gazebo/issue/1029)
    * [Pull request #982](https://bitbucket.org/osrf/gazebo/pull-request/982)
1. Cleanup the installed worlds
    * [Issue #1036](https://bitbucket.org/osrf/gazebo/issue/1036)
    * [Pull request #984](https://bitbucket.org/osrf/gazebo/pull-request/984)
1. Update to the GPS sensor
    * [Issue #1059](https://bitbucket.org/osrf/gazebo/issue/1059)
    * [Pull request #984](https://bitbucket.org/osrf/gazebo/pull-request/984)
1. Removed libtool from plugin loading
    * [Pull request #981](https://bitbucket.org/osrf/gazebo/pull-request/981)
1. Added functions to get inertial information for a link in the world frame.
    * [Pull request #1005](https://bitbucket.org/osrf/gazebo/pull-request/1005)

## Gazebo 2.0

### Gazebo 2.2.6 (2015-09-28)

1. Backport fixes to setup.sh from pull request #1430 to 2.2 branch
    * [Pull request 1889](https://bitbucket.org/osrf/gazebo/pull-request/1889)
1. Fix heightmap texture loading (2.2)
    * [Pull request 1596](https://bitbucket.org/osrf/gazebo/pull-request/1596)
1. Prevent out of bounds array access in SkidSteerDrivePlugin (found by cppcheck 1.68)
    * [Pull request 1379](https://bitbucket.org/osrf/gazebo/pull-request/1379)
1. Fix build with boost 1.57 for 2.2 branch (#1399)
    * [Pull request 1358](https://bitbucket.org/osrf/gazebo/pull-request/1358)
1. Fix manpage test failures by incrementing year to 2015
    * [Pull request 1361](https://bitbucket.org/osrf/gazebo/pull-request/1361)
1. Fix build for OS X 10.10 (#1304, #1289)
    * [Pull request 1346](https://bitbucket.org/osrf/gazebo/pull-request/1346)
1. Restore ODELink ABI, use Link variables instead (#1354)
    * [Pull request 1347](https://bitbucket.org/osrf/gazebo/pull-request/1347)
1. Fix inertia_ratio test
    * [Pull request 1344](https://bitbucket.org/osrf/gazebo/pull-request/1344)
1. backport collision visual fix -> 2.2
    * [Pull request 1343](https://bitbucket.org/osrf/gazebo/pull-request/1343)
1. Fix two code_check errors on 2.2
    * [Pull request 1314](https://bitbucket.org/osrf/gazebo/pull-request/1314)
1. issue #243 fix Link::GetWorldLinearAccel and Link::GetWorldAngularAccel for ODE
    * [Pull request 1284](https://bitbucket.org/osrf/gazebo/pull-request/1284)

### Gazebo 2.2.3 (2014-04-29)

1. Removed redundant call to World::Init
    * [Pull request #1107](https://bitbucket.org/osrf/gazebo/pull-request/1107)
    * [Issue #1208](https://bitbucket.org/osrf/gazebo/issue/1208)
1. Return proper error codes when gazebo exits
    * [Pull request #1085](https://bitbucket.org/osrf/gazebo/pull-request/1085)
    * [Issue #1178](https://bitbucket.org/osrf/gazebo/issue/1178)
1. Fixed Camera::GetWorldRotation().
    * [Pull request #1071](https://bitbucket.org/osrf/gazebo/pull-request/1071)
    * [Issue #1087](https://bitbucket.org/osrf/gazebo/issue/1087)
1. Fixed memory leak in image conversion
    * [Pull request #1073](https://bitbucket.org/osrf/gazebo/pull-request/1073)

### Gazebo 2.2.1 (xxxx-xx-xx)

1. Fix heightmap model texture loading.
    * [Pull request #1596](https://bitbucket.org/osrf/gazebo/pull-request/1596)

### Gazebo 2.2.0 (2014-01-10)

1. Fix compilation when using OGRE-1.9 (full support is being worked on)
    * [Issue #994](https://bitbucket.org/osrf/gazebo/issue/994)
    * [Issue #995](https://bitbucket.org/osrf/gazebo/issue/995)
    * [Issue #996](https://bitbucket.org/osrf/gazebo/issue/996)
    * [Pull request #883](https://bitbucket.org/osrf/gazebo/pull-request/883)
1. Added unit test for issue 624.
    * [Issue #624](https://bitbucket.org/osrf/gazebo/issue/624).
    * [Pull request #889](https://bitbucket.org/osrf/gazebo/pull-request/889)
1. Use 3x3 PCF shadows for smoother shadows.
    * [Pull request #887](https://bitbucket.org/osrf/gazebo/pull-request/887)
1. Update manpage copyright to 2014.
    * [Pull request #893](https://bitbucket.org/osrf/gazebo/pull-request/893)
1. Added friction integration test .
    * [Pull request #885](https://bitbucket.org/osrf/gazebo/pull-request/885)
1. Fix joint anchor when link pose is not specified.
    * [Issue #978](https://bitbucket.org/osrf/gazebo/issue/978)
    * [Pull request #862](https://bitbucket.org/osrf/gazebo/pull-request/862)
1. Added (ESC) tooltip for GUI Selection Mode icon.
    * [Issue #993](https://bitbucket.org/osrf/gazebo/issue/993)
    * [Pull request #888](https://bitbucket.org/osrf/gazebo/pull-request/888)
1. Removed old comment about resolved issue.
    * [Issue #837](https://bitbucket.org/osrf/gazebo/issue/837)
    * [Pull request #880](https://bitbucket.org/osrf/gazebo/pull-request/880)
1. Made SimbodyLink::Get* function thread-safe
    * [Issue #918](https://bitbucket.org/osrf/gazebo/issue/918)
    * [Pull request #872](https://bitbucket.org/osrf/gazebo/pull-request/872)
1. Suppressed spurious gzlog messages in ODE::Body
    * [Issue #983](https://bitbucket.org/osrf/gazebo/issue/983)
    * [Pull request #875](https://bitbucket.org/osrf/gazebo/pull-request/875)
1. Fixed Force Torque Sensor Test by properly initializing some values.
    * [Issue #982](https://bitbucket.org/osrf/gazebo/issue/982)
    * [Pull request #869](https://bitbucket.org/osrf/gazebo/pull-request/869)
1. Added breakable joint plugin to support breakable walls.
    * [Pull request #865](https://bitbucket.org/osrf/gazebo/pull-request/865)
1. Used different tuple syntax to fix compilation on OSX mavericks.
    * [Issue #947](https://bitbucket.org/osrf/gazebo/issue/947)
    * [Pull request #858](https://bitbucket.org/osrf/gazebo/pull-request/858)
1. Fixed sonar test and deprecation warning.
    * [Pull request #856](https://bitbucket.org/osrf/gazebo/pull-request/856)
1. Speed up test compilation.
    * Part of [Issue #955](https://bitbucket.org/osrf/gazebo/issue/955)
    * [Pull request #846](https://bitbucket.org/osrf/gazebo/pull-request/846)
1. Added Joint::SetEffortLimit API
    * [Issue #923](https://bitbucket.org/osrf/gazebo/issue/923)
    * [Pull request #808](https://bitbucket.org/osrf/gazebo/pull-request/808)
1. Made bullet output less verbose.
    * [Pull request #839](https://bitbucket.org/osrf/gazebo/pull-request/839)
1. Convergence acceleration and stability tweak to make atlas_v3 stable
    * [Issue #895](https://bitbucket.org/osrf/gazebo/issue/895)
    * [Pull request #772](https://bitbucket.org/osrf/gazebo/pull-request/772)
1. Added colors, textures and world files for the SPL RoboCup environment
    * [Pull request #838](https://bitbucket.org/osrf/gazebo/pull-request/838)
1. Fixed bitbucket_pullrequests tool to work with latest BitBucket API.
    * [Issue #933](https://bitbucket.org/osrf/gazebo/issue/933)
    * [Pull request #841](https://bitbucket.org/osrf/gazebo/pull-request/841)
1. Fixed cppcheck warnings.
    * [Pull request #842](https://bitbucket.org/osrf/gazebo/pull-request/842)

### Gazebo 2.1.0 (2013-11-08)
1. Fix mainwindow unit test
    * [Pull request #752](https://bitbucket.org/osrf/gazebo/pull-request/752)
1. Visualize moment of inertia
    * Pull request [#745](https://bitbucket.org/osrf/gazebo/pull-request/745), [#769](https://bitbucket.org/osrf/gazebo/pull-request/769), [#787](https://bitbucket.org/osrf/gazebo/pull-request/787)
    * [Issue #203](https://bitbucket.org/osrf/gazebo/issue/203)
1. Update tool to count lines of code
    * [Pull request #758](https://bitbucket.org/osrf/gazebo/pull-request/758)
1. Implement World::Clear
    * Pull request [#785](https://bitbucket.org/osrf/gazebo/pull-request/785), [#804](https://bitbucket.org/osrf/gazebo/pull-request/804)
1. Improve Bullet support
    * [Pull request #805](https://bitbucket.org/osrf/gazebo/pull-request/805)
1. Fix doxygen spacing
    * [Pull request #740](https://bitbucket.org/osrf/gazebo/pull-request/740)
1. Add tool to generate model images for thepropshop.org
    * [Pull request #734](https://bitbucket.org/osrf/gazebo/pull-request/734)
1. Added paging support for terrains
    * [Pull request #707](https://bitbucket.org/osrf/gazebo/pull-request/707)
1. Added plugin path to LID_LIBRARY_PATH in setup.sh
    * [Pull request #750](https://bitbucket.org/osrf/gazebo/pull-request/750)
1. Fix for OSX
    * [Pull request #766](https://bitbucket.org/osrf/gazebo/pull-request/766)
    * [Pull request #786](https://bitbucket.org/osrf/gazebo/pull-request/786)
    * [Issue #906](https://bitbucket.org/osrf/gazebo/issue/906)
1. Update copyright information
    * [Pull request #771](https://bitbucket.org/osrf/gazebo/pull-request/771)
1. Enable screen dependent tests
    * [Pull request #764](https://bitbucket.org/osrf/gazebo/pull-request/764)
    * [Issue #811](https://bitbucket.org/osrf/gazebo/issue/811)
1. Fix gazebo command line help message
    * [Pull request #775](https://bitbucket.org/osrf/gazebo/pull-request/775)
    * [Issue #898](https://bitbucket.org/osrf/gazebo/issue/898)
1. Fix man page test
    * [Pull request #774](https://bitbucket.org/osrf/gazebo/pull-request/774)
1. Improve load time by reducing calls to RTShader::Update
    * [Pull request #773](https://bitbucket.org/osrf/gazebo/pull-request/773)
    * [Issue #877](https://bitbucket.org/osrf/gazebo/issue/877)
1. Fix joint visualization
    * [Pull request #776](https://bitbucket.org/osrf/gazebo/pull-request/776)
    * [Pull request #802](https://bitbucket.org/osrf/gazebo/pull-request/802)
    * [Issue #464](https://bitbucket.org/osrf/gazebo/issue/464)
1. Add helpers to fix NaN
    * [Pull request #742](https://bitbucket.org/osrf/gazebo/pull-request/742)
1. Fix model resizing via the GUI
    * [Pull request #763](https://bitbucket.org/osrf/gazebo/pull-request/763)
    * [Issue #885](https://bitbucket.org/osrf/gazebo/issue/885)
1. Simplify gzlog test by using sha1
    * [Pull request #781](https://bitbucket.org/osrf/gazebo/pull-request/781)
    * [Issue #837](https://bitbucket.org/osrf/gazebo/issue/837)
1. Enable cppcheck for header files
    * [Pull request #782](https://bitbucket.org/osrf/gazebo/pull-request/782)
    * [Issue #907](https://bitbucket.org/osrf/gazebo/issue/907)
1. Fix broken regression test
    * [Pull request #784](https://bitbucket.org/osrf/gazebo/pull-request/784)
    * [Issue #884](https://bitbucket.org/osrf/gazebo/issue/884)
1. All simbody and dart to pass tests
    * [Pull request #790](https://bitbucket.org/osrf/gazebo/pull-request/790)
    * [Issue #873](https://bitbucket.org/osrf/gazebo/issue/873)
1. Fix camera rotation from SDF
    * [Pull request #789](https://bitbucket.org/osrf/gazebo/pull-request/789)
    * [Issue #920](https://bitbucket.org/osrf/gazebo/issue/920)
1. Fix bitbucket pullrequest command line tool to match new API
    * [Pull request #803](https://bitbucket.org/osrf/gazebo/pull-request/803)
1. Fix transceiver spawn errors in tests
    * [Pull request #811](https://bitbucket.org/osrf/gazebo/pull-request/811)
    * [Pull request #814](https://bitbucket.org/osrf/gazebo/pull-request/814)

### Gazebo 2.0.0 (2013-10-08)
1. Refactor code check tool.
    * [Pull Request #669](https://bitbucket.org/osrf/gazebo/pull-request/669)
1. Added pull request tool for Bitbucket.
    * [Pull Request #670](https://bitbucket.org/osrf/gazebo/pull-request/670)
    * [Pull Request #691](https://bitbucket.org/osrf/gazebo/pull-request/671)
1. New wireless receiver and transmitter sensor models.
    * [Pull Request #644](https://bitbucket.org/osrf/gazebo/pull-request/644)
    * [Pull Request #675](https://bitbucket.org/osrf/gazebo/pull-request/675)
    * [Pull Request #727](https://bitbucket.org/osrf/gazebo/pull-request/727)
1. Audio support using OpenAL.
    * [Pull Request #648](https://bitbucket.org/osrf/gazebo/pull-request/648)
    * [Pull Request #704](https://bitbucket.org/osrf/gazebo/pull-request/704)
1. Simplify command-line parsing of gztopic echo output.
    * [Pull Request #674](https://bitbucket.org/osrf/gazebo/pull-request/674)
    * Resolves: [Issue #795](https://bitbucket.org/osrf/gazebo/issue/795)
1. Use UNIX directories through the user of GNUInstallDirs cmake module.
    * [Pull Request #676](https://bitbucket.org/osrf/gazebo/pull-request/676)
    * [Pull Request #681](https://bitbucket.org/osrf/gazebo/pull-request/681)
1. New GUI interactions for object manipulation.
    * [Pull Request #634](https://bitbucket.org/osrf/gazebo/pull-request/634)
1. Fix for OSX menubar.
    * [Pull Request #677](https://bitbucket.org/osrf/gazebo/pull-request/677)
1. Remove internal SDF directories and dependencies.
    * [Pull Request #680](https://bitbucket.org/osrf/gazebo/pull-request/680)
1. Add minimum version for sdformat.
    * [Pull Request #682](https://bitbucket.org/osrf/gazebo/pull-request/682)
    * Resolves: [Issue #818](https://bitbucket.org/osrf/gazebo/issue/818)
1. Allow different gtest parameter types with ServerFixture
    * [Pull Request #686](https://bitbucket.org/osrf/gazebo/pull-request/686)
    * Resolves: [Issue #820](https://bitbucket.org/osrf/gazebo/issue/820)
1. GUI model scaling when using Bullet.
    * [Pull Request #683](https://bitbucket.org/osrf/gazebo/pull-request/683)
1. Fix typo in cmake config.
    * [Pull Request #694](https://bitbucket.org/osrf/gazebo/pull-request/694)
    * Resolves: [Issue #824](https://bitbucket.org/osrf/gazebo/issue/824)
1. Remove gazebo include subdir from pkgconfig and cmake config.
    * [Pull Request #691](https://bitbucket.org/osrf/gazebo/pull-request/691)
1. Torsional spring demo
    * [Pull Request #693](https://bitbucket.org/osrf/gazebo/pull-request/693)
1. Remove repeated call to SetAxis in Joint.cc
    * [Pull Request #695](https://bitbucket.org/osrf/gazebo/pull-request/695)
    * Resolves: [Issue #823](https://bitbucket.org/osrf/gazebo/issue/823)
1. Add test for rotational joints.
    * [Pull Request #697](https://bitbucket.org/osrf/gazebo/pull-request/697)
    * Resolves: [Issue #820](https://bitbucket.org/osrf/gazebo/issue/820)
1. Fix compilation of tests using Joint base class
    * [Pull Request #701](https://bitbucket.org/osrf/gazebo/pull-request/701)
1. Terrain paging implemented.
    * [Pull Request #687](https://bitbucket.org/osrf/gazebo/pull-request/687)
1. Improve timeout error reporting in ServerFixture
    * [Pull Request #705](https://bitbucket.org/osrf/gazebo/pull-request/705)
1. Fix mouse picking for cases where visuals overlap with the laser
    * [Pull Request #709](https://bitbucket.org/osrf/gazebo/pull-request/709)
1. Fix string literals for OSX
    * [Pull Request #712](https://bitbucket.org/osrf/gazebo/pull-request/712)
    * Resolves: [Issue #803](https://bitbucket.org/osrf/gazebo/issue/803)
1. Support for ENABLE_TESTS_COMPILATION cmake parameter
    * [Pull Request #708](https://bitbucket.org/osrf/gazebo/pull-request/708)
1. Updated system gui plugin
    * [Pull Request #702](https://bitbucket.org/osrf/gazebo/pull-request/702)
1. Fix force torque unit test issue
    * [Pull Request #673](https://bitbucket.org/osrf/gazebo/pull-request/673)
    * Resolves: [Issue #813](https://bitbucket.org/osrf/gazebo/issue/813)
1. Use variables to control auto generation of CFlags
    * [Pull Request #699](https://bitbucket.org/osrf/gazebo/pull-request/699)
1. Remove deprecated functions.
    * [Pull Request #715](https://bitbucket.org/osrf/gazebo/pull-request/715)
1. Fix typo in `Camera.cc`
    * [Pull Request #719](https://bitbucket.org/osrf/gazebo/pull-request/719)
    * Resolves: [Issue #846](https://bitbucket.org/osrf/gazebo/issue/846)
1. Performance improvements
    * [Pull Request #561](https://bitbucket.org/osrf/gazebo/pull-request/561)
1. Fix gripper model.
    * [Pull Request #713](https://bitbucket.org/osrf/gazebo/pull-request/713)
    * Resolves: [Issue #314](https://bitbucket.org/osrf/gazebo/issue/314)
1. First part of Simbody integration
    * [Pull Request #716](https://bitbucket.org/osrf/gazebo/pull-request/716)

## Gazebo 1.9

### Gazebo 1.9.6 (2014-04-29)

1. Refactored inertia ratio reduction for ODE
    * [Pull request #1114](https://bitbucket.org/osrf/gazebo/pull-request/1114)
1. Improved collada loading performance
    * [Pull request #1075](https://bitbucket.org/osrf/gazebo/pull-request/1075)

### Gazebo 1.9.3 (2014-01-10)

1. Add thickness to plane to remove shadow flickering.
    * [Pull request #886](https://bitbucket.org/osrf/gazebo/pull-request/886)
1. Temporary GUI shadow toggle fix.
    * [Issue #925](https://bitbucket.org/osrf/gazebo/issue/925)
    * [Pull request #868](https://bitbucket.org/osrf/gazebo/pull-request/868)
1. Fix memory access bugs with libc++ on mavericks.
    * [Issue #965](https://bitbucket.org/osrf/gazebo/issue/965)
    * [Pull request #857](https://bitbucket.org/osrf/gazebo/pull-request/857)
    * [Pull request #881](https://bitbucket.org/osrf/gazebo/pull-request/881)
1. Replaced printf with cout in gztopic hz.
    * [Issue #969](https://bitbucket.org/osrf/gazebo/issue/969)
    * [Pull request #854](https://bitbucket.org/osrf/gazebo/pull-request/854)
1. Add Dark grey material and fix indentation.
    * [Pull request #851](https://bitbucket.org/osrf/gazebo/pull-request/851)
1. Fixed sonar sensor unit test.
    * [Pull request #848](https://bitbucket.org/osrf/gazebo/pull-request/848)
1. Convergence acceleration and stability tweak to make atlas_v3 stable.
    * [Pull request #845](https://bitbucket.org/osrf/gazebo/pull-request/845)
1. Update gtest to 1.7.0 to resolve problems with libc++.
    * [Issue #947](https://bitbucket.org/osrf/gazebo/issue/947)
    * [Pull request #827](https://bitbucket.org/osrf/gazebo/pull-request/827)
1. Fixed LD_LIBRARY_PATH for plugins.
    * [Issue #957](https://bitbucket.org/osrf/gazebo/issue/957)
    * [Pull request #844](https://bitbucket.org/osrf/gazebo/pull-request/844)
1. Fix transceiver sporadic errors.
    * Backport of [pull request #811](https://bitbucket.org/osrf/gazebo/pull-request/811)
    * [Pull request #836](https://bitbucket.org/osrf/gazebo/pull-request/836)
1. Modified the MsgTest to be deterministic with time checks.
    * [Pull request #843](https://bitbucket.org/osrf/gazebo/pull-request/843)
1. Fixed seg fault in LaserVisual.
    * [Issue #950](https://bitbucket.org/osrf/gazebo/issue/950)
    * [Pull request #832](https://bitbucket.org/osrf/gazebo/pull-request/832)
1. Implemented the option to disable tests that need a working screen to run properly.
    * Backport of [Pull request #764](https://bitbucket.org/osrf/gazebo/pull-request/764)
    * [Pull request #837](https://bitbucket.org/osrf/gazebo/pull-request/837)
1. Cleaned up gazebo shutdown.
    * [Pull request #829](https://bitbucket.org/osrf/gazebo/pull-request/829)
1. Fixed bug associated with loading joint child links.
    * [Issue #943](https://bitbucket.org/osrf/gazebo/issue/943)
    * [Pull request #820](https://bitbucket.org/osrf/gazebo/pull-request/820)

### Gazebo 1.9.2 (2013-11-08)
1. Fix enable/disable sky and clouds from SDF
    * [Pull request #809](https://bitbucket.org/osrf/gazebo/pull-request/809])
1. Fix occasional blank GUI screen on startup
    * [Pull request #815](https://bitbucket.org/osrf/gazebo/pull-request/815])
1. Fix GPU laser when interacting with heightmaps
    * [Pull request #796](https://bitbucket.org/osrf/gazebo/pull-request/796])
1. Added API/ABI checker command line tool
    * [Pull request #765](https://bitbucket.org/osrf/gazebo/pull-request/765])
1. Added gtest version information
    * [Pull request #801](https://bitbucket.org/osrf/gazebo/pull-request/801])
1. Fix GUI world saving
    * [Pull request #806](https://bitbucket.org/osrf/gazebo/pull-request/806])
1. Enable anti-aliasing for camera sensor
    * [Pull request #800](https://bitbucket.org/osrf/gazebo/pull-request/800])
1. Make sensor noise deterministic
    * [Pull request #788](https://bitbucket.org/osrf/gazebo/pull-request/788])
1. Fix build problem
    * [Issue #901](https://bitbucket.org/osrf/gazebo/issue/901)
    * [Pull request #778](https://bitbucket.org/osrf/gazebo/pull-request/778])
1. Fix a typo in Camera.cc
    * [Pull request #720](https://bitbucket.org/osrf/gazebo/pull-request/720])
    * [Issue #846](https://bitbucket.org/osrf/gazebo/issue/846)
1. Fix OSX menu bar
    * [Pull request #688](https://bitbucket.org/osrf/gazebo/pull-request/688])
1. Fix gazebo::init by calling sdf::setFindCallback() before loading the sdf in gzfactory.
    * [Pull request #678](https://bitbucket.org/osrf/gazebo/pull-request/678])
    * [Issue #817](https://bitbucket.org/osrf/gazebo/issue/817)

### Gazebo 1.9.1 (2013-08-20)
* Deprecate header files that require case-sensitive filesystem (e.g. Common.hh, Physics.hh) [https://bitbucket.org/osrf/gazebo/pull-request/638/fix-for-775-deprecate-headers-that-require]
* Initial support for building on Mac OS X [https://bitbucket.org/osrf/gazebo/pull-request/660/osx-support-for-gazebo-19] [https://bitbucket.org/osrf/gazebo/pull-request/657/cmake-fixes-for-osx]
* Fixes for various issues [https://bitbucket.org/osrf/gazebo/pull-request/635/fix-for-issue-792/diff] [https://bitbucket.org/osrf/gazebo/pull-request/628/allow-scoped-and-non-scoped-joint-names-to/diff] [https://bitbucket.org/osrf/gazebo/pull-request/636/fix-build-dependency-in-message-generation/diff] [https://bitbucket.org/osrf/gazebo/pull-request/639/make-the-unversioned-setupsh-a-copy-of-the/diff] [https://bitbucket.org/osrf/gazebo/pull-request/650/added-missing-lib-to-player-client-library/diff] [https://bitbucket.org/osrf/gazebo/pull-request/656/install-gzmode_create-without-sh-suffix/diff]

### Gazebo 1.9.0 (2013-07-23)
* Use external package [sdformat](https://bitbucket.org/osrf/sdformat) for sdf parsing, refactor the `Element::GetValue*` function calls, and deprecate Gazebo's internal sdf parser [https://bitbucket.org/osrf/gazebo/pull-request/627]
* Improved ROS support ([[Tutorials#ROS_Integration |documentation here]]) [https://bitbucket.org/osrf/gazebo/pull-request/559]
* Added Sonar, Force-Torque, and Tactile Pressure sensors [https://bitbucket.org/osrf/gazebo/pull-request/557], [https://bitbucket.org/osrf/gazebo/pull-request/567]
* Add compile-time defaults for environment variables so that sourcing setup.sh is unnecessary in most cases [https://bitbucket.org/osrf/gazebo/pull-request/620]
* Enable user camera to follow objects in client window [https://bitbucket.org/osrf/gazebo/pull-request/603]
* Install protobuf message files for use in custom messages [https://bitbucket.org/osrf/gazebo/pull-request/614]
* Change default compilation flags to improve debugging [https://bitbucket.org/osrf/gazebo/pull-request/617]
* Change to supported relative include paths [https://bitbucket.org/osrf/gazebo/pull-request/594]
* Fix display of laser scans when sensor is rotated [https://bitbucket.org/osrf/gazebo/pull-request/599]

## Gazebo 1.8

### Gazebo 1.8.7 (2013-07-16)
* Fix bug in URDF parsing of Vector3 elements [https://bitbucket.org/osrf/gazebo/pull-request/613]
* Fix compilation errors with newest libraries [https://bitbucket.org/osrf/gazebo/pull-request/615]

### Gazebo 1.8.6 (2013-06-07)
* Fix inertia lumping in the URDF parser[https://bitbucket.org/osrf/gazebo/pull-request/554]
* Fix for ODEJoint CFM damping sign error [https://bitbucket.org/osrf/gazebo/pull-request/586]
* Fix transport memory growth[https://bitbucket.org/osrf/gazebo/pull-request/584]
* Reduce log file data in order to reduce buffer growth that results in out of memory kernel errors[https://bitbucket.org/osrf/gazebo/pull-request/587]

### Gazebo 1.8.5 (2013-06-04)
* Fix Gazebo build for machines without a valid display.[https://bitbucket.org/osrf/gazebo/commits/37f00422eea03365b839a632c1850431ee6a1d67]

### Gazebo 1.8.4 (2013-06-03)
* Fix UDRF to SDF converter so that URDF gazebo extensions are applied to all collisions in a link.[https://bitbucket.org/osrf/gazebo/pull-request/579]
* Prevent transport layer from locking when a gzclient connects to a gzserver over a connection with high latency.[https://bitbucket.org/osrf/gazebo/pull-request/572]
* Improve performance and fix uninitialized conditional jumps.[https://bitbucket.org/osrf/gazebo/pull-request/571]

### Gazebo 1.8.3 (2013-06-03)
* Fix for gzlog hanging when gzserver is not present or not responsive[https://bitbucket.org/osrf/gazebo/pull-request/577]
* Fix occasional segfault when generating log files[https://bitbucket.org/osrf/gazebo/pull-request/575]
* Performance improvement to ODE[https://bitbucket.org/osrf/gazebo/pull-request/556]
* Fix node initialization[https://bitbucket.org/osrf/gazebo/pull-request/570]
* Fix GPU laser Hz rate reduction when sensor moved away from world origin[https://bitbucket.org/osrf/gazebo/pull-request/566]
* Fix incorrect lighting in camera sensors when GPU laser is subscribe to[https://bitbucket.org/osrf/gazebo/pull-request/563]

### Gazebo 1.8.2 (2013-05-28)
* ODE performance improvements[https://bitbucket.org/osrf/gazebo/pull-request/535][https://bitbucket.org/osrf/gazebo/pull-request/537]
* Fixed tests[https://bitbucket.org/osrf/gazebo/pull-request/538][https://bitbucket.org/osrf/gazebo/pull-request/541][https://bitbucket.org/osrf/gazebo/pull-request/542]
* Fixed sinking vehicle bug[https://bitbucket.org/osrf/drcsim/issue/300] in pull-request[https://bitbucket.org/osrf/gazebo/pull-request/538]
* Fix GPU sensor throttling[https://bitbucket.org/osrf/gazebo/pull-request/536]
* Reduce string comparisons for better performance[https://bitbucket.org/osrf/gazebo/pull-request/546]
* Contact manager performance improvements[https://bitbucket.org/osrf/gazebo/pull-request/543]
* Transport performance improvements[https://bitbucket.org/osrf/gazebo/pull-request/548]
* Reduce friction noise[https://bitbucket.org/osrf/gazebo/pull-request/545]

### Gazebo 1.8.1 (2013-05-22)
* Please note that 1.8.1 contains a bug[https://bitbucket.org/osrf/drcsim/issue/300] that causes interpenetration between objects in resting contact to grow slowly.  Please update to 1.8.2 for the patch.
* Added warm starting[https://bitbucket.org/osrf/gazebo/pull-request/529]
* Reduced console output[https://bitbucket.org/osrf/gazebo/pull-request/533]
* Improved off screen rendering performance[https://bitbucket.org/osrf/gazebo/pull-request/530]
* Performance improvements [https://bitbucket.org/osrf/gazebo/pull-request/535] [https://bitbucket.org/osrf/gazebo/pull-request/537]

### Gazebo 1.8.0 (2013-05-17)
* Fixed slider axis [https://bitbucket.org/osrf/gazebo/pull-request/527]
* Fixed heightmap shadows [https://bitbucket.org/osrf/gazebo/pull-request/525]
* Fixed model and canonical link pose [https://bitbucket.org/osrf/gazebo/pull-request/519]
* Fixed OSX message header[https://bitbucket.org/osrf/gazebo/pull-request/524]
* Added zlib compression for logging [https://bitbucket.org/osrf/gazebo/pull-request/515]
* Allow clouds to be disabled in cameras [https://bitbucket.org/osrf/gazebo/pull-request/507]
* Camera rendering performance [https://bitbucket.org/osrf/gazebo/pull-request/528]


## Gazebo 1.7

### Gazebo 1.7.3 (2013-05-08)
* Fixed log cleanup (again) [https://bitbucket.org/osrf/gazebo/pull-request/511/fix-log-cleanup-logic]

### Gazebo 1.7.2 (2013-05-07)
* Fixed log cleanup [https://bitbucket.org/osrf/gazebo/pull-request/506/fix-gzlog-stop-command-line]
* Minor documentation fix [https://bitbucket.org/osrf/gazebo/pull-request/488/minor-documentation-fix]

### Gazebo 1.7.1 (2013-04-19)
* Fixed tests
* IMU sensor receives time stamped data from links
* Fix saving image frames [https://bitbucket.org/osrf/gazebo/pull-request/466/fix-saving-frames/diff]
* Wireframe rendering in GUI [https://bitbucket.org/osrf/gazebo/pull-request/414/allow-rendering-of-models-in-wireframe]
* Improved logging performance [https://bitbucket.org/osrf/gazebo/pull-request/457/improvements-to-gzlog-filter-and-logging]
* Viscous mud model [https://bitbucket.org/osrf/gazebo/pull-request/448/mud-plugin/diff]

## Gazebo 1.6

### Gazebo 1.6.3 (2013-04-15)
* Fixed a [critical SDF bug](https://bitbucket.org/osrf/gazebo/pull-request/451)
* Fixed a [laser offset bug](https://bitbucket.org/osrf/gazebo/pull-request/449)

### Gazebo 1.6.2 (2013-04-14)
* Fix for fdir1 physics property [https://bitbucket.org/osrf/gazebo/pull-request/429/fixes-to-treat-fdir1-better-1-rotate-into/diff]
* Fix for force torque sensor [https://bitbucket.org/osrf/gazebo/pull-request/447]
* SDF documentation fix [https://bitbucket.org/osrf/gazebo/issue/494/joint-axis-reference-frame-doesnt-match]

### Gazebo 1.6.1 (2013-04-05)
* Switch default build type to Release.

### Gazebo 1.6.0 (2013-04-05)
* Improvements to inertia in rubble pile
* Various Bullet integration advances.
* Noise models for ray, camera, and imu sensors.
* SDF 1.4, which accommodates more physics engine parameters and also some sensor noise models.
* Initial support for making movies from within Gazebo.
* Many performance improvements.
* Many bug fixes.
* Progress toward to building on OS X.

## Gazebo 1.5

### Gazebo 1.5.0 (2013-03-11)
* Partial integration of Bullet
  * Includes: cubes, spheres, cylinders, planes, meshes, revolute joints, ray sensors
* GUI Interface for log writing.
* Threaded sensors.
* Multi-camera sensor.

* Fixed the following issues:
 * [https://bitbucket.org/osrf/gazebo/issue/236 Issue #236]
 * [https://bitbucket.org/osrf/gazebo/issue/507 Issue #507]
 * [https://bitbucket.org/osrf/gazebo/issue/530 Issue #530]
 * [https://bitbucket.org/osrf/gazebo/issue/279 Issue #279]
 * [https://bitbucket.org/osrf/gazebo/issue/529 Issue #529]
 * [https://bitbucket.org/osrf/gazebo/issue/239 Issue #239]
 * [https://bitbucket.org/osrf/gazebo/issue/5 Issue #5]

## Gazebo 1.4

### Gazebo 1.4.0 (2013-02-01)
* New Features:
 * GUI elements to display messages from the server.
 * Multi-floor building editor and creator.
 * Improved sensor visualizations.
 * Improved mouse interactions

* Fixed the following issues:
 * [https://bitbucket.org/osrf/gazebo/issue/16 Issue #16]
 * [https://bitbucket.org/osrf/gazebo/issue/142 Issue #142]
 * [https://bitbucket.org/osrf/gazebo/issue/229 Issue #229]
 * [https://bitbucket.org/osrf/gazebo/issue/277 Issue #277]
 * [https://bitbucket.org/osrf/gazebo/issue/291 Issue #291]
 * [https://bitbucket.org/osrf/gazebo/issue/310 Issue #310]
 * [https://bitbucket.org/osrf/gazebo/issue/320 Issue #320]
 * [https://bitbucket.org/osrf/gazebo/issue/329 Issue #329]
 * [https://bitbucket.org/osrf/gazebo/issue/333 Issue #333]
 * [https://bitbucket.org/osrf/gazebo/issue/334 Issue #334]
 * [https://bitbucket.org/osrf/gazebo/issue/335 Issue #335]
 * [https://bitbucket.org/osrf/gazebo/issue/341 Issue #341]
 * [https://bitbucket.org/osrf/gazebo/issue/350 Issue #350]
 * [https://bitbucket.org/osrf/gazebo/issue/384 Issue #384]
 * [https://bitbucket.org/osrf/gazebo/issue/431 Issue #431]
 * [https://bitbucket.org/osrf/gazebo/issue/433 Issue #433]
 * [https://bitbucket.org/osrf/gazebo/issue/453 Issue #453]
 * [https://bitbucket.org/osrf/gazebo/issue/456 Issue #456]
 * [https://bitbucket.org/osrf/gazebo/issue/457 Issue #457]
 * [https://bitbucket.org/osrf/gazebo/issue/459 Issue #459]

## Gazebo 1.3

### Gazebo 1.3.1 (2012-12-14)
* Fixed the following issues:
 * [https://bitbucket.org/osrf/gazebo/issue/297 Issue #297]
* Other bugs fixed:
 * [https://bitbucket.org/osrf/gazebo/pull-request/164/ Fix light bounding box to disable properly when deselected]
 * [https://bitbucket.org/osrf/gazebo/pull-request/169/ Determine correct local IP address, to make remote clients work properly]
 * Various test fixes

### Gazebo 1.3.0 (2012-12-03)
* Fixed the following issues:
 * [https://bitbucket.org/osrf/gazebo/issue/233 Issue #233]
 * [https://bitbucket.org/osrf/gazebo/issue/238 Issue #238]
 * [https://bitbucket.org/osrf/gazebo/issue/2 Issue #2]
 * [https://bitbucket.org/osrf/gazebo/issue/95 Issue #95]
 * [https://bitbucket.org/osrf/gazebo/issue/97 Issue #97]
 * [https://bitbucket.org/osrf/gazebo/issue/90 Issue #90]
 * [https://bitbucket.org/osrf/gazebo/issue/253 Issue #253]
 * [https://bitbucket.org/osrf/gazebo/issue/163 Issue #163]
 * [https://bitbucket.org/osrf/gazebo/issue/91 Issue #91]
 * [https://bitbucket.org/osrf/gazebo/issue/245 Issue #245]
 * [https://bitbucket.org/osrf/gazebo/issue/242 Issue #242]
 * [https://bitbucket.org/osrf/gazebo/issue/156 Issue #156]
 * [https://bitbucket.org/osrf/gazebo/issue/78 Issue #78]
 * [https://bitbucket.org/osrf/gazebo/issue/36 Issue #36]
 * [https://bitbucket.org/osrf/gazebo/issue/104 Issue #104]
 * [https://bitbucket.org/osrf/gazebo/issue/249 Issue #249]
 * [https://bitbucket.org/osrf/gazebo/issue/244 Issue #244]
 * [https://bitbucket.org/osrf/gazebo/issue/36 Issue #36]

* New features:
 * Default camera view changed to look down at the origin from a height of 2 meters at location (5, -5, 2).
 * Record state data using the '-r' command line option, playback recorded state data using the '-p' command line option
 * Adjust placement of lights using the mouse.
 * Reduced the startup time.
 * Added visual reference for GUI mouse movements.
 * SDF version 1.3 released (changes from 1.2 listed below):
     - added `name` to `<camera name="cam_name"/>`
     - added `pose` to `<camera><pose>...</pose></camera>`
     - removed `filename` from `<mesh><filename>...</filename><mesh>`, use uri only.
     - recovered `provide_feedback` under `<joint>`, allowing calling `physics::Joint::GetForceTorque` in plugins.
     - added `imu` under `<sensor>`.

## Gazebo 1.2

### Gazebo 1.2.6 (2012-11-08)
* Fixed a transport issue with the GUI. Fixed saving the world via the GUI. Added more documentation. ([https://bitbucket.org/osrf/gazebo/pull-request/43/fixed-a-transport-issue-with-the-gui-fixed/diff pull request #43])
* Clean up mutex usage. ([https://bitbucket.org/osrf/gazebo/pull-request/54/fix-mutex-in-modellistwidget-using-boost/diff pull request #54])
* Fix OGRE path determination ([https://bitbucket.org/osrf/gazebo/pull-request/58/fix-ogre-paths-so-this-also-works-with/diff pull request #58], [https://bitbucket.org/osrf/gazebo/pull-request/68/fix-ogre-plugindir-determination/diff pull request #68])
* Fixed a couple of crashes and model selection/dragging problems ([https://bitbucket.org/osrf/gazebo/pull-request/59/fixed-a-couple-of-crashes-and-model/diff pull request #59])

### Gazebo 1.2.5 (2012-10-22)
* Step increment update while paused fixed ([https://bitbucket.org/osrf/gazebo/pull-request/45/fix-proper-world-stepinc-count-we-were/diff pull request #45])
* Actually call plugin destructors on shutdown ([https://bitbucket.org/osrf/gazebo/pull-request/51/fixed-a-bug-which-prevent-a-plugin/diff pull request #51])
* Don't crash on bad SDF input ([https://bitbucket.org/osrf/gazebo/pull-request/52/fixed-loading-of-bad-sdf-files/diff pull request #52])
* Fix cleanup of ray sensors on model deletion ([https://bitbucket.org/osrf/gazebo/pull-request/53/deleting-a-model-with-a-ray-sensor-did/diff pull request #53])
* Fix loading / deletion of improperly specified models ([https://bitbucket.org/osrf/gazebo/pull-request/56/catch-when-loading-bad-models-joint/diff pull request #56])

### Gazebo 1.2.4 (10-19-2012:08:00:52)
*  Style fixes ([https://bitbucket.org/osrf/gazebo/pull-request/30/style-fixes/diff pull request #30]).
*  Fix joint position control ([https://bitbucket.org/osrf/gazebo/pull-request/49/fixed-position-joint-control/diff pull request #49])

### Gazebo 1.2.3 (10-16-2012:18:39:54)
*  Disabled selection highlighting due to bug ([https://bitbucket.org/osrf/gazebo/pull-request/44/disabled-selection-highlighting-fixed/diff pull request #44]).
*  Fixed saving a world via the GUI.

### Gazebo 1.2.2 (10-16-2012:15:12:22)
*  Skip search for system install of libccd, use version inside gazebo ([https://bitbucket.org/osrf/gazebo/pull-request/39/skip-search-for-system-install-of-libccd/diff pull request #39]).
*  Fixed sensor initialization race condition ([https://bitbucket.org/osrf/gazebo/pull-request/42/fix-sensor-initializaiton-race-condition pull request #42]).

### Gazebo 1.2.1 (10-15-2012:21:32:55)
*  Properly removed projectors attached to deleted models ([https://bitbucket.org/osrf/gazebo/pull-request/37/remove-projectors-that-are-attached-to/diff pull request #37]).
*  Fix model plugin loading bug ([https://bitbucket.org/osrf/gazebo/pull-request/31/moving-bool-first-in-model-and-world pull request #31]).
*  Fix light insertion and visualization of models prior to insertion ([https://bitbucket.org/osrf/gazebo/pull-request/35/fixed-light-insertion-and-visualization-of/diff pull request #35]).
*  Fixed GUI manipulation of static objects ([https://bitbucket.org/osrf/gazebo/issue/63/moving-static-objects-does-not-move-the issue #63] [https://bitbucket.org/osrf/gazebo/pull-request/38/issue-63-bug-patch-moving-static-objects/diff pull request #38]).
*  Fixed GUI selection bug ([https://bitbucket.org/osrf/gazebo/pull-request/40/fixed-selection-of-multiple-objects-at/diff pull request #40])

### Gazebo 1.2.0 (10-04-2012:20:01:20)
*  Updated GUI: new style, improved mouse controls, and removal of non-functional items.
*  Model database: An online repository of models.
*  Numerous bug fixes
*  APT repository hosted at [http://osrfoundation.org OSRF]
*  Improved process control prevents zombie processes<|MERGE_RESOLUTION|>--- conflicted
+++ resolved
@@ -1,12 +1,7 @@
 ## Gazebo 7.0
 
-<<<<<<< HEAD
-1. Make non-editable background models white in model editor
-    * [Pull request #1950](https://bitbucket.org/osrf/gazebo/pull-request/1950)
-=======
 1 Added Ignition Transport dependency.
   * [Pull request #1930](https://bitbucket.org/osrf/gazebo/pull-request/1930)
->>>>>>> 67cbb750
 
 1. KeyEvent constructor should be in a source file. Removed a few visibility
 flags from c functions. Windows did not like `CPPTYPE_*` in
@@ -111,6 +106,10 @@
     * [Pull request #1828](https://bitbucket.org/osrf/gazebo/pull-request/1828)
 
 1. Model editor updates
+
+    1. Make non-editable background models white in model editor
+        * [Pull request #1950](https://bitbucket.org/osrf/gazebo/pull-request/1950)
+
     1. Choose / swap parent and child links in joint inspector
         * [Pull request #1887](https://bitbucket.org/osrf/gazebo/pull-request/1887)
         * [Issue #1500](https://bitbucket.org/osrf/gazebo/issue/1500)
