## Gazebo 7

## Gazebo 7.X.X

<<<<<<< HEAD
1. Add Wind support
    * [Pull request #1985](https://bitbucket.org/osrf/gazebo/pull-request/1985)
=======
1. Added static camera when following a model.
    * [Pull request #1980](https://bitbucket.org/osrf/gazebo/pull-request/1980)
>>>>>>> 76b56f33

## Gazebo 7.0.0 (2016-01-25)

1. Add FollowerPlugin
    * [Pull request #2085](https://bitbucket.org/osrf/gazebo/pull-request/2085)

1. Fix circular dependency so that physics does not call the sensors API.
    * [Pull request #2089](https://bitbucket.org/osrf/gazebo/pull-request/2089)
    * [Issue #1516](https://bitbucket.org/osrf/gazebo/issues/1516)

1. Add Gravity and MagneticField API to World class to match sdformat change.
    * [SDFormat pull request 247](https://bitbucket.org/osrf/sdformat/pull-requests/247)
    * [Issue #1823](https://bitbucket.org/osrf/gazebo/issues/1823)
    * [Pull request #2090](https://bitbucket.org/osrf/gazebo/pull-request/2090)

1. Use opaque pointers and deprecate functions in the rendering library
    * [Pull request #2069](https://bitbucket.org/osrf/gazebo/pull-request/2069)
    * [Pull request #2064](https://bitbucket.org/osrf/gazebo/pull-request/2064)
    * [Pull request #2066](https://bitbucket.org/osrf/gazebo/pull-request/2066)
    * [Pull request #2069](https://bitbucket.org/osrf/gazebo/pull-request/2069)
    * [Pull request #2074](https://bitbucket.org/osrf/gazebo/pull-request/2074)
    * [Pull request #2076](https://bitbucket.org/osrf/gazebo/pull-request/2076)
    * [Pull request #2070](https://bitbucket.org/osrf/gazebo/pull-request/2070)
    * [Pull request #2071](https://bitbucket.org/osrf/gazebo/pull-request/2071)
    * [Pull request #2084](https://bitbucket.org/osrf/gazebo/pull-request/2084)
    * [Pull request #2073](https://bitbucket.org/osrf/gazebo/pull-request/2073)

1. Use opaque pointers for the Master class.
    * [Pull request #2036](https://bitbucket.org/osrf/gazebo/pull-request/2036)

1. Use opaque pointers in the gui library
    * [Pull request #2057](https://bitbucket.org/osrf/gazebo/pull-request/2057)
    * [Pull request #2037](https://bitbucket.org/osrf/gazebo/pull-request/2037)
    * [Pull request #2052](https://bitbucket.org/osrf/gazebo/pull-request/2052)
    * [Pull request #2053](https://bitbucket.org/osrf/gazebo/pull-request/2053)
    * [Pull request #2028](https://bitbucket.org/osrf/gazebo/pull-request/2028)
    * [Pull request #2051](https://bitbucket.org/osrf/gazebo/pull-request/2051)
    * [Pull request #2027](https://bitbucket.org/osrf/gazebo/pull-request/2027)
    * [Pull request #2026](https://bitbucket.org/osrf/gazebo/pull-request/2026)
    * [Pull request #2029](https://bitbucket.org/osrf/gazebo/pull-request/2029)
    * [Pull request #2042](https://bitbucket.org/osrf/gazebo/pull-request/2042)

1. Use more opaque pointers.
    * [Pull request #2022](https://bitbucket.org/osrf/gazebo/pull-request/2022)
    * [Pull request #2025](https://bitbucket.org/osrf/gazebo/pull-request/2025)
    * [Pull request #2043](https://bitbucket.org/osrf/gazebo/pull-request/2043)
    * [Pull request #2044](https://bitbucket.org/osrf/gazebo/pull-request/2044)
    * [Pull request #2065](https://bitbucket.org/osrf/gazebo/pull-request/2065)
    * [Pull request #2067](https://bitbucket.org/osrf/gazebo/pull-request/2067)
    * [Pull request #2079](https://bitbucket.org/osrf/gazebo/pull-request/2079)

1. Fix visual transparency issues
    * [Pull request #2031](https://bitbucket.org/osrf/gazebo/pull-request/2031)
    * [Issue #1726](https://bitbucket.org/osrf/gazebo/issue/1726)
    * [Issue #1790](https://bitbucket.org/osrf/gazebo/issue/1790)

1. Implemented private data pointer for the RTShaderSystem class. Minimized shader updates to once per render update.
    * [Pull request #2003](https://bitbucket.org/osrf/gazebo/pull-request/2003)

1. Updating physics library to use ignition math.
    * [Pull request #2007](https://bitbucket.org/osrf/gazebo/pull-request/2007)

1. Switching to ignition math for the rendering library.
    * [Pull request #1993](https://bitbucket.org/osrf/gazebo/pull-request/1993)
    * [Pull request #1994](https://bitbucket.org/osrf/gazebo/pull-request/1994)
    * [Pull request #1995](https://bitbucket.org/osrf/gazebo/pull-request/1995)
    * [Pull request #1996](https://bitbucket.org/osrf/gazebo/pull-request/1996)

1. Removed deprecations
    * [Pull request #1992]((https://bitbucket.org/osrf/gazebo/pull-request/1992)

1. Add ability to set the pose of a visual from a link.
    * [Pull request #1963](https://bitbucket.org/osrf/gazebo/pull-request/1963)

1. Copy visual visibility flags on clone
    * [Pull request #2008](https://bitbucket.org/osrf/gazebo/pull-request/2008)

1. Publish camera sensor image size when rendering is not enabled
    * [Pull request #1969](https://bitbucket.org/osrf/gazebo/pull-request/1969)

1. Added Poissons Ratio and Elastic Modulus for ODE.
    * [Pull request #1974](https://bitbucket.org/osrf/gazebo/pull-request/1974)

1. Update rest web plugin to publish response messages and display login user name in toolbar.
    * [Pull request #1956](https://bitbucket.org/osrf/gazebo/pull-request/1956)

1. Improve overall speed of log playback. Added new functions to LogPlay.
   Use tinyxml2 for playback.
    * [Pull request #1931](https://bitbucket.org/osrf/gazebo/pull-request/1931)

1. Improve SVG import. Added support for transforms in paths.
    * [Pull request #1981](https://bitbucket.org/osrf/gazebo/pull-request/1981)

1. Enter time during log playback
    * [Pull request #2000](https://bitbucket.org/osrf/gazebo/pull-request/2000)

1 Added Ignition Transport dependency.
    * [Pull request #1930](https://bitbucket.org/osrf/gazebo/pull-request/1930)

1 Make latched subscribers receive the message only once
    * [Issue #1789](https://bitbucket.org/osrf/gazebo/issue/1789)
    * [Pull request #2019](https://bitbucket.org/osrf/gazebo/pull-request/2019)

1 Implemented transport clear buffers
  * [Pull request #2017](https://bitbucket.org/osrf/gazebo/pull-request/2017)

1. KeyEvent constructor should be in a source file. Removed a few visibility
flags from c functions. Windows did not like `CPPTYPE_*` in
`gazebo/gui/ConfigWidget.cc`, so I replaced it with `TYPE_*`.
    * [Pull request #1943](https://bitbucket.org/osrf/gazebo/pull-request/1943)

1. Added wide angle camera sensor.
    * [Pull request #1866](https://bitbucket.org/osrf/gazebo/pull-request/1866)

1. Change the `near` and `far` members of `gazebo/msgs/logical_camera_sensors.proto` to `near_clip` and `far_clip`
    + [Pull request #1942](https://bitbucket.org/osrf/gazebo/pull-request/1942)

1. Resolve issue #1702
    * [Issue #1702](https://bitbucket.org/osrf/gazebo/issue/1702)
    * [Pull request #1905](https://bitbucket.org/osrf/gazebo/pull-request/1905)
    * [Pull request #1913](https://bitbucket.org/osrf/gazebo/pull-request/1913)
    * [Pull request #1914](https://bitbucket.org/osrf/gazebo/pull-request/1914)

1. Update physics when the world is reset
    * [Pull request #1903](https://bitbucket.org/osrf/gazebo/pull-request/1903)

1. Light and light state for the server side
    * [Pull request #1920](https://bitbucket.org/osrf/gazebo/pull-request/1920)

1. Add scale to model state so scaling works on log/playback.
    * [Pull request #2020](https://bitbucket.org/osrf/gazebo/pull-request/2020)

1. Added tests for WorldState
    * [Pull request #1968](https://bitbucket.org/osrf/gazebo/pull-request/1968)

1. Rename Reset to Reset Time in time widget
    * [Pull request #1892](https://bitbucket.org/osrf/gazebo/pull-request/1892)
    * [Issue #1730](https://bitbucket.org/osrf/gazebo/issue/1730)

1. Set QTestfFxture to verbose
    * [Pull request #1944](https://bitbucket.org/osrf/gazebo/pull-request/1944)
    * [Issue #1756](https://bitbucket.org/osrf/gazebo/issue/1756)

1. Added torsional friction
    * [Pull request #1831](https://bitbucket.org/osrf/gazebo/pull-request/1831)

1. Support loading and spawning nested models
    * [Pull request #1868](https://bitbucket.org/osrf/gazebo/pull-request/1868)
    * [Pull request #1895](https://bitbucket.org/osrf/gazebo/pull-request/1895)

1. Undo user motion commands during simulation, added physics::UserCmdManager and gui::UserCmdHistory.
    * [Pull request #1934](https://bitbucket.org/osrf/gazebo/pull-request/1934)

1. Forward user command messages for undo.
    * [Pull request #2009](https://bitbucket.org/osrf/gazebo/pull-request/2009)

1. Undo reset commands during simulation, forwarding commands
    * [Pull request #1986](https://bitbucket.org/osrf/gazebo/pull-request/1986)

1. Undo apply force / torque during simulation
    * [Pull request #2030](https://bitbucket.org/osrf/gazebo/pull-request/2030)

1. Add function to get the derived scale of a Visual
    * [Pull request #1881](https://bitbucket.org/osrf/gazebo/pull-request/1881)

1. Added EnumIface, which supports iterators over enums.
    * [Pull request #1847](https://bitbucket.org/osrf/gazebo/pull-request/1847)

1. Added RegionEventBoxPlugin - fires events when models enter / exit the region
    * [Pull request #1856](https://bitbucket.org/osrf/gazebo/pull-request/1856)

1. Added tests for checking the playback control via messages.
    * [Pull request #1885](https://bitbucket.org/osrf/gazebo/pull-request/1885)

1. Added LoadArgs() function to ServerFixture for being able to load a server
using the same arguments used in the command line.
    * [Pull request #1874](https://bitbucket.org/osrf/gazebo/pull-request/1874)

1. Added battery class, plugins and test world.
    * [Pull request #1872](https://bitbucket.org/osrf/gazebo/pull-request/1872)

1. Display gearbox and screw joint properties in property tree
    * [Pull request #1838](https://bitbucket.org/osrf/gazebo/pull-request/1838)

1. Set window flags for dialogs and file dialogs
    * [Pull request #1816](https://bitbucket.org/osrf/gazebo/pull-request/1816)

1. Fix minimum window height
   * [Pull request #1977](https://bitbucket.org/osrf/gazebo/pull-request/1977)
   * [Issue #1706](https://bitbucket.org/osrf/gazebo/issue/1706)

1. Add option to reverse alignment direction
   * [Pull request #2040](https://bitbucket.org/osrf/gazebo/pull-request/2040)
   * [Issue #1242](https://bitbucket.org/osrf/gazebo/issue/1242)

1. Fix unadvertising a publisher - only unadvertise topic if it is the last publisher.
   * [Pull request #2005](https://bitbucket.org/osrf/gazebo/pull-request/2005)
   * [Issue #1782](https://bitbucket.org/osrf/gazebo/issue/1782)

1. Log playback GUI for multistep, rewind, forward and seek
    * [Pull request #1791](https://bitbucket.org/osrf/gazebo/pull-request/1791)

1. Added Apply Force/Torque movable text
    * [Pull request #1789](https://bitbucket.org/osrf/gazebo/pull-request/1789)

1. Added cascade parameter (apply to children) for Visual SetMaterial, SetAmbient, SetEmissive, SetSpecular, SetDiffuse, SetTransparency
    * [Pull request #1851](https://bitbucket.org/osrf/gazebo/pull-request/1851)

1. Tweaks to Data Logger, such as multiline text edit for path
    * [Pull request #1800](https://bitbucket.org/osrf/gazebo/pull-request/1800)

1. Added TopToolbar and hide / disable several widgets according to WindowMode
    * [Pull request #1869](https://bitbucket.org/osrf/gazebo/pull-request/1869)

1. Added Visual::IsAncestorOf and Visual::IsDescendantOf
    * [Pull request #1850](https://bitbucket.org/osrf/gazebo/pull-request/1850)

1. Added msgs::PluginFromSDF and tests
    * [Pull request #1858](https://bitbucket.org/osrf/gazebo/pull-request/1858)

1. Added msgs::CollisionFromSDF msgs::SurfaceFromSDF and msgs::FrictionFromSDF
    * [Pull request #1900](https://bitbucket.org/osrf/gazebo/pull-request/1900)

1. Added hotkeys chart dialog
    * [Pull request #1835](https://bitbucket.org/osrf/gazebo/pull-request/1835)

1. Space bar to play / pause
   * [Pull request #2023](https://bitbucket.org/osrf/gazebo/pull-request/2023)
   * [Issue #1798](https://bitbucket.org/osrf/gazebo/issue/1798)

1. Make it possible to create custom ConfigWidgets
    * [Pull request #1861](https://bitbucket.org/osrf/gazebo/pull-request/1861)

1. AddItem / RemoveItem / Clear enum config widgets
    * [Pull request #1878](https://bitbucket.org/osrf/gazebo/pull-request/1878)

1. Make all child ConfigWidgets emit signals.
    * [Pull request #1884](https://bitbucket.org/osrf/gazebo/pull-request/1884)

1. Refactored makers
    * [Pull request #1828](https://bitbucket.org/osrf/gazebo/pull-request/1828)

1. Added gui::Conversions to convert between Gazebo and Qt
    * [Pull request #2034](https://bitbucket.org/osrf/gazebo/pull-request/2034)

1. Model editor updates
    1. Support adding model plugins in model editor
        * [Pull request #2060](https://bitbucket.org/osrf/gazebo/pull-request/2060)

    1. Added support for copying and pasting top level nested models
        * [Pull request #2006](https://bitbucket.org/osrf/gazebo/pull-request/2006)

    1. Make non-editable background models white in model editor
        * [Pull request #1950](https://bitbucket.org/osrf/gazebo/pull-request/1950)

    1. Choose / swap parent and child links in joint inspector
        * [Pull request #1887](https://bitbucket.org/osrf/gazebo/pull-request/1887)
        * [Issue #1500](https://bitbucket.org/osrf/gazebo/issue/1500)

    1. Presets combo box for Vector3 config widget
        * [Pull request #1954](https://bitbucket.org/osrf/gazebo/pull-request/1954)

    1. Added support for more joint types (gearbox and fixed joints).
        * [Pull request #1794](https://bitbucket.org/osrf/gazebo/pull-request/1794)

    1. Added support for selecting links and joints, opening context menu and inspectors in Schematic View.
        * [Pull request #1787](https://bitbucket.org/osrf/gazebo/pull-request/1787)

    1. Color-coded edges in Schematic View to match joint color.
        * [Pull request #1781](https://bitbucket.org/osrf/gazebo/pull-request/1781)

    1. Scale link mass and inertia when a link is scaled
        * [Pull request #1836](https://bitbucket.org/osrf/gazebo/pull-request/1836)

    1. Add density widget to config widget and link inspector
        * [Pull request #1978](https://bitbucket.org/osrf/gazebo/pull-request/1978)

    1. Added icons for child and parent link in joint inspector
        * [Pull request #1953](https://bitbucket.org/osrf/gazebo/pull-request/1953)

    1. Load and save nested models
        * [Pull request #1894](https://bitbucket.org/osrf/gazebo/pull-request/1894)

    1. Display model plugins on the left panel and added model plugin inspector
        * [Pull request #1863](https://bitbucket.org/osrf/gazebo/pull-request/1863)

    1. Context menu and deletion for model plugins
        * [Pull request #1890](https://bitbucket.org/osrf/gazebo/pull-request/1890)

    1. Delete self from inspector
        * [Pull request #1904](https://bitbucket.org/osrf/gazebo/pull-request/1904)
        * [Issue #1543](https://bitbucket.org/osrf/gazebo/issue/1543)

    1. Apply inspector changes in real time and add reset button
        * [Pull request #1945](https://bitbucket.org/osrf/gazebo/pull-request/1945)
        * [Issue #1472](https://bitbucket.org/osrf/gazebo/issue/1472)

    1. Set physics to be paused when exiting model editor mode
        * [Pull request #1893](https://bitbucket.org/osrf/gazebo/pull-request/1893)
        * [Issue #1734](https://bitbucket.org/osrf/gazebo/issue/1734)

    1. Add Insert tab to model editor
        * [Pull request #1924](https://bitbucket.org/osrf/gazebo/pull-request/1924)

    1. Support inserting nested models from model maker
        * [Pull request #1982](https://bitbucket.org/osrf/gazebo/pull-request/1982)

    1. Added joint creation dialog
        * [Pull request #2021](https://bitbucket.org/osrf/gazebo/pull-request/2021)

    1. Added reverse checkboxes to joint creation dialog
        * [Pull request #2086](https://bitbucket.org/osrf/gazebo/pull-request/2086)

    1. Use opaque pointers in the model editor
        * [Pull request #2056](https://bitbucket.org/osrf/gazebo/pull-request/2056)
        * [Pull request #2059](https://bitbucket.org/osrf/gazebo/pull-request/2059)
        * [Pull request #2087](https://bitbucket.org/osrf/gazebo/pull-request/2087)

    1. Support joint creation between links in nested model.
        * [Pull request #2080](https://bitbucket.org/osrf/gazebo/pull-request/2080)

1. Building editor updates

    1. Use opaque pointers in the building editor
        * [Pull request #2041](https://bitbucket.org/osrf/gazebo/pull-request/2041)
        * [Pull request #2039](https://bitbucket.org/osrf/gazebo/pull-request/2039)
        * [Pull request #2055](https://bitbucket.org/osrf/gazebo/pull-request/2055)
        * [Pull request #2032](https://bitbucket.org/osrf/gazebo/pull-request/2032)
        * [Pull request #2082](https://bitbucket.org/osrf/gazebo/pull-request/2082)
        * [Pull request #2038](https://bitbucket.org/osrf/gazebo/pull-request/2038)
        * [Pull request #2033](https://bitbucket.org/osrf/gazebo/pull-request/2033)

    1. Use opaque pointers for GrabberHandle, add *LinkedGrabbers functions
        * [Pull request #2034](https://bitbucket.org/osrf/gazebo/pull-request/2034)

    1. Removed unused class: BuildingItem
        * [Pull request #2045](https://bitbucket.org/osrf/gazebo/pull-request/2045)

    1. Use opaque pointers for BuildingModelManip, move attachment logic to BuildingMaker
        * [Pull request #2046](https://bitbucket.org/osrf/gazebo/pull-request/2046)

    1. Use opaque pointers for all Dialog classes, add conversion from QPointF, move common logic to BaseInspectorDialog.
        * [Pull request #2083](https://bitbucket.org/osrf/gazebo/pull-request/2083)

## Gazebo 6.0

### Gazebo 6.X.X (201X-XX-XX)

1. Fix removing multiple camera sensors that have the same camera name.
    * [Pull request #2081](https://bitbucket.org/osrf/gazebo/pull-request/2081)
    * [Issue #1811](https://bitbucket.org/osrf/gazebo/issues/1811)

1. Backport model editor toolbar fixed joint option from [pull request #1794](https://bitbucket.org/osrf/gazebo/pull-request/1794)
    * [Pull request #1957](https://bitbucket.org/osrf/gazebo/pull-request/1957)

1. Fix minimum window height
    * Backport of [pull request #1977](https://bitbucket.org/osrf/gazebo/pull-request/1977)
    * [Pull request #1998](https://bitbucket.org/osrf/gazebo/pull-request/1998)
    * [Issue #1706](https://bitbucket.org/osrf/gazebo/issue/1706)

1. Fix visual transparency issues
    * [Pull request #1967](https://bitbucket.org/osrf/gazebo/pull-request/1967)
    * [Issue #1726](https://bitbucket.org/osrf/gazebo/issue/1726)

### Gazebo 6.5.0 (2015-10-22)

1. Added ability to convert from spherical coordinates to local coordinates.
    * [Pull request #1955](https://bitbucket.org/osrf/gazebo/pull-request/1955)

### Gazebo 6.4.0 (2015-10-14)

1. Fix ABI problem. Make `Sensor::SetPose` function non virtual.
    * [Pull request #1947](https://bitbucket.org/osrf/gazebo/pull-request/1947)

1. Update inertia properties during simulation
    * [Pull request #1909](https://bitbucket.org/osrf/gazebo/pull-requests/1909)
    * [Design document](https://bitbucket.org/osrf/gazebo_design/src/default/inertia_resize/inertia_resize.md)

1. Fix transparency correction for opaque materials
    * [Pull request #1946](https://bitbucket.org/osrf/gazebo/pull-requests/1946/fix-transparency-correction-for-opaque/diff)

### Gazebo 6.3.0 (2015-10-06)

1. Added `Sensor::SetPose` function
    * [Pull request #1935](https://bitbucket.org/osrf/gazebo/pull-request/1935)

### Gazebo 6.2.0 (2015-10-02)

1. Update physics when the world is reset
    * Backport of [pull request #1903](https://bitbucket.org/osrf/gazebo/pull-request/1903)
    * [Pull request #1916](https://bitbucket.org/osrf/gazebo/pull-request/1916)
    * [Issue #101](https://bitbucket.org/osrf/gazebo/issue/101)

1. Added Copy constructor and assignment operator to MouseEvent
    * [Pull request #1855](https://bitbucket.org/osrf/gazebo/pull-request/1855)

### Gazebo 6.1.0 (2015-08-02)

1. Added logical_camera sensor.
    * [Pull request #1845](https://bitbucket.org/osrf/gazebo/pull-request/1845)

1. Added RandomVelocityPlugin, which applies a random velocity to a model's link.
    * [Pull request #1839](https://bitbucket.org/osrf/gazebo/pull-request/1839)

1. Sim events for joint position, velocity and applied force
    * [Pull request #1849](https://bitbucket.org/osrf/gazebo/pull-request/1849)

### Gazebo 6.0.0 (2015-07-27)

1. Added magnetometer sensor. A contribution from Andrew Symington.
    * [Pull request #1788](https://bitbucket.org/osrf/gazebo/pull-request/1788)

1. Added altimeter sensor. A contribution from Andrew Symington.
    * [Pull request #1792](https://bitbucket.org/osrf/gazebo/pull-request/1792)

1. Implement more control options for log playback:
  1. Rewind: The simulation starts from the beginning.
  1. Forward: The simulation jumps to the end of the log file.
  1. Seek: The simulation jumps to a specific point specified by its simulation
  time.
      * [Pull request #1737](https://bitbucket.org/osrf/gazebo/pull-request/1737)

1. Added Gazebo splash screen
    * [Pull request #1745](https://bitbucket.org/osrf/gazebo/pull-request/1745)

1. Added a transporter plugin which allows models to move from one location
   to another based on their location and the location of transporter pads.
    * [Pull request #1738](https://bitbucket.org/osrf/gazebo/pull-request/1738)

1. Implement forward/backwards multi-step for log playback. Now, the semantics
of a multi-step while playing back a log session are different from a multi-step
during a live simulation. While playback, a multi-step simulates all the
intermediate steps as before, but the client only perceives a single step.
E.g: You have a log file containing a 1 hour simulation session. You want to
jump to the minute 00H::30M::00S to check a specific aspect of the simulation.
You should not see continuous updates until minute 00H:30M:00S. Instead, you
should visualize a single jump to the specific instant of the simulation that
you are interested.
    * [Pull request #1623](https://bitbucket.org/osrf/gazebo/pull-request/1623)

1. Added browse button to log record dialog.
    * [Pull request #1719](https://bitbucket.org/osrf/gazebo/pull-request/1719)

1. Improved SVG support: arcs in paths, and contours made of multiple paths.
    * [Pull request #1608](https://bitbucket.org/osrf/gazebo/pull-request/1608)

1. Added simulation iterations to the world state.
    * [Pull request #1722](https://bitbucket.org/osrf/gazebo/pull-request/1722)

1. Added multiple LiftDrag plugins to the cessna_demo.world to allow the Cessna
C-172 model to fly.
    * [Pull request #1715](https://bitbucket.org/osrf/gazebo/pull-request/1715)

1. Added a plugin to control a Cessna C-172 via messages (CessnaPlugin), and a
GUI plugin to test this functionality with the keyboard (CessnaGUIPlugin). Added
world with the Cessna model and the two previous plugins loaded
(cessna_demo.world).
    * [Pull request #1712](https://bitbucket.org/osrf/gazebo/pull-request/1712)

1. Added world with OSRF building and an elevator
    * [Pull request #1697](https://bitbucket.org/osrf/gazebo/pull-request/1697)

1. Fixed collide bitmask by changing default value from 0x1 to 0xffff.
    * [Pull request #1696](https://bitbucket.org/osrf/gazebo/pull-request/1696)

1. Added a plugin to control an elevator (ElevatorPlugin), and an OccupiedEvent plugin that sends a message when a model is within a specified region.
    * [Pull request #1694](https://bitbucket.org/osrf/gazebo/pull-request/1694)
    * [Pull request #1775](https://bitbucket.org/osrf/gazebo/pull-request/1775)

1. Added Layers tab and meta information for visuals.
    * [Pull request #1674](https://bitbucket.org/osrf/gazebo/pull-request/1674)

1. Added countdown behavior for common::Timer and exposed the feature in TimerGUIPlugin.
    * [Pull request #1690](https://bitbucket.org/osrf/gazebo/pull-request/1690)

1. Added BuoyancyPlugin for simulating the buoyancy of an object in a column of fluid.
    * [Pull request #1622](https://bitbucket.org/osrf/gazebo/pull-request/1622)

1. Added ComputeVolume function for simple shape subclasses of Shape.hh.
    * [Pull request #1605](https://bitbucket.org/osrf/gazebo/pull-request/1605)

1. Add option to parallelize the ODE quickstep constraint solver,
which solves an LCP twice with different parameters in order
to corrected for position projection errors.
    * [Pull request #1561](https://bitbucket.org/osrf/gazebo/pull-request/1561)

1. Get/Set user camera pose in GUI.
    * [Pull request #1649](https://bitbucket.org/osrf/gazebo/pull-request/1649)
    * [Issue #1595](https://bitbucket.org/osrf/gazebo/issue/1595)

1. Added ViewAngleWidget, removed hard-coded reset view and removed MainWindow::Reset(). Also added GLWidget::GetSelectedVisuals().
    * [Pull request #1768](https://bitbucket.org/osrf/gazebo/pull-request/1768)
    * [Issue #1507](https://bitbucket.org/osrf/gazebo/issue/1507)

1. Windows support. This consists mostly of numerous small changes to support
compilation on Windows.
    * [Pull request #1616](https://bitbucket.org/osrf/gazebo/pull-request/1616)
    * [Pull request #1618](https://bitbucket.org/osrf/gazebo/pull-request/1618)
    * [Pull request #1620](https://bitbucket.org/osrf/gazebo/pull-request/1620)
    * [Pull request #1625](https://bitbucket.org/osrf/gazebo/pull-request/1625)
    * [Pull request #1626](https://bitbucket.org/osrf/gazebo/pull-request/1626)
    * [Pull request #1627](https://bitbucket.org/osrf/gazebo/pull-request/1627)
    * [Pull request #1628](https://bitbucket.org/osrf/gazebo/pull-request/1628)
    * [Pull request #1629](https://bitbucket.org/osrf/gazebo/pull-request/1629)
    * [Pull request #1630](https://bitbucket.org/osrf/gazebo/pull-request/1630)
    * [Pull request #1631](https://bitbucket.org/osrf/gazebo/pull-request/1631)
    * [Pull request #1632](https://bitbucket.org/osrf/gazebo/pull-request/1632)
    * [Pull request #1633](https://bitbucket.org/osrf/gazebo/pull-request/1633)
    * [Pull request #1635](https://bitbucket.org/osrf/gazebo/pull-request/1635)
    * [Pull request #1637](https://bitbucket.org/osrf/gazebo/pull-request/1637)
    * [Pull request #1639](https://bitbucket.org/osrf/gazebo/pull-request/1639)
    * [Pull request #1647](https://bitbucket.org/osrf/gazebo/pull-request/1647)
    * [Pull request #1650](https://bitbucket.org/osrf/gazebo/pull-request/1650)
    * [Pull request #1651](https://bitbucket.org/osrf/gazebo/pull-request/1651)
    * [Pull request #1653](https://bitbucket.org/osrf/gazebo/pull-request/1653)
    * [Pull request #1654](https://bitbucket.org/osrf/gazebo/pull-request/1654)
    * [Pull request #1657](https://bitbucket.org/osrf/gazebo/pull-request/1657)
    * [Pull request #1658](https://bitbucket.org/osrf/gazebo/pull-request/1658)
    * [Pull request #1659](https://bitbucket.org/osrf/gazebo/pull-request/1659)
    * [Pull request #1660](https://bitbucket.org/osrf/gazebo/pull-request/1660)
    * [Pull request #1661](https://bitbucket.org/osrf/gazebo/pull-request/1661)
    * [Pull request #1669](https://bitbucket.org/osrf/gazebo/pull-request/1669)
    * [Pull request #1670](https://bitbucket.org/osrf/gazebo/pull-request/1670)
    * [Pull request #1672](https://bitbucket.org/osrf/gazebo/pull-request/1672)
    * [Pull request #1682](https://bitbucket.org/osrf/gazebo/pull-request/1682)
    * [Pull request #1683](https://bitbucket.org/osrf/gazebo/pull-request/1683)

1. Install `libgazebo_server_fixture`. This will facilitate tests external to the main gazebo repository. See `examples/stand_alone/test_fixture`.
    * [Pull request #1606](https://bitbucket.org/osrf/gazebo/pull-request/1606)

1. Laser visualization renders light blue for rays that do not hit obstacles, and dark blue for other rays.
    * [Pull request #1607](https://bitbucket.org/osrf/gazebo/pull-request/1607)
    * [Issue #1576](https://bitbucket.org/osrf/gazebo/issue/1576)

1. Add VisualType enum to Visual and clean up visuals when entity is deleted.
    * [Pull request #1614](https://bitbucket.org/osrf/gazebo/pull-request/1614)

1. Alert user of connection problems when using the REST service plugin
    * [Pull request #1655](https://bitbucket.org/osrf/gazebo/pull-request/1655)
    * [Issue #1574](https://bitbucket.org/osrf/gazebo/issue/1574)

1. ignition-math is now a dependency.
    + [http://ignitionrobotics.org/libraries/math](http://ignitionrobotics.org/libraries/math)
    + [Gazebo::math migration](https://bitbucket.org/osrf/gazebo/src/583edbeb90759d43d994cc57c0797119dd6d2794/ign-math-migration.md)

1. Detect uuid library during compilation.
    * [Pull request #1655](https://bitbucket.org/osrf/gazebo/pull-request/1655)
    * [Issue #1572](https://bitbucket.org/osrf/gazebo/issue/1572)

1. New accessors in LogPlay class.
    * [Pull request #1577](https://bitbucket.org/osrf/gazebo/pull-request/1577)

1. Added a plugin to send messages to an existing website.
   Added gui::MainWindow::AddMenu and msgs/rest_error, msgs/rest_login, msgs rest/post
    * [Pull request #1524](https://bitbucket.org/osrf/gazebo/pull-request/1524)

1. Fix deprecation warnings when using SDFormat 3.0.2, 3.0.3 prereleases
    * [Pull request #1568](https://bitbucket.org/osrf/gazebo/pull-request/1568)

1. Use GAZEBO_CFLAGS or GAZEBO_CXX_FLAGS in CMakeLists.txt for example plugins
    * [Pull request #1573](https://bitbucket.org/osrf/gazebo/pull-request/1573)

1. Added Link::OnWrenchMsg subscriber with test
    * [Pull request #1582](https://bitbucket.org/osrf/gazebo/pull-request/1582)

1. Show/hide GUI overlays using the menu bar.
    * [Pull request #1555](https://bitbucket.org/osrf/gazebo/pull-request/1555)

1. Added world origin indicator rendering::OriginVisual.
    * [Pull request #1700](https://bitbucket.org/osrf/gazebo/pull-request/1700)

1. Show/hide toolbars using the menu bars and shortcut.
   Added MainWindow::CloneAction.
   Added Window menu to Model Editor.
    * [Pull request #1584](https://bitbucket.org/osrf/gazebo/pull-request/1584)

1. Added event to show/hide toolbars.
    * [Pull request #1707](https://bitbucket.org/osrf/gazebo/pull-request/1707)

1. Added optional start/stop/reset buttons to timer GUI plugin.
    * [Pull request #1576](https://bitbucket.org/osrf/gazebo/pull-request/1576)

1. Timer GUI Plugin: Treat negative positions as positions from the ends
    * [Pull request #1703](https://bitbucket.org/osrf/gazebo/pull-request/1703)

1. Added Visual::GetDepth() and Visual::GetNthAncestor()
    * [Pull request #1613](https://bitbucket.org/osrf/gazebo/pull-request/1613)

1. Added a context menu for links
    * [Pull request #1589](https://bitbucket.org/osrf/gazebo/pull-request/1589)

1. Separate TimePanel's display into TimeWidget and LogPlayWidget.
    * [Pull request #1564](https://bitbucket.org/osrf/gazebo/pull-request/1564)

1. Display confirmation message after log is saved
    * [Pull request #1646](https://bitbucket.org/osrf/gazebo/pull-request/1646)

1. Added LogPlayView to display timeline and LogPlaybackStatistics message type.
    * [Pull request #1724](https://bitbucket.org/osrf/gazebo/pull-request/1724)

1. Added Time::FormattedString and removed all other FormatTime functions.
    * [Pull request #1710](https://bitbucket.org/osrf/gazebo/pull-request/1710)

1. Added support for Oculus DK2
    * [Pull request #1526](https://bitbucket.org/osrf/gazebo/pull-request/1526)

1. Use collide_bitmask from SDF to perform collision filtering
    * [Pull request #1470](https://bitbucket.org/osrf/gazebo/pull-request/1470)

1. Pass Coulomb surface friction parameters to DART.
    * [Pull request #1420](https://bitbucket.org/osrf/gazebo/pull-request/1420)

1. Added ModelAlign::SetHighlighted
    * [Pull request #1598](https://bitbucket.org/osrf/gazebo/pull-request/1598)

1. Added various Get functions to Visual. Also added a ConvertGeometryType function to msgs.
    * [Pull request #1402](https://bitbucket.org/osrf/gazebo/pull-request/1402)

1. Get and Set visibility of SelectionObj's handles, with unit test.
    * [Pull request #1417](https://bitbucket.org/osrf/gazebo/pull-request/1417)

1. Set material of SelectionObj's handles.
    * [Pull request #1472](https://bitbucket.org/osrf/gazebo/pull-request/1472)

1. Add SelectionObj::Fini with tests and make Visual::Fini virtual
    * [Pull request #1685](https://bitbucket.org/osrf/gazebo/pull-request/1685)

1. Allow link selection with the mouse if parent model already selected.
    * [Pull request #1409](https://bitbucket.org/osrf/gazebo/pull-request/1409)

1. Added ModelRightMenu::EntityTypes.
    * [Pull request #1414](https://bitbucket.org/osrf/gazebo/pull-request/1414)

1. Scale joint visuals according to link size.
    * [Pull request #1591](https://bitbucket.org/osrf/gazebo/pull-request/1591)
    * [Issue #1563](https://bitbucket.org/osrf/gazebo/issue/1563)

1. Added Gazebo/CoM material.
    * [Pull request #1439](https://bitbucket.org/osrf/gazebo/pull-request/1439)

1. Added arc parameter to MeshManager::CreateTube
    * [Pull request #1436](https://bitbucket.org/osrf/gazebo/pull-request/1436)

1. Added View Inertia and InertiaVisual, changed COMVisual to sphere proportional to mass.
    * [Pull request #1445](https://bitbucket.org/osrf/gazebo/pull-request/1445)

1. Added View Link Frame and LinkFrameVisual. Visual::SetTransparency goes into texture_unit.
    * [Pull request #1762](https://bitbucket.org/osrf/gazebo/pull-request/1762)
    * [Issue #853](https://bitbucket.org/osrf/gazebo/issue/853)

1. Changed the position of Save and Cancel buttons on editor dialogs
    * [Pull request #1442](https://bitbucket.org/osrf/gazebo/pull-request/1442)
    * [Issue #1377](https://bitbucket.org/osrf/gazebo/issue/1377)

1. Fixed Visual material updates
    * [Pull request #1454](https://bitbucket.org/osrf/gazebo/pull-request/1454)
    * [Issue #1455](https://bitbucket.org/osrf/gazebo/issue/1455)

1. Added Matrix3::Inverse() and tests
    * [Pull request #1481](https://bitbucket.org/osrf/gazebo/pull-request/1481)

1. Implemented AddLinkForce for ODE.
    * [Pull request #1456](https://bitbucket.org/osrf/gazebo/pull-request/1456)

1. Updated ConfigWidget class to parse enum values.
    * [Pull request #1518](https://bitbucket.org/osrf/gazebo/pull-request/1518)

1. Added PresetManager to physics libraries and corresponding integration test.
    * [Pull request #1471](https://bitbucket.org/osrf/gazebo/pull-request/1471)

1. Sync name and location on SaveDialog.
    * [Pull request #1563](https://bitbucket.org/osrf/gazebo/pull-request/1563)

1. Added Apply Force/Torque dialog
    * [Pull request #1600](https://bitbucket.org/osrf/gazebo/pull-request/1600)

1. Added Apply Force/Torque visuals
    * [Pull request #1619](https://bitbucket.org/osrf/gazebo/pull-request/1619)

1. Added Apply Force/Torque OnMouseRelease and ActivateWindow
    * [Pull request #1699](https://bitbucket.org/osrf/gazebo/pull-request/1699)

1. Added Apply Force/Torque mouse interactions, modes, activation
    * [Pull request #1731](https://bitbucket.org/osrf/gazebo/pull-request/1731)

1. Added inertia pose getter for COMVisual and COMVisual_TEST
    * [Pull request #1581](https://bitbucket.org/osrf/gazebo/pull-request/1581)

1. Model editor updates
    1. Joint preview using JointVisuals.
        * [Pull request #1369](https://bitbucket.org/osrf/gazebo/pull-request/1369)

    1. Added inspector for configuring link, visual, and collision properties.
        * [Pull request #1408](https://bitbucket.org/osrf/gazebo/pull-request/1408)

    1. Saving, exiting, generalizing SaveDialog.
        * [Pull request #1401](https://bitbucket.org/osrf/gazebo/pull-request/1401)

    1. Inspectors redesign
        * [Pull request #1586](https://bitbucket.org/osrf/gazebo/pull-request/1586)

    1. Edit existing model.
        * [Pull request #1425](https://bitbucket.org/osrf/gazebo/pull-request/1425)

    1. Add joint inspector to link's context menu.
        * [Pull request #1449](https://bitbucket.org/osrf/gazebo/pull-request/1449)
        * [Issue #1443](https://bitbucket.org/osrf/gazebo/issue/1443)

    1. Added button to select mesh file on inspector.
        * [Pull request #1460](https://bitbucket.org/osrf/gazebo/pull-request/1460)
        * [Issue #1450](https://bitbucket.org/osrf/gazebo/issue/1450)

    1. Renamed Part to Link.
        * [Pull request #1478](https://bitbucket.org/osrf/gazebo/pull-request/1478)

    1. Fix snapping inside editor.
        * [Pull request #1489](https://bitbucket.org/osrf/gazebo/pull-request/1489)
        * [Issue #1457](https://bitbucket.org/osrf/gazebo/issue/1457)

    1. Moved DataLogger from Window menu to the toolbar and moved screenshot button to the right.
        * [Pull request #1665](https://bitbucket.org/osrf/gazebo/pull-request/1665)

    1. Keep loaded model's name.
        * [Pull request #1516](https://bitbucket.org/osrf/gazebo/pull-request/1516)
        * [Issue #1504](https://bitbucket.org/osrf/gazebo/issue/1504)

    1. Added ExtrudeDialog.
        * [Pull request #1483](https://bitbucket.org/osrf/gazebo/pull-request/1483)

    1. Hide time panel inside editor and keep main window's paused state.
        * [Pull request #1500](https://bitbucket.org/osrf/gazebo/pull-request/1500)

    1. Fixed pose issues and added ModelCreator_TEST.
        * [Pull request #1509](https://bitbucket.org/osrf/gazebo/pull-request/1509)
        * [Issue #1497](https://bitbucket.org/osrf/gazebo/issue/1497)
        * [Issue #1509](https://bitbucket.org/osrf/gazebo/issue/1509)

    1. Added list of links and joints.
        * [Pull request #1515](https://bitbucket.org/osrf/gazebo/pull-request/1515)
        * [Issue #1418](https://bitbucket.org/osrf/gazebo/issue/1418)

    1. Expose API to support adding items to the palette.
        * [Pull request #1565](https://bitbucket.org/osrf/gazebo/pull-request/1565)

    1. Added menu for toggling joint visualization
        * [Pull request #1551](https://bitbucket.org/osrf/gazebo/pull-request/1551)
        * [Issue #1483](https://bitbucket.org/osrf/gazebo/issue/1483)

    1. Add schematic view to model editor
        * [Pull request #1562](https://bitbucket.org/osrf/gazebo/pull-request/1562)

1. Building editor updates
    1. Make palette tips tooltip clickable to open.
        * [Pull request #1519](https://bitbucket.org/osrf/gazebo/pull-request/1519)
        * [Issue #1370](https://bitbucket.org/osrf/gazebo/issue/1370)

    1. Add measurement unit to building inspectors.
        * [Pull request #1741](https://bitbucket.org/osrf/gazebo/pull-request/1741)
        * [Issue #1363](https://bitbucket.org/osrf/gazebo/issue/1363)

    1. Add `BaseInspectorDialog` as a base class for inspectors.
        * [Pull request #1749](https://bitbucket.org/osrf/gazebo/pull-request/1749)

## Gazebo 5.0

### Gazebo 5.x.x

1. Fix minimum window height
    * Backport of [pull request #1977](https://bitbucket.org/osrf/gazebo/pull-request/1977)
    * [Pull request #2002](https://bitbucket.org/osrf/gazebo/pull-request/2002)
    * [Issue #1706](https://bitbucket.org/osrf/gazebo/issue/1706)

### Gazebo 5.2.0 (2015-10-02)

1. Initialize sigact struct fields that valgrind said were being used uninitialized
    * [Pull request #1809](https://bitbucket.org/osrf/gazebo/pull-request/1809)

1. Add missing ogre includes to ensure macros are properly defined
    * [Pull request #1813](https://bitbucket.org/osrf/gazebo/pull-request/1813)

1. Use ToSDF functions to simplify physics_friction test
    * [Pull request #1808](https://bitbucket.org/osrf/gazebo/pull-request/1808)

1. Added lines to laser sensor visualization
    * [Pull request #1742](https://bitbucket.org/osrf/gazebo/pull-request/1742)
    * [Issue #935](https://bitbucket.org/osrf/gazebo/issue/935)

1. Fix BulletSliderJoint friction for bullet 2.83
    * [Pull request #1686](https://bitbucket.org/osrf/gazebo/pull-request/1686)

1. Fix heightmap model texture loading.
    * [Pull request #1592](https://bitbucket.org/osrf/gazebo/pull-request/1592)

1. Disable failing pr2 test for dart
    * [Pull request #1540](https://bitbucket.org/osrf/gazebo/pull-request/1540)
    * [Issue #1435](https://bitbucket.org/osrf/gazebo/issue/1435)

### Gazebo 5.1.0 (2015-03-20)
1. Backport pull request #1527 (FindOGRE.cmake for non-Debian systems)
  * [Pull request #1532](https://bitbucket.org/osrf/gazebo/pull-request/1532)

1. Respect system cflags when not using USE_UPSTREAM_CFLAGS
  * [Pull request #1531](https://bitbucket.org/osrf/gazebo/pull-request/1531)

1. Allow light manipulation
  * [Pull request #1529](https://bitbucket.org/osrf/gazebo/pull-request/1529)

1. Allow sdformat 2.3.1+ or 3+ and fix tests
  * [Pull request #1484](https://bitbucket.org/osrf/gazebo/pull-request/1484)

1. Add Link::GetWorldAngularMomentum function and test.
  * [Pull request #1482](https://bitbucket.org/osrf/gazebo/pull-request/1482)

1. Preserve previous GAZEBO_MODEL_PATH values when sourcing setup.sh
  * [Pull request #1430](https://bitbucket.org/osrf/gazebo/pull-request/1430)

1. Implement Coulomb joint friction for DART
  * [Pull request #1427](https://bitbucket.org/osrf/gazebo/pull-request/1427)
  * [Issue #1281](https://bitbucket.org/osrf/gazebo/issue/1281)

1. Fix simple shape normals.
    * [Pull request #1477](https://bitbucket.org/osrf/gazebo/pull-request/1477)
    * [Issue #1369](https://bitbucket.org/osrf/gazebo/issue/1369)

1. Use Msg-to-SDF conversion functions in tests, add ServerFixture::SpawnModel(msgs::Model).
    * [Pull request #1466](https://bitbucket.org/osrf/gazebo/pull-request/1466)

1. Added Model Msg-to-SDF conversion functions and test.
    * [Pull request #1429](https://bitbucket.org/osrf/gazebo/pull-request/1429)

1. Added Joint Msg-to-SDF conversion functions and test.
    * [Pull request #1419](https://bitbucket.org/osrf/gazebo/pull-request/1419)

1. Added Visual, Material Msg-to-SDF conversion functions and ShaderType to string conversion functions.
    * [Pull request #1415](https://bitbucket.org/osrf/gazebo/pull-request/1415)

1. Implement Coulomb joint friction for BulletSliderJoint
  * [Pull request #1452](https://bitbucket.org/osrf/gazebo/pull-request/1452)
  * [Issue #1348](https://bitbucket.org/osrf/gazebo/issue/1348)

### Gazebo 5.0.0 (2015-01-27)
1. Support for using [digital elevation maps](http://gazebosim.org/tutorials?tut=dem) has been added to debian packages.

1. C++11 support (C++11 compatible compiler is now required)
    * [Pull request #1340](https://bitbucket.org/osrf/gazebo/pull-request/1340)

1. Implemented private data pointer for the World class.
    * [Pull request #1383](https://bitbucket.org/osrf/gazebo/pull-request/1383)

1. Implemented private data pointer for the Scene class.
    * [Pull request #1385](https://bitbucket.org/osrf/gazebo/pull-request/1385)

1. Added a events::Event::resetWorld event that is triggered when World::Reset is called.
    * [Pull request #1332](https://bitbucket.org/osrf/gazebo/pull-request/1332)
    * [Issue #1375](https://bitbucket.org/osrf/gazebo/issue/1375)

1. Fixed `math::Box::GetCenter` functionality.
    * [Pull request #1278](https://bitbucket.org/osrf/gazebo/pull-request/1278)
    * [Issue #1327](https://bitbucket.org/osrf/gazebo/issue/1327)

1. Added a GUI timer plugin that facilitates the display and control a timer inside the Gazebo UI.
    * [Pull request #1270](https://bitbucket.org/osrf/gazebo/pull-request/1270)

1. Added ability to load plugins via SDF.
    * [Pull request #1261](https://bitbucket.org/osrf/gazebo/pull-request/1261)

1. Added GUIEvent to hide/show the left GUI pane.
    * [Pull request #1269](https://bitbucket.org/osrf/gazebo/pull-request/1269)

1. Modified KeyEventHandler and GLWidget so that hotkeys can be suppressed by custom KeyEvents set up by developers
    * [Pull request #1251](https://bitbucket.org/osrf/gazebo/pull-request/1251)

1. Added ability to read the directory where the log files are stored.
    * [Pull request #1277](https://bitbucket.org/osrf/gazebo/pull-request/1277)

1. Implemented a simulation cloner
    * [Pull request #1180](https://bitbucket.org/osrf/gazebo/pull-request/1180/clone-a-simulation)

1. Added GUI overlay plugins. Users can now write a Gazebo + QT plugin that displays widgets over the render window.
  * [Pull request #1181](https://bitbucket.org/osrf/gazebo/pull-request/1181)

1. Change behavior of Joint::SetVelocity, add Joint::SetVelocityLimit(unsigned int, double)
  * [Pull request #1218](https://bitbucket.org/osrf/gazebo/pull-request/1218)
  * [Issue #964](https://bitbucket.org/osrf/gazebo/issue/964)

1. Implement Coulomb joint friction for ODE
  * [Pull request #1221](https://bitbucket.org/osrf/gazebo/pull-request/1221)
  * [Issue #381](https://bitbucket.org/osrf/gazebo/issue/381)

1. Implement Coulomb joint friction for BulletHingeJoint
  * [Pull request #1317](https://bitbucket.org/osrf/gazebo/pull-request/1317)
  * [Issue #1348](https://bitbucket.org/osrf/gazebo/issue/1348)

1. Implemented camera lens distortion.
  * [Pull request #1213](https://bitbucket.org/osrf/gazebo/pull-request/1213)

1. Kill rogue gzservers left over from failed INTEGRATION_world_clone tests
   and improve robustness of `UNIT_gz_TEST`
  * [Pull request #1232](https://bitbucket.org/osrf/gazebo/pull-request/1232)
  * [Issue #1299](https://bitbucket.org/osrf/gazebo/issue/1299)

1. Added RenderWidget::ShowToolbar to toggle visibility of top toolbar.
  * [Pull request #1248](https://bitbucket.org/osrf/gazebo/pull-request/1248)

1. Fix joint axis visualization.
  * [Pull request #1258](https://bitbucket.org/osrf/gazebo/pull-request/1258)

1. Change UserCamera view control via joysticks. Clean up rate control vs. pose control.
   see UserCamera::OnJoyPose and UserCamera::OnJoyTwist. Added view twist control toggle
   with joystick button 1.
  * [Pull request #1249](https://bitbucket.org/osrf/gazebo/pull-request/1249)

1. Added RenderWidget::GetToolbar to get the top toolbar and change its actions on ModelEditor.
    * [Pull request #1263](https://bitbucket.org/osrf/gazebo/pull-request/1263)

1. Added accessor for MainWindow graphical widget to GuiIface.
    * [Pull request #1250](https://bitbucket.org/osrf/gazebo/pull-request/1250)

1. Added a ConfigWidget class that takes in a google protobuf message and generates widgets for configuring the fields in the message
    * [Pull request #1285](https://bitbucket.org/osrf/gazebo/pull-request/1285)

1. Added GLWidget::OnModelEditor when model editor is triggered, and MainWindow::OnEditorGroup to manually uncheck editor actions.
    * [Pull request #1283](https://bitbucket.org/osrf/gazebo/pull-request/1283)

1. Added Collision, Geometry, Inertial, Surface Msg-to-SDF conversion functions.
    * [Pull request #1315](https://bitbucket.org/osrf/gazebo/pull-request/1315)

1. Added "button modifier" fields (control, shift, and alt) to common::KeyEvent.
    * [Pull request #1325](https://bitbucket.org/osrf/gazebo/pull-request/1325)

1. Added inputs for environment variable GAZEBO_GUI_INI_FILE for reading a custom .ini file.
    * [Pull request #1252](https://bitbucket.org/osrf/gazebo/pull-request/1252)

1. Fixed crash on "permission denied" bug, added insert_model integration test.
    * [Pull request #1329](https://bitbucket.org/osrf/gazebo/pull-request/1329/)

1. Enable simbody joint tests, implement `SimbodyJoint::GetParam`, create
   `Joint::GetParam`, fix bug in `BulletHingeJoint::SetParam`.
    * [Pull request #1404](https://bitbucket.org/osrf/gazebo/pull-request/1404/)

1. Building editor updates
    1. Fixed inspector resizing.
        * [Pull request #1230](https://bitbucket.org/osrf/gazebo/pull-request/1230)
        * [Issue #395](https://bitbucket.org/osrf/gazebo/issue/395)

    1. Doors and windows move proportionally with wall.
        * [Pull request #1231](https://bitbucket.org/osrf/gazebo/pull-request/1231)
        * [Issue #368](https://bitbucket.org/osrf/gazebo/issue/368)

    1. Inspector dialogs stay on top.
        * [Pull request #1229](https://bitbucket.org/osrf/gazebo/pull-request/1229)
        * [Issue #417](https://bitbucket.org/osrf/gazebo/issue/417)

    1. Make model name editable on palette.
        * [Pull request #1239](https://bitbucket.org/osrf/gazebo/pull-request/1239)

    1. Import background image and improve add/delete levels.
        * [Pull request #1214](https://bitbucket.org/osrf/gazebo/pull-request/1214)
        * [Issue #422](https://bitbucket.org/osrf/gazebo/issue/422)
        * [Issue #361](https://bitbucket.org/osrf/gazebo/issue/361)

    1. Fix changing draw mode.
        * [Pull request #1233](https://bitbucket.org/osrf/gazebo/pull-request/1233)
        * [Issue #405](https://bitbucket.org/osrf/gazebo/issue/405)

    1. Tips on palette's top-right corner.
        * [Pull request #1241](https://bitbucket.org/osrf/gazebo/pull-request/1241)

    1. New buttons and layout for the palette.
        * [Pull request #1242](https://bitbucket.org/osrf/gazebo/pull-request/1242)

    1. Individual wall segments instead of polylines.
        * [Pull request #1246](https://bitbucket.org/osrf/gazebo/pull-request/1246)
        * [Issue #389](https://bitbucket.org/osrf/gazebo/issue/389)
        * [Issue #415](https://bitbucket.org/osrf/gazebo/issue/415)

    1. Fix exiting and saving, exiting when there's nothing drawn, fix text on popups.
        * [Pull request #1296](https://bitbucket.org/osrf/gazebo/pull-request/1296)

    1. Display measure for selected wall segment.
        * [Pull request #1291](https://bitbucket.org/osrf/gazebo/pull-request/1291)
        * [Issue #366](https://bitbucket.org/osrf/gazebo/issue/366)

    1. Highlight selected item's 3D visual.
        * [Pull request #1292](https://bitbucket.org/osrf/gazebo/pull-request/1292)

    1. Added color picker to inspector dialogs.
        * [Pull request #1298](https://bitbucket.org/osrf/gazebo/pull-request/1298)

    1. Snapping on by default, off holding Shift. Improved snapping.
        * [Pull request #1304](https://bitbucket.org/osrf/gazebo/pull-request/1304)

    1. Snap walls to length increments, moved scale to SegmentItem and added Get/SetScale, added SegmentItem::SnapAngle and SegmentItem::SnapLength.
        * [Pull request #1311](https://bitbucket.org/osrf/gazebo/pull-request/1311)

    1. Make buildings available in "Insert Models" tab, improve save flow.
        * [Pull request #1312](https://bitbucket.org/osrf/gazebo/pull-request/1312)

    1. Added EditorItem::SetHighlighted.
        * [Pull request #1308](https://bitbucket.org/osrf/gazebo/pull-request/1308)

    1. Current level is transparent, lower levels opaque, higher levels invisible.
        * [Pull request #1303](https://bitbucket.org/osrf/gazebo/pull-request/1303)

    1. Detach all child manips when item is deleted, added BuildingMaker::DetachAllChildren.
        * [Pull request #1316](https://bitbucket.org/osrf/gazebo/pull-request/1316)

    1. Added texture picker to inspector dialogs.
        * [Pull request #1306](https://bitbucket.org/osrf/gazebo/pull-request/1306)

    1. Measures for doors and windows. Added RectItem::angleOnWall and related Get/Set.
        * [Pull request #1322](https://bitbucket.org/osrf/gazebo/pull-request/1322)
        * [Issue #370](https://bitbucket.org/osrf/gazebo/issue/370)

    1. Added Gazebo/BuildingFrame material to display holes for doors and windows on walls.
        * [Pull request #1338](https://bitbucket.org/osrf/gazebo/pull-request/1338)

    1. Added Gazebo/Bricks material to be used as texture on the building editor.
        * [Pull request #1333](https://bitbucket.org/osrf/gazebo/pull-request/1333)

    1. Pick colors from the palette and assign on 3D view. Added mouse and key event handlers to BuildingMaker, and events to communicate from BuildingModelManip to EditorItem.
        * [Pull request #1336](https://bitbucket.org/osrf/gazebo/pull-request/1336)

    1. Pick textures from the palette and assign in 3D view.
        * [Pull request #1368](https://bitbucket.org/osrf/gazebo/pull-request/1368)

1. Model editor updates
    1. Fix adding/removing event filters .
        * [Pull request #1279](https://bitbucket.org/osrf/gazebo/pull-request/1279)

    1. Enabled multi-selection and align tool inside model editor.
        * [Pull request #1302](https://bitbucket.org/osrf/gazebo/pull-request/1302)
        * [Issue #1323](https://bitbucket.org/osrf/gazebo/issue/1323)

    1. Enabled snap mode inside model editor.
        * [Pull request #1331](https://bitbucket.org/osrf/gazebo/pull-request/1331)
        * [Issue #1318](https://bitbucket.org/osrf/gazebo/issue/1318)

    1. Implemented copy/pasting of links.
        * [Pull request #1330](https://bitbucket.org/osrf/gazebo/pull-request/1330)

1. GUI publishes model selection information on ~/selection topic.
    * [Pull request #1318](https://bitbucket.org/osrf/gazebo/pull-request/1318)

## Gazebo 4.0

### Gazebo 4.x.x (2015-xx-xx)

1. Fix build for Bullet 2.83, enable angle wrapping for BulletHingeJoint
    * [Pull request #1664](https://bitbucket.org/osrf/gazebo/pull-request/1664)

### Gazebo 4.1.3 (2015-05-07)

1. Fix saving visual geom SDF values
    * [Pull request #1597](https://bitbucket.org/osrf/gazebo/pull-request/1597)
1. Fix heightmap model texture loading.
    * [Pull request #1595](https://bitbucket.org/osrf/gazebo/pull-request/1595)
1. Fix visual collision scale on separate client
    * [Pull request #1585](https://bitbucket.org/osrf/gazebo/pull-request/1585)
1. Fix several clang compiler warnings
    * [Pull request #1594](https://bitbucket.org/osrf/gazebo/pull-request/1594)
1. Fix blank save / browse dialogs
    * [Pull request #1544](https://bitbucket.org/osrf/gazebo/pull-request/1544)

### Gazebo 4.1.2 (2015-03-20)

1. Fix quaternion documentation: target Gazebo_4.1
    * [Pull request #1525](https://bitbucket.org/osrf/gazebo/pull-request/1525)
1. Speed up World::Step in loops
    * [Pull request #1492](https://bitbucket.org/osrf/gazebo/pull-request/1492)
1. Reduce selection buffer updates -> 4.1
    * [Pull request #1494](https://bitbucket.org/osrf/gazebo/pull-request/1494)
1. Fix QT rendering, and rendering update rate
    * [Pull request #1487](https://bitbucket.org/osrf/gazebo/pull-request/1487)
1. Fix loading of SimbodyPhysics parameters
    * [Pull request #1474](https://bitbucket.org/osrf/gazebo/pull-request/1474)
1. Fix heightmap on OSX -> 4.1
    * [Pull request #1455](https://bitbucket.org/osrf/gazebo/pull-request/1455)
1. Remove extra pose tag in a world file that should not be there
    * [Pull request #1458](https://bitbucket.org/osrf/gazebo/pull-request/1458)
1. Better fix for #236 for IMU that doesn't require ABI changes
    * [Pull request #1448](https://bitbucket.org/osrf/gazebo/pull-request/1448)
1. Fix regression of #236 for ImuSensor in 4.1
    * [Pull request #1446](https://bitbucket.org/osrf/gazebo/pull-request/1446)
1. Preserve previous GAZEBO_MODEL_PATH values when sourcing setup.sh
    * [Pull request #1430](https://bitbucket.org/osrf/gazebo/pull-request/1430)
1. issue #857: fix segfault for simbody screw joint when setting limits due to uninitialized limitForce.
    * [Pull request #1423](https://bitbucket.org/osrf/gazebo/pull-request/1423)
1. Allow multiple contact sensors per link (#960)
    * [Pull request #1413](https://bitbucket.org/osrf/gazebo/pull-request/1413)
1. Fix for issue #351, ODE World Step
    * [Pull request #1406](https://bitbucket.org/osrf/gazebo/pull-request/1406)
1. Disable failing InelasticCollision/0 test (#1394)
    * [Pull request #1405](https://bitbucket.org/osrf/gazebo/pull-request/1405)
1. Prevent out of bounds array access in SkidSteerDrivePlugin (found by cppcheck 1.68)
    * [Pull request #1379](https://bitbucket.org/osrf/gazebo/pull-request/1379)

### Gazebo 4.1.1 (2015-01-15)

1. Fix BulletPlaneShape bounding box (#1265)
    * [Pull request #1367](https://bitbucket.org/osrf/gazebo/pull-request/1367)
1. Fix dart linking errors on osx
    * [Pull request #1372](https://bitbucket.org/osrf/gazebo/pull-request/1372)
1. Update to player interfaces
    * [Pull request #1324](https://bitbucket.org/osrf/gazebo/pull-request/1324)
1. Handle GpuLaser name collisions (#1403)
    * [Pull request #1360](https://bitbucket.org/osrf/gazebo/pull-request/1360)
1. Add checks for handling array's with counts of zero, and read specular values
    * [Pull request #1339](https://bitbucket.org/osrf/gazebo/pull-request/1339)
1. Fix model list widget test
    * [Pull request #1327](https://bitbucket.org/osrf/gazebo/pull-request/1327)
1. Fix ogre includes
    * [Pull request #1323](https://bitbucket.org/osrf/gazebo/pull-request/1323)

### Gazebo 4.1.0 (2014-11-20)

1. Modified GUI rendering to improve the rendering update rate.
    * [Pull request #1487](https://bitbucket.org/osrf/gazebo/pull-request/1487)

### Gazebo 4.1.0 (2014-11-20)

1. Add ArrangePlugin for arranging groups of models.
   Also add Model::ResetPhysicsStates to call Link::ResetPhysicsStates
   recursively on all links in model.
    * [Pull request #1208](https://bitbucket.org/osrf/gazebo/pull-request/1208)
1. The `gz model` command line tool will output model info using either `-i` for complete info, or `-p` for just the model pose.
    * [Pull request #1212](https://bitbucket.org/osrf/gazebo/pull-request/1212)
    * [DRCSim Issue #389](https://bitbucket.org/osrf/drcsim/issue/389)
1. Added SignalStats class for computing incremental signal statistics.
    * [Pull request #1198](https://bitbucket.org/osrf/gazebo/pull-request/1198)
1. Add InitialVelocityPlugin to setting the initial state of links
    * [Pull request #1237](https://bitbucket.org/osrf/gazebo/pull-request/1237)
1. Added Quaternion::Integrate function.
    * [Pull request #1255](https://bitbucket.org/osrf/gazebo/pull-request/1255)
1. Added ConvertJointType functions, display more joint info on model list.
    * [Pull request #1259](https://bitbucket.org/osrf/gazebo/pull-request/1259)
1. Added ModelListWidget::AddProperty, removed unnecessary checks on ModelListWidget.
    * [Pull request #1271](https://bitbucket.org/osrf/gazebo/pull-request/1271)
1. Fix loading collada meshes with unsupported input semantics.
    * [Pull request #1319](https://bitbucket.org/osrf/gazebo/pull-request/1319)

### Gazebo 4.0.2 (2014-09-23)

1. Fix and improve mechanism to generate pkgconfig libs
    * [Pull request #1027](https://bitbucket.org/osrf/gazebo/pull-request/1027)
    * [Issue #1284](https://bitbucket.org/osrf/gazebo/issue/1284)
1. Added arat.world
    * [Pull request #1205](https://bitbucket.org/osrf/gazebo/pull-request/1205)
1. Update gzprop to output zip files.
    * [Pull request #1197](https://bitbucket.org/osrf/gazebo/pull-request/1197)
1. Make Collision::GetShape a const function
    * [Pull requset #1189](https://bitbucket.org/osrf/gazebo/pull-request/1189)
1. Install missing physics headers
    * [Pull requset #1183](https://bitbucket.org/osrf/gazebo/pull-request/1183)
1. Remove SimbodyLink::AddTorque console message
    * [Pull requset #1185](https://bitbucket.org/osrf/gazebo/pull-request/1185)
1. Fix log xml
    * [Pull requset #1188](https://bitbucket.org/osrf/gazebo/pull-request/1188)

### Gazebo 4.0.0 (2014-08-08)

1. Added lcov support to cmake
    * [Pull request #1047](https://bitbucket.org/osrf/gazebo/pull-request/1047)
1. Fixed memory leak in image conversion
    * [Pull request #1057](https://bitbucket.org/osrf/gazebo/pull-request/1057)
1. Removed deprecated function
    * [Pull request #1067](https://bitbucket.org/osrf/gazebo/pull-request/1067)
1. Improved collada loading performance
    * [Pull request #1066](https://bitbucket.org/osrf/gazebo/pull-request/1066)
    * [Pull request #1082](https://bitbucket.org/osrf/gazebo/pull-request/1082)
    * [Issue #1134](https://bitbucket.org/osrf/gazebo/issue/1134)
1. Implemented a collada exporter
    * [Pull request #1064](https://bitbucket.org/osrf/gazebo/pull-request/1064)
1. Force torque sensor now makes use of sensor's pose.
    * [Pull request #1076](https://bitbucket.org/osrf/gazebo/pull-request/1076)
    * [Issue #940](https://bitbucket.org/osrf/gazebo/issue/940)
1. Fix Model::GetLinks segfault
    * [Pull request #1093](https://bitbucket.org/osrf/gazebo/pull-request/1093)
1. Fix deleting and saving lights in gzserver
    * [Pull request #1094](https://bitbucket.org/osrf/gazebo/pull-request/1094)
    * [Issue #1182](https://bitbucket.org/osrf/gazebo/issue/1182)
    * [Issue #346](https://bitbucket.org/osrf/gazebo/issue/346)
1. Fix Collision::GetWorldPose. The pose of a collision would not update properly.
    * [Pull request #1049](https://bitbucket.org/osrf/gazebo/pull-request/1049)
    * [Issue #1124](https://bitbucket.org/osrf/gazebo/issue/1124)
1. Fixed the animate_box and animate_joints examples
    * [Pull request #1086](https://bitbucket.org/osrf/gazebo/pull-request/1086)
1. Integrated Oculus Rift functionality
    * [Pull request #1074](https://bitbucket.org/osrf/gazebo/pull-request/1074)
    * [Pull request #1136](https://bitbucket.org/osrf/gazebo/pull-request/1136)
    * [Pull request #1139](https://bitbucket.org/osrf/gazebo/pull-request/1139)
1. Updated Base::GetScopedName
    * [Pull request #1104](https://bitbucket.org/osrf/gazebo/pull-request/1104)
1. Fix collada loader from adding duplicate materials into a Mesh
    * [Pull request #1105](https://bitbucket.org/osrf/gazebo/pull-request/1105)
    * [Issue #1180](https://bitbucket.org/osrf/gazebo/issue/1180)
1. Integrated Razer Hydra functionality
    * [Pull request #1083](https://bitbucket.org/osrf/gazebo/pull-request/1083)
    * [Pull request #1109](https://bitbucket.org/osrf/gazebo/pull-request/1109)
1. Added ability to copy and paste models in the GUI
    * [Pull request #1103](https://bitbucket.org/osrf/gazebo/pull-request/1103)
1. Removed unnecessary inclusion of gazebo.hh and common.hh in plugins
    * [Pull request #1111](https://bitbucket.org/osrf/gazebo/pull-request/1111)
1. Added ability to specify custom road textures
    * [Pull request #1027](https://bitbucket.org/osrf/gazebo/pull-request/1027)
1. Added support for DART 4.1
    * [Pull request #1113](https://bitbucket.org/osrf/gazebo/pull-request/1113)
    * [Pull request #1132](https://bitbucket.org/osrf/gazebo/pull-request/1132)
    * [Pull request #1134](https://bitbucket.org/osrf/gazebo/pull-request/1134)
    * [Pull request #1154](https://bitbucket.org/osrf/gazebo/pull-request/1154)
1. Allow position of joints to be directly set.
    * [Pull request #1097](https://bitbucket.org/osrf/gazebo/pull-request/1097)
    * [Issue #1138](https://bitbucket.org/osrf/gazebo/issue/1138)
1. Added extruded polyline geometry
    * [Pull request #1026](https://bitbucket.org/osrf/gazebo/pull-request/1026)
1. Fixed actor animation
    * [Pull request #1133](https://bitbucket.org/osrf/gazebo/pull-request/1133)
    * [Pull request #1141](https://bitbucket.org/osrf/gazebo/pull-request/1141)
1. Generate a versioned cmake config file
    * [Pull request #1153](https://bitbucket.org/osrf/gazebo/pull-request/1153)
    * [Issue #1226](https://bitbucket.org/osrf/gazebo/issue/1226)
1. Added KMeans class
    * [Pull request #1147](https://bitbucket.org/osrf/gazebo/pull-request/1147)
1. Added --summary-range feature to bitbucket pullrequest tool
    * [Pull request #1156](https://bitbucket.org/osrf/gazebo/pull-request/1156)
1. Updated web links
    * [Pull request #1159](https://bitbucket.org/osrf/gazebo/pull-request/1159)
1. Update tests
    * [Pull request #1155](https://bitbucket.org/osrf/gazebo/pull-request/1155)
    * [Pull request #1143](https://bitbucket.org/osrf/gazebo/pull-request/1143)
    * [Pull request #1138](https://bitbucket.org/osrf/gazebo/pull-request/1138)
    * [Pull request #1140](https://bitbucket.org/osrf/gazebo/pull-request/1140)
    * [Pull request #1127](https://bitbucket.org/osrf/gazebo/pull-request/1127)
    * [Pull request #1115](https://bitbucket.org/osrf/gazebo/pull-request/1115)
    * [Pull request #1102](https://bitbucket.org/osrf/gazebo/pull-request/1102)
    * [Pull request #1087](https://bitbucket.org/osrf/gazebo/pull-request/1087)
    * [Pull request #1084](https://bitbucket.org/osrf/gazebo/pull-request/1084)

## Gazebo 3.0

### Gazebo 3.x.x (yyyy-mm-dd)

1. Fixed sonar and wireless sensor visualization
    * [Pull request #1254](https://bitbucket.org/osrf/gazebo/pull-request/1254)
1. Update visual bounding box when model is selected
    * [Pull request #1280](https://bitbucket.org/osrf/gazebo/pull-request/1280)

### Gazebo 3.1.0 (2014-08-08)

1. Implemented Simbody::Link::Set*Vel
    * [Pull request #1160](https://bitbucket.org/osrf/gazebo/pull-request/1160)
    * [Issue #1012](https://bitbucket.org/osrf/gazebo/issue/1012)
1. Added World::RemoveModel function
    * [Pull request #1106](https://bitbucket.org/osrf/gazebo/pull-request/1106)
    * [Issue #1177](https://bitbucket.org/osrf/gazebo/issue/1177)
1. Fix exit from camera follow mode using the escape key
    * [Pull request #1137](https://bitbucket.org/osrf/gazebo/pull-request/1137)
    * [Issue #1220](https://bitbucket.org/osrf/gazebo/issue/1220)
1. Added support for SDF joint spring stiffness and reference positions
    * [Pull request #1117](https://bitbucket.org/osrf/gazebo/pull-request/1117)
1. Removed the gzmodel_create script
    * [Pull request #1130](https://bitbucket.org/osrf/gazebo/pull-request/1130)
1. Added Vector2 dot product
    * [Pull request #1101](https://bitbucket.org/osrf/gazebo/pull-request/1101)
1. Added SetPositionPID and SetVelocityPID to JointController
    * [Pull request #1091](https://bitbucket.org/osrf/gazebo/pull-request/1091)
1. Fix gzclient startup crash with ogre 1.9
    * [Pull request #1098](https://bitbucket.org/osrf/gazebo/pull-request/1098)
    * [Issue #996](https://bitbucket.org/osrf/gazebo/issue/996)
1. Update the bitbucket_pullrequests tool
    * [Pull request #1108](https://bitbucket.org/osrf/gazebo/pull-request/1108)
1. Light properties now remain in place after move by the user via the GUI.
    * [Pull request #1110](https://bitbucket.org/osrf/gazebo/pull-request/1110)
    * [Issue #1211](https://bitbucket.org/osrf/gazebo/issue/1211)
1. Allow position of joints to be directly set.
    * [Pull request #1096](https://bitbucket.org/osrf/gazebo/pull-request/1096)
    * [Issue #1138](https://bitbucket.org/osrf/gazebo/issue/1138)

### Gazebo 3.0.0 (2014-04-11)

1. Fix bug when deleting the sun light
    * [Pull request #1088](https://bitbucket.org/osrf/gazebo/pull-request/1088)
    * [Issue #1133](https://bitbucket.org/osrf/gazebo/issue/1133)
1. Fix ODE screw joint
    * [Pull request #1078](https://bitbucket.org/osrf/gazebo/pull-request/1078)
    * [Issue #1167](https://bitbucket.org/osrf/gazebo/issue/1167)
1. Update joint integration tests
    * [Pull request #1081](https://bitbucket.org/osrf/gazebo/pull-request/1081)
1. Fixed false positives in cppcheck.
    * [Pull request #1061](https://bitbucket.org/osrf/gazebo/pull-request/1061)
1. Made joint axis reference frame relative to child, and updated simbody and dart accordingly.
    * [Pull request #1069](https://bitbucket.org/osrf/gazebo/pull-request/1069)
    * [Issue #494](https://bitbucket.org/osrf/gazebo/issue/494)
    * [Issue #1143](https://bitbucket.org/osrf/gazebo/issue/1143)
1. Added ability to pass vector of strings to SetupClient and SetupServer
    * [Pull request #1068](https://bitbucket.org/osrf/gazebo/pull-request/1068)
    * [Issue #1132](https://bitbucket.org/osrf/gazebo/issue/1132)
1. Fix error correction in screw constraints for ODE
    * [Pull request #1159](https://bitbucket.org/osrf/gazebo/pull-request/1159)
    * [Issue #1159](https://bitbucket.org/osrf/gazebo/issue/1159)
1. Improved pkgconfig with SDF
    * [Pull request #1062](https://bitbucket.org/osrf/gazebo/pull-request/1062)
1. Added a plugin to simulate aero dynamics
    * [Pull request #905](https://bitbucket.org/osrf/gazebo/pull-request/905)
1. Updated bullet support
    * [Issue #1069](https://bitbucket.org/osrf/gazebo/issue/1069)
    * [Pull request #1011](https://bitbucket.org/osrf/gazebo/pull-request/1011)
    * [Pull request #996](https://bitbucket.org/osrf/gazebo/pull-request/966)
    * [Pull request #1024](https://bitbucket.org/osrf/gazebo/pull-request/1024)
1. Updated simbody support
    * [Pull request #995](https://bitbucket.org/osrf/gazebo/pull-request/995)
1. Updated worlds to SDF 1.5
    * [Pull request #1021](https://bitbucket.org/osrf/gazebo/pull-request/1021)
1. Improvements to ODE
    * [Pull request #1001](https://bitbucket.org/osrf/gazebo/pull-request/1001)
    * [Pull request #1014](https://bitbucket.org/osrf/gazebo/pull-request/1014)
    * [Pull request #1015](https://bitbucket.org/osrf/gazebo/pull-request/1015)
    * [Pull request #1016](https://bitbucket.org/osrf/gazebo/pull-request/1016)
1. New command line tool
    * [Pull request #972](https://bitbucket.org/osrf/gazebo/pull-request/972)
1. Graphical user interface improvements
    * [Pull request #971](https://bitbucket.org/osrf/gazebo/pull-request/971)
    * [Pull request #1013](https://bitbucket.org/osrf/gazebo/pull-request/1013)
    * [Pull request #989](https://bitbucket.org/osrf/gazebo/pull-request/989)
1. Created a friction pyramid class
    * [Pull request #935](https://bitbucket.org/osrf/gazebo/pull-request/935)
1. Added GetWorldEnergy functions to Model, Joint, and Link
    * [Pull request #1017](https://bitbucket.org/osrf/gazebo/pull-request/1017)
1. Preparing Gazebo for admission into Ubuntu
    * [Pull request #969](https://bitbucket.org/osrf/gazebo/pull-request/969)
    * [Pull request #998](https://bitbucket.org/osrf/gazebo/pull-request/998)
    * [Pull request #1002](https://bitbucket.org/osrf/gazebo/pull-request/1002)
1. Add method for querying if useImplicitStiffnessDamping flag is set for a given joint
    * [Issue #629](https://bitbucket.org/osrf/gazebo/issue/629)
    * [Pull request #1006](https://bitbucket.org/osrf/gazebo/pull-request/1006)
1. Fix joint axis frames
    * [Issue #494](https://bitbucket.org/osrf/gazebo/issue/494)
    * [Pull request #963](https://bitbucket.org/osrf/gazebo/pull-request/963)
1. Compute joint anchor pose relative to parent
    * [Issue #1029](https://bitbucket.org/osrf/gazebo/issue/1029)
    * [Pull request #982](https://bitbucket.org/osrf/gazebo/pull-request/982)
1. Cleanup the installed worlds
    * [Issue #1036](https://bitbucket.org/osrf/gazebo/issue/1036)
    * [Pull request #984](https://bitbucket.org/osrf/gazebo/pull-request/984)
1. Update to the GPS sensor
    * [Issue #1059](https://bitbucket.org/osrf/gazebo/issue/1059)
    * [Pull request #984](https://bitbucket.org/osrf/gazebo/pull-request/984)
1. Removed libtool from plugin loading
    * [Pull request #981](https://bitbucket.org/osrf/gazebo/pull-request/981)
1. Added functions to get inertial information for a link in the world frame.
    * [Pull request #1005](https://bitbucket.org/osrf/gazebo/pull-request/1005)

## Gazebo 2.0

### Gazebo 2.2.6 (2015-09-28)

1. Backport fixes to setup.sh from pull request #1430 to 2.2 branch
    * [Pull request 1889](https://bitbucket.org/osrf/gazebo/pull-request/1889)
1. Fix heightmap texture loading (2.2)
    * [Pull request 1596](https://bitbucket.org/osrf/gazebo/pull-request/1596)
1. Prevent out of bounds array access in SkidSteerDrivePlugin (found by cppcheck 1.68)
    * [Pull request 1379](https://bitbucket.org/osrf/gazebo/pull-request/1379)
1. Fix build with boost 1.57 for 2.2 branch (#1399)
    * [Pull request 1358](https://bitbucket.org/osrf/gazebo/pull-request/1358)
1. Fix manpage test failures by incrementing year to 2015
    * [Pull request 1361](https://bitbucket.org/osrf/gazebo/pull-request/1361)
1. Fix build for OS X 10.10 (#1304, #1289)
    * [Pull request 1346](https://bitbucket.org/osrf/gazebo/pull-request/1346)
1. Restore ODELink ABI, use Link variables instead (#1354)
    * [Pull request 1347](https://bitbucket.org/osrf/gazebo/pull-request/1347)
1. Fix inertia_ratio test
    * [Pull request 1344](https://bitbucket.org/osrf/gazebo/pull-request/1344)
1. backport collision visual fix -> 2.2
    * [Pull request 1343](https://bitbucket.org/osrf/gazebo/pull-request/1343)
1. Fix two code_check errors on 2.2
    * [Pull request 1314](https://bitbucket.org/osrf/gazebo/pull-request/1314)
1. issue #243 fix Link::GetWorldLinearAccel and Link::GetWorldAngularAccel for ODE
    * [Pull request 1284](https://bitbucket.org/osrf/gazebo/pull-request/1284)

### Gazebo 2.2.3 (2014-04-29)

1. Removed redundant call to World::Init
    * [Pull request #1107](https://bitbucket.org/osrf/gazebo/pull-request/1107)
    * [Issue #1208](https://bitbucket.org/osrf/gazebo/issue/1208)
1. Return proper error codes when gazebo exits
    * [Pull request #1085](https://bitbucket.org/osrf/gazebo/pull-request/1085)
    * [Issue #1178](https://bitbucket.org/osrf/gazebo/issue/1178)
1. Fixed Camera::GetWorldRotation().
    * [Pull request #1071](https://bitbucket.org/osrf/gazebo/pull-request/1071)
    * [Issue #1087](https://bitbucket.org/osrf/gazebo/issue/1087)
1. Fixed memory leak in image conversion
    * [Pull request #1073](https://bitbucket.org/osrf/gazebo/pull-request/1073)

### Gazebo 2.2.1 (xxxx-xx-xx)

1. Fix heightmap model texture loading.
    * [Pull request #1596](https://bitbucket.org/osrf/gazebo/pull-request/1596)

### Gazebo 2.2.0 (2014-01-10)

1. Fix compilation when using OGRE-1.9 (full support is being worked on)
    * [Issue #994](https://bitbucket.org/osrf/gazebo/issue/994)
    * [Issue #995](https://bitbucket.org/osrf/gazebo/issue/995)
    * [Issue #996](https://bitbucket.org/osrf/gazebo/issue/996)
    * [Pull request #883](https://bitbucket.org/osrf/gazebo/pull-request/883)
1. Added unit test for issue 624.
    * [Issue #624](https://bitbucket.org/osrf/gazebo/issue/624).
    * [Pull request #889](https://bitbucket.org/osrf/gazebo/pull-request/889)
1. Use 3x3 PCF shadows for smoother shadows.
    * [Pull request #887](https://bitbucket.org/osrf/gazebo/pull-request/887)
1. Update manpage copyright to 2014.
    * [Pull request #893](https://bitbucket.org/osrf/gazebo/pull-request/893)
1. Added friction integration test .
    * [Pull request #885](https://bitbucket.org/osrf/gazebo/pull-request/885)
1. Fix joint anchor when link pose is not specified.
    * [Issue #978](https://bitbucket.org/osrf/gazebo/issue/978)
    * [Pull request #862](https://bitbucket.org/osrf/gazebo/pull-request/862)
1. Added (ESC) tooltip for GUI Selection Mode icon.
    * [Issue #993](https://bitbucket.org/osrf/gazebo/issue/993)
    * [Pull request #888](https://bitbucket.org/osrf/gazebo/pull-request/888)
1. Removed old comment about resolved issue.
    * [Issue #837](https://bitbucket.org/osrf/gazebo/issue/837)
    * [Pull request #880](https://bitbucket.org/osrf/gazebo/pull-request/880)
1. Made SimbodyLink::Get* function thread-safe
    * [Issue #918](https://bitbucket.org/osrf/gazebo/issue/918)
    * [Pull request #872](https://bitbucket.org/osrf/gazebo/pull-request/872)
1. Suppressed spurious gzlog messages in ODE::Body
    * [Issue #983](https://bitbucket.org/osrf/gazebo/issue/983)
    * [Pull request #875](https://bitbucket.org/osrf/gazebo/pull-request/875)
1. Fixed Force Torque Sensor Test by properly initializing some values.
    * [Issue #982](https://bitbucket.org/osrf/gazebo/issue/982)
    * [Pull request #869](https://bitbucket.org/osrf/gazebo/pull-request/869)
1. Added breakable joint plugin to support breakable walls.
    * [Pull request #865](https://bitbucket.org/osrf/gazebo/pull-request/865)
1. Used different tuple syntax to fix compilation on OSX mavericks.
    * [Issue #947](https://bitbucket.org/osrf/gazebo/issue/947)
    * [Pull request #858](https://bitbucket.org/osrf/gazebo/pull-request/858)
1. Fixed sonar test and deprecation warning.
    * [Pull request #856](https://bitbucket.org/osrf/gazebo/pull-request/856)
1. Speed up test compilation.
    * Part of [Issue #955](https://bitbucket.org/osrf/gazebo/issue/955)
    * [Pull request #846](https://bitbucket.org/osrf/gazebo/pull-request/846)
1. Added Joint::SetEffortLimit API
    * [Issue #923](https://bitbucket.org/osrf/gazebo/issue/923)
    * [Pull request #808](https://bitbucket.org/osrf/gazebo/pull-request/808)
1. Made bullet output less verbose.
    * [Pull request #839](https://bitbucket.org/osrf/gazebo/pull-request/839)
1. Convergence acceleration and stability tweak to make atlas_v3 stable
    * [Issue #895](https://bitbucket.org/osrf/gazebo/issue/895)
    * [Pull request #772](https://bitbucket.org/osrf/gazebo/pull-request/772)
1. Added colors, textures and world files for the SPL RoboCup environment
    * [Pull request #838](https://bitbucket.org/osrf/gazebo/pull-request/838)
1. Fixed bitbucket_pullrequests tool to work with latest BitBucket API.
    * [Issue #933](https://bitbucket.org/osrf/gazebo/issue/933)
    * [Pull request #841](https://bitbucket.org/osrf/gazebo/pull-request/841)
1. Fixed cppcheck warnings.
    * [Pull request #842](https://bitbucket.org/osrf/gazebo/pull-request/842)

### Gazebo 2.1.0 (2013-11-08)
1. Fix mainwindow unit test
    * [Pull request #752](https://bitbucket.org/osrf/gazebo/pull-request/752)
1. Visualize moment of inertia
    * Pull request [#745](https://bitbucket.org/osrf/gazebo/pull-request/745), [#769](https://bitbucket.org/osrf/gazebo/pull-request/769), [#787](https://bitbucket.org/osrf/gazebo/pull-request/787)
    * [Issue #203](https://bitbucket.org/osrf/gazebo/issue/203)
1. Update tool to count lines of code
    * [Pull request #758](https://bitbucket.org/osrf/gazebo/pull-request/758)
1. Implement World::Clear
    * Pull request [#785](https://bitbucket.org/osrf/gazebo/pull-request/785), [#804](https://bitbucket.org/osrf/gazebo/pull-request/804)
1. Improve Bullet support
    * [Pull request #805](https://bitbucket.org/osrf/gazebo/pull-request/805)
1. Fix doxygen spacing
    * [Pull request #740](https://bitbucket.org/osrf/gazebo/pull-request/740)
1. Add tool to generate model images for thepropshop.org
    * [Pull request #734](https://bitbucket.org/osrf/gazebo/pull-request/734)
1. Added paging support for terrains
    * [Pull request #707](https://bitbucket.org/osrf/gazebo/pull-request/707)
1. Added plugin path to LID_LIBRARY_PATH in setup.sh
    * [Pull request #750](https://bitbucket.org/osrf/gazebo/pull-request/750)
1. Fix for OSX
    * [Pull request #766](https://bitbucket.org/osrf/gazebo/pull-request/766)
    * [Pull request #786](https://bitbucket.org/osrf/gazebo/pull-request/786)
    * [Issue #906](https://bitbucket.org/osrf/gazebo/issue/906)
1. Update copyright information
    * [Pull request #771](https://bitbucket.org/osrf/gazebo/pull-request/771)
1. Enable screen dependent tests
    * [Pull request #764](https://bitbucket.org/osrf/gazebo/pull-request/764)
    * [Issue #811](https://bitbucket.org/osrf/gazebo/issue/811)
1. Fix gazebo command line help message
    * [Pull request #775](https://bitbucket.org/osrf/gazebo/pull-request/775)
    * [Issue #898](https://bitbucket.org/osrf/gazebo/issue/898)
1. Fix man page test
    * [Pull request #774](https://bitbucket.org/osrf/gazebo/pull-request/774)
1. Improve load time by reducing calls to RTShader::Update
    * [Pull request #773](https://bitbucket.org/osrf/gazebo/pull-request/773)
    * [Issue #877](https://bitbucket.org/osrf/gazebo/issue/877)
1. Fix joint visualization
    * [Pull request #776](https://bitbucket.org/osrf/gazebo/pull-request/776)
    * [Pull request #802](https://bitbucket.org/osrf/gazebo/pull-request/802)
    * [Issue #464](https://bitbucket.org/osrf/gazebo/issue/464)
1. Add helpers to fix NaN
    * [Pull request #742](https://bitbucket.org/osrf/gazebo/pull-request/742)
1. Fix model resizing via the GUI
    * [Pull request #763](https://bitbucket.org/osrf/gazebo/pull-request/763)
    * [Issue #885](https://bitbucket.org/osrf/gazebo/issue/885)
1. Simplify gzlog test by using sha1
    * [Pull request #781](https://bitbucket.org/osrf/gazebo/pull-request/781)
    * [Issue #837](https://bitbucket.org/osrf/gazebo/issue/837)
1. Enable cppcheck for header files
    * [Pull request #782](https://bitbucket.org/osrf/gazebo/pull-request/782)
    * [Issue #907](https://bitbucket.org/osrf/gazebo/issue/907)
1. Fix broken regression test
    * [Pull request #784](https://bitbucket.org/osrf/gazebo/pull-request/784)
    * [Issue #884](https://bitbucket.org/osrf/gazebo/issue/884)
1. All simbody and dart to pass tests
    * [Pull request #790](https://bitbucket.org/osrf/gazebo/pull-request/790)
    * [Issue #873](https://bitbucket.org/osrf/gazebo/issue/873)
1. Fix camera rotation from SDF
    * [Pull request #789](https://bitbucket.org/osrf/gazebo/pull-request/789)
    * [Issue #920](https://bitbucket.org/osrf/gazebo/issue/920)
1. Fix bitbucket pullrequest command line tool to match new API
    * [Pull request #803](https://bitbucket.org/osrf/gazebo/pull-request/803)
1. Fix transceiver spawn errors in tests
    * [Pull request #811](https://bitbucket.org/osrf/gazebo/pull-request/811)
    * [Pull request #814](https://bitbucket.org/osrf/gazebo/pull-request/814)

### Gazebo 2.0.0 (2013-10-08)
1. Refactor code check tool.
    * [Pull Request #669](https://bitbucket.org/osrf/gazebo/pull-request/669)
1. Added pull request tool for Bitbucket.
    * [Pull Request #670](https://bitbucket.org/osrf/gazebo/pull-request/670)
    * [Pull Request #691](https://bitbucket.org/osrf/gazebo/pull-request/671)
1. New wireless receiver and transmitter sensor models.
    * [Pull Request #644](https://bitbucket.org/osrf/gazebo/pull-request/644)
    * [Pull Request #675](https://bitbucket.org/osrf/gazebo/pull-request/675)
    * [Pull Request #727](https://bitbucket.org/osrf/gazebo/pull-request/727)
1. Audio support using OpenAL.
    * [Pull Request #648](https://bitbucket.org/osrf/gazebo/pull-request/648)
    * [Pull Request #704](https://bitbucket.org/osrf/gazebo/pull-request/704)
1. Simplify command-line parsing of gztopic echo output.
    * [Pull Request #674](https://bitbucket.org/osrf/gazebo/pull-request/674)
    * Resolves: [Issue #795](https://bitbucket.org/osrf/gazebo/issue/795)
1. Use UNIX directories through the user of GNUInstallDirs cmake module.
    * [Pull Request #676](https://bitbucket.org/osrf/gazebo/pull-request/676)
    * [Pull Request #681](https://bitbucket.org/osrf/gazebo/pull-request/681)
1. New GUI interactions for object manipulation.
    * [Pull Request #634](https://bitbucket.org/osrf/gazebo/pull-request/634)
1. Fix for OSX menubar.
    * [Pull Request #677](https://bitbucket.org/osrf/gazebo/pull-request/677)
1. Remove internal SDF directories and dependencies.
    * [Pull Request #680](https://bitbucket.org/osrf/gazebo/pull-request/680)
1. Add minimum version for sdformat.
    * [Pull Request #682](https://bitbucket.org/osrf/gazebo/pull-request/682)
    * Resolves: [Issue #818](https://bitbucket.org/osrf/gazebo/issue/818)
1. Allow different gtest parameter types with ServerFixture
    * [Pull Request #686](https://bitbucket.org/osrf/gazebo/pull-request/686)
    * Resolves: [Issue #820](https://bitbucket.org/osrf/gazebo/issue/820)
1. GUI model scaling when using Bullet.
    * [Pull Request #683](https://bitbucket.org/osrf/gazebo/pull-request/683)
1. Fix typo in cmake config.
    * [Pull Request #694](https://bitbucket.org/osrf/gazebo/pull-request/694)
    * Resolves: [Issue #824](https://bitbucket.org/osrf/gazebo/issue/824)
1. Remove gazebo include subdir from pkgconfig and cmake config.
    * [Pull Request #691](https://bitbucket.org/osrf/gazebo/pull-request/691)
1. Torsional spring demo
    * [Pull Request #693](https://bitbucket.org/osrf/gazebo/pull-request/693)
1. Remove repeated call to SetAxis in Joint.cc
    * [Pull Request #695](https://bitbucket.org/osrf/gazebo/pull-request/695)
    * Resolves: [Issue #823](https://bitbucket.org/osrf/gazebo/issue/823)
1. Add test for rotational joints.
    * [Pull Request #697](https://bitbucket.org/osrf/gazebo/pull-request/697)
    * Resolves: [Issue #820](https://bitbucket.org/osrf/gazebo/issue/820)
1. Fix compilation of tests using Joint base class
    * [Pull Request #701](https://bitbucket.org/osrf/gazebo/pull-request/701)
1. Terrain paging implemented.
    * [Pull Request #687](https://bitbucket.org/osrf/gazebo/pull-request/687)
1. Improve timeout error reporting in ServerFixture
    * [Pull Request #705](https://bitbucket.org/osrf/gazebo/pull-request/705)
1. Fix mouse picking for cases where visuals overlap with the laser
    * [Pull Request #709](https://bitbucket.org/osrf/gazebo/pull-request/709)
1. Fix string literals for OSX
    * [Pull Request #712](https://bitbucket.org/osrf/gazebo/pull-request/712)
    * Resolves: [Issue #803](https://bitbucket.org/osrf/gazebo/issue/803)
1. Support for ENABLE_TESTS_COMPILATION cmake parameter
    * [Pull Request #708](https://bitbucket.org/osrf/gazebo/pull-request/708)
1. Updated system gui plugin
    * [Pull Request #702](https://bitbucket.org/osrf/gazebo/pull-request/702)
1. Fix force torque unit test issue
    * [Pull Request #673](https://bitbucket.org/osrf/gazebo/pull-request/673)
    * Resolves: [Issue #813](https://bitbucket.org/osrf/gazebo/issue/813)
1. Use variables to control auto generation of CFlags
    * [Pull Request #699](https://bitbucket.org/osrf/gazebo/pull-request/699)
1. Remove deprecated functions.
    * [Pull Request #715](https://bitbucket.org/osrf/gazebo/pull-request/715)
1. Fix typo in `Camera.cc`
    * [Pull Request #719](https://bitbucket.org/osrf/gazebo/pull-request/719)
    * Resolves: [Issue #846](https://bitbucket.org/osrf/gazebo/issue/846)
1. Performance improvements
    * [Pull Request #561](https://bitbucket.org/osrf/gazebo/pull-request/561)
1. Fix gripper model.
    * [Pull Request #713](https://bitbucket.org/osrf/gazebo/pull-request/713)
    * Resolves: [Issue #314](https://bitbucket.org/osrf/gazebo/issue/314)
1. First part of Simbody integration
    * [Pull Request #716](https://bitbucket.org/osrf/gazebo/pull-request/716)

## Gazebo 1.9

### Gazebo 1.9.6 (2014-04-29)

1. Refactored inertia ratio reduction for ODE
    * [Pull request #1114](https://bitbucket.org/osrf/gazebo/pull-request/1114)
1. Improved collada loading performance
    * [Pull request #1075](https://bitbucket.org/osrf/gazebo/pull-request/1075)

### Gazebo 1.9.3 (2014-01-10)

1. Add thickness to plane to remove shadow flickering.
    * [Pull request #886](https://bitbucket.org/osrf/gazebo/pull-request/886)
1. Temporary GUI shadow toggle fix.
    * [Issue #925](https://bitbucket.org/osrf/gazebo/issue/925)
    * [Pull request #868](https://bitbucket.org/osrf/gazebo/pull-request/868)
1. Fix memory access bugs with libc++ on mavericks.
    * [Issue #965](https://bitbucket.org/osrf/gazebo/issue/965)
    * [Pull request #857](https://bitbucket.org/osrf/gazebo/pull-request/857)
    * [Pull request #881](https://bitbucket.org/osrf/gazebo/pull-request/881)
1. Replaced printf with cout in gztopic hz.
    * [Issue #969](https://bitbucket.org/osrf/gazebo/issue/969)
    * [Pull request #854](https://bitbucket.org/osrf/gazebo/pull-request/854)
1. Add Dark grey material and fix indentation.
    * [Pull request #851](https://bitbucket.org/osrf/gazebo/pull-request/851)
1. Fixed sonar sensor unit test.
    * [Pull request #848](https://bitbucket.org/osrf/gazebo/pull-request/848)
1. Convergence acceleration and stability tweak to make atlas_v3 stable.
    * [Pull request #845](https://bitbucket.org/osrf/gazebo/pull-request/845)
1. Update gtest to 1.7.0 to resolve problems with libc++.
    * [Issue #947](https://bitbucket.org/osrf/gazebo/issue/947)
    * [Pull request #827](https://bitbucket.org/osrf/gazebo/pull-request/827)
1. Fixed LD_LIBRARY_PATH for plugins.
    * [Issue #957](https://bitbucket.org/osrf/gazebo/issue/957)
    * [Pull request #844](https://bitbucket.org/osrf/gazebo/pull-request/844)
1. Fix transceiver sporadic errors.
    * Backport of [pull request #811](https://bitbucket.org/osrf/gazebo/pull-request/811)
    * [Pull request #836](https://bitbucket.org/osrf/gazebo/pull-request/836)
1. Modified the MsgTest to be deterministic with time checks.
    * [Pull request #843](https://bitbucket.org/osrf/gazebo/pull-request/843)
1. Fixed seg fault in LaserVisual.
    * [Issue #950](https://bitbucket.org/osrf/gazebo/issue/950)
    * [Pull request #832](https://bitbucket.org/osrf/gazebo/pull-request/832)
1. Implemented the option to disable tests that need a working screen to run properly.
    * Backport of [Pull request #764](https://bitbucket.org/osrf/gazebo/pull-request/764)
    * [Pull request #837](https://bitbucket.org/osrf/gazebo/pull-request/837)
1. Cleaned up gazebo shutdown.
    * [Pull request #829](https://bitbucket.org/osrf/gazebo/pull-request/829)
1. Fixed bug associated with loading joint child links.
    * [Issue #943](https://bitbucket.org/osrf/gazebo/issue/943)
    * [Pull request #820](https://bitbucket.org/osrf/gazebo/pull-request/820)

### Gazebo 1.9.2 (2013-11-08)
1. Fix enable/disable sky and clouds from SDF
    * [Pull request #809](https://bitbucket.org/osrf/gazebo/pull-request/809])
1. Fix occasional blank GUI screen on startup
    * [Pull request #815](https://bitbucket.org/osrf/gazebo/pull-request/815])
1. Fix GPU laser when interacting with heightmaps
    * [Pull request #796](https://bitbucket.org/osrf/gazebo/pull-request/796])
1. Added API/ABI checker command line tool
    * [Pull request #765](https://bitbucket.org/osrf/gazebo/pull-request/765])
1. Added gtest version information
    * [Pull request #801](https://bitbucket.org/osrf/gazebo/pull-request/801])
1. Fix GUI world saving
    * [Pull request #806](https://bitbucket.org/osrf/gazebo/pull-request/806])
1. Enable anti-aliasing for camera sensor
    * [Pull request #800](https://bitbucket.org/osrf/gazebo/pull-request/800])
1. Make sensor noise deterministic
    * [Pull request #788](https://bitbucket.org/osrf/gazebo/pull-request/788])
1. Fix build problem
    * [Issue #901](https://bitbucket.org/osrf/gazebo/issue/901)
    * [Pull request #778](https://bitbucket.org/osrf/gazebo/pull-request/778])
1. Fix a typo in Camera.cc
    * [Pull request #720](https://bitbucket.org/osrf/gazebo/pull-request/720])
    * [Issue #846](https://bitbucket.org/osrf/gazebo/issue/846)
1. Fix OSX menu bar
    * [Pull request #688](https://bitbucket.org/osrf/gazebo/pull-request/688])
1. Fix gazebo::init by calling sdf::setFindCallback() before loading the sdf in gzfactory.
    * [Pull request #678](https://bitbucket.org/osrf/gazebo/pull-request/678])
    * [Issue #817](https://bitbucket.org/osrf/gazebo/issue/817)

### Gazebo 1.9.1 (2013-08-20)
* Deprecate header files that require case-sensitive filesystem (e.g. Common.hh, Physics.hh) [https://bitbucket.org/osrf/gazebo/pull-request/638/fix-for-775-deprecate-headers-that-require]
* Initial support for building on Mac OS X [https://bitbucket.org/osrf/gazebo/pull-request/660/osx-support-for-gazebo-19] [https://bitbucket.org/osrf/gazebo/pull-request/657/cmake-fixes-for-osx]
* Fixes for various issues [https://bitbucket.org/osrf/gazebo/pull-request/635/fix-for-issue-792/diff] [https://bitbucket.org/osrf/gazebo/pull-request/628/allow-scoped-and-non-scoped-joint-names-to/diff] [https://bitbucket.org/osrf/gazebo/pull-request/636/fix-build-dependency-in-message-generation/diff] [https://bitbucket.org/osrf/gazebo/pull-request/639/make-the-unversioned-setupsh-a-copy-of-the/diff] [https://bitbucket.org/osrf/gazebo/pull-request/650/added-missing-lib-to-player-client-library/diff] [https://bitbucket.org/osrf/gazebo/pull-request/656/install-gzmode_create-without-sh-suffix/diff]

### Gazebo 1.9.0 (2013-07-23)
* Use external package [sdformat](https://bitbucket.org/osrf/sdformat) for sdf parsing, refactor the `Element::GetValue*` function calls, and deprecate Gazebo's internal sdf parser [https://bitbucket.org/osrf/gazebo/pull-request/627]
* Improved ROS support ([[Tutorials#ROS_Integration |documentation here]]) [https://bitbucket.org/osrf/gazebo/pull-request/559]
* Added Sonar, Force-Torque, and Tactile Pressure sensors [https://bitbucket.org/osrf/gazebo/pull-request/557], [https://bitbucket.org/osrf/gazebo/pull-request/567]
* Add compile-time defaults for environment variables so that sourcing setup.sh is unnecessary in most cases [https://bitbucket.org/osrf/gazebo/pull-request/620]
* Enable user camera to follow objects in client window [https://bitbucket.org/osrf/gazebo/pull-request/603]
* Install protobuf message files for use in custom messages [https://bitbucket.org/osrf/gazebo/pull-request/614]
* Change default compilation flags to improve debugging [https://bitbucket.org/osrf/gazebo/pull-request/617]
* Change to supported relative include paths [https://bitbucket.org/osrf/gazebo/pull-request/594]
* Fix display of laser scans when sensor is rotated [https://bitbucket.org/osrf/gazebo/pull-request/599]

## Gazebo 1.8

### Gazebo 1.8.7 (2013-07-16)
* Fix bug in URDF parsing of Vector3 elements [https://bitbucket.org/osrf/gazebo/pull-request/613]
* Fix compilation errors with newest libraries [https://bitbucket.org/osrf/gazebo/pull-request/615]

### Gazebo 1.8.6 (2013-06-07)
* Fix inertia lumping in the URDF parser[https://bitbucket.org/osrf/gazebo/pull-request/554]
* Fix for ODEJoint CFM damping sign error [https://bitbucket.org/osrf/gazebo/pull-request/586]
* Fix transport memory growth[https://bitbucket.org/osrf/gazebo/pull-request/584]
* Reduce log file data in order to reduce buffer growth that results in out of memory kernel errors[https://bitbucket.org/osrf/gazebo/pull-request/587]

### Gazebo 1.8.5 (2013-06-04)
* Fix Gazebo build for machines without a valid display.[https://bitbucket.org/osrf/gazebo/commits/37f00422eea03365b839a632c1850431ee6a1d67]

### Gazebo 1.8.4 (2013-06-03)
* Fix UDRF to SDF converter so that URDF gazebo extensions are applied to all collisions in a link.[https://bitbucket.org/osrf/gazebo/pull-request/579]
* Prevent transport layer from locking when a gzclient connects to a gzserver over a connection with high latency.[https://bitbucket.org/osrf/gazebo/pull-request/572]
* Improve performance and fix uninitialized conditional jumps.[https://bitbucket.org/osrf/gazebo/pull-request/571]

### Gazebo 1.8.3 (2013-06-03)
* Fix for gzlog hanging when gzserver is not present or not responsive[https://bitbucket.org/osrf/gazebo/pull-request/577]
* Fix occasional segfault when generating log files[https://bitbucket.org/osrf/gazebo/pull-request/575]
* Performance improvement to ODE[https://bitbucket.org/osrf/gazebo/pull-request/556]
* Fix node initialization[https://bitbucket.org/osrf/gazebo/pull-request/570]
* Fix GPU laser Hz rate reduction when sensor moved away from world origin[https://bitbucket.org/osrf/gazebo/pull-request/566]
* Fix incorrect lighting in camera sensors when GPU laser is subscribe to[https://bitbucket.org/osrf/gazebo/pull-request/563]

### Gazebo 1.8.2 (2013-05-28)
* ODE performance improvements[https://bitbucket.org/osrf/gazebo/pull-request/535][https://bitbucket.org/osrf/gazebo/pull-request/537]
* Fixed tests[https://bitbucket.org/osrf/gazebo/pull-request/538][https://bitbucket.org/osrf/gazebo/pull-request/541][https://bitbucket.org/osrf/gazebo/pull-request/542]
* Fixed sinking vehicle bug[https://bitbucket.org/osrf/drcsim/issue/300] in pull-request[https://bitbucket.org/osrf/gazebo/pull-request/538]
* Fix GPU sensor throttling[https://bitbucket.org/osrf/gazebo/pull-request/536]
* Reduce string comparisons for better performance[https://bitbucket.org/osrf/gazebo/pull-request/546]
* Contact manager performance improvements[https://bitbucket.org/osrf/gazebo/pull-request/543]
* Transport performance improvements[https://bitbucket.org/osrf/gazebo/pull-request/548]
* Reduce friction noise[https://bitbucket.org/osrf/gazebo/pull-request/545]

### Gazebo 1.8.1 (2013-05-22)
* Please note that 1.8.1 contains a bug[https://bitbucket.org/osrf/drcsim/issue/300] that causes interpenetration between objects in resting contact to grow slowly.  Please update to 1.8.2 for the patch.
* Added warm starting[https://bitbucket.org/osrf/gazebo/pull-request/529]
* Reduced console output[https://bitbucket.org/osrf/gazebo/pull-request/533]
* Improved off screen rendering performance[https://bitbucket.org/osrf/gazebo/pull-request/530]
* Performance improvements [https://bitbucket.org/osrf/gazebo/pull-request/535] [https://bitbucket.org/osrf/gazebo/pull-request/537]

### Gazebo 1.8.0 (2013-05-17)
* Fixed slider axis [https://bitbucket.org/osrf/gazebo/pull-request/527]
* Fixed heightmap shadows [https://bitbucket.org/osrf/gazebo/pull-request/525]
* Fixed model and canonical link pose [https://bitbucket.org/osrf/gazebo/pull-request/519]
* Fixed OSX message header[https://bitbucket.org/osrf/gazebo/pull-request/524]
* Added zlib compression for logging [https://bitbucket.org/osrf/gazebo/pull-request/515]
* Allow clouds to be disabled in cameras [https://bitbucket.org/osrf/gazebo/pull-request/507]
* Camera rendering performance [https://bitbucket.org/osrf/gazebo/pull-request/528]


## Gazebo 1.7

### Gazebo 1.7.3 (2013-05-08)
* Fixed log cleanup (again) [https://bitbucket.org/osrf/gazebo/pull-request/511/fix-log-cleanup-logic]

### Gazebo 1.7.2 (2013-05-07)
* Fixed log cleanup [https://bitbucket.org/osrf/gazebo/pull-request/506/fix-gzlog-stop-command-line]
* Minor documentation fix [https://bitbucket.org/osrf/gazebo/pull-request/488/minor-documentation-fix]

### Gazebo 1.7.1 (2013-04-19)
* Fixed tests
* IMU sensor receives time stamped data from links
* Fix saving image frames [https://bitbucket.org/osrf/gazebo/pull-request/466/fix-saving-frames/diff]
* Wireframe rendering in GUI [https://bitbucket.org/osrf/gazebo/pull-request/414/allow-rendering-of-models-in-wireframe]
* Improved logging performance [https://bitbucket.org/osrf/gazebo/pull-request/457/improvements-to-gzlog-filter-and-logging]
* Viscous mud model [https://bitbucket.org/osrf/gazebo/pull-request/448/mud-plugin/diff]

## Gazebo 1.6

### Gazebo 1.6.3 (2013-04-15)
* Fixed a [critical SDF bug](https://bitbucket.org/osrf/gazebo/pull-request/451)
* Fixed a [laser offset bug](https://bitbucket.org/osrf/gazebo/pull-request/449)

### Gazebo 1.6.2 (2013-04-14)
* Fix for fdir1 physics property [https://bitbucket.org/osrf/gazebo/pull-request/429/fixes-to-treat-fdir1-better-1-rotate-into/diff]
* Fix for force torque sensor [https://bitbucket.org/osrf/gazebo/pull-request/447]
* SDF documentation fix [https://bitbucket.org/osrf/gazebo/issue/494/joint-axis-reference-frame-doesnt-match]

### Gazebo 1.6.1 (2013-04-05)
* Switch default build type to Release.

### Gazebo 1.6.0 (2013-04-05)
* Improvements to inertia in rubble pile
* Various Bullet integration advances.
* Noise models for ray, camera, and imu sensors.
* SDF 1.4, which accommodates more physics engine parameters and also some sensor noise models.
* Initial support for making movies from within Gazebo.
* Many performance improvements.
* Many bug fixes.
* Progress toward to building on OS X.

## Gazebo 1.5

### Gazebo 1.5.0 (2013-03-11)
* Partial integration of Bullet
  * Includes: cubes, spheres, cylinders, planes, meshes, revolute joints, ray sensors
* GUI Interface for log writing.
* Threaded sensors.
* Multi-camera sensor.

* Fixed the following issues:
 * [https://bitbucket.org/osrf/gazebo/issue/236 Issue #236]
 * [https://bitbucket.org/osrf/gazebo/issue/507 Issue #507]
 * [https://bitbucket.org/osrf/gazebo/issue/530 Issue #530]
 * [https://bitbucket.org/osrf/gazebo/issue/279 Issue #279]
 * [https://bitbucket.org/osrf/gazebo/issue/529 Issue #529]
 * [https://bitbucket.org/osrf/gazebo/issue/239 Issue #239]
 * [https://bitbucket.org/osrf/gazebo/issue/5 Issue #5]

## Gazebo 1.4

### Gazebo 1.4.0 (2013-02-01)
* New Features:
 * GUI elements to display messages from the server.
 * Multi-floor building editor and creator.
 * Improved sensor visualizations.
 * Improved mouse interactions

* Fixed the following issues:
 * [https://bitbucket.org/osrf/gazebo/issue/16 Issue #16]
 * [https://bitbucket.org/osrf/gazebo/issue/142 Issue #142]
 * [https://bitbucket.org/osrf/gazebo/issue/229 Issue #229]
 * [https://bitbucket.org/osrf/gazebo/issue/277 Issue #277]
 * [https://bitbucket.org/osrf/gazebo/issue/291 Issue #291]
 * [https://bitbucket.org/osrf/gazebo/issue/310 Issue #310]
 * [https://bitbucket.org/osrf/gazebo/issue/320 Issue #320]
 * [https://bitbucket.org/osrf/gazebo/issue/329 Issue #329]
 * [https://bitbucket.org/osrf/gazebo/issue/333 Issue #333]
 * [https://bitbucket.org/osrf/gazebo/issue/334 Issue #334]
 * [https://bitbucket.org/osrf/gazebo/issue/335 Issue #335]
 * [https://bitbucket.org/osrf/gazebo/issue/341 Issue #341]
 * [https://bitbucket.org/osrf/gazebo/issue/350 Issue #350]
 * [https://bitbucket.org/osrf/gazebo/issue/384 Issue #384]
 * [https://bitbucket.org/osrf/gazebo/issue/431 Issue #431]
 * [https://bitbucket.org/osrf/gazebo/issue/433 Issue #433]
 * [https://bitbucket.org/osrf/gazebo/issue/453 Issue #453]
 * [https://bitbucket.org/osrf/gazebo/issue/456 Issue #456]
 * [https://bitbucket.org/osrf/gazebo/issue/457 Issue #457]
 * [https://bitbucket.org/osrf/gazebo/issue/459 Issue #459]

## Gazebo 1.3

### Gazebo 1.3.1 (2012-12-14)
* Fixed the following issues:
 * [https://bitbucket.org/osrf/gazebo/issue/297 Issue #297]
* Other bugs fixed:
 * [https://bitbucket.org/osrf/gazebo/pull-request/164/ Fix light bounding box to disable properly when deselected]
 * [https://bitbucket.org/osrf/gazebo/pull-request/169/ Determine correct local IP address, to make remote clients work properly]
 * Various test fixes

### Gazebo 1.3.0 (2012-12-03)
* Fixed the following issues:
 * [https://bitbucket.org/osrf/gazebo/issue/233 Issue #233]
 * [https://bitbucket.org/osrf/gazebo/issue/238 Issue #238]
 * [https://bitbucket.org/osrf/gazebo/issue/2 Issue #2]
 * [https://bitbucket.org/osrf/gazebo/issue/95 Issue #95]
 * [https://bitbucket.org/osrf/gazebo/issue/97 Issue #97]
 * [https://bitbucket.org/osrf/gazebo/issue/90 Issue #90]
 * [https://bitbucket.org/osrf/gazebo/issue/253 Issue #253]
 * [https://bitbucket.org/osrf/gazebo/issue/163 Issue #163]
 * [https://bitbucket.org/osrf/gazebo/issue/91 Issue #91]
 * [https://bitbucket.org/osrf/gazebo/issue/245 Issue #245]
 * [https://bitbucket.org/osrf/gazebo/issue/242 Issue #242]
 * [https://bitbucket.org/osrf/gazebo/issue/156 Issue #156]
 * [https://bitbucket.org/osrf/gazebo/issue/78 Issue #78]
 * [https://bitbucket.org/osrf/gazebo/issue/36 Issue #36]
 * [https://bitbucket.org/osrf/gazebo/issue/104 Issue #104]
 * [https://bitbucket.org/osrf/gazebo/issue/249 Issue #249]
 * [https://bitbucket.org/osrf/gazebo/issue/244 Issue #244]
 * [https://bitbucket.org/osrf/gazebo/issue/36 Issue #36]

* New features:
 * Default camera view changed to look down at the origin from a height of 2 meters at location (5, -5, 2).
 * Record state data using the '-r' command line option, playback recorded state data using the '-p' command line option
 * Adjust placement of lights using the mouse.
 * Reduced the startup time.
 * Added visual reference for GUI mouse movements.
 * SDF version 1.3 released (changes from 1.2 listed below):
     - added `name` to `<camera name="cam_name"/>`
     - added `pose` to `<camera><pose>...</pose></camera>`
     - removed `filename` from `<mesh><filename>...</filename><mesh>`, use uri only.
     - recovered `provide_feedback` under `<joint>`, allowing calling `physics::Joint::GetForceTorque` in plugins.
     - added `imu` under `<sensor>`.

## Gazebo 1.2

### Gazebo 1.2.6 (2012-11-08)
* Fixed a transport issue with the GUI. Fixed saving the world via the GUI. Added more documentation. ([https://bitbucket.org/osrf/gazebo/pull-request/43/fixed-a-transport-issue-with-the-gui-fixed/diff pull request #43])
* Clean up mutex usage. ([https://bitbucket.org/osrf/gazebo/pull-request/54/fix-mutex-in-modellistwidget-using-boost/diff pull request #54])
* Fix OGRE path determination ([https://bitbucket.org/osrf/gazebo/pull-request/58/fix-ogre-paths-so-this-also-works-with/diff pull request #58], [https://bitbucket.org/osrf/gazebo/pull-request/68/fix-ogre-plugindir-determination/diff pull request #68])
* Fixed a couple of crashes and model selection/dragging problems ([https://bitbucket.org/osrf/gazebo/pull-request/59/fixed-a-couple-of-crashes-and-model/diff pull request #59])

### Gazebo 1.2.5 (2012-10-22)
* Step increment update while paused fixed ([https://bitbucket.org/osrf/gazebo/pull-request/45/fix-proper-world-stepinc-count-we-were/diff pull request #45])
* Actually call plugin destructors on shutdown ([https://bitbucket.org/osrf/gazebo/pull-request/51/fixed-a-bug-which-prevent-a-plugin/diff pull request #51])
* Don't crash on bad SDF input ([https://bitbucket.org/osrf/gazebo/pull-request/52/fixed-loading-of-bad-sdf-files/diff pull request #52])
* Fix cleanup of ray sensors on model deletion ([https://bitbucket.org/osrf/gazebo/pull-request/53/deleting-a-model-with-a-ray-sensor-did/diff pull request #53])
* Fix loading / deletion of improperly specified models ([https://bitbucket.org/osrf/gazebo/pull-request/56/catch-when-loading-bad-models-joint/diff pull request #56])

### Gazebo 1.2.4 (10-19-2012:08:00:52)
*  Style fixes ([https://bitbucket.org/osrf/gazebo/pull-request/30/style-fixes/diff pull request #30]).
*  Fix joint position control ([https://bitbucket.org/osrf/gazebo/pull-request/49/fixed-position-joint-control/diff pull request #49])

### Gazebo 1.2.3 (10-16-2012:18:39:54)
*  Disabled selection highlighting due to bug ([https://bitbucket.org/osrf/gazebo/pull-request/44/disabled-selection-highlighting-fixed/diff pull request #44]).
*  Fixed saving a world via the GUI.

### Gazebo 1.2.2 (10-16-2012:15:12:22)
*  Skip search for system install of libccd, use version inside gazebo ([https://bitbucket.org/osrf/gazebo/pull-request/39/skip-search-for-system-install-of-libccd/diff pull request #39]).
*  Fixed sensor initialization race condition ([https://bitbucket.org/osrf/gazebo/pull-request/42/fix-sensor-initializaiton-race-condition pull request #42]).

### Gazebo 1.2.1 (10-15-2012:21:32:55)
*  Properly removed projectors attached to deleted models ([https://bitbucket.org/osrf/gazebo/pull-request/37/remove-projectors-that-are-attached-to/diff pull request #37]).
*  Fix model plugin loading bug ([https://bitbucket.org/osrf/gazebo/pull-request/31/moving-bool-first-in-model-and-world pull request #31]).
*  Fix light insertion and visualization of models prior to insertion ([https://bitbucket.org/osrf/gazebo/pull-request/35/fixed-light-insertion-and-visualization-of/diff pull request #35]).
*  Fixed GUI manipulation of static objects ([https://bitbucket.org/osrf/gazebo/issue/63/moving-static-objects-does-not-move-the issue #63] [https://bitbucket.org/osrf/gazebo/pull-request/38/issue-63-bug-patch-moving-static-objects/diff pull request #38]).
*  Fixed GUI selection bug ([https://bitbucket.org/osrf/gazebo/pull-request/40/fixed-selection-of-multiple-objects-at/diff pull request #40])

### Gazebo 1.2.0 (10-04-2012:20:01:20)
*  Updated GUI: new style, improved mouse controls, and removal of non-functional items.
*  Model database: An online repository of models.
*  Numerous bug fixes
*  APT repository hosted at [http://osrfoundation.org OSRF]
*  Improved process control prevents zombie processes<|MERGE_RESOLUTION|>--- conflicted
+++ resolved
@@ -2,13 +2,11 @@
 
 ## Gazebo 7.X.X
 
-<<<<<<< HEAD
 1. Add Wind support
     * [Pull request #1985](https://bitbucket.org/osrf/gazebo/pull-request/1985)
-=======
+
 1. Added static camera when following a model.
     * [Pull request #1980](https://bitbucket.org/osrf/gazebo/pull-request/1980)
->>>>>>> 76b56f33
 
 ## Gazebo 7.0.0 (2016-01-25)
 
