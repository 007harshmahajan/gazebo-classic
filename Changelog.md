--- conflicted
+++ resolved
@@ -1,5 +1,3 @@
-<<<<<<< HEAD
-=======
 ## Gazebo 6.0
 
 1. Use collide_bitmask from SDF to perform collision filtering
@@ -8,19 +6,15 @@
 1. Pass Coulomb surface friction parameters to DART.
     * [Pull request #1420](https://bitbucket.org/osrf/gazebo/pull-request/1420)
 
->>>>>>> 192d0a76
 1. Added various Get functions to Visual. Also added a ConvertGeometryType function to msgs.
     * [Pull request #1402](https://bitbucket.org/osrf/gazebo/pull-request/1402)
 
 1. Get and Set visibility of SelectionObj's handles, with unit test.
     * [Pull request #1417](https://bitbucket.org/osrf/gazebo/pull-request/1417)
 
-<<<<<<< HEAD
-=======
 1. Set material of SelectionObj's handles.
     * [Pull request #1472](https://bitbucket.org/osrf/gazebo/pull-request/1472)
 
->>>>>>> 192d0a76
 1. Allow link selection with the mouse if parent model already selected.
     * [Pull request #1409](https://bitbucket.org/osrf/gazebo/pull-request/1409)
 
@@ -30,9 +24,6 @@
 1. Added Gazebo/CoM material.
     * [Pull request #1439](https://bitbucket.org/osrf/gazebo/pull-request/1439)
 
-<<<<<<< HEAD
- 1. Model editor updates
-=======
 1. Added arc parameter to MeshManager::CreateTube
     * [Pull request #1436](https://bitbucket.org/osrf/gazebo/pull-request/1436)
 
@@ -54,7 +45,6 @@
     * [Pull request #1456](https://bitbucket.org/osrf/gazebo/pull-request/1456)
 
 1. Model editor updates
->>>>>>> 192d0a76
     1. Joint preview using JointVisuals.
         * [Pull request #1369](https://bitbucket.org/osrf/gazebo/pull-request/1369)
 
@@ -64,11 +54,6 @@
     1. Saving, exiting, generalizing SaveDialog.
         * [Pull request #1401](https://bitbucket.org/osrf/gazebo/pull-request/1401)
 
-<<<<<<< HEAD
-## Gazebo 5.0
-
-### Gazebo 5.1.0
-=======
     1. Edit existing model.
         * [Pull request #1425](https://bitbucket.org/osrf/gazebo/pull-request/1425)
 
@@ -117,20 +102,16 @@
 1. Added Model Msg-to-SDF conversion functions and test.
     * [Pull request #1429](https://bitbucket.org/osrf/gazebo/pull-request/1429)
 
->>>>>>> 192d0a76
 1. Added Joint Msg-to-SDF conversion functions and test.
     * [Pull request #1419](https://bitbucket.org/osrf/gazebo/pull-request/1419)
 
 1. Added Visual, Material Msg-to-SDF conversion functions and ShaderType to string conversion functions.
     * [Pull request #1415](https://bitbucket.org/osrf/gazebo/pull-request/1415)
 
-<<<<<<< HEAD
-=======
 1. Implement Coulomb joint friction for BulletSliderJoint
   * [Pull request #1452](https://bitbucket.org/osrf/gazebo/pull-request/1452)
   * [Issue #1348](https://bitbucket.org/osrf/gazebo/issue/1348)
 
->>>>>>> 192d0a76
 ### Gazebo 5.0.0
 1. Support for using [digital elevation maps](http://gazebosim.org/tutorials?tut=dem) has been added to debian packages.
 
@@ -184,11 +165,7 @@
   * [Issue #381](https://bitbucket.org/osrf/gazebo/issue/381)
 
 1. Implement Coulomb joint friction for BulletHingeJoint
-<<<<<<< HEAD
-  * [Pull request #1221](https://bitbucket.org/osrf/gazebo/pull-request/1317)
-=======
   * [Pull request #1317](https://bitbucket.org/osrf/gazebo/pull-request/1317)
->>>>>>> 192d0a76
   * [Issue #1348](https://bitbucket.org/osrf/gazebo/issue/1348)
 
 1. Implemented camera lens distortion.
@@ -349,12 +326,9 @@
 
 ### Gazebo 4.x.x (yyyy-mm-dd)
 
-<<<<<<< HEAD
-=======
 1. Modified GUI rendering to improve the rendering update rate.
     * [Pull request #1487](https://bitbucket.org/osrf/gazebo/pull-request/1487)
 
->>>>>>> 192d0a76
 ### Gazebo 4.1.0 (2014-11-20)
 
 1. Add ArrangePlugin for arranging groups of models.
