## Gazebo 5.0

### Gazebo 5.0.0

1. Added ability to read the directory where the log files are stored.
    * [Pull request #1277](https://bitbucket.org/osrf/gazebo/pull-request/1277)

1. Implemented a simulation cloner
    * [Pull request #1180](https://bitbucket.org/osrf/gazebo/pull-request/1180/clone-a-simulation)

1. Added GUI overlay plugins. Users can now write a Gazebo + QT plugin that displays widgets over the render window.
  * [Pull request #1181](https://bitbucket.org/osrf/gazebo/pull-request/1181)

1. Change behavior of Joint::SetVelocity, add Joint::SetVelocityLimit(unsigned int, double)
  * [Pull request #1218](https://bitbucket.org/osrf/gazebo/pull-request/1218)

<<<<<<< HEAD
1. Kill rogue gzservers left over from failed INTEGRATION_world_clone tests
   and improve robustness of `UNIT_gz_TEST`
  * [Pull request #1232](https://bitbucket.org/osrf/gazebo/pull-request/1232)
  * [Issue #1299](https://bitbucket.org/osrf/gazebo/issue/1299)
=======
1. Added RenderWidget::ShowToolbar to toggle visibility of top toolbar.
  * [Pull request #1248](https://bitbucket.org/osrf/gazebo/pull-request/1248)
>>>>>>> 409fd31f

## Gazebo 4.0

### Gazebo 4.x.x (yyyy-mm-dd)

1. Add ArrangePlugin for arranging groups of models.
   Also add Model::ResetPhysicsStates to call Link::ResetPhysicsStates
   recursively on all links in model.
    * [Pull request #1208](https://bitbucket.org/osrf/gazebo/pull-request/1208)
1. The `gz model` command line tool will output model info using either `-i` for complete info, or `-p` for just the model pose.
    * [Pull request #1212](https://bitbucket.org/osrf/gazebo/pull-request/1212)
    * [DRCSim Issue #389](https://bitbucket.org/osrf/drcsim/issue/389)
1. Added SignalStats class for computing incremental signal statistics.
    * [Pull request #1198](https://bitbucket.org/osrf/gazebo/pull-request/1198)

### Gazebo 4.0.2 (2014-09-23)

1. Fix and improve mechanism to generate pkgconfig libs
    * [Pull request #1027](https://bitbucket.org/osrf/gazebo/pull-request/1027)
    * [Issue #1284](https://bitbucket.org/osrf/gazebo/issue/1284)
1. Added arat.world
    * [Pull request #1205](https://bitbucket.org/osrf/gazebo/pull-request/1205)
1. Update gzprop to output zip files.
    * [Pull request #1197](https://bitbucket.org/osrf/gazebo/pull-request/1197)
1. Make Collision::GetShape a const function
    * [Pull requset #1189](https://bitbucket.org/osrf/gazebo/pull-request/1189)
1. Install missing physics headers
    * [Pull requset #1183](https://bitbucket.org/osrf/gazebo/pull-request/1183)
1. Remove SimbodyLink::AddTorque console message
    * [Pull requset #1185](https://bitbucket.org/osrf/gazebo/pull-request/1185)
1. Fix log xml
    * [Pull requset #1188](https://bitbucket.org/osrf/gazebo/pull-request/1188)

### Gazebo 4.0.0 (2014-08-08)

1. Added lcov support to cmake
    * [Pull request #1047](https://bitbucket.org/osrf/gazebo/pull-request/1047)
1. Fixed memory leak in image conversion
    * [Pull request #1057](https://bitbucket.org/osrf/gazebo/pull-request/1057)
1. Removed deprecated function
    * [Pull request #1067](https://bitbucket.org/osrf/gazebo/pull-request/1067)
1. Improved collada loading performance
    * [Pull request #1066](https://bitbucket.org/osrf/gazebo/pull-request/1066)
    * [Pull request #1082](https://bitbucket.org/osrf/gazebo/pull-request/1082)
    * [Issue #1134](https://bitbucket.org/osrf/gazebo/issue/1134)
1. Implemented a collada exporter
    * [Pull request #1064](https://bitbucket.org/osrf/gazebo/pull-request/1064)
1. Force torque sensor now makes use of sensor's pose.
    * [Pull request #1076](https://bitbucket.org/osrf/gazebo/pull-request/1076)
    * [Issue #940](https://bitbucket.org/osrf/gazebo/issue/940)
1. Fix Model::GetLinks segfault
    * [Pull request #1093](https://bitbucket.org/osrf/gazebo/pull-request/1093)
1. Fix deleting and saving lights in gzserver
    * [Pull request #1094](https://bitbucket.org/osrf/gazebo/pull-request/1094)
    * [Issue #1182](https://bitbucket.org/osrf/gazebo/issue/1182)
    * [Issue #346](https://bitbucket.org/osrf/gazebo/issue/346)
1. Fix Collision::GetWorldPose. The pose of a collision would not update properly.
    * [Pull request #1049](https://bitbucket.org/osrf/gazebo/pull-request/1049)
    * [Issue #1124](https://bitbucket.org/osrf/gazebo/issue/1124)
1. Fixed the animate_box and animate_joints examples
    * [Pull request #1086](https://bitbucket.org/osrf/gazebo/pull-request/1086)
1. Integrated Oculus Rift functionality
    * [Pull request #1074](https://bitbucket.org/osrf/gazebo/pull-request/1074)
    * [Pull request #1136](https://bitbucket.org/osrf/gazebo/pull-request/1136)
    * [Pull request #1139](https://bitbucket.org/osrf/gazebo/pull-request/1139)
1. Updated Base::GetScopedName
    * [Pull request #1104](https://bitbucket.org/osrf/gazebo/pull-request/1104)
1. Fix collada loader from adding duplicate materials into a Mesh
    * [Pull request #1105](https://bitbucket.org/osrf/gazebo/pull-request/1105)
    * [Issue #1180](https://bitbucket.org/osrf/gazebo/issue/1180)
1. Integrated Razer Hydra functionality
    * [Pull request #1083](https://bitbucket.org/osrf/gazebo/pull-request/1083)
    * [Pull request #1109](https://bitbucket.org/osrf/gazebo/pull-request/1109)
1. Added ability to copy and paste models in the GUI
    * [Pull request #1103](https://bitbucket.org/osrf/gazebo/pull-request/1103)
1. Removed unnecessary inclusion of gazebo.hh and common.hh in plugins
    * [Pull request #1111](https://bitbucket.org/osrf/gazebo/pull-request/1111)
1. Added ability to specify custom road textures
    * [Pull request #1027](https://bitbucket.org/osrf/gazebo/pull-request/1027)
1. Added support for DART 4.1
    * [Pull request #1113](https://bitbucket.org/osrf/gazebo/pull-request/1113)
    * [Pull request #1132](https://bitbucket.org/osrf/gazebo/pull-request/1132)
    * [Pull request #1134](https://bitbucket.org/osrf/gazebo/pull-request/1134)
    * [Pull request #1154](https://bitbucket.org/osrf/gazebo/pull-request/1154)
1. Allow position of joints to be directly set.
    * [Pull request #1097](https://bitbucket.org/osrf/gazebo/pull-request/1097)
    * [Issue #1138](https://bitbucket.org/osrf/gazebo/issue/1138)
1. Added extruded polyline geometry
    * [Pull request #1026](https://bitbucket.org/osrf/gazebo/pull-request/1026)
1. Fixed actor animation
    * [Pull request #1133](https://bitbucket.org/osrf/gazebo/pull-request/1133)
    * [Pull request #1141](https://bitbucket.org/osrf/gazebo/pull-request/1141)
1. Generate a versioned cmake config file
    * [Pull request #1153](https://bitbucket.org/osrf/gazebo/pull-request/1153)
    * [Issue #1226](https://bitbucket.org/osrf/gazebo/issue/1226)
1. Added KMeans class
    * [Pull request #1147](https://bitbucket.org/osrf/gazebo/pull-request/1147)
1. Added --summary-range feature to bitbucket pullrequest tool
    * [Pull request #1156](https://bitbucket.org/osrf/gazebo/pull-request/1156)
1. Updated web links
    * [Pull request #1159](https://bitbucket.org/osrf/gazebo/pull-request/1159)
1. Update tests
    * [Pull request #1155](https://bitbucket.org/osrf/gazebo/pull-request/1155)
    * [Pull request #1143](https://bitbucket.org/osrf/gazebo/pull-request/1143)
    * [Pull request #1138](https://bitbucket.org/osrf/gazebo/pull-request/1138)
    * [Pull request #1140](https://bitbucket.org/osrf/gazebo/pull-request/1140)
    * [Pull request #1127](https://bitbucket.org/osrf/gazebo/pull-request/1127)
    * [Pull request #1115](https://bitbucket.org/osrf/gazebo/pull-request/1115)
    * [Pull request #1102](https://bitbucket.org/osrf/gazebo/pull-request/1102)
    * [Pull request #1087](https://bitbucket.org/osrf/gazebo/pull-request/1087)
    * [Pull request #1084](https://bitbucket.org/osrf/gazebo/pull-request/1084)

## Gazebo 3.0

### Gazebo 3.1.0 (2014-08-08)

1. Implemented Simbody::Link::Set*Vel
    * [Pull request #1160](https://bitbucket.org/osrf/gazebo/pull-request/1160)
    * [Issue #1012](https://bitbucket.org/osrf/gazebo/issue/1012)
1. Added World::RemoveModel function
    * [Pull request #1106](https://bitbucket.org/osrf/gazebo/pull-request/1106)
    * [Issue #1177](https://bitbucket.org/osrf/gazebo/issue/1177)
1. Fix exit from camera follow mode using the escape key
    * [Pull request #1137](https://bitbucket.org/osrf/gazebo/pull-request/1137)
    * [Issue #1220](https://bitbucket.org/osrf/gazebo/issue/1220)
1. Added support for SDF joint spring stiffness and reference positions
    * [Pull request #1117](https://bitbucket.org/osrf/gazebo/pull-request/1117)
1. Removed the gzmodel_create script
    * [Pull request #1130](https://bitbucket.org/osrf/gazebo/pull-request/1130)
1. Added Vector2 dot product
    * [Pull request #1101](https://bitbucket.org/osrf/gazebo/pull-request/1101)
1. Added SetPositionPID and SetVelocityPID to JointController
    * [Pull request #1091](https://bitbucket.org/osrf/gazebo/pull-request/1091)
1. Fix gzclient startup crash with ogre 1.9
    * [Pull request #1098](https://bitbucket.org/osrf/gazebo/pull-request/1098)
    * [Issue #996](https://bitbucket.org/osrf/gazebo/issue/996)
1. Update the bitbucket_pullrequests tool
    * [Pull request #1108](https://bitbucket.org/osrf/gazebo/pull-request/1108)
1. Light properties now remain in place after move by the user via the GUI.
    * [Pull request #1110](https://bitbucket.org/osrf/gazebo/pull-request/1110)
    * [Issue #1211](https://bitbucket.org/osrf/gazebo/issue/1211)
1. Allow position of joints to be directly set.
    * [Pull request #1096](https://bitbucket.org/osrf/gazebo/pull-request/1096)
    * [Issue #1138](https://bitbucket.org/osrf/gazebo/issue/1138)

### Gazebo 3.0.0 (2014-04-11)

1. Fix bug when deleting the sun light
    * [Pull request #1088](https://bitbucket.org/osrf/gazebo/pull-request/1088)
    * [Issue #1133](https://bitbucket.org/osrf/gazebo/issue/1133)
1. Fix ODE screw joint
    * [Pull request #1078](https://bitbucket.org/osrf/gazebo/pull-request/1078)
    * [Issue #1167](https://bitbucket.org/osrf/gazebo/issue/1167)
1. Update joint integration tests
    * [Pull request #1081](https://bitbucket.org/osrf/gazebo/pull-request/1081)
1. Fixed false positives in cppcheck.
    * [Pull request #1061](https://bitbucket.org/osrf/gazebo/pull-request/1061)
1. Made joint axis reference frame relative to child, and updated simbody and dart accordingly.
    * [Pull request #1069](https://bitbucket.org/osrf/gazebo/pull-request/1069)
    * [Issue #494](https://bitbucket.org/osrf/gazebo/issue/494)
    * [Issue #1143](https://bitbucket.org/osrf/gazebo/issue/1143)
1. Added ability to pass vector of strings to SetupClient and SetupServer
    * [Pull request #1068](https://bitbucket.org/osrf/gazebo/pull-request/1068)
    * [Issue #1132](https://bitbucket.org/osrf/gazebo/issue/1132)
1. Fix error correction in screw constraints for ODE
    * [Pull request #1159](https://bitbucket.org/osrf/gazebo/pull-request/1159)
    * [Issue #1159](https://bitbucket.org/osrf/gazebo/issue/1159)
1. Improved pkgconfig with SDF
    * [Pull request #1062](https://bitbucket.org/osrf/gazebo/pull-request/1062)
1. Added a plugin to simulate aero dynamics
    * [Pull request #905](https://bitbucket.org/osrf/gazebo/pull-request/905)
1. Updated bullet support
    * [Issue #1069](https://bitbucket.org/osrf/gazebo/issue/1069)
    * [Pull request #1011](https://bitbucket.org/osrf/gazebo/pull-request/1011)
    * [Pull request #996](https://bitbucket.org/osrf/gazebo/pull-request/966)
    * [Pull request #1024](https://bitbucket.org/osrf/gazebo/pull-request/1024)
1. Updated simbody support
    * [Pull request #995](https://bitbucket.org/osrf/gazebo/pull-request/995)
1. Updated worlds to SDF 1.5
    * [Pull request #1021](https://bitbucket.org/osrf/gazebo/pull-request/1021)
1. Improvements to ODE
    * [Pull request #1001](https://bitbucket.org/osrf/gazebo/pull-request/1001)
    * [Pull request #1014](https://bitbucket.org/osrf/gazebo/pull-request/1014)
    * [Pull request #1015](https://bitbucket.org/osrf/gazebo/pull-request/1015)
    * [Pull request #1016](https://bitbucket.org/osrf/gazebo/pull-request/1016)
1. New command line tool
    * [Pull request #972](https://bitbucket.org/osrf/gazebo/pull-request/972)
1. Graphical user interface improvements
    * [Pull request #971](https://bitbucket.org/osrf/gazebo/pull-request/971)
    * [Pull request #1013](https://bitbucket.org/osrf/gazebo/pull-request/1013)
    * [Pull request #989](https://bitbucket.org/osrf/gazebo/pull-request/989)
1. Created a friction pyramid class
    * [Pull request #935](https://bitbucket.org/osrf/gazebo/pull-request/935)
1. Added GetWorldEnergy functions to Model, Joint, and Link
    * [Pull request #1017](https://bitbucket.org/osrf/gazebo/pull-request/1017)
1. Preparing Gazebo for admission into Ubuntu
    * [Pull request #969](https://bitbucket.org/osrf/gazebo/pull-request/969)
    * [Pull request #998](https://bitbucket.org/osrf/gazebo/pull-request/998)
    * [Pull request #1002](https://bitbucket.org/osrf/gazebo/pull-request/1002)
1. Add method for querying if useImplicitStiffnessDamping flag is set for a given joint
    * [Issue #629](https://bitbucket.org/osrf/gazebo/issue/629)
    * [Pull request #1006](https://bitbucket.org/osrf/gazebo/pull-request/1006)
1. Fix joint axis frames
    * [Issue #494](https://bitbucket.org/osrf/gazebo/issue/494)
    * [Pull request #963](https://bitbucket.org/osrf/gazebo/pull-request/963)
1. Compute joint anchor pose relative to parent
    * [Issue #1029](https://bitbucket.org/osrf/gazebo/issue/1029)
    * [Pull request #982](https://bitbucket.org/osrf/gazebo/pull-request/982)
1. Cleanup the installed worlds
    * [Issue #1036](https://bitbucket.org/osrf/gazebo/issue/1036)
    * [Pull request #984](https://bitbucket.org/osrf/gazebo/pull-request/984)
1. Update to the GPS sensor
    * [Issue #1059](https://bitbucket.org/osrf/gazebo/issue/1059)
    * [Pull request #984](https://bitbucket.org/osrf/gazebo/pull-request/984)
1. Removed libtool from plugin loading
    * [Pull request #981](https://bitbucket.org/osrf/gazebo/pull-request/981)
1. Added functions to get inertial information for a link in the world frame.
    * [Pull request #1005](https://bitbucket.org/osrf/gazebo/pull-request/1005)

## Gazebo 2.0

### Gazebo 2.2.3 (2014-04-29)

1. Removed redundant call to World::Init
    * [Pull request #1107](https://bitbucket.org/osrf/gazebo/pull-request/1107)
    * [Issue #1208](https://bitbucket.org/osrf/gazebo/issue/1208)
1. Return proper error codes when gazebo exits
    * [Pull request #1085](https://bitbucket.org/osrf/gazebo/pull-request/1085)
    * [Issue #1178](https://bitbucket.org/osrf/gazebo/issue/1178)
1. Fixed Camera::GetWorldRotation().
    * [Pull request #1071](https://bitbucket.org/osrf/gazebo/pull-request/1071)
    * [Issue #1087](https://bitbucket.org/osrf/gazebo/issue/1087)
1. Fixed memory leak in image conversion
    * [Pull request #1073](https://bitbucket.org/osrf/gazebo/pull-request/1073)

### Gazebo 2.2.0 (2014-01-10)

1. Fix compilation when using OGRE-1.9 (full support is being worked on)
    * [Issue #994](https://bitbucket.org/osrf/gazebo/issue/994)
    * [Issue #995](https://bitbucket.org/osrf/gazebo/issue/995)
    * [Issue #996](https://bitbucket.org/osrf/gazebo/issue/996)
    * [Pull request #883](https://bitbucket.org/osrf/gazebo/pull-request/883)
1. Added unit test for issue 624.
    * [Issue #624](https://bitbucket.org/osrf/gazebo/issue/624).
    * [Pull request #889](https://bitbucket.org/osrf/gazebo/pull-request/889)
1. Use 3x3 PCF shadows for smoother shadows.
    * [Pull request #887](https://bitbucket.org/osrf/gazebo/pull-request/887)
1. Update manpage copyright to 2014.
    * [Pull request #893](https://bitbucket.org/osrf/gazebo/pull-request/893)
1. Added friction integration test .
    * [Pull request #885](https://bitbucket.org/osrf/gazebo/pull-request/885)
1. Fix joint anchor when link pose is not specified.
    * [Issue #978](https://bitbucket.org/osrf/gazebo/issue/978)
    * [Pull request #862](https://bitbucket.org/osrf/gazebo/pull-request/862)
1. Added (ESC) tooltip for GUI Selection Mode icon.
    * [Issue #993](https://bitbucket.org/osrf/gazebo/issue/993)
    * [Pull request #888](https://bitbucket.org/osrf/gazebo/pull-request/888)
1. Removed old comment about resolved issue.
    * [Issue #837](https://bitbucket.org/osrf/gazebo/issue/837)
    * [Pull request #880](https://bitbucket.org/osrf/gazebo/pull-request/880)
1. Made SimbodyLink::Get* function thread-safe
    * [Issue #918](https://bitbucket.org/osrf/gazebo/issue/918)
    * [Pull request #872](https://bitbucket.org/osrf/gazebo/pull-request/872)
1. Suppressed spurious gzlog messages in ODE::Body
    * [Issue #983](https://bitbucket.org/osrf/gazebo/issue/983)
    * [Pull request #875](https://bitbucket.org/osrf/gazebo/pull-request/875)
1. Fixed Force Torque Sensor Test by properly initializing some values.
    * [Issue #982](https://bitbucket.org/osrf/gazebo/issue/982)
    * [Pull request #869](https://bitbucket.org/osrf/gazebo/pull-request/869)
1. Added breakable joint plugin to support breakable walls.
    * [Pull request #865](https://bitbucket.org/osrf/gazebo/pull-request/865)
1. Used different tuple syntax to fix compilation on OSX mavericks.
    * [Issue #947](https://bitbucket.org/osrf/gazebo/issue/947)
    * [Pull request #858](https://bitbucket.org/osrf/gazebo/pull-request/858)
1. Fixed sonar test and deprecation warning.
    * [Pull request #856](https://bitbucket.org/osrf/gazebo/pull-request/856)
1. Speed up test compilation.
    * Part of [Issue #955](https://bitbucket.org/osrf/gazebo/issue/955)
    * [Pull request #846](https://bitbucket.org/osrf/gazebo/pull-request/846)
1. Added Joint::SetEffortLimit API
    * [Issue #923](https://bitbucket.org/osrf/gazebo/issue/923)
    * [Pull request #808](https://bitbucket.org/osrf/gazebo/pull-request/808)
1. Made bullet output less verbose.
    * [Pull request #839](https://bitbucket.org/osrf/gazebo/pull-request/839)
1. Convergence acceleration and stability tweak to make atlas_v3 stable
    * [Issue #895](https://bitbucket.org/osrf/gazebo/issue/895)
    * [Pull request #772](https://bitbucket.org/osrf/gazebo/pull-request/772)
1. Added colors, textures and world files for the SPL RoboCup environment
    * [Pull request #838](https://bitbucket.org/osrf/gazebo/pull-request/838)
1. Fixed bitbucket_pullrequests tool to work with latest BitBucket API.
    * [Issue #933](https://bitbucket.org/osrf/gazebo/issue/933)
    * [Pull request #841](https://bitbucket.org/osrf/gazebo/pull-request/841)
1. Fixed cppcheck warnings.
    * [Pull request #842](https://bitbucket.org/osrf/gazebo/pull-request/842)

### Gazebo 2.1.0 (2013-11-08)
1. Fix mainwindow unit test
    * [Pull request #752](https://bitbucket.org/osrf/gazebo/pull-request/752)
1. Visualize moment of inertia
    * Pull request [#745](https://bitbucket.org/osrf/gazebo/pull-request/745), [#769](https://bitbucket.org/osrf/gazebo/pull-request/769), [#787](https://bitbucket.org/osrf/gazebo/pull-request/787)
    * [Issue #203](https://bitbucket.org/osrf/gazebo/issue/203)
1. Update tool to count lines of code
    * [Pull request #758](https://bitbucket.org/osrf/gazebo/pull-request/758)
1. Implement World::Clear
    * Pull request [#785](https://bitbucket.org/osrf/gazebo/pull-request/785), [#804](https://bitbucket.org/osrf/gazebo/pull-request/804)
1. Improve Bullet support
    * [Pull request #805](https://bitbucket.org/osrf/gazebo/pull-request/805)
1. Fix doxygen spacing
    * [Pull request #740](https://bitbucket.org/osrf/gazebo/pull-request/740)
1. Add tool to generate model images for thepropshop.org
    * [Pull request #734](https://bitbucket.org/osrf/gazebo/pull-request/734)
1. Added paging support for terrains
    * [Pull request #707](https://bitbucket.org/osrf/gazebo/pull-request/707)
1. Added plugin path to LID_LIBRARY_PATH in setup.sh
    * [Pull request #750](https://bitbucket.org/osrf/gazebo/pull-request/750)
1. Fix for OSX
    * [Pull request #766](https://bitbucket.org/osrf/gazebo/pull-request/766)
    * [Pull request #786](https://bitbucket.org/osrf/gazebo/pull-request/786)
    * [Issue #906](https://bitbucket.org/osrf/gazebo/issue/906)
1. Update copyright information
    * [Pull request #771](https://bitbucket.org/osrf/gazebo/pull-request/771)
1. Enable screen dependent tests
    * [Pull request #764](https://bitbucket.org/osrf/gazebo/pull-request/764)
    * [Issue #811](https://bitbucket.org/osrf/gazebo/issue/811)
1. Fix gazebo command line help message
    * [Pull request #775](https://bitbucket.org/osrf/gazebo/pull-request/775)
    * [Issue #898](https://bitbucket.org/osrf/gazebo/issue/898)
1. Fix man page test
    * [Pull request #774](https://bitbucket.org/osrf/gazebo/pull-request/774)
1. Improve load time by reducing calls to RTShader::Update
    * [Pull request #773](https://bitbucket.org/osrf/gazebo/pull-request/773)
    * [Issue #877](https://bitbucket.org/osrf/gazebo/issue/877)
1. Fix joint visualization
    * [Pull request #776](https://bitbucket.org/osrf/gazebo/pull-request/776)
    * [Pull request #802](https://bitbucket.org/osrf/gazebo/pull-request/802)
    * [Issue #464](https://bitbucket.org/osrf/gazebo/issue/464)
1. Add helpers to fix NaN
    * [Pull request #742](https://bitbucket.org/osrf/gazebo/pull-request/742)
1. Fix model resizing via the GUI
    * [Pull request #763](https://bitbucket.org/osrf/gazebo/pull-request/763)
    * [Issue #885](https://bitbucket.org/osrf/gazebo/issue/885)
1. Simplify gzlog test by using sha1
    * [Pull request #781](https://bitbucket.org/osrf/gazebo/pull-request/781)
    * [Issue #837](https://bitbucket.org/osrf/gazebo/issue/837)
1. Enable cppcheck for header files
    * [Pull request #782](https://bitbucket.org/osrf/gazebo/pull-request/782)
    * [Issue #907](https://bitbucket.org/osrf/gazebo/issue/907)
1. Fix broken regression test
    * [Pull request #784](https://bitbucket.org/osrf/gazebo/pull-request/784)
    * [Issue #884](https://bitbucket.org/osrf/gazebo/issue/884)
1. All simbody and dart to pass tests
    * [Pull request #790](https://bitbucket.org/osrf/gazebo/pull-request/790)
    * [Issue #873](https://bitbucket.org/osrf/gazebo/issue/873)
1. Fix camera rotation from SDF
    * [Pull request #789](https://bitbucket.org/osrf/gazebo/pull-request/789)
    * [Issue #920](https://bitbucket.org/osrf/gazebo/issue/920)
1. Fix bitbucket pullrequest command line tool to match new API
    * [Pull request #803](https://bitbucket.org/osrf/gazebo/pull-request/803)
1. Fix transceiver spawn errors in tests
    * [Pull request #811](https://bitbucket.org/osrf/gazebo/pull-request/811)
    * [Pull request #814](https://bitbucket.org/osrf/gazebo/pull-request/814)

### Gazebo 2.0.0 (2013-10-08)
1. Refactor code check tool.
    * [Pull Request #669](https://bitbucket.org/osrf/gazebo/pull-request/669)
1. Added pull request tool for Bitbucket.
    * [Pull Request #670](https://bitbucket.org/osrf/gazebo/pull-request/670)
    * [Pull Request #691](https://bitbucket.org/osrf/gazebo/pull-request/671)
1. New wireless receiver and transmitter sensor models.
    * [Pull Request #644](https://bitbucket.org/osrf/gazebo/pull-request/644)
    * [Pull Request #675](https://bitbucket.org/osrf/gazebo/pull-request/675)
    * [Pull Request #727](https://bitbucket.org/osrf/gazebo/pull-request/727)
1. Audio support using OpenAL.
    * [Pull Request #648](https://bitbucket.org/osrf/gazebo/pull-request/648)
    * [Pull Request #704](https://bitbucket.org/osrf/gazebo/pull-request/704)
1. Simplify command-line parsing of gztopic echo output.
    * [Pull Request #674](https://bitbucket.org/osrf/gazebo/pull-request/674)
    * Resolves: [Issue #795](https://bitbucket.org/osrf/gazebo/issue/795)
1. Use UNIX directories through the user of GNUInstallDirs cmake module.
    * [Pull Request #676](https://bitbucket.org/osrf/gazebo/pull-request/676)
    * [Pull Request #681](https://bitbucket.org/osrf/gazebo/pull-request/681)
1. New GUI interactions for object manipulation.
    * [Pull Request #634](https://bitbucket.org/osrf/gazebo/pull-request/634)
1. Fix for OSX menubar.
    * [Pull Request #677](https://bitbucket.org/osrf/gazebo/pull-request/677)
1. Remove internal SDF directories and dependencies.
    * [Pull Request #680](https://bitbucket.org/osrf/gazebo/pull-request/680)
1. Add minimum version for sdformat.
    * [Pull Request #682](https://bitbucket.org/osrf/gazebo/pull-request/682)
    * Resolves: [Issue #818](https://bitbucket.org/osrf/gazebo/issue/818)
1. Allow different gtest parameter types with ServerFixture
    * [Pull Request #686](https://bitbucket.org/osrf/gazebo/pull-request/686)
    * Resolves: [Issue #820](https://bitbucket.org/osrf/gazebo/issue/820)
1. GUI model scaling when using Bullet.
    * [Pull Request #683](https://bitbucket.org/osrf/gazebo/pull-request/683)
1. Fix typo in cmake config.
    * [Pull Request #694](https://bitbucket.org/osrf/gazebo/pull-request/694)
    * Resolves: [Issue #824](https://bitbucket.org/osrf/gazebo/issue/824)
1. Remove gazebo include subdir from pkgconfig and cmake config.
    * [Pull Request #691](https://bitbucket.org/osrf/gazebo/pull-request/691)
1. Torsional spring demo
    * [Pull Request #693](https://bitbucket.org/osrf/gazebo/pull-request/693)
1. Remove repeated call to SetAxis in Joint.cc
    * [Pull Request #695](https://bitbucket.org/osrf/gazebo/pull-request/695)
    * Resolves: [Issue #823](https://bitbucket.org/osrf/gazebo/issue/823)
1. Add test for rotational joints.
    * [Pull Request #697](https://bitbucket.org/osrf/gazebo/pull-request/697)
    * Resolves: [Issue #820](https://bitbucket.org/osrf/gazebo/issue/820)
1. Fix compilation of tests using Joint base class
    * [Pull Request #701](https://bitbucket.org/osrf/gazebo/pull-request/701)
1. Terrain paging implemented.
    * [Pull Request #687](https://bitbucket.org/osrf/gazebo/pull-request/687)
1. Improve timeout error reporting in ServerFixture
    * [Pull Request #705](https://bitbucket.org/osrf/gazebo/pull-request/705)
1. Fix mouse picking for cases where visuals overlap with the laser
    * [Pull Request #709](https://bitbucket.org/osrf/gazebo/pull-request/709)
1. Fix string literals for OSX
    * [Pull Request #712](https://bitbucket.org/osrf/gazebo/pull-request/712)
    * Resolves: [Issue #803](https://bitbucket.org/osrf/gazebo/issue/803)
1. Support for ENABLE_TESTS_COMPILATION cmake parameter
    * [Pull Request #708](https://bitbucket.org/osrf/gazebo/pull-request/708)
1. Updated system gui plugin
    * [Pull Request #702](https://bitbucket.org/osrf/gazebo/pull-request/702)
1. Fix force torque unit test issue
    * [Pull Request #673](https://bitbucket.org/osrf/gazebo/pull-request/673)
    * Resolves: [Issue #813](https://bitbucket.org/osrf/gazebo/issue/813)
1. Use variables to control auto generation of CFlags
    * [Pull Request #699](https://bitbucket.org/osrf/gazebo/pull-request/699)
1. Remove deprecated functions.
    * [Pull Request #715](https://bitbucket.org/osrf/gazebo/pull-request/715)
1. Fix typo in `Camera.cc`
    * [Pull Request #719](https://bitbucket.org/osrf/gazebo/pull-request/719)
    * Resolves: [Issue #846](https://bitbucket.org/osrf/gazebo/issue/846)
1. Performance improvements
    * [Pull Request #561](https://bitbucket.org/osrf/gazebo/pull-request/561)
1. Fix gripper model.
    * [Pull Request #713](https://bitbucket.org/osrf/gazebo/pull-request/713)
    * Resolves: [Issue #314](https://bitbucket.org/osrf/gazebo/issue/314)
1. First part of Simbody integration
    * [Pull Request #716](https://bitbucket.org/osrf/gazebo/pull-request/716)

## Gazebo 1.9

### Gazebo 1.9.6 (2014-04-29)

1. Refactored inertia ratio reduction for ODE
    * [Pull request #1114](https://bitbucket.org/osrf/gazebo/pull-request/1114)
1. Improved collada loading performance
    * [Pull request #1075](https://bitbucket.org/osrf/gazebo/pull-request/1075)

### Gazebo 1.9.3 (2014-01-10)

1. Add thickness to plane to remove shadow flickering.
    * [Pull request #886](https://bitbucket.org/osrf/gazebo/pull-request/886)
1. Temporary GUI shadow toggle fix.
    * [Issue #925](https://bitbucket.org/osrf/gazebo/issue/925)
    * [Pull request #868](https://bitbucket.org/osrf/gazebo/pull-request/868)
1. Fix memory access bugs with libc++ on mavericks.
    * [Issue #965](https://bitbucket.org/osrf/gazebo/issue/965)
    * [Pull request #857](https://bitbucket.org/osrf/gazebo/pull-request/857)
    * [Pull request #881](https://bitbucket.org/osrf/gazebo/pull-request/881)
1. Replaced printf with cout in gztopic hz.
    * [Issue #969](https://bitbucket.org/osrf/gazebo/issue/969)
    * [Pull request #854](https://bitbucket.org/osrf/gazebo/pull-request/854)
1. Add Dark grey material and fix indentation.
    * [Pull request #851](https://bitbucket.org/osrf/gazebo/pull-request/851)
1. Fixed sonar sensor unit test.
    * [Pull request #848](https://bitbucket.org/osrf/gazebo/pull-request/848)
1. Convergence acceleration and stability tweak to make atlas_v3 stable.
    * [Pull request #845](https://bitbucket.org/osrf/gazebo/pull-request/845)
1. Update gtest to 1.7.0 to resolve problems with libc++.
    * [Issue #947](https://bitbucket.org/osrf/gazebo/issue/947)
    * [Pull request #827](https://bitbucket.org/osrf/gazebo/pull-request/827)
1. Fixed LD_LIBRARY_PATH for plugins.
    * [Issue #957](https://bitbucket.org/osrf/gazebo/issue/957)
    * [Pull request #844](https://bitbucket.org/osrf/gazebo/pull-request/844)
1. Fix transceiver sporadic errors.
    * Backport of [pull request #811](https://bitbucket.org/osrf/gazebo/pull-request/811)
    * [Pull request #836](https://bitbucket.org/osrf/gazebo/pull-request/836)
1. Modified the MsgTest to be deterministic with time checks.
    * [Pull request #843](https://bitbucket.org/osrf/gazebo/pull-request/843)
1. Fixed seg fault in LaserVisual.
    * [Issue #950](https://bitbucket.org/osrf/gazebo/issue/950)
    * [Pull request #832](https://bitbucket.org/osrf/gazebo/pull-request/832)
1. Implemented the option to disable tests that need a working screen to run properly.
    * Backport of [Pull request #764](https://bitbucket.org/osrf/gazebo/pull-request/764)
    * [Pull request #837](https://bitbucket.org/osrf/gazebo/pull-request/837)
1. Cleaned up gazebo shutdown.
    * [Pull request #829](https://bitbucket.org/osrf/gazebo/pull-request/829)
1. Fixed bug associated with loading joint child links.
    * [Issue #943](https://bitbucket.org/osrf/gazebo/issue/943)
    * [Pull request #820](https://bitbucket.org/osrf/gazebo/pull-request/820)

### Gazebo 1.9.2 (2013-11-08)
1. Fix enable/disable sky and clouds from SDF
    * [Pull request #809](https://bitbucket.org/osrf/gazebo/pull-request/809])
1. Fix occasional blank GUI screen on startup
    * [Pull request #815](https://bitbucket.org/osrf/gazebo/pull-request/815])
1. Fix GPU laser when interacting with heightmaps
    * [Pull request #796](https://bitbucket.org/osrf/gazebo/pull-request/796])
1. Added API/ABI checker command line tool
    * [Pull request #765](https://bitbucket.org/osrf/gazebo/pull-request/765])
1. Added gtest version information
    * [Pull request #801](https://bitbucket.org/osrf/gazebo/pull-request/801])
1. Fix GUI world saving
    * [Pull request #806](https://bitbucket.org/osrf/gazebo/pull-request/806])
1. Enable anti-aliasing for camera sensor
    * [Pull request #800](https://bitbucket.org/osrf/gazebo/pull-request/800])
1. Make sensor noise deterministic
    * [Pull request #788](https://bitbucket.org/osrf/gazebo/pull-request/788])
1. Fix build problem
    * [Issue #901](https://bitbucket.org/osrf/gazebo/issue/901)
    * [Pull request #778](https://bitbucket.org/osrf/gazebo/pull-request/778])
1. Fix a typo in Camera.cc
    * [Pull request #720](https://bitbucket.org/osrf/gazebo/pull-request/720])
    * [Issue #846](https://bitbucket.org/osrf/gazebo/issue/846)
1. Fix OSX menu bar
    * [Pull request #688](https://bitbucket.org/osrf/gazebo/pull-request/688])
1. Fix gazebo::init by calling sdf::setFindCallback() before loading the sdf in gzfactory.
    * [Pull request #678](https://bitbucket.org/osrf/gazebo/pull-request/678])
    * [Issue #817](https://bitbucket.org/osrf/gazebo/issue/817)

### Gazebo 1.9.1 (2013-08-20)
* Deprecate header files that require case-sensitive filesystem (e.g. Common.hh, Physics.hh) [https://bitbucket.org/osrf/gazebo/pull-request/638/fix-for-775-deprecate-headers-that-require]
* Initial support for building on Mac OS X [https://bitbucket.org/osrf/gazebo/pull-request/660/osx-support-for-gazebo-19] [https://bitbucket.org/osrf/gazebo/pull-request/657/cmake-fixes-for-osx]
* Fixes for various issues [https://bitbucket.org/osrf/gazebo/pull-request/635/fix-for-issue-792/diff] [https://bitbucket.org/osrf/gazebo/pull-request/628/allow-scoped-and-non-scoped-joint-names-to/diff] [https://bitbucket.org/osrf/gazebo/pull-request/636/fix-build-dependency-in-message-generation/diff] [https://bitbucket.org/osrf/gazebo/pull-request/639/make-the-unversioned-setupsh-a-copy-of-the/diff] [https://bitbucket.org/osrf/gazebo/pull-request/650/added-missing-lib-to-player-client-library/diff] [https://bitbucket.org/osrf/gazebo/pull-request/656/install-gzmode_create-without-sh-suffix/diff]

### Gazebo 1.9.0 (2013-07-23)
* Use external package [sdformat](https://bitbucket.org/osrf/sdformat) for sdf parsing, refactor the `Element::GetValue*` function calls, and deprecate Gazebo's internal sdf parser [https://bitbucket.org/osrf/gazebo/pull-request/627]
* Improved ROS support ([[Tutorials#ROS_Integration |documentation here]]) [https://bitbucket.org/osrf/gazebo/pull-request/559]
* Added Sonar, Force-Torque, and Tactile Pressure sensors [https://bitbucket.org/osrf/gazebo/pull-request/557], [https://bitbucket.org/osrf/gazebo/pull-request/567]
* Add compile-time defaults for environment variables so that sourcing setup.sh is unnecessary in most cases [https://bitbucket.org/osrf/gazebo/pull-request/620]
* Enable user camera to follow objects in client window [https://bitbucket.org/osrf/gazebo/pull-request/603]
* Install protobuf message files for use in custom messages [https://bitbucket.org/osrf/gazebo/pull-request/614]
* Change default compilation flags to improve debugging [https://bitbucket.org/osrf/gazebo/pull-request/617]
* Change to supported relative include paths [https://bitbucket.org/osrf/gazebo/pull-request/594]
* Fix display of laser scans when sensor is rotated [https://bitbucket.org/osrf/gazebo/pull-request/599]

## Gazebo 1.8

### Gazebo 1.8.7 (2013-07-16)
* Fix bug in URDF parsing of Vector3 elements [https://bitbucket.org/osrf/gazebo/pull-request/613]
* Fix compilation errors with newest libraries [https://bitbucket.org/osrf/gazebo/pull-request/615]

### Gazebo 1.8.6 (2013-06-07)
* Fix inertia lumping in the URDF parser[https://bitbucket.org/osrf/gazebo/pull-request/554]
* Fix for ODEJoint CFM damping sign error [https://bitbucket.org/osrf/gazebo/pull-request/586]
* Fix transport memory growth[https://bitbucket.org/osrf/gazebo/pull-request/584]
* Reduce log file data in order to reduce buffer growth that results in out of memory kernel errors[https://bitbucket.org/osrf/gazebo/pull-request/587]

### Gazebo 1.8.5 (2013-06-04)
* Fix Gazebo build for machines without a valid display.[https://bitbucket.org/osrf/gazebo/commits/37f00422eea03365b839a632c1850431ee6a1d67]

### Gazebo 1.8.4 (2013-06-03)
* Fix UDRF to SDF converter so that URDF gazebo extensions are applied to all collisions in a link.[https://bitbucket.org/osrf/gazebo/pull-request/579]
* Prevent transport layer from locking when a gzclient connects to a gzserver over a connection with high latency.[https://bitbucket.org/osrf/gazebo/pull-request/572]
* Improve performance and fix uninitialized conditional jumps.[https://bitbucket.org/osrf/gazebo/pull-request/571]

### Gazebo 1.8.3 (2013-06-03)
* Fix for gzlog hanging when gzserver is not present or not responsive[https://bitbucket.org/osrf/gazebo/pull-request/577]
* Fix occasional segfault when generating log files[https://bitbucket.org/osrf/gazebo/pull-request/575]
* Performance improvement to ODE[https://bitbucket.org/osrf/gazebo/pull-request/556]
* Fix node initialization[https://bitbucket.org/osrf/gazebo/pull-request/570]
* Fix GPU laser Hz rate reduction when sensor moved away from world origin[https://bitbucket.org/osrf/gazebo/pull-request/566]
* Fix incorrect lighting in camera sensors when GPU laser is subscribe to[https://bitbucket.org/osrf/gazebo/pull-request/563]

### Gazebo 1.8.2 (2013-05-28)
* ODE performance improvements[https://bitbucket.org/osrf/gazebo/pull-request/535][https://bitbucket.org/osrf/gazebo/pull-request/537]
* Fixed tests[https://bitbucket.org/osrf/gazebo/pull-request/538][https://bitbucket.org/osrf/gazebo/pull-request/541][https://bitbucket.org/osrf/gazebo/pull-request/542]
* Fixed sinking vehicle bug[https://bitbucket.org/osrf/drcsim/issue/300] in pull-request[https://bitbucket.org/osrf/gazebo/pull-request/538]
* Fix GPU sensor throttling[https://bitbucket.org/osrf/gazebo/pull-request/536]
* Reduce string comparisons for better performance[https://bitbucket.org/osrf/gazebo/pull-request/546]
* Contact manager performance improvements[https://bitbucket.org/osrf/gazebo/pull-request/543]
* Transport performance improvements[https://bitbucket.org/osrf/gazebo/pull-request/548]
* Reduce friction noise[https://bitbucket.org/osrf/gazebo/pull-request/545]

### Gazebo 1.8.1 (2013-05-22)
* Please note that 1.8.1 contains a bug[https://bitbucket.org/osrf/drcsim/issue/300] that causes interpenetration between objects in resting contact to grow slowly.  Please update to 1.8.2 for the patch.
* Added warm starting[https://bitbucket.org/osrf/gazebo/pull-request/529]
* Reduced console output[https://bitbucket.org/osrf/gazebo/pull-request/533]
* Improved off screen rendering performance[https://bitbucket.org/osrf/gazebo/pull-request/530]
* Performance improvements [https://bitbucket.org/osrf/gazebo/pull-request/535] [https://bitbucket.org/osrf/gazebo/pull-request/537]

### Gazebo 1.8.0 (2013-05-17)
* Fixed slider axis [https://bitbucket.org/osrf/gazebo/pull-request/527]
* Fixed heightmap shadows [https://bitbucket.org/osrf/gazebo/pull-request/525]
* Fixed model and canonical link pose [https://bitbucket.org/osrf/gazebo/pull-request/519]
* Fixed OSX message header[https://bitbucket.org/osrf/gazebo/pull-request/524]
* Added zlib compression for logging [https://bitbucket.org/osrf/gazebo/pull-request/515]
* Allow clouds to be disabled in cameras [https://bitbucket.org/osrf/gazebo/pull-request/507]
* Camera rendering performance [https://bitbucket.org/osrf/gazebo/pull-request/528]


## Gazebo 1.7

### Gazebo 1.7.3 (2013-05-08)
* Fixed log cleanup (again) [https://bitbucket.org/osrf/gazebo/pull-request/511/fix-log-cleanup-logic]

### Gazebo 1.7.2 (2013-05-07)
* Fixed log cleanup [https://bitbucket.org/osrf/gazebo/pull-request/506/fix-gzlog-stop-command-line]
* Minor documentation fix [https://bitbucket.org/osrf/gazebo/pull-request/488/minor-documentation-fix]

### Gazebo 1.7.1 (2013-04-19)
* Fixed tests
* IMU sensor receives time stamped data from links
* Fix saving image frames [https://bitbucket.org/osrf/gazebo/pull-request/466/fix-saving-frames/diff]
* Wireframe rendering in GUI [https://bitbucket.org/osrf/gazebo/pull-request/414/allow-rendering-of-models-in-wireframe]
* Improved logging performance [https://bitbucket.org/osrf/gazebo/pull-request/457/improvements-to-gzlog-filter-and-logging]
* Viscous mud model [https://bitbucket.org/osrf/gazebo/pull-request/448/mud-plugin/diff]

## Gazebo 1.6

### Gazebo 1.6.3 (2013-04-15)
* Fixed a [critical SDF bug](https://bitbucket.org/osrf/gazebo/pull-request/451)
* Fixed a [laser offset bug](https://bitbucket.org/osrf/gazebo/pull-request/449)

### Gazebo 1.6.2 (2013-04-14)
* Fix for fdir1 physics property [https://bitbucket.org/osrf/gazebo/pull-request/429/fixes-to-treat-fdir1-better-1-rotate-into/diff]
* Fix for force torque sensor [https://bitbucket.org/osrf/gazebo/pull-request/447]
* SDF documentation fix [https://bitbucket.org/osrf/gazebo/issue/494/joint-axis-reference-frame-doesnt-match]

### Gazebo 1.6.1 (2013-04-05)
* Switch default build type to Release.

### Gazebo 1.6.0 (2013-04-05)
* Improvements to inertia in rubble pile
* Various Bullet integration advances.
* Noise models for ray, camera, and imu sensors.
* SDF 1.4, which accommodates more physics engine parameters and also some sensor noise models.
* Initial support for making movies from within Gazebo.
* Many performance improvements.
* Many bug fixes.
* Progress toward to building on OS X.

## Gazebo 1.5

### Gazebo 1.5.0 (2013-03-11)
* Partial integration of Bullet
  * Includes: cubes, spheres, cylinders, planes, meshes, revolute joints, ray sensors
* GUI Interface for log writing.
* Threaded sensors.
* Multi-camera sensor.

* Fixed the following issues:
 * [https://bitbucket.org/osrf/gazebo/issue/236 Issue #236]
 * [https://bitbucket.org/osrf/gazebo/issue/507 Issue #507]
 * [https://bitbucket.org/osrf/gazebo/issue/530 Issue #530]
 * [https://bitbucket.org/osrf/gazebo/issue/279 Issue #279]
 * [https://bitbucket.org/osrf/gazebo/issue/529 Issue #529]
 * [https://bitbucket.org/osrf/gazebo/issue/239 Issue #239]
 * [https://bitbucket.org/osrf/gazebo/issue/5 Issue #5]

## Gazebo 1.4

### Gazebo 1.4.0 (2013-02-01)
* New Features:
 * GUI elements to display messages from the server.
 * Multi-floor building editor and creator.
 * Improved sensor visualizations.
 * Improved mouse interactions

* Fixed the following issues:
 * [https://bitbucket.org/osrf/gazebo/issue/16 Issue #16]
 * [https://bitbucket.org/osrf/gazebo/issue/142 Issue #142]
 * [https://bitbucket.org/osrf/gazebo/issue/229 Issue #229]
 * [https://bitbucket.org/osrf/gazebo/issue/277 Issue #277]
 * [https://bitbucket.org/osrf/gazebo/issue/291 Issue #291]
 * [https://bitbucket.org/osrf/gazebo/issue/310 Issue #310]
 * [https://bitbucket.org/osrf/gazebo/issue/320 Issue #320]
 * [https://bitbucket.org/osrf/gazebo/issue/329 Issue #329]
 * [https://bitbucket.org/osrf/gazebo/issue/333 Issue #333]
 * [https://bitbucket.org/osrf/gazebo/issue/334 Issue #334]
 * [https://bitbucket.org/osrf/gazebo/issue/335 Issue #335]
 * [https://bitbucket.org/osrf/gazebo/issue/341 Issue #341]
 * [https://bitbucket.org/osrf/gazebo/issue/350 Issue #350]
 * [https://bitbucket.org/osrf/gazebo/issue/384 Issue #384]
 * [https://bitbucket.org/osrf/gazebo/issue/431 Issue #431]
 * [https://bitbucket.org/osrf/gazebo/issue/433 Issue #433]
 * [https://bitbucket.org/osrf/gazebo/issue/453 Issue #453]
 * [https://bitbucket.org/osrf/gazebo/issue/456 Issue #456]
 * [https://bitbucket.org/osrf/gazebo/issue/457 Issue #457]
 * [https://bitbucket.org/osrf/gazebo/issue/459 Issue #459]

## Gazebo 1.3

### Gazebo 1.3.1 (2012-12-14)
* Fixed the following issues:
 * [https://bitbucket.org/osrf/gazebo/issue/297 Issue #297]
* Other bugs fixed:
 * [https://bitbucket.org/osrf/gazebo/pull-request/164/ Fix light bounding box to disable properly when deselected]
 * [https://bitbucket.org/osrf/gazebo/pull-request/169/ Determine correct local IP address, to make remote clients work properly]
 * Various test fixes

### Gazebo 1.3.0 (2012-12-03)
* Fixed the following issues:
 * [https://bitbucket.org/osrf/gazebo/issue/233 Issue #233]
 * [https://bitbucket.org/osrf/gazebo/issue/238 Issue #238]
 * [https://bitbucket.org/osrf/gazebo/issue/2 Issue #2]
 * [https://bitbucket.org/osrf/gazebo/issue/95 Issue #95]
 * [https://bitbucket.org/osrf/gazebo/issue/97 Issue #97]
 * [https://bitbucket.org/osrf/gazebo/issue/90 Issue #90]
 * [https://bitbucket.org/osrf/gazebo/issue/253 Issue #253]
 * [https://bitbucket.org/osrf/gazebo/issue/163 Issue #163]
 * [https://bitbucket.org/osrf/gazebo/issue/91 Issue #91]
 * [https://bitbucket.org/osrf/gazebo/issue/245 Issue #245]
 * [https://bitbucket.org/osrf/gazebo/issue/242 Issue #242]
 * [https://bitbucket.org/osrf/gazebo/issue/156 Issue #156]
 * [https://bitbucket.org/osrf/gazebo/issue/78 Issue #78]
 * [https://bitbucket.org/osrf/gazebo/issue/36 Issue #36]
 * [https://bitbucket.org/osrf/gazebo/issue/104 Issue #104]
 * [https://bitbucket.org/osrf/gazebo/issue/249 Issue #249]
 * [https://bitbucket.org/osrf/gazebo/issue/244 Issue #244]
 * [https://bitbucket.org/osrf/gazebo/issue/36 Issue #36]

* New features:
 * Default camera view changed to look down at the origin from a height of 2 meters at location (5, -5, 2).
 * Record state data using the '-r' command line option, playback recorded state data using the '-p' command line option
 * Adjust placement of lights using the mouse.
 * Reduced the startup time.
 * Added visual reference for GUI mouse movements.
 * SDF version 1.3 released (changes from 1.2 listed below):
     - added `name` to `<camera name="cam_name"/>`
     - added `pose` to `<camera><pose>...</pose></camera>`
     - removed `filename` from `<mesh><filename>...</filename><mesh>`, use uri only.
     - recovered `provide_feedback` under `<joint>`, allowing calling `physics::Joint::GetForceTorque` in plugins.
     - added `imu` under `<sensor>`.

## Gazebo 1.2

### Gazebo 1.2.6 (2012-11-08)
* Fixed a transport issue with the GUI. Fixed saving the world via the GUI. Added more documentation. ([https://bitbucket.org/osrf/gazebo/pull-request/43/fixed-a-transport-issue-with-the-gui-fixed/diff pull request #43])
* Clean up mutex usage. ([https://bitbucket.org/osrf/gazebo/pull-request/54/fix-mutex-in-modellistwidget-using-boost/diff pull request #54])
* Fix OGRE path determination ([https://bitbucket.org/osrf/gazebo/pull-request/58/fix-ogre-paths-so-this-also-works-with/diff pull request #58], [https://bitbucket.org/osrf/gazebo/pull-request/68/fix-ogre-plugindir-determination/diff pull request #68])
* Fixed a couple of crashes and model selection/dragging problems ([https://bitbucket.org/osrf/gazebo/pull-request/59/fixed-a-couple-of-crashes-and-model/diff pull request #59])

### Gazebo 1.2.5 (2012-10-22)
* Step increment update while paused fixed ([https://bitbucket.org/osrf/gazebo/pull-request/45/fix-proper-world-stepinc-count-we-were/diff pull request #45])
* Actually call plugin destructors on shutdown ([https://bitbucket.org/osrf/gazebo/pull-request/51/fixed-a-bug-which-prevent-a-plugin/diff pull request #51])
* Don't crash on bad SDF input ([https://bitbucket.org/osrf/gazebo/pull-request/52/fixed-loading-of-bad-sdf-files/diff pull request #52])
* Fix cleanup of ray sensors on model deletion ([https://bitbucket.org/osrf/gazebo/pull-request/53/deleting-a-model-with-a-ray-sensor-did/diff pull request #53])
* Fix loading / deletion of improperly specified models ([https://bitbucket.org/osrf/gazebo/pull-request/56/catch-when-loading-bad-models-joint/diff pull request #56])

### Gazebo 1.2.4 (10-19-2012:08:00:52)
*  Style fixes ([https://bitbucket.org/osrf/gazebo/pull-request/30/style-fixes/diff pull request #30]).
*  Fix joint position control ([https://bitbucket.org/osrf/gazebo/pull-request/49/fixed-position-joint-control/diff pull request #49])

### Gazebo 1.2.3 (10-16-2012:18:39:54)
*  Disabled selection highlighting due to bug ([https://bitbucket.org/osrf/gazebo/pull-request/44/disabled-selection-highlighting-fixed/diff pull request #44]).
*  Fixed saving a world via the GUI.

### Gazebo 1.2.2 (10-16-2012:15:12:22)
*  Skip search for system install of libccd, use version inside gazebo ([https://bitbucket.org/osrf/gazebo/pull-request/39/skip-search-for-system-install-of-libccd/diff pull request #39]).
*  Fixed sensor initialization race condition ([https://bitbucket.org/osrf/gazebo/pull-request/42/fix-sensor-initializaiton-race-condition pull request #42]).

### Gazebo 1.2.1 (10-15-2012:21:32:55)
*  Properly removed projectors attached to deleted models ([https://bitbucket.org/osrf/gazebo/pull-request/37/remove-projectors-that-are-attached-to/diff pull request #37]).
*  Fix model plugin loading bug ([https://bitbucket.org/osrf/gazebo/pull-request/31/moving-bool-first-in-model-and-world pull request #31]).
*  Fix light insertion and visualization of models prior to insertion ([https://bitbucket.org/osrf/gazebo/pull-request/35/fixed-light-insertion-and-visualization-of/diff pull request #35]).
*  Fixed GUI manipulation of static objects ([https://bitbucket.org/osrf/gazebo/issue/63/moving-static-objects-does-not-move-the issue #63] [https://bitbucket.org/osrf/gazebo/pull-request/38/issue-63-bug-patch-moving-static-objects/diff pull request #38]).
*  Fixed GUI selection bug ([https://bitbucket.org/osrf/gazebo/pull-request/40/fixed-selection-of-multiple-objects-at/diff pull request #40])

### Gazebo 1.2.0 (10-04-2012:20:01:20)
*  Updated GUI: new style, improved mouse controls, and removal of non-functional items.
*  Model database: An online repository of models.
*  Numerous bug fixes
*  APT repository hosted at [http://osrfoundation.org OSRF]
*  Improved process control prevents zombie processes
<|MERGE_RESOLUTION|>--- conflicted
+++ resolved
@@ -14,15 +14,13 @@
 1. Change behavior of Joint::SetVelocity, add Joint::SetVelocityLimit(unsigned int, double)
   * [Pull request #1218](https://bitbucket.org/osrf/gazebo/pull-request/1218)
 
-<<<<<<< HEAD
 1. Kill rogue gzservers left over from failed INTEGRATION_world_clone tests
    and improve robustness of `UNIT_gz_TEST`
   * [Pull request #1232](https://bitbucket.org/osrf/gazebo/pull-request/1232)
   * [Issue #1299](https://bitbucket.org/osrf/gazebo/issue/1299)
-=======
+
 1. Added RenderWidget::ShowToolbar to toggle visibility of top toolbar.
   * [Pull request #1248](https://bitbucket.org/osrf/gazebo/pull-request/1248)
->>>>>>> 409fd31f
 
 ## Gazebo 4.0
 
