<<<<<<< HEAD
1. Pass Coulomb surface friction parameters to DART.
    * [Pull request #1420](https://bitbucket.org/osrf/gazebo/pull-request/1420)
=======
## Gazebo 6.0

1. Use collide_bitmask from SDF to perform collision filtering
    * [Pull request #1470](https://bitbucket.org/osrf/gazebo/pull-request/1470)
>>>>>>> f4c0f901

1. Added various Get functions to Visual. Also added a ConvertGeometryType function to msgs.
    * [Pull request #1402](https://bitbucket.org/osrf/gazebo/pull-request/1402)

1. Get and Set visibility of SelectionObj's handles, with unit test.
    * [Pull request #1417](https://bitbucket.org/osrf/gazebo/pull-request/1417)

1. Set material of SelectionObj's handles.
    * [Pull request #1472](https://bitbucket.org/osrf/gazebo/pull-request/1472)

1. Allow link selection with the mouse if parent model already selected.
    * [Pull request #1409](https://bitbucket.org/osrf/gazebo/pull-request/1409)

1. Added ModelRightMenu::EntityTypes.
    * [Pull request #1414](https://bitbucket.org/osrf/gazebo/pull-request/1414)

1. Added Gazebo/CoM material.
    * [Pull request #1439](https://bitbucket.org/osrf/gazebo/pull-request/1439)

1. Added arc parameter to MeshManager::CreateTube
    * [Pull request #1436](https://bitbucket.org/osrf/gazebo/pull-request/1436)

1. Added View Inertia and InertiaVisual, changed COMVisual to sphere proportional to mass.
    * [Pull request #1445](https://bitbucket.org/osrf/gazebo/pull-request/1445)

1. Changed the position of Save and Cancel buttons on editor dialogs
    * [Pull request #1442](https://bitbucket.org/osrf/gazebo/pull-request/1442)
    * [Issue #1377](https://bitbucket.org/osrf/gazebo/issue/1377)

1. Fixed Visual material updates
    * [Pull request #1454](https://bitbucket.org/osrf/gazebo/pull-request/1454)
    * [Issue #1455](https://bitbucket.org/osrf/gazebo/issue/1455)

1. Added Matrix3::Inverse() and tests 
    * [Pull request #1481](https://bitbucket.org/osrf/gazebo/pull-request/1481)

1. Model editor updates
    1. Joint preview using JointVisuals.
        * [Pull request #1369](https://bitbucket.org/osrf/gazebo/pull-request/1369)

    1. Added inspector for configuring link, visual, and collision properties.
        * [Pull request #1408](https://bitbucket.org/osrf/gazebo/pull-request/1408)

    1. Saving, exiting, generalizing SaveDialog.
        * [Pull request #1401](https://bitbucket.org/osrf/gazebo/pull-request/1401)

    1. Edit existing model.
        * [Pull request #1425](https://bitbucket.org/osrf/gazebo/pull-request/1425)

    1. Add joint inspector to link's context menu.
        * [Pull request #1449](https://bitbucket.org/osrf/gazebo/pull-request/1449)
        * [Issue #1443](https://bitbucket.org/osrf/gazebo/issue/1443)

    1. Added button to select mesh file on inspector.
        * [Pull request #1460](https://bitbucket.org/osrf/gazebo/pull-request/1460)
        * [Issue #1450](https://bitbucket.org/osrf/gazebo/issue/1450)

    1. Renamed Part to Link.
        * [Pull request #1478](https://bitbucket.org/osrf/gazebo/pull-request/1478)

## Gazebo 5.0

### Gazebo 5.1.0
1. Implement Coulomb joint friction for DART
  * [Pull request #1427](https://bitbucket.org/osrf/gazebo/pull-request/1427)
  * [Issue #1281](https://bitbucket.org/osrf/gazebo/issue/1281)

1. Fix simple shape normals.
    * [Pull request #1477](https://bitbucket.org/osrf/gazebo/pull-request/1477)
    * [Issue #1369](https://bitbucket.org/osrf/gazebo/issue/1369)

1. Use Msg-to-SDF conversion functions in tests, add ServerFixture::SpawnModel(msgs::Model).
    * [Pull request #1466](https://bitbucket.org/osrf/gazebo/pull-request/1466)

1. Added Model Msg-to-SDF conversion functions and test.
    * [Pull request #1429](https://bitbucket.org/osrf/gazebo/pull-request/1429)

1. Added Joint Msg-to-SDF conversion functions and test.
    * [Pull request #1419](https://bitbucket.org/osrf/gazebo/pull-request/1419)

1. Added Visual, Material Msg-to-SDF conversion functions and ShaderType to string conversion functions.
    * [Pull request #1415](https://bitbucket.org/osrf/gazebo/pull-request/1415)

1. Implement Coulomb joint friction for BulletSliderJoint
  * [Pull request #1452](https://bitbucket.org/osrf/gazebo/pull-request/1452)
  * [Issue #1348](https://bitbucket.org/osrf/gazebo/issue/1348)

### Gazebo 5.0.0
1. Support for using [digital elevation maps](http://gazebosim.org/tutorials?tut=dem) has been added to debian packages.

1. C++11 support (C++11 compatible compiler is now required)
    * [Pull request #1340](https://bitbucket.org/osrf/gazebo/pull-request/1340)

1. Implemented private data pointer for the ODEPhysicsPrivate class.
    * [Pull request #1383](https://bitbucket.org/osrf/gazebo/pull-request/1383)

1. Implemented private data pointer for the World class.
    * [Pull request #1383](https://bitbucket.org/osrf/gazebo/pull-request/1383)

1. Implemented private data pointer for the Scene class.
    * [Pull request #1385](https://bitbucket.org/osrf/gazebo/pull-request/1385)

1. Added a events::Event::resetWorld event that is triggered when World::Reset is called.
    * [Pull request #1332](https://bitbucket.org/osrf/gazebo/pull-request/1332)
    * [Issue #1375](https://bitbucket.org/osrf/gazebo/issue/1375)

1. Fixed `math::Box::GetCenter` functionality.
    * [Pull request #1278](https://bitbucket.org/osrf/gazebo/pull-request/1278)
    * [Issue #1327](https://bitbucket.org/osrf/gazebo/issue/1327)

1. Added a GUI timer plugin that facilitates the display and control a timer inside the Gazebo UI.
    * [Pull request #1270](https://bitbucket.org/osrf/gazebo/pull-request/1270)

1. Added ability to load plugins via SDF.
    * [Pull request #1261](https://bitbucket.org/osrf/gazebo/pull-request/1261)

1. Added GUIEvent to hide/show the left GUI pane.
    * [Pull request #1269](https://bitbucket.org/osrf/gazebo/pull-request/1269)

1. Modified KeyEventHandler and GLWidget so that hotkeys can be suppressed by custom KeyEvents set up by developers
    * [Pull request #1251](https://bitbucket.org/osrf/gazebo/pull-request/1251)

1. Added ability to read the directory where the log files are stored.
    * [Pull request #1277](https://bitbucket.org/osrf/gazebo/pull-request/1277)

1. Implemented a simulation cloner
    * [Pull request #1180](https://bitbucket.org/osrf/gazebo/pull-request/1180/clone-a-simulation)

1. Added GUI overlay plugins. Users can now write a Gazebo + QT plugin that displays widgets over the render window.
  * [Pull request #1181](https://bitbucket.org/osrf/gazebo/pull-request/1181)

1. Change behavior of Joint::SetVelocity, add Joint::SetVelocityLimit(unsigned int, double)
  * [Pull request #1218](https://bitbucket.org/osrf/gazebo/pull-request/1218)
  * [Issue #964](https://bitbucket.org/osrf/gazebo/issue/964)

1. Implement Coulomb joint friction for ODE
  * [Pull request #1221](https://bitbucket.org/osrf/gazebo/pull-request/1221)
  * [Issue #381](https://bitbucket.org/osrf/gazebo/issue/381)

1. Implement Coulomb joint friction for BulletHingeJoint
  * [Pull request #1317](https://bitbucket.org/osrf/gazebo/pull-request/1317)
  * [Issue #1348](https://bitbucket.org/osrf/gazebo/issue/1348)

1. Implemented camera lens distortion.
  * [Pull request #1213](https://bitbucket.org/osrf/gazebo/pull-request/1213)

1. Kill rogue gzservers left over from failed INTEGRATION_world_clone tests
   and improve robustness of `UNIT_gz_TEST`
  * [Pull request #1232](https://bitbucket.org/osrf/gazebo/pull-request/1232)
  * [Issue #1299](https://bitbucket.org/osrf/gazebo/issue/1299)

1. Added RenderWidget::ShowToolbar to toggle visibility of top toolbar.
  * [Pull request #1248](https://bitbucket.org/osrf/gazebo/pull-request/1248)

1. Fix joint axis visualization.
  * [Pull request #1258](https://bitbucket.org/osrf/gazebo/pull-request/1258)

1. Change UserCamera view control via joysticks. Clean up rate control vs. pose control.
   see UserCamera::OnJoyPose and UserCamera::OnJoyTwist. Added view twist control toggle
   with joystick button 1.
  * [Pull request #1249](https://bitbucket.org/osrf/gazebo/pull-request/1249)

1. Added RenderWidget::GetToolbar to get the top toolbar and change its actions on ModelEditor.
    * [Pull request #1263](https://bitbucket.org/osrf/gazebo/pull-request/1263)

1. Added accessor for MainWindow graphical widget to GuiIface.
    * [Pull request #1250](https://bitbucket.org/osrf/gazebo/pull-request/1250)

1. Added a ConfigWidget class that takes in a google protobuf message and generates widgets for configuring the fields in the message
    * [Pull request #1285](https://bitbucket.org/osrf/gazebo/pull-request/1285)

1. Added GLWidget::OnModelEditor when model editor is triggered, and MainWindow::OnEditorGroup to manually uncheck editor actions.
    * [Pull request #1283](https://bitbucket.org/osrf/gazebo/pull-request/1283)

1. Added Collision, Geometry, Inertial, Surface Msg-to-SDF conversion functions.
    * [Pull request #1315](https://bitbucket.org/osrf/gazebo/pull-request/1315)

1. Added "button modifier" fields (control, shift, and alt) to common::KeyEvent.
    * [Pull request #1325](https://bitbucket.org/osrf/gazebo/pull-request/1325)

1. Added inputs for environment variable GAZEBO_GUI_INI_FILE for reading a custom .ini file.
    * [Pull request #1252](https://bitbucket.org/osrf/gazebo/pull-request/1252)

1. Fixed crash on "permission denied" bug, added insert_model integration test.
    * [Pull request #1329](https://bitbucket.org/osrf/gazebo/pull-request/1329/)

1. Enable simbody joint tests, implement `SimbodyJoint::GetParam`, create
   `Joint::GetParam`, fix bug in `BulletHingeJoint::SetParam`.
    * [Pull request #1404](https://bitbucket.org/osrf/gazebo/pull-request/1404/)

1. Building editor updates
    1. Fixed inspector resizing.
        * [Pull request #1230](https://bitbucket.org/osrf/gazebo/pull-request/1230)
        * [Issue #395](https://bitbucket.org/osrf/gazebo/issue/395)

    1. Doors and windows move proportionally with wall.
        * [Pull request #1231](https://bitbucket.org/osrf/gazebo/pull-request/1231)
        * [Issue #368](https://bitbucket.org/osrf/gazebo/issue/368)

    1. Inspector dialogs stay on top.
        * [Pull request #1229](https://bitbucket.org/osrf/gazebo/pull-request/1229)
        * [Issue #417](https://bitbucket.org/osrf/gazebo/issue/417)

    1. Make model name editable on palette.
        * [Pull request #1239](https://bitbucket.org/osrf/gazebo/pull-request/1239)

    1. Import background image and improve add/delete levels.
        * [Pull request #1214](https://bitbucket.org/osrf/gazebo/pull-request/1214)
        * [Issue #422](https://bitbucket.org/osrf/gazebo/issue/422)
        * [Issue #361](https://bitbucket.org/osrf/gazebo/issue/361)

    1. Fix changing draw mode.
        * [Pull request #1233](https://bitbucket.org/osrf/gazebo/pull-request/1233)
        * [Issue #405](https://bitbucket.org/osrf/gazebo/issue/405)

    1. Tips on palette's top-right corner.
        * [Pull request #1241](https://bitbucket.org/osrf/gazebo/pull-request/1241)

    1. New buttons and layout for the palette.
        * [Pull request #1242](https://bitbucket.org/osrf/gazebo/pull-request/1242)

    1. Individual wall segments instead of polylines.
        * [Pull request #1246](https://bitbucket.org/osrf/gazebo/pull-request/1246)
        * [Issue #389](https://bitbucket.org/osrf/gazebo/issue/389)
        * [Issue #415](https://bitbucket.org/osrf/gazebo/issue/415)

    1. Fix exiting and saving, exiting when there's nothing drawn, fix text on popups.
        * [Pull request #1296](https://bitbucket.org/osrf/gazebo/pull-request/1296)

    1. Display measure for selected wall segment.
        * [Pull request #1291](https://bitbucket.org/osrf/gazebo/pull-request/1291)
        * [Issue #366](https://bitbucket.org/osrf/gazebo/issue/366)

    1. Highlight selected item's 3D visual.
        * [Pull request #1292](https://bitbucket.org/osrf/gazebo/pull-request/1292)

    1. Added color picker to inspector dialogs.
        * [Pull request #1298](https://bitbucket.org/osrf/gazebo/pull-request/1298)

    1. Snapping on by default, off holding Shift. Improved snapping.
        * [Pull request #1304](https://bitbucket.org/osrf/gazebo/pull-request/1304)

    1. Snap walls to length increments, moved scale to SegmentItem and added Get/SetScale, added SegmentItem::SnapAngle and SegmentItem::SnapLength.
        * [Pull request #1311](https://bitbucket.org/osrf/gazebo/pull-request/1311)

    1. Make buildings available in "Insert Models" tab, improve save flow.
        * [Pull request #1312](https://bitbucket.org/osrf/gazebo/pull-request/1312)

    1. Added EditorItem::SetHighlighted.
        * [Pull request #1308](https://bitbucket.org/osrf/gazebo/pull-request/1308)

    1. Current level is transparent, lower levels opaque, higher levels invisible.
        * [Pull request #1303](https://bitbucket.org/osrf/gazebo/pull-request/1303)

    1. Detach all child manips when item is deleted, added BuildingMaker::DetachAllChildren.
        * [Pull request #1316](https://bitbucket.org/osrf/gazebo/pull-request/1316)

    1. Added texture picker to inspector dialogs.
        * [Pull request #1306](https://bitbucket.org/osrf/gazebo/pull-request/1306)

    1. Measures for doors and windows. Added RectItem::angleOnWall and related Get/Set.
        * [Pull request #1322](https://bitbucket.org/osrf/gazebo/pull-request/1322)
        * [Issue #370](https://bitbucket.org/osrf/gazebo/issue/370)

    1. Added Gazebo/BuildingFrame material to display holes for doors and windows on walls.
        * [Pull request #1338](https://bitbucket.org/osrf/gazebo/pull-request/1338)

    1. Added Gazebo/Bricks material to be used as texture on the building editor.
        * [Pull request #1333](https://bitbucket.org/osrf/gazebo/pull-request/1333)

    1. Pick colors from the palette and assign on 3D view. Added mouse and key event handlers to BuildingMaker, and events to communicate from BuildingModelManip to EditorItem.
        * [Pull request #1336](https://bitbucket.org/osrf/gazebo/pull-request/1336)

    1. Pick textures from the palette and assign in 3D view.
        * [Pull request #1368](https://bitbucket.org/osrf/gazebo/pull-request/1368)

    1. Pick custom colors from the palette and assign in 3D view.
        * [Pull request #1382](https://bitbucket.org/osrf/gazebo/pull-request/1382)

1. Model editor updates
    1. Fix adding/removing event filters .
        * [Pull request #1279](https://bitbucket.org/osrf/gazebo/pull-request/1279)

    1. Enabled multi-selection and align tool inside model editor.
        * [Pull request #1302](https://bitbucket.org/osrf/gazebo/pull-request/1302)
        * [Issue #1323](https://bitbucket.org/osrf/gazebo/issue/1323)

    1. Enabled snap mode inside model editor.
        * [Pull request #1331](https://bitbucket.org/osrf/gazebo/pull-request/1331)
        * [Issue #1318](https://bitbucket.org/osrf/gazebo/issue/1318)

    1. Implemented copy/pasting of links.
        * [Pull request #1330](https://bitbucket.org/osrf/gazebo/pull-request/1330)

1. GUI publishes model selection information on ~/selection topic.
    * [Pull request #1318](https://bitbucket.org/osrf/gazebo/pull-request/1318)

## Gazebo 4.0

### Gazebo 4.x.x (yyyy-mm-dd)

### Gazebo 4.1.0 (2014-11-20)

1. Add ArrangePlugin for arranging groups of models.
   Also add Model::ResetPhysicsStates to call Link::ResetPhysicsStates
   recursively on all links in model.
    * [Pull request #1208](https://bitbucket.org/osrf/gazebo/pull-request/1208)
1. The `gz model` command line tool will output model info using either `-i` for complete info, or `-p` for just the model pose.
    * [Pull request #1212](https://bitbucket.org/osrf/gazebo/pull-request/1212)
    * [DRCSim Issue #389](https://bitbucket.org/osrf/drcsim/issue/389)
1. Added SignalStats class for computing incremental signal statistics.
    * [Pull request #1198](https://bitbucket.org/osrf/gazebo/pull-request/1198)
1. Add InitialVelocityPlugin to setting the initial state of links
    * [Pull request #1237](https://bitbucket.org/osrf/gazebo/pull-request/1237)
1. Added Quaternion::Integrate function.
    * [Pull request #1255](https://bitbucket.org/osrf/gazebo/pull-request/1255)
1. Added ConvertJointType functions, display more joint info on model list.
    * [Pull request #1259](https://bitbucket.org/osrf/gazebo/pull-request/1259)
1. Added ModelListWidget::AddProperty, removed unnecessary checks on ModelListWidget.
    * [Pull request #1271](https://bitbucket.org/osrf/gazebo/pull-request/1271)
1. Fix loading collada meshes with unsupported input semantics.
    * [Pull request #1319](https://bitbucket.org/osrf/gazebo/pull-request/1319)
1. Fix race condition with ImuSensor not publishing after Reset World.
    * [Pull request #1448](https://bitbucket.org/osrf/gazebo/pull-request/1448)
    * [Pull request #1446](https://bitbucket.org/osrf/gazebo/pull-request/1446)
    * [Issue #236](https://bitbucket.org/osrf/gazebo/issue/236)
1. Fixed heightmap on OSX
    * [Pull request #1455](https://bitbucket.org/osrf/gazebo/pull-request/1455)

### Gazebo 4.0.2 (2014-09-23)

1. Fix and improve mechanism to generate pkgconfig libs
    * [Pull request #1027](https://bitbucket.org/osrf/gazebo/pull-request/1027)
    * [Issue #1284](https://bitbucket.org/osrf/gazebo/issue/1284)
1. Added arat.world
    * [Pull request #1205](https://bitbucket.org/osrf/gazebo/pull-request/1205)
1. Update gzprop to output zip files.
    * [Pull request #1197](https://bitbucket.org/osrf/gazebo/pull-request/1197)
1. Make Collision::GetShape a const function
    * [Pull requset #1189](https://bitbucket.org/osrf/gazebo/pull-request/1189)
1. Install missing physics headers
    * [Pull requset #1183](https://bitbucket.org/osrf/gazebo/pull-request/1183)
1. Remove SimbodyLink::AddTorque console message
    * [Pull requset #1185](https://bitbucket.org/osrf/gazebo/pull-request/1185)
1. Fix log xml
    * [Pull requset #1188](https://bitbucket.org/osrf/gazebo/pull-request/1188)

### Gazebo 4.0.0 (2014-08-08)

1. Added lcov support to cmake
    * [Pull request #1047](https://bitbucket.org/osrf/gazebo/pull-request/1047)
1. Fixed memory leak in image conversion
    * [Pull request #1057](https://bitbucket.org/osrf/gazebo/pull-request/1057)
1. Removed deprecated function
    * [Pull request #1067](https://bitbucket.org/osrf/gazebo/pull-request/1067)
1. Improved collada loading performance
    * [Pull request #1066](https://bitbucket.org/osrf/gazebo/pull-request/1066)
    * [Pull request #1082](https://bitbucket.org/osrf/gazebo/pull-request/1082)
    * [Issue #1134](https://bitbucket.org/osrf/gazebo/issue/1134)
1. Implemented a collada exporter
    * [Pull request #1064](https://bitbucket.org/osrf/gazebo/pull-request/1064)
1. Force torque sensor now makes use of sensor's pose.
    * [Pull request #1076](https://bitbucket.org/osrf/gazebo/pull-request/1076)
    * [Issue #940](https://bitbucket.org/osrf/gazebo/issue/940)
1. Fix Model::GetLinks segfault
    * [Pull request #1093](https://bitbucket.org/osrf/gazebo/pull-request/1093)
1. Fix deleting and saving lights in gzserver
    * [Pull request #1094](https://bitbucket.org/osrf/gazebo/pull-request/1094)
    * [Issue #1182](https://bitbucket.org/osrf/gazebo/issue/1182)
    * [Issue #346](https://bitbucket.org/osrf/gazebo/issue/346)
1. Fix Collision::GetWorldPose. The pose of a collision would not update properly.
    * [Pull request #1049](https://bitbucket.org/osrf/gazebo/pull-request/1049)
    * [Issue #1124](https://bitbucket.org/osrf/gazebo/issue/1124)
1. Fixed the animate_box and animate_joints examples
    * [Pull request #1086](https://bitbucket.org/osrf/gazebo/pull-request/1086)
1. Integrated Oculus Rift functionality
    * [Pull request #1074](https://bitbucket.org/osrf/gazebo/pull-request/1074)
    * [Pull request #1136](https://bitbucket.org/osrf/gazebo/pull-request/1136)
    * [Pull request #1139](https://bitbucket.org/osrf/gazebo/pull-request/1139)
1. Updated Base::GetScopedName
    * [Pull request #1104](https://bitbucket.org/osrf/gazebo/pull-request/1104)
1. Fix collada loader from adding duplicate materials into a Mesh
    * [Pull request #1105](https://bitbucket.org/osrf/gazebo/pull-request/1105)
    * [Issue #1180](https://bitbucket.org/osrf/gazebo/issue/1180)
1. Integrated Razer Hydra functionality
    * [Pull request #1083](https://bitbucket.org/osrf/gazebo/pull-request/1083)
    * [Pull request #1109](https://bitbucket.org/osrf/gazebo/pull-request/1109)
1. Added ability to copy and paste models in the GUI
    * [Pull request #1103](https://bitbucket.org/osrf/gazebo/pull-request/1103)
1. Removed unnecessary inclusion of gazebo.hh and common.hh in plugins
    * [Pull request #1111](https://bitbucket.org/osrf/gazebo/pull-request/1111)
1. Added ability to specify custom road textures
    * [Pull request #1027](https://bitbucket.org/osrf/gazebo/pull-request/1027)
1. Added support for DART 4.1
    * [Pull request #1113](https://bitbucket.org/osrf/gazebo/pull-request/1113)
    * [Pull request #1132](https://bitbucket.org/osrf/gazebo/pull-request/1132)
    * [Pull request #1134](https://bitbucket.org/osrf/gazebo/pull-request/1134)
    * [Pull request #1154](https://bitbucket.org/osrf/gazebo/pull-request/1154)
1. Allow position of joints to be directly set.
    * [Pull request #1097](https://bitbucket.org/osrf/gazebo/pull-request/1097)
    * [Issue #1138](https://bitbucket.org/osrf/gazebo/issue/1138)
1. Added extruded polyline geometry
    * [Pull request #1026](https://bitbucket.org/osrf/gazebo/pull-request/1026)
1. Fixed actor animation
    * [Pull request #1133](https://bitbucket.org/osrf/gazebo/pull-request/1133)
    * [Pull request #1141](https://bitbucket.org/osrf/gazebo/pull-request/1141)
1. Generate a versioned cmake config file
    * [Pull request #1153](https://bitbucket.org/osrf/gazebo/pull-request/1153)
    * [Issue #1226](https://bitbucket.org/osrf/gazebo/issue/1226)
1. Added KMeans class
    * [Pull request #1147](https://bitbucket.org/osrf/gazebo/pull-request/1147)
1. Added --summary-range feature to bitbucket pullrequest tool
    * [Pull request #1156](https://bitbucket.org/osrf/gazebo/pull-request/1156)
1. Updated web links
    * [Pull request #1159](https://bitbucket.org/osrf/gazebo/pull-request/1159)
1. Update tests
    * [Pull request #1155](https://bitbucket.org/osrf/gazebo/pull-request/1155)
    * [Pull request #1143](https://bitbucket.org/osrf/gazebo/pull-request/1143)
    * [Pull request #1138](https://bitbucket.org/osrf/gazebo/pull-request/1138)
    * [Pull request #1140](https://bitbucket.org/osrf/gazebo/pull-request/1140)
    * [Pull request #1127](https://bitbucket.org/osrf/gazebo/pull-request/1127)
    * [Pull request #1115](https://bitbucket.org/osrf/gazebo/pull-request/1115)
    * [Pull request #1102](https://bitbucket.org/osrf/gazebo/pull-request/1102)
    * [Pull request #1087](https://bitbucket.org/osrf/gazebo/pull-request/1087)
    * [Pull request #1084](https://bitbucket.org/osrf/gazebo/pull-request/1084)

## Gazebo 3.0

### Gazebo 3.x.x (yyyy-mm-dd)

1. Fixed sonar and wireless sensor visualization
    * [Pull request #1254](https://bitbucket.org/osrf/gazebo/pull-request/1254)
1. Update visual bounding box when model is selected
    * [Pull request #1280](https://bitbucket.org/osrf/gazebo/pull-request/1280)

### Gazebo 3.1.0 (2014-08-08)

1. Implemented Simbody::Link::Set*Vel
    * [Pull request #1160](https://bitbucket.org/osrf/gazebo/pull-request/1160)
    * [Issue #1012](https://bitbucket.org/osrf/gazebo/issue/1012)
1. Added World::RemoveModel function
    * [Pull request #1106](https://bitbucket.org/osrf/gazebo/pull-request/1106)
    * [Issue #1177](https://bitbucket.org/osrf/gazebo/issue/1177)
1. Fix exit from camera follow mode using the escape key
    * [Pull request #1137](https://bitbucket.org/osrf/gazebo/pull-request/1137)
    * [Issue #1220](https://bitbucket.org/osrf/gazebo/issue/1220)
1. Added support for SDF joint spring stiffness and reference positions
    * [Pull request #1117](https://bitbucket.org/osrf/gazebo/pull-request/1117)
1. Removed the gzmodel_create script
    * [Pull request #1130](https://bitbucket.org/osrf/gazebo/pull-request/1130)
1. Added Vector2 dot product
    * [Pull request #1101](https://bitbucket.org/osrf/gazebo/pull-request/1101)
1. Added SetPositionPID and SetVelocityPID to JointController
    * [Pull request #1091](https://bitbucket.org/osrf/gazebo/pull-request/1091)
1. Fix gzclient startup crash with ogre 1.9
    * [Pull request #1098](https://bitbucket.org/osrf/gazebo/pull-request/1098)
    * [Issue #996](https://bitbucket.org/osrf/gazebo/issue/996)
1. Update the bitbucket_pullrequests tool
    * [Pull request #1108](https://bitbucket.org/osrf/gazebo/pull-request/1108)
1. Light properties now remain in place after move by the user via the GUI.
    * [Pull request #1110](https://bitbucket.org/osrf/gazebo/pull-request/1110)
    * [Issue #1211](https://bitbucket.org/osrf/gazebo/issue/1211)
1. Allow position of joints to be directly set.
    * [Pull request #1096](https://bitbucket.org/osrf/gazebo/pull-request/1096)
    * [Issue #1138](https://bitbucket.org/osrf/gazebo/issue/1138)

### Gazebo 3.0.0 (2014-04-11)

1. Fix bug when deleting the sun light
    * [Pull request #1088](https://bitbucket.org/osrf/gazebo/pull-request/1088)
    * [Issue #1133](https://bitbucket.org/osrf/gazebo/issue/1133)
1. Fix ODE screw joint
    * [Pull request #1078](https://bitbucket.org/osrf/gazebo/pull-request/1078)
    * [Issue #1167](https://bitbucket.org/osrf/gazebo/issue/1167)
1. Update joint integration tests
    * [Pull request #1081](https://bitbucket.org/osrf/gazebo/pull-request/1081)
1. Fixed false positives in cppcheck.
    * [Pull request #1061](https://bitbucket.org/osrf/gazebo/pull-request/1061)
1. Made joint axis reference frame relative to child, and updated simbody and dart accordingly.
    * [Pull request #1069](https://bitbucket.org/osrf/gazebo/pull-request/1069)
    * [Issue #494](https://bitbucket.org/osrf/gazebo/issue/494)
    * [Issue #1143](https://bitbucket.org/osrf/gazebo/issue/1143)
1. Added ability to pass vector of strings to SetupClient and SetupServer
    * [Pull request #1068](https://bitbucket.org/osrf/gazebo/pull-request/1068)
    * [Issue #1132](https://bitbucket.org/osrf/gazebo/issue/1132)
1. Fix error correction in screw constraints for ODE
    * [Pull request #1159](https://bitbucket.org/osrf/gazebo/pull-request/1159)
    * [Issue #1159](https://bitbucket.org/osrf/gazebo/issue/1159)
1. Improved pkgconfig with SDF
    * [Pull request #1062](https://bitbucket.org/osrf/gazebo/pull-request/1062)
1. Added a plugin to simulate aero dynamics
    * [Pull request #905](https://bitbucket.org/osrf/gazebo/pull-request/905)
1. Updated bullet support
    * [Issue #1069](https://bitbucket.org/osrf/gazebo/issue/1069)
    * [Pull request #1011](https://bitbucket.org/osrf/gazebo/pull-request/1011)
    * [Pull request #996](https://bitbucket.org/osrf/gazebo/pull-request/966)
    * [Pull request #1024](https://bitbucket.org/osrf/gazebo/pull-request/1024)
1. Updated simbody support
    * [Pull request #995](https://bitbucket.org/osrf/gazebo/pull-request/995)
1. Updated worlds to SDF 1.5
    * [Pull request #1021](https://bitbucket.org/osrf/gazebo/pull-request/1021)
1. Improvements to ODE
    * [Pull request #1001](https://bitbucket.org/osrf/gazebo/pull-request/1001)
    * [Pull request #1014](https://bitbucket.org/osrf/gazebo/pull-request/1014)
    * [Pull request #1015](https://bitbucket.org/osrf/gazebo/pull-request/1015)
    * [Pull request #1016](https://bitbucket.org/osrf/gazebo/pull-request/1016)
1. New command line tool
    * [Pull request #972](https://bitbucket.org/osrf/gazebo/pull-request/972)
1. Graphical user interface improvements
    * [Pull request #971](https://bitbucket.org/osrf/gazebo/pull-request/971)
    * [Pull request #1013](https://bitbucket.org/osrf/gazebo/pull-request/1013)
    * [Pull request #989](https://bitbucket.org/osrf/gazebo/pull-request/989)
1. Created a friction pyramid class
    * [Pull request #935](https://bitbucket.org/osrf/gazebo/pull-request/935)
1. Added GetWorldEnergy functions to Model, Joint, and Link
    * [Pull request #1017](https://bitbucket.org/osrf/gazebo/pull-request/1017)
1. Preparing Gazebo for admission into Ubuntu
    * [Pull request #969](https://bitbucket.org/osrf/gazebo/pull-request/969)
    * [Pull request #998](https://bitbucket.org/osrf/gazebo/pull-request/998)
    * [Pull request #1002](https://bitbucket.org/osrf/gazebo/pull-request/1002)
1. Add method for querying if useImplicitStiffnessDamping flag is set for a given joint
    * [Issue #629](https://bitbucket.org/osrf/gazebo/issue/629)
    * [Pull request #1006](https://bitbucket.org/osrf/gazebo/pull-request/1006)
1. Fix joint axis frames
    * [Issue #494](https://bitbucket.org/osrf/gazebo/issue/494)
    * [Pull request #963](https://bitbucket.org/osrf/gazebo/pull-request/963)
1. Compute joint anchor pose relative to parent
    * [Issue #1029](https://bitbucket.org/osrf/gazebo/issue/1029)
    * [Pull request #982](https://bitbucket.org/osrf/gazebo/pull-request/982)
1. Cleanup the installed worlds
    * [Issue #1036](https://bitbucket.org/osrf/gazebo/issue/1036)
    * [Pull request #984](https://bitbucket.org/osrf/gazebo/pull-request/984)
1. Update to the GPS sensor
    * [Issue #1059](https://bitbucket.org/osrf/gazebo/issue/1059)
    * [Pull request #984](https://bitbucket.org/osrf/gazebo/pull-request/984)
1. Removed libtool from plugin loading
    * [Pull request #981](https://bitbucket.org/osrf/gazebo/pull-request/981)
1. Added functions to get inertial information for a link in the world frame.
    * [Pull request #1005](https://bitbucket.org/osrf/gazebo/pull-request/1005)

## Gazebo 2.0

### Gazebo 2.2.3 (2014-04-29)

1. Removed redundant call to World::Init
    * [Pull request #1107](https://bitbucket.org/osrf/gazebo/pull-request/1107)
    * [Issue #1208](https://bitbucket.org/osrf/gazebo/issue/1208)
1. Return proper error codes when gazebo exits
    * [Pull request #1085](https://bitbucket.org/osrf/gazebo/pull-request/1085)
    * [Issue #1178](https://bitbucket.org/osrf/gazebo/issue/1178)
1. Fixed Camera::GetWorldRotation().
    * [Pull request #1071](https://bitbucket.org/osrf/gazebo/pull-request/1071)
    * [Issue #1087](https://bitbucket.org/osrf/gazebo/issue/1087)
1. Fixed memory leak in image conversion
    * [Pull request #1073](https://bitbucket.org/osrf/gazebo/pull-request/1073)

### Gazebo 2.2.0 (2014-01-10)

1. Fix compilation when using OGRE-1.9 (full support is being worked on)
    * [Issue #994](https://bitbucket.org/osrf/gazebo/issue/994)
    * [Issue #995](https://bitbucket.org/osrf/gazebo/issue/995)
    * [Issue #996](https://bitbucket.org/osrf/gazebo/issue/996)
    * [Pull request #883](https://bitbucket.org/osrf/gazebo/pull-request/883)
1. Added unit test for issue 624.
    * [Issue #624](https://bitbucket.org/osrf/gazebo/issue/624).
    * [Pull request #889](https://bitbucket.org/osrf/gazebo/pull-request/889)
1. Use 3x3 PCF shadows for smoother shadows.
    * [Pull request #887](https://bitbucket.org/osrf/gazebo/pull-request/887)
1. Update manpage copyright to 2014.
    * [Pull request #893](https://bitbucket.org/osrf/gazebo/pull-request/893)
1. Added friction integration test .
    * [Pull request #885](https://bitbucket.org/osrf/gazebo/pull-request/885)
1. Fix joint anchor when link pose is not specified.
    * [Issue #978](https://bitbucket.org/osrf/gazebo/issue/978)
    * [Pull request #862](https://bitbucket.org/osrf/gazebo/pull-request/862)
1. Added (ESC) tooltip for GUI Selection Mode icon.
    * [Issue #993](https://bitbucket.org/osrf/gazebo/issue/993)
    * [Pull request #888](https://bitbucket.org/osrf/gazebo/pull-request/888)
1. Removed old comment about resolved issue.
    * [Issue #837](https://bitbucket.org/osrf/gazebo/issue/837)
    * [Pull request #880](https://bitbucket.org/osrf/gazebo/pull-request/880)
1. Made SimbodyLink::Get* function thread-safe
    * [Issue #918](https://bitbucket.org/osrf/gazebo/issue/918)
    * [Pull request #872](https://bitbucket.org/osrf/gazebo/pull-request/872)
1. Suppressed spurious gzlog messages in ODE::Body
    * [Issue #983](https://bitbucket.org/osrf/gazebo/issue/983)
    * [Pull request #875](https://bitbucket.org/osrf/gazebo/pull-request/875)
1. Fixed Force Torque Sensor Test by properly initializing some values.
    * [Issue #982](https://bitbucket.org/osrf/gazebo/issue/982)
    * [Pull request #869](https://bitbucket.org/osrf/gazebo/pull-request/869)
1. Added breakable joint plugin to support breakable walls.
    * [Pull request #865](https://bitbucket.org/osrf/gazebo/pull-request/865)
1. Used different tuple syntax to fix compilation on OSX mavericks.
    * [Issue #947](https://bitbucket.org/osrf/gazebo/issue/947)
    * [Pull request #858](https://bitbucket.org/osrf/gazebo/pull-request/858)
1. Fixed sonar test and deprecation warning.
    * [Pull request #856](https://bitbucket.org/osrf/gazebo/pull-request/856)
1. Speed up test compilation.
    * Part of [Issue #955](https://bitbucket.org/osrf/gazebo/issue/955)
    * [Pull request #846](https://bitbucket.org/osrf/gazebo/pull-request/846)
1. Added Joint::SetEffortLimit API
    * [Issue #923](https://bitbucket.org/osrf/gazebo/issue/923)
    * [Pull request #808](https://bitbucket.org/osrf/gazebo/pull-request/808)
1. Made bullet output less verbose.
    * [Pull request #839](https://bitbucket.org/osrf/gazebo/pull-request/839)
1. Convergence acceleration and stability tweak to make atlas_v3 stable
    * [Issue #895](https://bitbucket.org/osrf/gazebo/issue/895)
    * [Pull request #772](https://bitbucket.org/osrf/gazebo/pull-request/772)
1. Added colors, textures and world files for the SPL RoboCup environment
    * [Pull request #838](https://bitbucket.org/osrf/gazebo/pull-request/838)
1. Fixed bitbucket_pullrequests tool to work with latest BitBucket API.
    * [Issue #933](https://bitbucket.org/osrf/gazebo/issue/933)
    * [Pull request #841](https://bitbucket.org/osrf/gazebo/pull-request/841)
1. Fixed cppcheck warnings.
    * [Pull request #842](https://bitbucket.org/osrf/gazebo/pull-request/842)

### Gazebo 2.1.0 (2013-11-08)
1. Fix mainwindow unit test
    * [Pull request #752](https://bitbucket.org/osrf/gazebo/pull-request/752)
1. Visualize moment of inertia
    * Pull request [#745](https://bitbucket.org/osrf/gazebo/pull-request/745), [#769](https://bitbucket.org/osrf/gazebo/pull-request/769), [#787](https://bitbucket.org/osrf/gazebo/pull-request/787)
    * [Issue #203](https://bitbucket.org/osrf/gazebo/issue/203)
1. Update tool to count lines of code
    * [Pull request #758](https://bitbucket.org/osrf/gazebo/pull-request/758)
1. Implement World::Clear
    * Pull request [#785](https://bitbucket.org/osrf/gazebo/pull-request/785), [#804](https://bitbucket.org/osrf/gazebo/pull-request/804)
1. Improve Bullet support
    * [Pull request #805](https://bitbucket.org/osrf/gazebo/pull-request/805)
1. Fix doxygen spacing
    * [Pull request #740](https://bitbucket.org/osrf/gazebo/pull-request/740)
1. Add tool to generate model images for thepropshop.org
    * [Pull request #734](https://bitbucket.org/osrf/gazebo/pull-request/734)
1. Added paging support for terrains
    * [Pull request #707](https://bitbucket.org/osrf/gazebo/pull-request/707)
1. Added plugin path to LID_LIBRARY_PATH in setup.sh
    * [Pull request #750](https://bitbucket.org/osrf/gazebo/pull-request/750)
1. Fix for OSX
    * [Pull request #766](https://bitbucket.org/osrf/gazebo/pull-request/766)
    * [Pull request #786](https://bitbucket.org/osrf/gazebo/pull-request/786)
    * [Issue #906](https://bitbucket.org/osrf/gazebo/issue/906)
1. Update copyright information
    * [Pull request #771](https://bitbucket.org/osrf/gazebo/pull-request/771)
1. Enable screen dependent tests
    * [Pull request #764](https://bitbucket.org/osrf/gazebo/pull-request/764)
    * [Issue #811](https://bitbucket.org/osrf/gazebo/issue/811)
1. Fix gazebo command line help message
    * [Pull request #775](https://bitbucket.org/osrf/gazebo/pull-request/775)
    * [Issue #898](https://bitbucket.org/osrf/gazebo/issue/898)
1. Fix man page test
    * [Pull request #774](https://bitbucket.org/osrf/gazebo/pull-request/774)
1. Improve load time by reducing calls to RTShader::Update
    * [Pull request #773](https://bitbucket.org/osrf/gazebo/pull-request/773)
    * [Issue #877](https://bitbucket.org/osrf/gazebo/issue/877)
1. Fix joint visualization
    * [Pull request #776](https://bitbucket.org/osrf/gazebo/pull-request/776)
    * [Pull request #802](https://bitbucket.org/osrf/gazebo/pull-request/802)
    * [Issue #464](https://bitbucket.org/osrf/gazebo/issue/464)
1. Add helpers to fix NaN
    * [Pull request #742](https://bitbucket.org/osrf/gazebo/pull-request/742)
1. Fix model resizing via the GUI
    * [Pull request #763](https://bitbucket.org/osrf/gazebo/pull-request/763)
    * [Issue #885](https://bitbucket.org/osrf/gazebo/issue/885)
1. Simplify gzlog test by using sha1
    * [Pull request #781](https://bitbucket.org/osrf/gazebo/pull-request/781)
    * [Issue #837](https://bitbucket.org/osrf/gazebo/issue/837)
1. Enable cppcheck for header files
    * [Pull request #782](https://bitbucket.org/osrf/gazebo/pull-request/782)
    * [Issue #907](https://bitbucket.org/osrf/gazebo/issue/907)
1. Fix broken regression test
    * [Pull request #784](https://bitbucket.org/osrf/gazebo/pull-request/784)
    * [Issue #884](https://bitbucket.org/osrf/gazebo/issue/884)
1. All simbody and dart to pass tests
    * [Pull request #790](https://bitbucket.org/osrf/gazebo/pull-request/790)
    * [Issue #873](https://bitbucket.org/osrf/gazebo/issue/873)
1. Fix camera rotation from SDF
    * [Pull request #789](https://bitbucket.org/osrf/gazebo/pull-request/789)
    * [Issue #920](https://bitbucket.org/osrf/gazebo/issue/920)
1. Fix bitbucket pullrequest command line tool to match new API
    * [Pull request #803](https://bitbucket.org/osrf/gazebo/pull-request/803)
1. Fix transceiver spawn errors in tests
    * [Pull request #811](https://bitbucket.org/osrf/gazebo/pull-request/811)
    * [Pull request #814](https://bitbucket.org/osrf/gazebo/pull-request/814)

### Gazebo 2.0.0 (2013-10-08)
1. Refactor code check tool.
    * [Pull Request #669](https://bitbucket.org/osrf/gazebo/pull-request/669)
1. Added pull request tool for Bitbucket.
    * [Pull Request #670](https://bitbucket.org/osrf/gazebo/pull-request/670)
    * [Pull Request #691](https://bitbucket.org/osrf/gazebo/pull-request/671)
1. New wireless receiver and transmitter sensor models.
    * [Pull Request #644](https://bitbucket.org/osrf/gazebo/pull-request/644)
    * [Pull Request #675](https://bitbucket.org/osrf/gazebo/pull-request/675)
    * [Pull Request #727](https://bitbucket.org/osrf/gazebo/pull-request/727)
1. Audio support using OpenAL.
    * [Pull Request #648](https://bitbucket.org/osrf/gazebo/pull-request/648)
    * [Pull Request #704](https://bitbucket.org/osrf/gazebo/pull-request/704)
1. Simplify command-line parsing of gztopic echo output.
    * [Pull Request #674](https://bitbucket.org/osrf/gazebo/pull-request/674)
    * Resolves: [Issue #795](https://bitbucket.org/osrf/gazebo/issue/795)
1. Use UNIX directories through the user of GNUInstallDirs cmake module.
    * [Pull Request #676](https://bitbucket.org/osrf/gazebo/pull-request/676)
    * [Pull Request #681](https://bitbucket.org/osrf/gazebo/pull-request/681)
1. New GUI interactions for object manipulation.
    * [Pull Request #634](https://bitbucket.org/osrf/gazebo/pull-request/634)
1. Fix for OSX menubar.
    * [Pull Request #677](https://bitbucket.org/osrf/gazebo/pull-request/677)
1. Remove internal SDF directories and dependencies.
    * [Pull Request #680](https://bitbucket.org/osrf/gazebo/pull-request/680)
1. Add minimum version for sdformat.
    * [Pull Request #682](https://bitbucket.org/osrf/gazebo/pull-request/682)
    * Resolves: [Issue #818](https://bitbucket.org/osrf/gazebo/issue/818)
1. Allow different gtest parameter types with ServerFixture
    * [Pull Request #686](https://bitbucket.org/osrf/gazebo/pull-request/686)
    * Resolves: [Issue #820](https://bitbucket.org/osrf/gazebo/issue/820)
1. GUI model scaling when using Bullet.
    * [Pull Request #683](https://bitbucket.org/osrf/gazebo/pull-request/683)
1. Fix typo in cmake config.
    * [Pull Request #694](https://bitbucket.org/osrf/gazebo/pull-request/694)
    * Resolves: [Issue #824](https://bitbucket.org/osrf/gazebo/issue/824)
1. Remove gazebo include subdir from pkgconfig and cmake config.
    * [Pull Request #691](https://bitbucket.org/osrf/gazebo/pull-request/691)
1. Torsional spring demo
    * [Pull Request #693](https://bitbucket.org/osrf/gazebo/pull-request/693)
1. Remove repeated call to SetAxis in Joint.cc
    * [Pull Request #695](https://bitbucket.org/osrf/gazebo/pull-request/695)
    * Resolves: [Issue #823](https://bitbucket.org/osrf/gazebo/issue/823)
1. Add test for rotational joints.
    * [Pull Request #697](https://bitbucket.org/osrf/gazebo/pull-request/697)
    * Resolves: [Issue #820](https://bitbucket.org/osrf/gazebo/issue/820)
1. Fix compilation of tests using Joint base class
    * [Pull Request #701](https://bitbucket.org/osrf/gazebo/pull-request/701)
1. Terrain paging implemented.
    * [Pull Request #687](https://bitbucket.org/osrf/gazebo/pull-request/687)
1. Improve timeout error reporting in ServerFixture
    * [Pull Request #705](https://bitbucket.org/osrf/gazebo/pull-request/705)
1. Fix mouse picking for cases where visuals overlap with the laser
    * [Pull Request #709](https://bitbucket.org/osrf/gazebo/pull-request/709)
1. Fix string literals for OSX
    * [Pull Request #712](https://bitbucket.org/osrf/gazebo/pull-request/712)
    * Resolves: [Issue #803](https://bitbucket.org/osrf/gazebo/issue/803)
1. Support for ENABLE_TESTS_COMPILATION cmake parameter
    * [Pull Request #708](https://bitbucket.org/osrf/gazebo/pull-request/708)
1. Updated system gui plugin
    * [Pull Request #702](https://bitbucket.org/osrf/gazebo/pull-request/702)
1. Fix force torque unit test issue
    * [Pull Request #673](https://bitbucket.org/osrf/gazebo/pull-request/673)
    * Resolves: [Issue #813](https://bitbucket.org/osrf/gazebo/issue/813)
1. Use variables to control auto generation of CFlags
    * [Pull Request #699](https://bitbucket.org/osrf/gazebo/pull-request/699)
1. Remove deprecated functions.
    * [Pull Request #715](https://bitbucket.org/osrf/gazebo/pull-request/715)
1. Fix typo in `Camera.cc`
    * [Pull Request #719](https://bitbucket.org/osrf/gazebo/pull-request/719)
    * Resolves: [Issue #846](https://bitbucket.org/osrf/gazebo/issue/846)
1. Performance improvements
    * [Pull Request #561](https://bitbucket.org/osrf/gazebo/pull-request/561)
1. Fix gripper model.
    * [Pull Request #713](https://bitbucket.org/osrf/gazebo/pull-request/713)
    * Resolves: [Issue #314](https://bitbucket.org/osrf/gazebo/issue/314)
1. First part of Simbody integration
    * [Pull Request #716](https://bitbucket.org/osrf/gazebo/pull-request/716)

## Gazebo 1.9

### Gazebo 1.9.6 (2014-04-29)

1. Refactored inertia ratio reduction for ODE
    * [Pull request #1114](https://bitbucket.org/osrf/gazebo/pull-request/1114)
1. Improved collada loading performance
    * [Pull request #1075](https://bitbucket.org/osrf/gazebo/pull-request/1075)

### Gazebo 1.9.3 (2014-01-10)

1. Add thickness to plane to remove shadow flickering.
    * [Pull request #886](https://bitbucket.org/osrf/gazebo/pull-request/886)
1. Temporary GUI shadow toggle fix.
    * [Issue #925](https://bitbucket.org/osrf/gazebo/issue/925)
    * [Pull request #868](https://bitbucket.org/osrf/gazebo/pull-request/868)
1. Fix memory access bugs with libc++ on mavericks.
    * [Issue #965](https://bitbucket.org/osrf/gazebo/issue/965)
    * [Pull request #857](https://bitbucket.org/osrf/gazebo/pull-request/857)
    * [Pull request #881](https://bitbucket.org/osrf/gazebo/pull-request/881)
1. Replaced printf with cout in gztopic hz.
    * [Issue #969](https://bitbucket.org/osrf/gazebo/issue/969)
    * [Pull request #854](https://bitbucket.org/osrf/gazebo/pull-request/854)
1. Add Dark grey material and fix indentation.
    * [Pull request #851](https://bitbucket.org/osrf/gazebo/pull-request/851)
1. Fixed sonar sensor unit test.
    * [Pull request #848](https://bitbucket.org/osrf/gazebo/pull-request/848)
1. Convergence acceleration and stability tweak to make atlas_v3 stable.
    * [Pull request #845](https://bitbucket.org/osrf/gazebo/pull-request/845)
1. Update gtest to 1.7.0 to resolve problems with libc++.
    * [Issue #947](https://bitbucket.org/osrf/gazebo/issue/947)
    * [Pull request #827](https://bitbucket.org/osrf/gazebo/pull-request/827)
1. Fixed LD_LIBRARY_PATH for plugins.
    * [Issue #957](https://bitbucket.org/osrf/gazebo/issue/957)
    * [Pull request #844](https://bitbucket.org/osrf/gazebo/pull-request/844)
1. Fix transceiver sporadic errors.
    * Backport of [pull request #811](https://bitbucket.org/osrf/gazebo/pull-request/811)
    * [Pull request #836](https://bitbucket.org/osrf/gazebo/pull-request/836)
1. Modified the MsgTest to be deterministic with time checks.
    * [Pull request #843](https://bitbucket.org/osrf/gazebo/pull-request/843)
1. Fixed seg fault in LaserVisual.
    * [Issue #950](https://bitbucket.org/osrf/gazebo/issue/950)
    * [Pull request #832](https://bitbucket.org/osrf/gazebo/pull-request/832)
1. Implemented the option to disable tests that need a working screen to run properly.
    * Backport of [Pull request #764](https://bitbucket.org/osrf/gazebo/pull-request/764)
    * [Pull request #837](https://bitbucket.org/osrf/gazebo/pull-request/837)
1. Cleaned up gazebo shutdown.
    * [Pull request #829](https://bitbucket.org/osrf/gazebo/pull-request/829)
1. Fixed bug associated with loading joint child links.
    * [Issue #943](https://bitbucket.org/osrf/gazebo/issue/943)
    * [Pull request #820](https://bitbucket.org/osrf/gazebo/pull-request/820)

### Gazebo 1.9.2 (2013-11-08)
1. Fix enable/disable sky and clouds from SDF
    * [Pull request #809](https://bitbucket.org/osrf/gazebo/pull-request/809])
1. Fix occasional blank GUI screen on startup
    * [Pull request #815](https://bitbucket.org/osrf/gazebo/pull-request/815])
1. Fix GPU laser when interacting with heightmaps
    * [Pull request #796](https://bitbucket.org/osrf/gazebo/pull-request/796])
1. Added API/ABI checker command line tool
    * [Pull request #765](https://bitbucket.org/osrf/gazebo/pull-request/765])
1. Added gtest version information
    * [Pull request #801](https://bitbucket.org/osrf/gazebo/pull-request/801])
1. Fix GUI world saving
    * [Pull request #806](https://bitbucket.org/osrf/gazebo/pull-request/806])
1. Enable anti-aliasing for camera sensor
    * [Pull request #800](https://bitbucket.org/osrf/gazebo/pull-request/800])
1. Make sensor noise deterministic
    * [Pull request #788](https://bitbucket.org/osrf/gazebo/pull-request/788])
1. Fix build problem
    * [Issue #901](https://bitbucket.org/osrf/gazebo/issue/901)
    * [Pull request #778](https://bitbucket.org/osrf/gazebo/pull-request/778])
1. Fix a typo in Camera.cc
    * [Pull request #720](https://bitbucket.org/osrf/gazebo/pull-request/720])
    * [Issue #846](https://bitbucket.org/osrf/gazebo/issue/846)
1. Fix OSX menu bar
    * [Pull request #688](https://bitbucket.org/osrf/gazebo/pull-request/688])
1. Fix gazebo::init by calling sdf::setFindCallback() before loading the sdf in gzfactory.
    * [Pull request #678](https://bitbucket.org/osrf/gazebo/pull-request/678])
    * [Issue #817](https://bitbucket.org/osrf/gazebo/issue/817)

### Gazebo 1.9.1 (2013-08-20)
* Deprecate header files that require case-sensitive filesystem (e.g. Common.hh, Physics.hh) [https://bitbucket.org/osrf/gazebo/pull-request/638/fix-for-775-deprecate-headers-that-require]
* Initial support for building on Mac OS X [https://bitbucket.org/osrf/gazebo/pull-request/660/osx-support-for-gazebo-19] [https://bitbucket.org/osrf/gazebo/pull-request/657/cmake-fixes-for-osx]
* Fixes for various issues [https://bitbucket.org/osrf/gazebo/pull-request/635/fix-for-issue-792/diff] [https://bitbucket.org/osrf/gazebo/pull-request/628/allow-scoped-and-non-scoped-joint-names-to/diff] [https://bitbucket.org/osrf/gazebo/pull-request/636/fix-build-dependency-in-message-generation/diff] [https://bitbucket.org/osrf/gazebo/pull-request/639/make-the-unversioned-setupsh-a-copy-of-the/diff] [https://bitbucket.org/osrf/gazebo/pull-request/650/added-missing-lib-to-player-client-library/diff] [https://bitbucket.org/osrf/gazebo/pull-request/656/install-gzmode_create-without-sh-suffix/diff]

### Gazebo 1.9.0 (2013-07-23)
* Use external package [sdformat](https://bitbucket.org/osrf/sdformat) for sdf parsing, refactor the `Element::GetValue*` function calls, and deprecate Gazebo's internal sdf parser [https://bitbucket.org/osrf/gazebo/pull-request/627]
* Improved ROS support ([[Tutorials#ROS_Integration |documentation here]]) [https://bitbucket.org/osrf/gazebo/pull-request/559]
* Added Sonar, Force-Torque, and Tactile Pressure sensors [https://bitbucket.org/osrf/gazebo/pull-request/557], [https://bitbucket.org/osrf/gazebo/pull-request/567]
* Add compile-time defaults for environment variables so that sourcing setup.sh is unnecessary in most cases [https://bitbucket.org/osrf/gazebo/pull-request/620]
* Enable user camera to follow objects in client window [https://bitbucket.org/osrf/gazebo/pull-request/603]
* Install protobuf message files for use in custom messages [https://bitbucket.org/osrf/gazebo/pull-request/614]
* Change default compilation flags to improve debugging [https://bitbucket.org/osrf/gazebo/pull-request/617]
* Change to supported relative include paths [https://bitbucket.org/osrf/gazebo/pull-request/594]
* Fix display of laser scans when sensor is rotated [https://bitbucket.org/osrf/gazebo/pull-request/599]

## Gazebo 1.8

### Gazebo 1.8.7 (2013-07-16)
* Fix bug in URDF parsing of Vector3 elements [https://bitbucket.org/osrf/gazebo/pull-request/613]
* Fix compilation errors with newest libraries [https://bitbucket.org/osrf/gazebo/pull-request/615]

### Gazebo 1.8.6 (2013-06-07)
* Fix inertia lumping in the URDF parser[https://bitbucket.org/osrf/gazebo/pull-request/554]
* Fix for ODEJoint CFM damping sign error [https://bitbucket.org/osrf/gazebo/pull-request/586]
* Fix transport memory growth[https://bitbucket.org/osrf/gazebo/pull-request/584]
* Reduce log file data in order to reduce buffer growth that results in out of memory kernel errors[https://bitbucket.org/osrf/gazebo/pull-request/587]

### Gazebo 1.8.5 (2013-06-04)
* Fix Gazebo build for machines without a valid display.[https://bitbucket.org/osrf/gazebo/commits/37f00422eea03365b839a632c1850431ee6a1d67]

### Gazebo 1.8.4 (2013-06-03)
* Fix UDRF to SDF converter so that URDF gazebo extensions are applied to all collisions in a link.[https://bitbucket.org/osrf/gazebo/pull-request/579]
* Prevent transport layer from locking when a gzclient connects to a gzserver over a connection with high latency.[https://bitbucket.org/osrf/gazebo/pull-request/572]
* Improve performance and fix uninitialized conditional jumps.[https://bitbucket.org/osrf/gazebo/pull-request/571]

### Gazebo 1.8.3 (2013-06-03)
* Fix for gzlog hanging when gzserver is not present or not responsive[https://bitbucket.org/osrf/gazebo/pull-request/577]
* Fix occasional segfault when generating log files[https://bitbucket.org/osrf/gazebo/pull-request/575]
* Performance improvement to ODE[https://bitbucket.org/osrf/gazebo/pull-request/556]
* Fix node initialization[https://bitbucket.org/osrf/gazebo/pull-request/570]
* Fix GPU laser Hz rate reduction when sensor moved away from world origin[https://bitbucket.org/osrf/gazebo/pull-request/566]
* Fix incorrect lighting in camera sensors when GPU laser is subscribe to[https://bitbucket.org/osrf/gazebo/pull-request/563]

### Gazebo 1.8.2 (2013-05-28)
* ODE performance improvements[https://bitbucket.org/osrf/gazebo/pull-request/535][https://bitbucket.org/osrf/gazebo/pull-request/537]
* Fixed tests[https://bitbucket.org/osrf/gazebo/pull-request/538][https://bitbucket.org/osrf/gazebo/pull-request/541][https://bitbucket.org/osrf/gazebo/pull-request/542]
* Fixed sinking vehicle bug[https://bitbucket.org/osrf/drcsim/issue/300] in pull-request[https://bitbucket.org/osrf/gazebo/pull-request/538]
* Fix GPU sensor throttling[https://bitbucket.org/osrf/gazebo/pull-request/536]
* Reduce string comparisons for better performance[https://bitbucket.org/osrf/gazebo/pull-request/546]
* Contact manager performance improvements[https://bitbucket.org/osrf/gazebo/pull-request/543]
* Transport performance improvements[https://bitbucket.org/osrf/gazebo/pull-request/548]
* Reduce friction noise[https://bitbucket.org/osrf/gazebo/pull-request/545]

### Gazebo 1.8.1 (2013-05-22)
* Please note that 1.8.1 contains a bug[https://bitbucket.org/osrf/drcsim/issue/300] that causes interpenetration between objects in resting contact to grow slowly.  Please update to 1.8.2 for the patch.
* Added warm starting[https://bitbucket.org/osrf/gazebo/pull-request/529]
* Reduced console output[https://bitbucket.org/osrf/gazebo/pull-request/533]
* Improved off screen rendering performance[https://bitbucket.org/osrf/gazebo/pull-request/530]
* Performance improvements [https://bitbucket.org/osrf/gazebo/pull-request/535] [https://bitbucket.org/osrf/gazebo/pull-request/537]

### Gazebo 1.8.0 (2013-05-17)
* Fixed slider axis [https://bitbucket.org/osrf/gazebo/pull-request/527]
* Fixed heightmap shadows [https://bitbucket.org/osrf/gazebo/pull-request/525]
* Fixed model and canonical link pose [https://bitbucket.org/osrf/gazebo/pull-request/519]
* Fixed OSX message header[https://bitbucket.org/osrf/gazebo/pull-request/524]
* Added zlib compression for logging [https://bitbucket.org/osrf/gazebo/pull-request/515]
* Allow clouds to be disabled in cameras [https://bitbucket.org/osrf/gazebo/pull-request/507]
* Camera rendering performance [https://bitbucket.org/osrf/gazebo/pull-request/528]


## Gazebo 1.7

### Gazebo 1.7.3 (2013-05-08)
* Fixed log cleanup (again) [https://bitbucket.org/osrf/gazebo/pull-request/511/fix-log-cleanup-logic]

### Gazebo 1.7.2 (2013-05-07)
* Fixed log cleanup [https://bitbucket.org/osrf/gazebo/pull-request/506/fix-gzlog-stop-command-line]
* Minor documentation fix [https://bitbucket.org/osrf/gazebo/pull-request/488/minor-documentation-fix]

### Gazebo 1.7.1 (2013-04-19)
* Fixed tests
* IMU sensor receives time stamped data from links
* Fix saving image frames [https://bitbucket.org/osrf/gazebo/pull-request/466/fix-saving-frames/diff]
* Wireframe rendering in GUI [https://bitbucket.org/osrf/gazebo/pull-request/414/allow-rendering-of-models-in-wireframe]
* Improved logging performance [https://bitbucket.org/osrf/gazebo/pull-request/457/improvements-to-gzlog-filter-and-logging]
* Viscous mud model [https://bitbucket.org/osrf/gazebo/pull-request/448/mud-plugin/diff]

## Gazebo 1.6

### Gazebo 1.6.3 (2013-04-15)
* Fixed a [critical SDF bug](https://bitbucket.org/osrf/gazebo/pull-request/451)
* Fixed a [laser offset bug](https://bitbucket.org/osrf/gazebo/pull-request/449)

### Gazebo 1.6.2 (2013-04-14)
* Fix for fdir1 physics property [https://bitbucket.org/osrf/gazebo/pull-request/429/fixes-to-treat-fdir1-better-1-rotate-into/diff]
* Fix for force torque sensor [https://bitbucket.org/osrf/gazebo/pull-request/447]
* SDF documentation fix [https://bitbucket.org/osrf/gazebo/issue/494/joint-axis-reference-frame-doesnt-match]

### Gazebo 1.6.1 (2013-04-05)
* Switch default build type to Release.

### Gazebo 1.6.0 (2013-04-05)
* Improvements to inertia in rubble pile
* Various Bullet integration advances.
* Noise models for ray, camera, and imu sensors.
* SDF 1.4, which accommodates more physics engine parameters and also some sensor noise models.
* Initial support for making movies from within Gazebo.
* Many performance improvements.
* Many bug fixes.
* Progress toward to building on OS X.

## Gazebo 1.5

### Gazebo 1.5.0 (2013-03-11)
* Partial integration of Bullet
  * Includes: cubes, spheres, cylinders, planes, meshes, revolute joints, ray sensors
* GUI Interface for log writing.
* Threaded sensors.
* Multi-camera sensor.

* Fixed the following issues:
 * [https://bitbucket.org/osrf/gazebo/issue/236 Issue #236]
 * [https://bitbucket.org/osrf/gazebo/issue/507 Issue #507]
 * [https://bitbucket.org/osrf/gazebo/issue/530 Issue #530]
 * [https://bitbucket.org/osrf/gazebo/issue/279 Issue #279]
 * [https://bitbucket.org/osrf/gazebo/issue/529 Issue #529]
 * [https://bitbucket.org/osrf/gazebo/issue/239 Issue #239]
 * [https://bitbucket.org/osrf/gazebo/issue/5 Issue #5]

## Gazebo 1.4

### Gazebo 1.4.0 (2013-02-01)
* New Features:
 * GUI elements to display messages from the server.
 * Multi-floor building editor and creator.
 * Improved sensor visualizations.
 * Improved mouse interactions

* Fixed the following issues:
 * [https://bitbucket.org/osrf/gazebo/issue/16 Issue #16]
 * [https://bitbucket.org/osrf/gazebo/issue/142 Issue #142]
 * [https://bitbucket.org/osrf/gazebo/issue/229 Issue #229]
 * [https://bitbucket.org/osrf/gazebo/issue/277 Issue #277]
 * [https://bitbucket.org/osrf/gazebo/issue/291 Issue #291]
 * [https://bitbucket.org/osrf/gazebo/issue/310 Issue #310]
 * [https://bitbucket.org/osrf/gazebo/issue/320 Issue #320]
 * [https://bitbucket.org/osrf/gazebo/issue/329 Issue #329]
 * [https://bitbucket.org/osrf/gazebo/issue/333 Issue #333]
 * [https://bitbucket.org/osrf/gazebo/issue/334 Issue #334]
 * [https://bitbucket.org/osrf/gazebo/issue/335 Issue #335]
 * [https://bitbucket.org/osrf/gazebo/issue/341 Issue #341]
 * [https://bitbucket.org/osrf/gazebo/issue/350 Issue #350]
 * [https://bitbucket.org/osrf/gazebo/issue/384 Issue #384]
 * [https://bitbucket.org/osrf/gazebo/issue/431 Issue #431]
 * [https://bitbucket.org/osrf/gazebo/issue/433 Issue #433]
 * [https://bitbucket.org/osrf/gazebo/issue/453 Issue #453]
 * [https://bitbucket.org/osrf/gazebo/issue/456 Issue #456]
 * [https://bitbucket.org/osrf/gazebo/issue/457 Issue #457]
 * [https://bitbucket.org/osrf/gazebo/issue/459 Issue #459]

## Gazebo 1.3

### Gazebo 1.3.1 (2012-12-14)
* Fixed the following issues:
 * [https://bitbucket.org/osrf/gazebo/issue/297 Issue #297]
* Other bugs fixed:
 * [https://bitbucket.org/osrf/gazebo/pull-request/164/ Fix light bounding box to disable properly when deselected]
 * [https://bitbucket.org/osrf/gazebo/pull-request/169/ Determine correct local IP address, to make remote clients work properly]
 * Various test fixes

### Gazebo 1.3.0 (2012-12-03)
* Fixed the following issues:
 * [https://bitbucket.org/osrf/gazebo/issue/233 Issue #233]
 * [https://bitbucket.org/osrf/gazebo/issue/238 Issue #238]
 * [https://bitbucket.org/osrf/gazebo/issue/2 Issue #2]
 * [https://bitbucket.org/osrf/gazebo/issue/95 Issue #95]
 * [https://bitbucket.org/osrf/gazebo/issue/97 Issue #97]
 * [https://bitbucket.org/osrf/gazebo/issue/90 Issue #90]
 * [https://bitbucket.org/osrf/gazebo/issue/253 Issue #253]
 * [https://bitbucket.org/osrf/gazebo/issue/163 Issue #163]
 * [https://bitbucket.org/osrf/gazebo/issue/91 Issue #91]
 * [https://bitbucket.org/osrf/gazebo/issue/245 Issue #245]
 * [https://bitbucket.org/osrf/gazebo/issue/242 Issue #242]
 * [https://bitbucket.org/osrf/gazebo/issue/156 Issue #156]
 * [https://bitbucket.org/osrf/gazebo/issue/78 Issue #78]
 * [https://bitbucket.org/osrf/gazebo/issue/36 Issue #36]
 * [https://bitbucket.org/osrf/gazebo/issue/104 Issue #104]
 * [https://bitbucket.org/osrf/gazebo/issue/249 Issue #249]
 * [https://bitbucket.org/osrf/gazebo/issue/244 Issue #244]
 * [https://bitbucket.org/osrf/gazebo/issue/36 Issue #36]

* New features:
 * Default camera view changed to look down at the origin from a height of 2 meters at location (5, -5, 2).
 * Record state data using the '-r' command line option, playback recorded state data using the '-p' command line option
 * Adjust placement of lights using the mouse.
 * Reduced the startup time.
 * Added visual reference for GUI mouse movements.
 * SDF version 1.3 released (changes from 1.2 listed below):
     - added `name` to `<camera name="cam_name"/>`
     - added `pose` to `<camera><pose>...</pose></camera>`
     - removed `filename` from `<mesh><filename>...</filename><mesh>`, use uri only.
     - recovered `provide_feedback` under `<joint>`, allowing calling `physics::Joint::GetForceTorque` in plugins.
     - added `imu` under `<sensor>`.

## Gazebo 1.2

### Gazebo 1.2.6 (2012-11-08)
* Fixed a transport issue with the GUI. Fixed saving the world via the GUI. Added more documentation. ([https://bitbucket.org/osrf/gazebo/pull-request/43/fixed-a-transport-issue-with-the-gui-fixed/diff pull request #43])
* Clean up mutex usage. ([https://bitbucket.org/osrf/gazebo/pull-request/54/fix-mutex-in-modellistwidget-using-boost/diff pull request #54])
* Fix OGRE path determination ([https://bitbucket.org/osrf/gazebo/pull-request/58/fix-ogre-paths-so-this-also-works-with/diff pull request #58], [https://bitbucket.org/osrf/gazebo/pull-request/68/fix-ogre-plugindir-determination/diff pull request #68])
* Fixed a couple of crashes and model selection/dragging problems ([https://bitbucket.org/osrf/gazebo/pull-request/59/fixed-a-couple-of-crashes-and-model/diff pull request #59])

### Gazebo 1.2.5 (2012-10-22)
* Step increment update while paused fixed ([https://bitbucket.org/osrf/gazebo/pull-request/45/fix-proper-world-stepinc-count-we-were/diff pull request #45])
* Actually call plugin destructors on shutdown ([https://bitbucket.org/osrf/gazebo/pull-request/51/fixed-a-bug-which-prevent-a-plugin/diff pull request #51])
* Don't crash on bad SDF input ([https://bitbucket.org/osrf/gazebo/pull-request/52/fixed-loading-of-bad-sdf-files/diff pull request #52])
* Fix cleanup of ray sensors on model deletion ([https://bitbucket.org/osrf/gazebo/pull-request/53/deleting-a-model-with-a-ray-sensor-did/diff pull request #53])
* Fix loading / deletion of improperly specified models ([https://bitbucket.org/osrf/gazebo/pull-request/56/catch-when-loading-bad-models-joint/diff pull request #56])

### Gazebo 1.2.4 (10-19-2012:08:00:52)
*  Style fixes ([https://bitbucket.org/osrf/gazebo/pull-request/30/style-fixes/diff pull request #30]).
*  Fix joint position control ([https://bitbucket.org/osrf/gazebo/pull-request/49/fixed-position-joint-control/diff pull request #49])

### Gazebo 1.2.3 (10-16-2012:18:39:54)
*  Disabled selection highlighting due to bug ([https://bitbucket.org/osrf/gazebo/pull-request/44/disabled-selection-highlighting-fixed/diff pull request #44]).
*  Fixed saving a world via the GUI.

### Gazebo 1.2.2 (10-16-2012:15:12:22)
*  Skip search for system install of libccd, use version inside gazebo ([https://bitbucket.org/osrf/gazebo/pull-request/39/skip-search-for-system-install-of-libccd/diff pull request #39]).
*  Fixed sensor initialization race condition ([https://bitbucket.org/osrf/gazebo/pull-request/42/fix-sensor-initializaiton-race-condition pull request #42]).

### Gazebo 1.2.1 (10-15-2012:21:32:55)
*  Properly removed projectors attached to deleted models ([https://bitbucket.org/osrf/gazebo/pull-request/37/remove-projectors-that-are-attached-to/diff pull request #37]).
*  Fix model plugin loading bug ([https://bitbucket.org/osrf/gazebo/pull-request/31/moving-bool-first-in-model-and-world pull request #31]).
*  Fix light insertion and visualization of models prior to insertion ([https://bitbucket.org/osrf/gazebo/pull-request/35/fixed-light-insertion-and-visualization-of/diff pull request #35]).
*  Fixed GUI manipulation of static objects ([https://bitbucket.org/osrf/gazebo/issue/63/moving-static-objects-does-not-move-the issue #63] [https://bitbucket.org/osrf/gazebo/pull-request/38/issue-63-bug-patch-moving-static-objects/diff pull request #38]).
*  Fixed GUI selection bug ([https://bitbucket.org/osrf/gazebo/pull-request/40/fixed-selection-of-multiple-objects-at/diff pull request #40])

### Gazebo 1.2.0 (10-04-2012:20:01:20)
*  Updated GUI: new style, improved mouse controls, and removal of non-functional items.
*  Model database: An online repository of models.
*  Numerous bug fixes
*  APT repository hosted at [http://osrfoundation.org OSRF]
*  Improved process control prevents zombie processes<|MERGE_RESOLUTION|>--- conflicted
+++ resolved
@@ -1,12 +1,10 @@
-<<<<<<< HEAD
+## Gazebo 6.0
+
+1. Use collide_bitmask from SDF to perform collision filtering
+    * [Pull request #1470](https://bitbucket.org/osrf/gazebo/pull-request/1470)
+
 1. Pass Coulomb surface friction parameters to DART.
     * [Pull request #1420](https://bitbucket.org/osrf/gazebo/pull-request/1420)
-=======
-## Gazebo 6.0
-
-1. Use collide_bitmask from SDF to perform collision filtering
-    * [Pull request #1470](https://bitbucket.org/osrf/gazebo/pull-request/1470)
->>>>>>> f4c0f901
 
 1. Added various Get functions to Visual. Also added a ConvertGeometryType function to msgs.
     * [Pull request #1402](https://bitbucket.org/osrf/gazebo/pull-request/1402)
