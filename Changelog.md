--- conflicted
+++ resolved
@@ -1,17 +1,15 @@
 ## Gazebo 6.0
-<<<<<<< HEAD
+1. Added world with OSRF building and an elevator
+    * [Pull request #1697](https://bitbucket.org/osrf/gazebo/pull-request/1697)
+
+1. Fixed collide bitmask by changing default value from 0x1 to 0xffff.
+    * [Pull request #1696](https://bitbucket.org/osrf/gazebo/pull-request/1696)
+
+1. Added a plugin to control an elevator (ElevatorPlugin), and an OccupiedEvent plugin that sends a message when a model is within a specified region.
+    * [Pull request #1694](https://bitbucket.org/osrf/gazebo/pull-request/1694)
+
 1. Added "countdown" behavior for common::Timer and exposed the feature in TimerGUIPlugin.
     * [Pull request #1690](https://bitbucket.org/osrf/gazebo/pull-request/1690)
-=======
-1. Added world with OSRF building and an elevator
-    * [Pull request #1697](https://bitbucket.org/osrf/gazebo/pull-request/1697)
-
-1. Fixed collide bitmask by changing default value from 0x1 to 0xffff.
-    * [Pull request #1696](https://bitbucket.org/osrf/gazebo/pull-request/1696)
-
-1. Added a plugin to control an elevator (ElevatorPlugin), and an OccupiedEvent plugin that sends a message when a model is within a specified region.
-    * [Pull request #1694](https://bitbucket.org/osrf/gazebo/pull-request/1694)
->>>>>>> 5673ddb6
 
 1. Added BuoyancyPlugin for simulating the buoyancy of an object in a column of fluid.
     * [Pull request #1622](https://bitbucket.org/osrf/gazebo/pull-request/1622)
