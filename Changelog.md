--- conflicted
+++ resolved
@@ -2,14 +2,12 @@
 
 ## Gazebo 7.X.X (201X-XX-XX)
 
-<<<<<<< HEAD
 1. Fix race condition during Detach of HarnessPlugin
     * [Pull request 2696](https://bitbucket.org/osrf/gazebo/pull-request/2696)
-=======
+
 1. Added support for pincushion distortion model; fixed bug where
    cameras with different distortion models would have the same distortion.
     * [Pull request 2678](https://bitbucket.org/osrf/gazebo/pull-requests/2678)
->>>>>>> 121c12ee
 
 1. Added <collide_bitmask> support to bullet
     * [Pull request 2649](https://bitbucket.org/osrf/gazebo/pull-request/2649)
