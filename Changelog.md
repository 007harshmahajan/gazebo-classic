## Gazebo 9

## Gazebo 9.X.X (20XX-XX-XX)

1. Fix kinematic loops for DART 6.8, reverting to dart 6.7 behavior
    * [Pull request 3101](https://bitbucket.org/osrf/gazebo/pull-request/3101)

1. Lens flare: use light world pose at each time step instead of only at initialization
    * [Pull request 3093](https://bitbucket.org/osrf/gazebo/pull-request/3093)

1. Refactor ODE gearbox joint implementation to match hinge joint
    * [Pull request 3048](https://bitbucket.org/osrf/gazebo/pull-request/3048)

<<<<<<< HEAD
1. Added support for tracked vehicles
    * [Issue #863](https://bitbucket.org/osrf/gazebo/issues/863)
=======
1. Make the GPU laser warp artifact transparent
    * [Pull request 3100](https://bitbucket.org/osrf/gazebo/pull-request/3100)
>>>>>>> cb4b7139

## Gazebo 9.8.0 (2019-XX-XX)

1. Fix kinematic loops for DART 6.7 and later
    * [Pull request 3086](https://bitbucket.org/osrf/gazebo/pull-request/3086)
    * [Issue 2605](https://bitbucket.org/osrf/gazebo/issues/2605)

1. Port introspection manager performance fix
    * [Pull request 3074](https://bitbucket.org/osrf/gazebo/pull-request/3074)

1. Windows: enable dynamic linking.
    * [Pull request 3068](https://bitbucket.org/osrf/gazebo/pull-request/3068)

1. Windows: fixing path-related issues.
    * [Pull request 3069](https://bitbucket.org/osrf/gazebo/pull-request/3069)

1. Windows: add setup.bat.in helper script template
    * [Pull request 3070](https://bitbucket.org/osrf/gazebo/pull-request/3070)

1. Fix mal-formed pkgconfig file: don't prepend duplicate -l
    * [Pull request 3080](https://bitbucket.org/osrf/gazebo/pull-request/3080)
    * [Issue 2600](https://bitbucket.org/osrf/gazebo/issues/2600)

## Gazebo 9.7.0 (2019-03-13)

1. Windows: fix test compilation
    * [Pull request 3082](https://bitbucket.org/osrf/gazebo/pull-request/3082)

1. Heightmap: cast shadows if `<cast_shadows>` tag is set
    * [Pull request 3083](https://bitbucket.org/osrf/gazebo/pull-request/3083)

1. Windows: ignore disabled interfaces in `Connection::GetLocalEndpoint()`
    * [Pull request 3079](https://bitbucket.org/osrf/gazebo/pull-request/3079)

1. Update trigger\_light plugin example to use ignition-transport
    * [Pull request 3077](https://bitbucket.org/osrf/gazebo/pull-request/3077)

1. Fix ColladaLoader to support mixamo models and fix skeleton animation loading
    * [Pull request 3084](https://bitbucket.org/osrf/gazebo/pull-request/3084)
    * [Pull request 3071](https://bitbucket.org/osrf/gazebo/pull-request/3071)
    * [Issue 2582](https://bitbucket.org/osrf/gazebo/issues/2582)

1. Improve gpu laser and its sensor shutdown
    * [Pull request 3061](https://bitbucket.org/osrf/gazebo/pull-request/3061)
    * [Pull request 3026](https://bitbucket.org/osrf/gazebo/pull-request/3026)

1. Added KeysToCmdVelPlugin for controlling robots using keyboard from gzclient
    * [Pull request 3057](https://bitbucket.org/osrf/gazebo/pull-request/3057)

1. Windows patches to build gazebo9
    * [Pull request 3060](https://bitbucket.org/osrf/gazebo/pull-request/3060)

1. Add MisalignmentPlugin which reports alignment between two poses
    * [Pull request 2896](https://bitbucket.org/osrf/gazebo/pull-request/2896)


## Gazebo 9.6.0 (2018-12-17)

1. Don't search for boost signals component
    * [Pull request 3050](https://bitbucket.org/osrf/gazebo/pull-requests/3050)
    * [Issue 2577](https://bitbucket.org/osrf/gazebo/issues/2577)

1. Fix saving heightmap cache
    * [Pull request 3044](https://bitbucket.org/osrf/gazebo/pull-requests/3044)
    * [Issue 2572](https://bitbucket.org/osrf/gazebo/issues/2572)

1. Fix GUI plugins on Bionic + gz9
    * [Pull request 3041](https://bitbucket.org/osrf/gazebo/pull-requests/3041)
    * [Issue 2541](https://bitbucket.org/osrf/gazebo/issues/2541)

1. Add method to get the link visual elements
    * [Pull request 3040](https://bitbucket.org/osrf/gazebo/pull-requests/3040)
    * backport of [Pull request 2900](https://bitbucket.org/osrf/gazebo/pull-requests/2900)

1. Add Plugin::LoadParam to improve plugin interface
    * [Pull request 3047](https://bitbucket.org/osrf/gazebo/pull-requests/3047)

1. Fix gzclient on mojave with Qt 5.12
    * [Pull request 3051](https://bitbucket.org/osrf/gazebo/pull-requests/3051)
    * [Issue 2531](https://bitbucket.org/osrf/gazebo/issues/2531)

1. Switch Time::Sleep from CLOCK\_REALTIME to CLOCK\_MONOTONIC on Linux
    * [Pull request 3037](https://bitbucket.org/osrf/gazebo/pull-requests/3037)

1. Change sleep time larger than resolution message from gzerr to gzlog
    * [Pull request 3036](https://bitbucket.org/osrf/gazebo/pull-requests/3036)

1. Fix DARTHingeJoint::SetAxis implementation (issue 2505)
    * [Pull request 3005](https://bitbucket.org/osrf/gazebo/pull-requests/3005)
    * [Issue 2505](https://bitbucket.org/osrf/gazebo/issues/2505)

1. Plugin to initialize joint controller parameters
    * [Pull request #3031](https://bitbucket.org/osrf/gazebo/pull-requests/3031)
    * [Pull request #2751](https://bitbucket.org/osrf/gazebo/pull-requests/2751)
    * [Issue 1766](https://bitbucket.org/osrf/gazebo/issues/1766)

1. static_map_plugin.cc: remove backup folder
    * [Pull request #3023](https://bitbucket.org/osrf/gazebo/pull-requests/3023)

1. Fix regression test build -> gazebo9
    * [Pull request #3046](https://bitbucket.org/osrf/gazebo/pull-requests/3046)

## Gazebo 9.5.0 (2018-11-19)

1. Fix model bounding box
    * [Pull request 3033](https://bitbucket.org/osrf/gazebo/pull-request/3033)

1. Skip skyx in SSAO plugin
    * [Pull request 3028](https://bitbucket.org/osrf/gazebo/pull-request/3028)

1. Boost 1.68 support
    * [Pull request 3030](https://bitbucket.org/osrf/gazebo/pull-request/3030)

1. Use new sha1.hpp header location for recent boost
    * [Pull request 3029](https://bitbucket.org/osrf/gazebo/pull-request/3029)

1. Joint.hh: fix documentation for Set{Upp|Low}erLimit
    * [Pull request 3027](https://bitbucket.org/osrf/gazebo/pull-request/3027)

1. Fix for revolute2 joints that prevents links from teleporting to origin
    * [Pull request 3024](https://bitbucket.org/osrf/gazebo/pull-request/3024)
    * [Issue 2239](https://bitbucket.org/osrf/gazebo/issues/2239)

1. Fix for BulletFixedJoint when used with inertial matrices with non-zero values on their off-diagonal
    * [Pull request 3010](https://bitbucket.org/osrf/gazebo/pull-request/3010)

1. Adding WheelSlipPlugin: for adding wheel slip using ODE's contact parameters
    * [Pull request 2950](https://bitbucket.org/osrf/gazebo/pull-request/2950)

1. Adding JointController::SetForce API and extra test for WheelSlipPlugin
    * [Pull request 2976](https://bitbucket.org/osrf/gazebo/pull-request/2976)


## Gazebo 9.4.1 (2018-09-19)

1. Revert pr 2923: "Handle signal SIGTERM exactly the same way as SIGINT"
    * [Pull request 3018](https://bitbucket.org/osrf/gazebo/pull-request/3018)
    * Reverts [Pull request 2923](https://bitbucket.org/osrf/gazebo/pull-request/2923)
    * Some discussion in [Pull request 3014](https://bitbucket.org/osrf/gazebo/pull-request/3014)


## Gazebo 9.4.0 (2018-09-18)

1. Fix for the spawning light issue. This fix allows a light's visual to be
   turned on/off.
    * [Pull request 3011](https://bitbucket.org/osrf/gazebo/pull-requests/3011)

1. Add joystick plugin and demo world
    * [Pull request 2895](https://bitbucket.org/osrf/gazebo/pull-request/2895)

1. Support toggling light visuals.
    * [Pull request 3011](https://bitbucket.org/osrf/gazebo/pull-request/3011)

1. Improve shutdown speed.
    * [Pull request 3014](https://bitbucket.org/osrf/gazebo/pull-request/3014)

1. Fix vertical lidar rays.
    * [Pull request 3013](https://bitbucket.org/osrf/gazebo/pull-request/3013)

1. Only use active interfaces in gazebo/transport.
    * [Pull request 3009](https://bitbucket.org/osrf/gazebo/pull-request/3009)

1. Trigger the stop event on sigint/sigterm.
    * [Pull request 2993](https://bitbucket.org/osrf/gazebo/pull-request/2993)

1. Include SDF header in rendering::Distortion
    * [Pull request 3012](https://bitbucket.org/osrf/gazebo/pull-request/3012)

1. More documentation to Model::CreateJoint()
    * [Pull request 3002](https://bitbucket.org/osrf/gazebo/pull-request/3002)

1. Improve ODE slip parameter behavior with multiple contact points
    * [Pull request 2965](https://bitbucket.org/osrf/gazebo/pull-request/2965)

1. Fix manipulating links in the model editor
    * [Pull request 2999](https://bitbucket.org/osrf/gazebo/pull-request/2999)
    * [Issue 2487](https://bitbucket.org/osrf/gazebo/issues/2487)

1. LOD skirt length
    * [Pull request 2968](https://bitbucket.org/osrf/gazebo/pull-request/2968)

1. Patch for visual message process
    * [Pull request 2983](https://bitbucket.org/osrf/gazebo/pull-request/2983)

1. Print joint_cmd deprecation warnings only one time
    * [Pull request 2966](https://bitbucket.org/osrf/gazebo/pull-request/2966)
    * [Issue 2393](https://bitbucket.org/osrf/gazebo/issues/2393)


## Gazebo 9.3.1 (2018-08-08)

1. Fix for the spawning light issue
    * [Pull request 3003](https://bitbucket.org/osrf/gazebo/pull-requests/3003)

## Gazebo 9.3.0 (2018-07-28)

1. Add a LED plugin blinking visual objects
    * [Pull request 2994](https://bitbucket.org/osrf/gazebo/pull-request/2994)

1. Require ignition-fuel-tools 1.2 when finding package
    * [Pull request 2992](https://bitbucket.org/osrf/gazebo/pull-request/2992)
    * [Issue 2494](https://bitbucket.org/osrf/gazebo/issues/2494)

1. Add a flashlight plugin blinking lights attached on a model
    * [Pull request 2961](https://bitbucket.org/osrf/gazebo/pull-request/2961)

1. Fix manipulating links in the model editor
    * [Pull request 2996](https://bitbucket.org/osrf/gazebo/pull-request/2996)
    * [Issue 2487](https://bitbucket.org/osrf/gazebo/issues/2487)

## Gazebo 9.2.0 (2018-07-10)

1. Fix SetCrop for multiple cameras and add SetCrop test
    * [Pull request 2967](https://bitbucket.org/osrf/gazebo/pull-request/2967)

1. Fix check terrain layer count in height map
    * [Pull request 2978](https://bitbucket.org/osrf/gazebo/pull-request/2978)

1. Fix build on homebrew with protobuf 3.6
    * [Pull request 2984](https://bitbucket.org/osrf/gazebo/pull-request/2984)

1. Attach lights to links cleanup and deprecate GetLight functions
    * [Pull request #2871](https://bitbucket.org/osrf/gazebo/pull-request/2871)


## Gazebo 9.1.1 (2018-06-08)

1. Set the default model database URI to avoid a redirect
    * [Pull request 2971](https://bitbucket.org/osrf/gazebo/pull-request/2971)


## Gazebo 9.1.0 (2018-06-01)

1. Fuel: Support models with full Fuel URLs in <uri>
    * [Pull request 2962](https://bitbucket.org/osrf/gazebo/pull-request/2962)

1. Fuel: List models by owner on insert menu
    * [Pull request 2949](https://bitbucket.org/osrf/gazebo/pull-request/2949)

1. Fueltools useragent
    * [Pull request 2924](https://bitbucket.org/osrf/gazebo/pull-request/2924)

1. Env var to enable Ignition Fuel
    * [Pull request 2860](https://bitbucket.org/osrf/gazebo/pull-request/2860)

1. Find DART with CONFIG to fix homebrew issue
    * [Pull request 2919](https://bitbucket.org/osrf/gazebo/pull-request/2919)
    * [homebrew-simulation issue 384](https://github.com/osrf/homebrew-simulation/issues/384)

1. Added missing OGRE headers
    * [Pull request 2894](https://bitbucket.org/osrf/gazebo/pull-request/2894)

1. Handle signal SIGTERM exactly the same way as SIGINT
    * [Pull request 2923](https://bitbucket.org/osrf/gazebo/pull-request/2923)

1. Support custom find file callbacks
    * [Pull request 2948](https://bitbucket.org/osrf/gazebo/pull-request/2948)

1. Fix empty visual bounding box
    * [Pull request 2934](https://bitbucket.org/osrf/gazebo/pull-request/2934)

1. Make override keywords consistent in joint classes to fix clang warnings
    * [Pull request 2869](https://bitbucket.org/osrf/gazebo/pull-request/2869)
    * [Pull request 2881](https://bitbucket.org/osrf/gazebo/pull-request/2881)

1. Fix BulletHingeJoint limits when child link has off-diagonal inertia
    * [Pull request 2883](https://bitbucket.org/osrf/gazebo/pull-requests/2883)

1. Print some bullet console warnings only once
    * [Pull request 2866](https://bitbucket.org/osrf/gazebo/pull-request/2866)

1. Fix getting joint limits for BulletHingeJoint
    * [Pull request 2959](https://bitbucket.org/osrf/gazebo/pull-request/2959)

1. Fix build on hombrew with boost 1.67
    * [Pull request 2954](https://bitbucket.org/osrf/gazebo/pull-request/2954)

1. Set the default model database URI to avoid a redirect.
    * [Pull request 2970](https://bitbucket.org/osrf/gazebo/pull-request/2970)

1. Save model materials and meshes when logging
    * [Pull request 2811](https://bitbucket.org/osrf/gazebo/pull-request/2811)

1. Add Screen Space Ambient Occlusion visual plugin
    * [Pull request 2916](https://bitbucket.org/osrf/gazebo/pull-request/2916)
    * [Pull request 2947](https://bitbucket.org/osrf/gazebo/pull-request/2947)

1. Fix ray intersection check in Scene::FirstContact
    * [Pull request 2945](https://bitbucket.org/osrf/gazebo/pull-request/2945)

1. Fix camera view control inside bounding box of large meshes
    * [Pull request 2932](https://bitbucket.org/osrf/gazebo/pull-request/2932)

1. Fix compilation with boost 1.67
    * [Pull request 2937](https://bitbucket.org/osrf/gazebo/pull-request/2937)

1. Fix compilation with ffmpeg4
    * [Pull request 2942](https://bitbucket.org/osrf/gazebo/pull-request/2942)

1. Fix Joint::SetPosition for HingeJoint
    * [Pull request 2892](https://bitbucket.org/osrf/gazebo/pull-request/2892)
    * [Issue 2430](https://bitbucket.org/osrf/gazebo/issues/2430)

1. Fix mouse movement ogre assertion error
    * [Pull request 2928](https://bitbucket.org/osrf/gazebo/pull-request/2928)

1. use QVERIFY() around qFuzzyCompare statements
    * [Pull request 2936](https://bitbucket.org/osrf/gazebo/pull-request/2936)

1. Fix normal maps on ubuntu with OGRE 1.9 and disable on OSX
    * [Pull request 2917](https://bitbucket.org/osrf/gazebo/pull-request/2917)

1. Support lens flare occlusion
    * [Pull request 2915](https://bitbucket.org/osrf/gazebo/pull-request/2915)

1. Diagnostics: record timing statistics instead of all timestamps
    * [Pull request 2821](https://bitbucket.org/osrf/gazebo/pull-requests/2821)

1. Add trigger_light example for ContainPlugin tutorial
    * [Pull request 2918](https://bitbucket.org/osrf/gazebo/pull-requests/2918)
    * [Pull request 2929](https://bitbucket.org/osrf/gazebo/pull-requests/2929)

1. Do not load model plugins during log playback.
    * [Pull request 2884](https://bitbucket.org/osrf/gazebo/pull-request/2884)
    * [Issue 2427](https://bitbucket.org/osrf/gazebo/issues/2427)

1. State log file playback can cause a sensor manager assert if there is
   a large period of inactivity. This PR outputs warning messages instead of
   using asserts.
    * [Pull request 2893](https://bitbucket.org/osrf/gazebo/pull-request/2893)
    * [Pull request 2921](https://bitbucket.org/osrf/gazebo/pull-request/2921)

1. Fix model insertions during log playback.
    * [Pull request 2890](https://bitbucket.org/osrf/gazebo/pull-request/2890)
    * [Issue 2297](https://bitbucket.org/osrf/gazebo/issues/2297)
    * [Issue 2428](https://bitbucket.org/osrf/gazebo/issues/2428)

1. Simplify search logic for Qt5
    * [Pull request 2911](https://bitbucket.org/osrf/gazebo/pull-request/2911)
    * [Issue 2419](https://bitbucket.org/osrf/gazebo/issues/2419)

1. Fix log recording, only call sdf::initFile once
    * [Pull request 2885](https://bitbucket.org/osrf/gazebo/pull-request/2885)
    * [Issue 2425](https://bitbucket.org/osrf/gazebo/issues/2425)

1. Ensure sdf inertia values are consistent
    * [Pull request 2867](https://bitbucket.org/osrf/gazebo/pull-requests/2867)
    * [Issue 2367](https://bitbucket.org/osrf/gazebo/issues/2367)

1. Fix gazebo7 + ogre 1.8 build error
    * [Pull request 2878](https://bitbucket.org/osrf/gazebo/pull-request/2878)

1. Fix OBJLoader when mesh has invalid material
    * [Pull request 2888](https://bitbucket.org/osrf/gazebo/pull-request/2888)

1. Fix clang warnings in LaserView and EnumIface
    * [Pull request 2891](https://bitbucket.org/osrf/gazebo/pull-request/2891)

1. Add support for moving geometry to ContainPlugin
    * [Pull request 2886](https://bitbucket.org/osrf/gazebo/pull-request/2886)

1. Support python3 with check_test_ran.py
    * [Pull request 2902](https://bitbucket.org/osrf/gazebo/pull-request/2902)

1. Don't shut down gazebo when removing a world
    * [Pull request 2511](https://bitbucket.org/osrf/gazebo/pull-request/2511)

1. Fix undefined behavior in ODESliderJoint
    * [Pull request 2905](https://bitbucket.org/osrf/gazebo/pull-requests/2905)

1. Fix loading collada mesh that contains multiple texcoord sets with same offset
    * [Pull request 2899](https://bitbucket.org/osrf/gazebo/pull-request/2899)

1. Fix race conditions during client startup, and introduce Node::TryInit()
    * [Pull request 2897](https://bitbucket.org/osrf/gazebo/pull-requests/2897)

1. Add support for Actor collisions.
    * [Pull request 2875](https://bitbucket.org/osrf/gazebo/pull-requests/2875)

1. Process insertions and deletions on gz log echo
    * [Pull request 2608](https://bitbucket.org/osrf/gazebo/pull-request/2608)
    * [Issue 2136](https://bitbucket.org/osrf/gazebo/issues/2136)

1. Added a plugin to detect if an entity is inside a given volume in space
    * [Pull request 2780](https://bitbucket.org/osrf/gazebo/pull-requests/2780)

1. Add Static Map Plugin for creating textured map model
    * [Pull request 2834](https://bitbucket.org/osrf/gazebo/pull-requests/2834)

1. Fix deadlock when publishing to ~/light/factory topic
    * [Pull request 2872](https://bitbucket.org/osrf/gazebo/pull-requests/2872)

1. Added a plugin to detect if an entity is inside a given volume in space
    * [Pull request 2870](https://bitbucket.org/osrf/gazebo/pull-requests/2870)

1. Load actor plugin on ~/factory
    * [Pull request 2855](https://bitbucket.org/osrf/gazebo/pull-requests/2855)

1. Add support for 16 bit Grayscale and RGB camera image types.
    * [Pull request 2852](https://bitbucket.org/osrf/gazebo/pull-requests/2852)

1. Add Visual::SetMaterialShaderParam function for setting shader parameters.
    * [Pull request 2863](https://bitbucket.org/osrf/gazebo/pull-requests/2863)

1. Adding accessors for velocity in ENU frame for gps sensor
    * [Pull request 2854](https://bitbucket.org/osrf/gazebo/pull-request/2854)

1. Fix DEM min elevation
    * [Pull request 2868](https://bitbucket.org/osrf/gazebo/pull-request/2868)

1. Update Color Clamp function
    * [Pull request 2859](https://bitbucket.org/osrf/gazebo/pull-requests/2859)

1. Initialize laser retro value
    * [Pull request 2841](https://bitbucket.org/osrf/gazebo/pull-request/2841)

1. Allow marker requests to be received from server plugins.
    * [Pull request 2858](https://bitbucket.org/osrf/gazebo/pull-requests/2858)


## Gazebo 9.0.0 (2018-01-25)

1. Update to `ign-transport4`, `ign-msgs1`, `ign-math4`. Added dependency on
   only `sdformat6`, removing `sdformat5`.
    * [Pull request #2843](https://bitbucket.org/osrf/gazebo/pull-request/2843)

1. Provide option to preserve world velocity in Joint::SetPosition
    * [Pull request #2814](https://bitbucket.org/osrf/gazebo/pull-requests/2814)
    * [Issue 2111](https://bitbucket.org/osrf/gazebo/issues/2111)

1. Rename `BUILD_TYPE_*` macros to `GAZEBO_BUILD_TYPE_*`
    * [Pull request #2846](https://bitbucket.org/osrf/gazebo/pull-requests/2846)
    * [Issue 2343](https://bitbucket.org/osrf/gazebo/issues/2343)

1. Added World::SDF()
    * [Pull request #2708](https://bitbucket.org/osrf/gazebo/pull-requests/2708)

1. Fix compile error with due to using gazebo::common::Color with sdformat 6
    * [Pull request #2786](https://bitbucket.org/osrf/gazebo/pull-request/2786)

1. [Ignition Fuel Tools](https://ignitionrobotics.org/libs/fuel%20tools) integration:
  1. Ignition Fuel support - model list
      * [Pull request #2796](https://bitbucket.org/osrf/gazebo/pull-requests/2796)
  1. Download a model from Ignition Fuel
      * [Pull request #2800](https://bitbucket.org/osrf/gazebo/pull-requests/2800)
  1. Export dependency on ignition-fuel-tools in cmake and pkgconfig files if it's found
      * [Pull request #2850](https://bitbucket.org/osrf/gazebo/pull-request/2850)

1. Avoid race condition between multiple writers to the same connection
    * A contribution from Hendrik Skubch
    * [Pull request #2826](https://bitbucket.org/osrf/gazebo/pull-requests/2826)

1. Deprecate gazebo::common::Color
    * [Pull request #2818](https://bitbucket.org/osrf/gazebo/pull-request/2818)
    * [Pull request #2831](https://bitbucket.org/osrf/gazebo/pull-request/2831)
    * [Pull request #2837](https://bitbucket.org/osrf/gazebo/pull-request/2837)
    * [Pull request #2838](https://bitbucket.org/osrf/gazebo/pull-request/2838)
    * [Pull request #2842](https://bitbucket.org/osrf/gazebo/pull-request/2842)

1. Updates to MovableText
    * [Pull request #2839](https://bitbucket.org/osrf/gazebo/pull-request/2839)

1. Mark constructors as explicit to fix cppcheck warnings
    * [Pull request #2790](https://bitbucket.org/osrf/gazebo/pull-request/2790)
    * [Pull request #2792](https://bitbucket.org/osrf/gazebo/pull-request/2792)
    * [Pull request #2795](https://bitbucket.org/osrf/gazebo/pull-request/2795)
    * [Pull request #2822](https://bitbucket.org/osrf/gazebo/pull-request/2822)

1. Try finding both ignition math 3 or 4 until we switch to 4
    * [Pull request #2783](https://bitbucket.org/osrf/gazebo/pull-request/2783)

1. Replaced use of ignition::msgs::ImageStamped with ignition::msgs::Image
    * [Pull request #2781](https://bitbucket.org/osrf/gazebo/pull-request/2781)

1. Fix missing includes for boost lexical cast
    * [Pull request #2784](https://bitbucket.org/osrf/gazebo/pull-request/2784)

1. Try finding both sdformat 5 and 6 until we switch to 6
    * [Pull request #2750](https://bitbucket.org/osrf/gazebo/pull-request/2750)

1. HarnessPlugin: PIMPL and allow re-attaching
    * [Pull request #2697](https://bitbucket.org/osrf/gazebo/pull-request/2697)

1. DART: Update contact information also if physics engine is disabled
    * [Pull request #2704](https://bitbucket.org/osrf/gazebo/pull-requests/2704)

1. Integration of DART-6
    * [Pull request #2547](https://bitbucket.org/osrf/gazebo/

1. Image Viewer: fix QImage::Format used to display grayscale images
    * A contribution from Julien Lecoeur
    * [Pull request #2812](https://bitbucket.org/osrf/gazebo/pull-requests/2812)

1. Fix compilation of some tests on Windows
    * A contribution from Silvio Traversaro
    * [Pull request #2699](https://bitbucket.org/osrf/gazebo/pull-requests/2699)

1. Remove Gazebo 8 deprecations
    * [Pull request #2605](https://bitbucket.org/osrf/gazebo/pull-request/2605)
    * [Pull request #2607](https://bitbucket.org/osrf/gazebo/pull-request/2607)
    * [Pull request #2603](https://bitbucket.org/osrf/gazebo/pull-request/2603)
    * [Pull request #2604](https://bitbucket.org/osrf/gazebo/pull-request/2604)
    * [Pull request #2627](https://bitbucket.org/osrf/gazebo/pull-request/2627)

1. Bullet: sending feedback on contact points on depth 0 as well
    * [Pull request #2630](https://bitbucket.org/osrf/gazebo/pull-requests/2630/)

1. Deprecate functions to set linear/angular acceleration
    * [Pull request #2622](https://bitbucket.org/osrf/gazebo/pull-request/2622)

1. Added GpuLaserDataIterator
    * [Pull request #2637](https://bitbucket.org/osrf/gazebo/pull-request/2637)

1. Added possibility to enforce contact computation
    * [Pull request #2629](https://bitbucket.org/osrf/gazebo/pull-requests/2629/)

1. Add function to retrieve scoped sensors name in multi-nested model
    * [Pull request #2676](https://bitbucket.org/osrf/gazebo/pull-request/2676)


## Gazebo 8

## Gazebo 8.X.X (201X-XX-XX)

1. Use new sha1.hpp header location for recent boost
    * [Pull request 3029](https://bitbucket.org/osrf/gazebo/pull-request/3029)

1. Joint.hh: fix documentation for Set{Upp|Low}erLimit
    * [Pull request 3027](https://bitbucket.org/osrf/gazebo/pull-request/3027)

1. Fix for revolute2 joints that prevents links from teleporting to origin
    * [Pull request 3024](https://bitbucket.org/osrf/gazebo/pull-request/3024)
    * [Issue 2239](https://bitbucket.org/osrf/gazebo/issues/2239)

1. Include SDF header in rendering::Distortion
    * [Pull request 3012](https://bitbucket.org/osrf/gazebo/pull-request/3012)

1. More documentation to Model::CreateJoint()
    * [Pull request 3002](https://bitbucket.org/osrf/gazebo/pull-request/3002)

1. Improve ODE slip parameter behavior with multiple contact points
    * [Pull request 2965](https://bitbucket.org/osrf/gazebo/pull-request/2965)

1. Fix for BulletFixedJoint when used with inertial matrices with non-zero values on their off-diagonal
    * [Pull request 3010](https://bitbucket.org/osrf/gazebo/pull-request/3010)

1. Fix manipulating links in the model editor
    * [Pull request 2999](https://bitbucket.org/osrf/gazebo/pull-request/2999)
    * [Issue 2487](https://bitbucket.org/osrf/gazebo/issues/2487)

1. LOD skirt length
    * [Pull request 2968](https://bitbucket.org/osrf/gazebo/pull-request/2968)

1. Patch for visual message process
    * [Pull request 2983](https://bitbucket.org/osrf/gazebo/pull-request/2983)

1. Print joint_cmd deprecation warnings only one time
    * [Pull request 2966](https://bitbucket.org/osrf/gazebo/pull-request/2966)
    * [Issue 2393](https://bitbucket.org/osrf/gazebo/issues/2393)

1. Adding WheelSlipPlugin: for adding wheel slip using ODE's contact parameters
    * [Pull request 2950](https://bitbucket.org/osrf/gazebo/pull-request/2950)

1. Adding JointController::SetForce API and extra test for WheelSlipPlugin
    * [Pull request 2976](https://bitbucket.org/osrf/gazebo/pull-request/2976)


## Gazebo 8.6.0 (2018-06-26)

1. Fix SetCrop for multiple cameras and add SetCrop test
    * [Pull request 2967](https://bitbucket.org/osrf/gazebo/pull-request/2967)

1. Fix check terrain layer count in height map
    * [Pull request 2978](https://bitbucket.org/osrf/gazebo/pull-request/2978)

1. Fix build on homebrew with protobuf 3.6
    * [Pull request 2984](https://bitbucket.org/osrf/gazebo/pull-request/2984)

1. Fix GpuRaySensor vertical rays
    * [Pull request 2955](https://bitbucket.org/osrf/gazebo/pull-request/2955)


## Gazebo 8.5.0 (2018-06-08)

1. Fix BulletHingeJoint limits when child link has off-diagonal inertia
    * [Pull request 2883](https://bitbucket.org/osrf/gazebo/pull-requests/2883)

1. Print some bullet console warnings only once
    * [Pull request 2866](https://bitbucket.org/osrf/gazebo/pull-request/2866)

1. Fix getting joint limits for BulletHingeJoint
    * [Pull request 2959](https://bitbucket.org/osrf/gazebo/pull-request/2959)

1. Fix build on hombrew with boost 1.67
    * [Pull request 2954](https://bitbucket.org/osrf/gazebo/pull-request/2954)

1. Set the default model database URI to avoid a redirect.
    * [Pull request 2970](https://bitbucket.org/osrf/gazebo/pull-request/2970)

1. Save model materials and meshes when logging
    * [Pull request 2811](https://bitbucket.org/osrf/gazebo/pull-request/2811)

1. Add Screen Space Ambient Occlusion visual plugin
    * [Pull request 2916](https://bitbucket.org/osrf/gazebo/pull-request/2916)
    * [Pull request 2947](https://bitbucket.org/osrf/gazebo/pull-request/2947)

1. Fix ray intersection check in Scene::FirstContact
    * [Pull request 2945](https://bitbucket.org/osrf/gazebo/pull-request/2945)

1. Fix camera view control inside bounding box of large meshes
    * [Pull request 2932](https://bitbucket.org/osrf/gazebo/pull-request/2932)

1. Fix compilation with boost 1.67
    * [Pull request 2937](https://bitbucket.org/osrf/gazebo/pull-request/2937)

1. Fix compilation with ffmpeg4
    * [Pull request 2942](https://bitbucket.org/osrf/gazebo/pull-request/2942)

1. Fix Joint::SetPosition for HingeJoint
    * [Pull request 2892](https://bitbucket.org/osrf/gazebo/pull-request/2892)
    * [Issue 2430](https://bitbucket.org/osrf/gazebo/issues/2430)

1. Fix mouse movement ogre assertion error
    * [Pull request 2928](https://bitbucket.org/osrf/gazebo/pull-request/2928)

1. use QVERIFY() around qFuzzyCompare statements
    * [Pull request 2936](https://bitbucket.org/osrf/gazebo/pull-request/2936)

1. Fix normal maps on ubuntu with OGRE 1.9 and disable on OSX
    * [Pull request 2917](https://bitbucket.org/osrf/gazebo/pull-request/2917)

1. Support lens flare occlusion
    * [Pull request 2915](https://bitbucket.org/osrf/gazebo/pull-request/2915)

1. Diagnostics: record timing statistics instead of all timestamps
    * [Pull request 2821](https://bitbucket.org/osrf/gazebo/pull-requests/2821)

1. Add trigger_light example for ContainPlugin tutorial
    * [Pull request 2918](https://bitbucket.org/osrf/gazebo/pull-requests/2918)
    * [Pull request 2929](https://bitbucket.org/osrf/gazebo/pull-requests/2929)

1. Do not load model plugins during log playback.
    * [Pull request 2884](https://bitbucket.org/osrf/gazebo/pull-request/2884)
    * [Issue 2427](https://bitbucket.org/osrf/gazebo/issues/2427)

1. State log file playback can cause a sensor manager assert if there is
   a large period of inactivity. This PR outputs warning messages instead of
   using asserts.
    * [Pull request 2893](https://bitbucket.org/osrf/gazebo/pull-request/2893)
    * [Pull request 2921](https://bitbucket.org/osrf/gazebo/pull-request/2921)

1. Fix model insertions during log playback.
    * [Pull request 2890](https://bitbucket.org/osrf/gazebo/pull-request/2890)
    * [Issue 2297](https://bitbucket.org/osrf/gazebo/issues/2297)
    * [Issue 2428](https://bitbucket.org/osrf/gazebo/issues/2428)

1. Simplify search logic for Qt5
    * [Pull request 2911](https://bitbucket.org/osrf/gazebo/pull-request/2911)
    * [Issue 2419](https://bitbucket.org/osrf/gazebo/issues/2419)

1. Fix log recording, only call sdf::initFile once
    * [Pull request 2885](https://bitbucket.org/osrf/gazebo/pull-request/2885)
    * [Issue 2425](https://bitbucket.org/osrf/gazebo/issues/2425)

1. Ensure sdf inertia values are consistent
    * [Pull request 2867](https://bitbucket.org/osrf/gazebo/pull-requests/2867)
    * [Issue 2367](https://bitbucket.org/osrf/gazebo/issues/2367)

1. Fix OBJLoader when mesh has invalid material
    * [Pull request 2888](https://bitbucket.org/osrf/gazebo/pull-request/2888)

1. Fix clang warnings in LaserView and EnumIface
    * [Pull request 2891](https://bitbucket.org/osrf/gazebo/pull-request/2891)

1. Add support for moving geometry to ContainPlugin
    * [Pull request 2886](https://bitbucket.org/osrf/gazebo/pull-request/2886)

1. Support python3 with check_test_ran.py
    * [Pull request 2902](https://bitbucket.org/osrf/gazebo/pull-request/2902)

1. Don't shut down gazebo when removing a world
    * [Pull request 2511](https://bitbucket.org/osrf/gazebo/pull-request/2511)

1. Fix undefined behavior in ODESliderJoint
    * [Pull request 2905](https://bitbucket.org/osrf/gazebo/pull-requests/2905)

1. Fix loading collada mesh that contains multiple texcoord sets with same offset
    * [Pull request 2899](https://bitbucket.org/osrf/gazebo/pull-request/2899)

1. Fix race conditions during client startup, and introduce Node::TryInit()
    * [Pull request 2897](https://bitbucket.org/osrf/gazebo/pull-requests/2897)


## Gazebo 8.3.0 (2018-02-10)

1. Add support for Actor collisions.
    * [Pull request 2875](https://bitbucket.org/osrf/gazebo/pull-requests/2875)

1. Process insertions and deletions on gz log echo
    * [Pull request 2608](https://bitbucket.org/osrf/gazebo/pull-request/2608)
    * [Issue 2136](https://bitbucket.org/osrf/gazebo/issues/2136)

1. Added a plugin to detect if an entity is inside a given volume in space
    * [Pull request 2780](https://bitbucket.org/osrf/gazebo/pull-requests/2780)

1. Add Static Map Plugin for creating textured map model
    * [Pull request 2834](https://bitbucket.org/osrf/gazebo/pull-requests/2834)

1. Added a plugin to detect if an entity is inside a given volume in space
    * [Pull request 2870](https://bitbucket.org/osrf/gazebo/pull-requests/2870)

1. Load actor plugin on ~/factory
    * [Pull request 2855](https://bitbucket.org/osrf/gazebo/pull-requests/2855)

1. Add support for 16 bit Grayscale and RGB camera image types.
    * [Pull request 2852](https://bitbucket.org/osrf/gazebo/pull-requests/2852)

1. Add Visual::SetMaterialShaderParam function for setting shader parameters.
    * [Pull request 2863](https://bitbucket.org/osrf/gazebo/pull-requests/2863)

1. Adding accessors for velocity in ENU frame for gps sensor
    * [Pull request 2854](https://bitbucket.org/osrf/gazebo/pull-request/2854)

1. Fix DEM min elevation
    * [Pull request 2868](https://bitbucket.org/osrf/gazebo/pull-request/2868)

1. Update Color Clamp function
    * [Pull request 2859](https://bitbucket.org/osrf/gazebo/pull-requests/2859)

1. Fix inserting models with invalid submesh
    * [Pull request 2828](https://bitbucket.org/osrf/gazebo/pull-request/2828)

1. Move Connection header buffer from heap to stack to avoid race condition.
    * [Pull request 2844](https://bitbucket.org/osrf/gazebo/pull-requests/2844)

1. Initialize laser retro value
    * [Pull request 2841](https://bitbucket.org/osrf/gazebo/pull-request/2841)

1. Shadow improvements
    * [Pull request 2805](https://bitbucket.org/osrf/gazebo/pull-requests/2805)

1. Add light as child of link
    * [Pull request 2807](https://bitbucket.org/osrf/gazebo/pull-requests/2807)
    * [Pull request 2872](https://bitbucket.org/osrf/gazebo/pull-requests/2872)
    * [Issue 900](https://bitbucket.org/osrf/gazebo/issues/900)

1. Add camera lens flare effect
    * [Pull request 2806](https://bitbucket.org/osrf/gazebo/pull-request/2806)
    * [Pull request 2829](https://bitbucket.org/osrf/gazebo/pull-request/2829)

1. Image Viewer: fix QImage::Format used to display grayscale images
    * [Pull request #2813](https://bitbucket.org/osrf/gazebo/pull-requests/2813)

1. Fix gazebo8 homebrew build (support tinyxml2 6.0.0)
    * [Pull request 2823](https://bitbucket.org/osrf/gazebo/pull-request/2823)
    * [ign-common issue 28](https://bitbucket.org/ignitionrobotics/ign-common/issues/28)

1. Allow marker requests to be received from server plugins.
    * [Pull request 2858](https://bitbucket.org/osrf/gazebo/pull-requests/2858)

1. Call DisconnectNewImageFrame in the CameraPlugin destructor
    * [Pull request 2815](https://bitbucket.org/osrf/gazebo/pull-request/2815)

1. Add Static Map Plugin for creating textured map model
    * [Pull request 2834](https://bitbucket.org/osrf/gazebo/pull-requests/2834)

## Gazebo 8.2.0 (2017-12-10)

1. Fix Collision::GetWorldPose for non-canonical links (and friction directions)
    * [Pull request 2702](https://bitbucket.org/osrf/gazebo/pull-request/2702)
    * [Issue 2068](https://bitbucket.org/osrf/gazebo/issues/2068)

1. Joint control menu highlight active
    * [Pull request 2747](https://bitbucket.org/osrf/gazebo/pull-requests/2747)
    * [Issue 2307](https://bitbucket.org/osrf/gazebo/issues/2307)

1. Fix inserted mesh scale during log playback
    * [Pull request #2723](https://bitbucket.org/osrf/gazebo/pull-request/2723)

1. rendering/UNIT_Grid_TEST: Fix test failure due to EXPECT_EQ on floats
    * [Pull request 2802](https://bitbucket.org/osrf/gazebo/pull-requests/2802)

1. Diagnostics: enable test and don't create so many empty folders
    * [Pull request 2798](https://bitbucket.org/osrf/gazebo/pull-requests/2798)

1. RenderEngine::SetupResources(): Fix resource locations being added multiple times
    * [Pull request 2801](https://bitbucket.org/osrf/gazebo/pull-request/2801)

1. Fix gui and rendering tests for gazebo8 + ogre1.9 on OSX
    * [Pull request 2793](https://bitbucket.org/osrf/gazebo/pull-request/2793)

1. Support off-diagonal inertia terms in bullet
    * [Pull request 2757](https://bitbucket.org/osrf/gazebo/pull-requests/2757)

1. Parallelize ODE physics with threaded islands parameter
    * [Pull request 2775](https://bitbucket.org/osrf/gazebo/pull-requests/2775)

1. Disable broken dart5 tests on gazebo8 branch
    * [Pull request 2771](https://bitbucket.org/osrf/gazebo/pull-request/2771)

1. Fix gazebo7 compile error with boost 1.58 for oculus support
    * [Pull request 2788](https://bitbucket.org/osrf/gazebo/pull-request/2788)
    * [Issue 2356](https://bitbucket.org/osrf/gazebo/issues/2356)

1. Logical Camera sees nested models
    * [Pull request 2776](https://bitbucket.org/osrf/gazebo/pull-request/2776)
    * [Issue 2342](https://bitbucket.org/osrf/gazebo/issues/2342)

1. Logical camera uses <topic>
    * [Pull request 2777](https://bitbucket.org/osrf/gazebo/pull-requests/2777)

1. Removed std::cout logging output on deferred shading
    * [Pull request 2779](https://bitbucket.org/osrf/gazebo/pull-request/2779)

1. Update depth camera shaders version
    * [Pull request 2767](https://bitbucket.org/osrf/gazebo/pull-request/2767)
    * [Issue 2323](https://bitbucket.org/osrf/gazebo/issues/2323)

1. Replaced Ogre::SharedPtr constructor calls with 0 arguments
    * [Pull request 2772](https://bitbucket.org/osrf/gazebo/pull-request/2772)

1. Send message to subscribers only once per connection
    * [Pull request 2763](https://bitbucket.org/osrf/gazebo/pull-request/2763)

1. Fix disabling mesh cast shadows
    * [Pull request 2710](https://bitbucket.org/osrf/gazebo/pull-request/2710)

1. Fix gzclient shutdown segmentation fault with ogre 1.10
    * [Pull request 2761](https://bitbucket.org/osrf/gazebo/pull-request/2761)
    * [Issue 2324](https://bitbucket.org/osrf/gazebo/issues/2324)

1. Fix right-click segfault
    * [Pull request 2809](https://bitbucket.org/osrf/gazebo/pull-request/2809)
    * [Issue 2377](https://bitbucket.org/osrf/gazebo/issues/2377)

1. Joint control menu highlight active
    * [Pull request 2747](https://bitbucket.org/osrf/gazebo/pull-requests/2747)
    * [Issue 2307](https://bitbucket.org/osrf/gazebo/issues/2307)

1. Don't use lib prefix for ogre plugins as of ogre1.9
    * [Pull request 2803](https://bitbucket.org/osrf/gazebo/pull-request/2803)

1. RenderEngine::SetupResources(): Fix resource locations being added multiple times
    * [Pull request 2801](https://bitbucket.org/osrf/gazebo/pull-request/2801)

1. Added and improved communications between the JointControlWidget and JointController
    * [Pull request 2730](https://bitbucket.org/osrf/gazebo/pull-request/2730)
    * [Issue 295](https://bitbucket.org/osrf/gazebo/issues/295)

1. Add function to retrieve scoped sensors name in multi-nested model
    * [Pull request 2674](https://bitbucket.org/osrf/gazebo/pull-request/2674)

1. Backport wide angle camera VM FSAA fix
    * [Pull request 2711](https://bitbucket.org/osrf/gazebo/pull-request/2711)

1. Add log record filter options
    * [Pull request 2715](https://bitbucket.org/osrf/gazebo/pull-request/2715)
    * [Pull request 2725](https://bitbucket.org/osrf/gazebo/pull-request/2725)

1. Fix inertia parameters in friction_spheres.world
    * [Pull request 2724](https://bitbucket.org/osrf/gazebo/pull-request/2724)

1. ODE slip parameter example world and test
    * [Pull request 2717](https://bitbucket.org/osrf/gazebo/pull-request/2717)

1. Aligned collision and visual geometries for friction_dir_test.world
    * [Pull request 2726](https://bitbucket.org/osrf/gazebo/pull-request/2726)

1. Do not display COM or inertia visualizations for static models
    * [Pull request 2727](https://bitbucket.org/osrf/gazebo/pull-request/2727)
    * [Issue 2286](https://bitbucket.org/osrf/gazebo/issues/2286)

1. Fix index error in VClouds/DataManager.cpp
    * [Pull request 2722](https://bitbucket.org/osrf/gazebo/pull-request/2722)

1. Fix orbiting view around heightmap
    * [Pull request 2688](https://bitbucket.org/osrf/gazebo/pull-request/2688)
    * [Issue 2049](https://bitbucket.org/osrf/gazebo/issues/2049)

1. Fix configure script on windows
    * [Pull request 2735](https://bitbucket.org/osrf/gazebo/pull-request/2735)

1. Add option in gui.ini to disable the use of spacenav
    * [Pull request 2754](https://bitbucket.org/osrf/gazebo/pull-requests/2754)

1. Test which demonstrates Simbody exception when manipulating object twice while paused
    * [Pull request 2737](https://bitbucket.org/osrf/gazebo/pull-request/2737)

## Gazebo 8.1.1 (2017-06-05)

1. Add the option --gui-client-plugin to load GUI plugins. Leave -g to load System Plugins.
    * [Pull request 2716](https://bitbucket.org/osrf/gazebo/pull-requests/2716)
    * [Issue 2279](https://bitbucket.org/osrf/gazebo/issues/2279)

1. Remove duplicate material block in ShadowCaster.material
    * [Pull request 2721](https://bitbucket.org/osrf/gazebo/pull-request/2721)

1. Fix race condition during Detach of HarnessPlugin
    * [Pull request 2696](https://bitbucket.org/osrf/gazebo/pull-request/2696)

1. Added support for pincushion distortion model; fixed bug where
   cameras with different distortion models would have the same distortion.
    * [Pull request 2678](https://bitbucket.org/osrf/gazebo/pull-requests/2678)

1. Add actors in World as models so they get returned with World::Models()
    * [Pull request 2706](https://bitbucket.org/osrf/gazebo/pull-request/2706)
    * [Issue 2271](https://bitbucket.org/osrf/gazebo/issues/2271)

1. Refactor tests to use models from world file instead of dynamically spawning models
    * [Pull request 2689](https://bitbucket.org/osrf/gazebo/pull-request/2689)

## Gazebo 8.1.0 (2017-05-04)

1. Fixed precompiled headers to work in more use-cases.
    * [Pull request 2662](https://bitbucket.org/osrf/gazebo/pull-request/2662)

1. Subdivide large heightmaps to fix LOD and support global texture mapping
    * [Pull request 2655](https://bitbucket.org/osrf/gazebo/pull-request/2655)

1. Added <collide_bitmask> support to bullet
    * [Pull request 2649](https://bitbucket.org/osrf/gazebo/pull-request/2649)

1. Fix linking when using HDF5_INSTRUMENT for logging ODE data
    * [Pull request 2669](https://bitbucket.org/osrf/gazebo/pull-request/2669)
    * [Issue 1841](https://bitbucket.org/osrf/gazebo/issues/1841)

1. Force / torque sensor visualization using WrenchVisual
    * [Pull request 2653](https://bitbucket.org/osrf/gazebo/pull-request/2653)

1. Cache heightmap tile data
    * [Pull request 2645](https://bitbucket.org/osrf/gazebo/pull-request/2645)

1. Add plugin for attaching lights to links in a model
    * [Pull request 2647](https://bitbucket.org/osrf/gazebo/pull-request/2647)

1. Support Heightmap LOD
    * [Pull request 2636](https://bitbucket.org/osrf/gazebo/pull-request/2636)

1. Support setting shadow texture size
    * [Pull request 2644](https://bitbucket.org/osrf/gazebo/pull-request/2644)

1. Fix deprecated sdf warnings produced by PluginToSDF
    * [Pull request 2646](https://bitbucket.org/osrf/gazebo/pull-request/2646)
    * [Issue 2202](https://bitbucket.org/osrf/gazebo/issues/2202)

1. Added TouchPlugin, which checks if a model has been in contact with another
   model exclusively for a certain time.
    * [Pull request 2651](https://bitbucket.org/osrf/gazebo/pull-request/2651)

1. Fixes -inf laser reading being displayed as +inf
    * [Pull request 2641](https://bitbucket.org/osrf/gazebo/pull-request/2641)

1. Proper exception handling for animated box example
    * [Pull request 2618](https://bitbucket.org/osrf/gazebo/pull-request/2618)

1. Fix examples compilation (#2177)
    * [Pull request 2634](https://bitbucket.org/osrf/gazebo/pull-request/2634)
    * [Issue 2177](https://bitbucket.org/osrf/gazebo/issues/2177)

1. Fix loading gui plugins and OSX framerate issue
    * [Pull request 2631](https://bitbucket.org/osrf/gazebo/pull-request/2631)
    * [Issue 1311](https://bitbucket.org/osrf/gazebo/issues/1311)
    * [Issue 2133](https://bitbucket.org/osrf/gazebo/issues/2133)

1. Fix ign-math3 deprecation warnings
    * [Pull request 2612](https://bitbucket.org/osrf/gazebo/pull-request/2612)
    * [Pull request 2626](https://bitbucket.org/osrf/gazebo/pull-request/2626)
    * [Pull request 2648](https://bitbucket.org/osrf/gazebo/pull-request/2648)

1. Re-order some gui tests to fix osx failures
    * [Pull request 2650](https://bitbucket.org/osrf/gazebo/pull-request/2650)
    * [Issue 2197](https://bitbucket.org/osrf/gazebo/issues/2197)


## Gazebo 8.0.0 (2017-01-25)

1. Depend on ignition math3
    * [Pull request #2588](https://bitbucket.org/osrf/gazebo/pull-request/2588)

1. Use ignition math with ServerFixture
    * [Pull request #2552](https://bitbucket.org/osrf/gazebo/pull-request/2552)

1. Changed the type of `FrictionPyramid::direction1` from `gazebo::math::Vector3` to `ignition::math::Vector3d`.
    * [Pull request #2548](https://bitbucket.org/osrf/gazebo/pull-request/2548)

1. Added igntition::transport interfaces to header files
    * [Pull request #2559](https://bitbucket.org/osrf/gazebo/pull-request/2559)

1. Added ignition transport dependency, and output camera sensor images on
   an ignition transport topic.
    * [Pull request #2544](https://bitbucket.org/osrf/gazebo/pull-request/2544)

1. Fix restoring submesh material transparency
    * [Pull request #2536](https://bitbucket.org/osrf/gazebo/pull-request/2536)

1. Updated `gz_log` tool to use `ignition::math`.
    * [Pull request #2532](https://bitbucket.org/osrf/gazebo/pull-request/2532)

1. Updated the following rendering classes to use `ignition::math`:
   `FPSViewController`, `JointVisual`, `OculusCamera`, `OrbitViewController`,
   `OrthoViewController`, `Projector`, `UserCamera`, `ViewController`.
    * [Pull request #2551](https://bitbucket.org/osrf/gazebo/pull-request/2551)

1. Update examples to use ign-math.
    * [Pull request #2539](https://bitbucket.org/osrf/gazebo/pull-request/2539)

1. Update plugins to use ign-math.
    * [Pull request #2531](https://bitbucket.org/osrf/gazebo/pull-request/2531)
    * [Pull request #2534](https://bitbucket.org/osrf/gazebo/pull-request/2534)
    * [Pull request #2538](https://bitbucket.org/osrf/gazebo/pull-request/2538)

1. Use ignition math with `rendering/Distortion` and update function names.
    * [Pull request #2529](https://bitbucket.org/osrf/gazebo/pull-request/2529)

1. Updated COMVisual class to use `ignition::math`.
    * [Pull request #2528](https://bitbucket.org/osrf/gazebo/pull-request/2528)

1. Deprecate angle API from physics::Joint, in favor of using doubles
    * [Pull request #2568](https://bitbucket.org/osrf/gazebo/pull-request/2568)
    * [Issue #553](https://bitbucket.org/osrf/gazebo/issues/553)
    * [Issue #1108](https://bitbucket.org/osrf/gazebo/issues/1108)

1. PIMPL-ize `gazebo/physics/Gripper` and use ignition-math.
    * [Pull request #2523](https://bitbucket.org/osrf/gazebo/pull-request/2523)

1. Added VisualMarkers to the rendering engine. Visual markers support
   programmatic rendering of various shapes in a scene.
    * [Pull request 2541](https://bitbucket.org/osrf/gazebo/pull-request/2541)

1. Support version 5 of the DART Physics Engine.
    * [Pull request #2459](https://bitbucket.org/osrf/gazebo/pull-request/2459)

1. UserCamera overrides `Camera::Render` to reduce CPU usage.
    * [Pull request 2480](https://bitbucket.org/osrf/gazebo/pull-request/2480)

1. Static links no longer subscribe to wrench topics.
    * [Pull request #2452]((https://bitbucket.org/osrf/gazebo/pull-request/2452)

1. Add Gazebo math helper functions to convert to and from Ignition Math
   objects.
    * [Pull request #2461](https://bitbucket.org/osrf/gazebo/pull-request/2461)

1. Add video recording of user camera. This change added an optional
   dependency on libavdevice>=56.4.100 for linux systems. When installed,
   libavdevice will allow a user to stream a simulated camera to a video4linux2
   loopback device.
    * [Pull request #2443](https://bitbucket.org/osrf/gazebo/pull-request/2443)

1. Removed deprecations
    * [Pull request #2427]((https://bitbucket.org/osrf/gazebo/pull-request/2427)

1. Include basic support for GNU Precompiled Headers to reduce compile time
    * [Pull request #2268](https://bitbucket.org/osrf/gazebo/pull-request/2268)

1. Plotting utility
    * [Pull request #2348](https://bitbucket.org/osrf/gazebo/pull-request/2348)
    * [Pull request #2325](https://bitbucket.org/osrf/gazebo/pull-request/2325)
    * [Pull request #2382](https://bitbucket.org/osrf/gazebo/pull-request/2382)
    * [Pull request #2448](https://bitbucket.org/osrf/gazebo/pull-request/2448)

1. Renamed `gazebo/gui/SaveDialog` to `gazebo/gui/SaveEntityDialog`. A new
   `SaveDialog` class will be added in a future pull request. The migration
   guide will be updated with that pull request.
    * [Pull request #2384](https://bitbucket.org/osrf/gazebo/pull-request/2384)

1. Add FiducialCameraPlugin for Camera Sensors
    * [Pull request #2350](https://bitbucket.org/osrf/gazebo/pull-request/2350)

1. Fix Road2d vertices and shadows
    * [Pull request #2362](https://bitbucket.org/osrf/gazebo/pull-request/2362)

1. Rearrange GLWidget::OnMouseMove so that the more common use cases it
   fewer if statements. Use std::thread in place of boost in OculusWindow.
   Pragma statements to prevent warnings. Prevent variable hiding in
   WallSegmentItem.
    * [Pull request #2376](https://bitbucket.org/osrf/gazebo/pull-request/2376)

1. Use single pixel selection buffer for mouse picking
    * [Pull request #2335](https://bitbucket.org/osrf/gazebo/pull-request/2335)

1. Refactor Visual classes
  * [Pull request #2331](https://bitbucket.org/osrf/gazebo/pull-requests/2331)

1. Windows plugins (with .dll extension) now accepted
    * [Pull request #2311](https://bitbucket.org/osrf/gazebo/pull-requests/2311)
    * Writing libMyPlugin.so in the sdf file will look for MyPlugin.dll on windows.

1. Add Introspection Manager and Client util
    * [Pull request #2304](https://bitbucket.org/osrf/gazebo/pull-request/2304)

1. Refactor Event classes and improve memory management.
    * [Pull request #2277](https://bitbucket.org/osrf/gazebo/pull-request/2277)
    * [Pull request #2317](https://bitbucket.org/osrf/gazebo/pull-request/2317)
    * [Pull request #2329](https://bitbucket.org/osrf/gazebo/pull-request/2329)
    * [gazebo_design Pull request #33](https://bitbucket.org/osrf/gazebo_design/pull-requests/33)

1. Remove EntityMakerPrivate and move its members to derived classes
    * [Pull request #2310](https://bitbucket.org/osrf/gazebo/pull-request/2310)

1. Conversion between ign-msgs and sdf, for plugin
    * [Pull request #2403](https://bitbucket.org/osrf/gazebo/pull-request/2403)

1. Change NULL to nullptr.
    * [Pull request #2294](https://bitbucket.org/osrf/gazebo/pull-request/2294)
    * [Pull request #2297](https://bitbucket.org/osrf/gazebo/pull-request/2297)
    * [Pull request #2298](https://bitbucket.org/osrf/gazebo/pull-request/2298)
    * [Pull request #2302](https://bitbucket.org/osrf/gazebo/pull-request/2302)
    * [Pull request #2295](https://bitbucket.org/osrf/gazebo/pull-request/2295)
    * [Pull request #2300](https://bitbucket.org/osrf/gazebo/pull-request/2300)

1. Fix memory and other issues found from running Coverity.
    * A contribution from Olivier Crave
    * [Pull request #2241](https://bitbucket.org/osrf/gazebo/pull-request/2241)
    * [Pull request #2242](https://bitbucket.org/osrf/gazebo/pull-request/2242)
    * [Pull request #2243](https://bitbucket.org/osrf/gazebo/pull-request/2243)
    * [Pull request #2244](https://bitbucket.org/osrf/gazebo/pull-request/2244)
    * [Pull request #2245](https://bitbucket.org/osrf/gazebo/pull-request/2245)

1. Deprecate gazebo::math
    * [Pull request #2594](https://bitbucket.org/osrf/gazebo/pull-request/2594)
    * [Pull request #2513](https://bitbucket.org/osrf/gazebo/pull-request/2513)
    * [Pull request #2586](https://bitbucket.org/osrf/gazebo/pull-request/2586)
    * [Pull request #2326](https://bitbucket.org/osrf/gazebo/pull-request/2326)
    * [Pull request #2579](https://bitbucket.org/osrf/gazebo/pull-request/2579)
    * [Pull request #2574](https://bitbucket.org/osrf/gazebo/pull-request/2574)
    * [Pull request #2426](https://bitbucket.org/osrf/gazebo/pull-request/2426)
    * [Pull request #2567](https://bitbucket.org/osrf/gazebo/pull-request/2567)
    * [Pull request #2355](https://bitbucket.org/osrf/gazebo/pull-request/2355)
    * [Pull request #2407](https://bitbucket.org/osrf/gazebo/pull-request/2407)
    * [Pull request #2564](https://bitbucket.org/osrf/gazebo/pull-request/2564)
    * [Pull request #2591](https://bitbucket.org/osrf/gazebo/pull-request/2591)
    * [Pull request #2425](https://bitbucket.org/osrf/gazebo/pull-request/2425)
    * [Pull request #2570](https://bitbucket.org/osrf/gazebo/pull-request/2570)
    * [Pull request #2436](https://bitbucket.org/osrf/gazebo/pull-request/2436)
    * [Pull request #2556](https://bitbucket.org/osrf/gazebo/pull-request/2556)
    * [Pull request #2472](https://bitbucket.org/osrf/gazebo/pull-request/2472)
    * [Pull request #2505](https://bitbucket.org/osrf/gazebo/pull-request/2505)
    * [Pull request #2583](https://bitbucket.org/osrf/gazebo/pull-request/2583)
    * [Pull request #2514](https://bitbucket.org/osrf/gazebo/pull-request/2514)
    * [Pull request #2522](https://bitbucket.org/osrf/gazebo/pull-request/2522)
    * [Pull request #2565](https://bitbucket.org/osrf/gazebo/pull-request/2565)
    * [Pull request #2525](https://bitbucket.org/osrf/gazebo/pull-request/2525)
    * [Pull request #2533](https://bitbucket.org/osrf/gazebo/pull-request/2533)
    * [Pull request #2543](https://bitbucket.org/osrf/gazebo/pull-request/2543)
    * [Pull request #2549](https://bitbucket.org/osrf/gazebo/pull-request/2549)
    * [Pull request #2554](https://bitbucket.org/osrf/gazebo/pull-request/2554)
    * [Pull request #2560](https://bitbucket.org/osrf/gazebo/pull-request/2560)
    * [Pull request #2585](https://bitbucket.org/osrf/gazebo/pull-request/2585)
    * [Pull request #2575](https://bitbucket.org/osrf/gazebo/pull-request/2575)
    * [Pull request #2563](https://bitbucket.org/osrf/gazebo/pull-request/2563)
    * [Pull request #2573](https://bitbucket.org/osrf/gazebo/pull-request/2573)
    * [Pull request #2577](https://bitbucket.org/osrf/gazebo/pull-request/2577)
    * [Pull request #2581](https://bitbucket.org/osrf/gazebo/pull-request/2581)
    * [Pull request #2566](https://bitbucket.org/osrf/gazebo/pull-request/2566)
    * [Pull request #2578](https://bitbucket.org/osrf/gazebo/pull-request/2578)

1. Add Wind support
    * [Pull request #1985](https://bitbucket.org/osrf/gazebo/pull-request/1985)
    * A contribution from Olivier Crave

1. Add const accessors to uri path and query
    * [Pull request #2400](https://bitbucket.org/osrf/gazebo/pull-request/2400)

1. Server generates unique model names in case of overlap, and added allow_renaming field to factory message.
    * [Pull request 2301](https://bitbucket.org/osrf/gazebo/pull-request/2301)
    * [Issue 510](https://bitbucket.org/osrf/gazebo/issues/510)

1. Adds an output option to gz log that allows the tool to filter a log file and write to a new log file.
    * [Pull request #2149](https://bitbucket.org/osrf/gazebo/pull-request/2149)

1. Add common::URI class
    * [Pull request #2275](https://bitbucket.org/osrf/gazebo/pull-request/2275)

1. Update Actor animations by faciliting skeleton visualization, control via a plugin. Also resolves issue #1785.
    * [Pull request #2219](https://bitbucket.org/osrf/gazebo/pull-request/2219)

1. Generalize actors to work even if not all elements are specified
    * [Pull request #2360](https://bitbucket.org/osrf/gazebo/pull-request/2360)

1. PIMPLize rendering/Grid
    * [Pull request 2330](https://bitbucket.org/osrf/gazebo/pull-request/2330)

1. Use only Gazebo's internal version of tinyxml2. The version of tinyxml2 distributed with Ubuntu fails when parsing large log files.
    * [Pull request #2146](https://bitbucket.org/osrf/gazebo/pull-request/2146)

1. Moved gazebo ODE includes to have correct include path
    * [Pull request #2186](https://bitbucket.org/osrf/gazebo/pull-request/2186)

1. Atmosphere model
    * [Pull request #1989](https://bitbucket.org/osrf/gazebo/pull-request/1989)

1. Added static camera when following a model.
    * [Pull request #1980](https://bitbucket.org/osrf/gazebo/pull-request/1980)
    * A contribution from Oliver Crave

1. Get plugin info with Ignition transport service
    * [Pull request #2420](https://bitbucket.org/osrf/gazebo/pull-request/2420)

1. Support conversions between SDF and protobuf for more sensors.
    * [Pull request #2118](https://bitbucket.org/osrf/gazebo/pull-request/2118)

1. Fix ODE Ray-Cylinder collision, and added ability to instantiate stand alone MultiRayShapes.
    * [Pull request #2122](https://bitbucket.org/osrf/gazebo/pull-request/2122)

1. Update depth camera sensor to publish depth data over a topic.
    * [Pull request #2112](https://bitbucket.org/osrf/gazebo/pull-request/2112)

1. Add color picker to config widget and fix visual and collision duplication.
    * [Pull request #2381](https://bitbucket.org/osrf/gazebo/pull-request/2381)

1. Model editor updates

    1. Undo / redo inserting and deleting links
        * [Pull request #2151](https://bitbucket.org/osrf/gazebo/pull-request/2151)

    1. Undo / redo inserting and deleting nested models
        * [Pull request #2229](https://bitbucket.org/osrf/gazebo/pull-request/2229)

    1. Undo insert / delete joints
        * [Pull request #2266](https://bitbucket.org/osrf/gazebo/pull-request/2266)

    1. Undo insert / delete model plugins
        * [Pull request #2334](https://bitbucket.org/osrf/gazebo/pull-request/2334)

    1. Undo translate, rotate, snap and align links and nested models
        * [Pull request #2314](https://bitbucket.org/osrf/gazebo/pull-request/2314)

    1. Undo scale links
        * [Pull request #2368](https://bitbucket.org/osrf/gazebo/pull-request/2368)

1. Google Summer of Code Graphical interface for inserting plugins during simulation.

    1. Display attached model plugins in the world tab / Add subheaders for model links, joints and plugins
        * [Pull request #2323](https://bitbucket.org/osrf/gazebo/pull-request/2323)
        * [Issue #1698](https://bitbucket.org/osrf/gazebo/issues/1698)

## Gazebo 7

## Gazebo 7.X.X (2018-XX-XX)

1. Use new sha1.hpp header location for recent boost
    * [Pull request 3029](https://bitbucket.org/osrf/gazebo/pull-request/3029)

1. Add MisalignmentPlugin which reports alignment between two poses
    * [Pull request 2896](https://bitbucket.org/osrf/gazebo/pull-request/2896)

1. More documentation to Model::CreateJoint()
    * [Pull request 3002](https://bitbucket.org/osrf/gazebo/pull-request/3002)

1. Improve ODE slip parameter behavior with multiple contact points
    * [Pull request 2965](https://bitbucket.org/osrf/gazebo/pull-request/2965)

1. Fix for BulletFixedJoint when used with inertial matrices with non-zero values on their off-diagonal
    * [Pull request 3010](https://bitbucket.org/osrf/gazebo/pull-request/3010)

1. Adding WheelSlipPlugin: for adding wheel slip using ODE's contact parameters
    * [Pull request 2950](https://bitbucket.org/osrf/gazebo/pull-request/2950)

1. Adding JointController::SetForce API and extra test for WheelSlipPlugin
    * [Pull request 2976](https://bitbucket.org/osrf/gazebo/pull-request/2976)


## Gazebo 7.14.0 (2018-07-27)

1. Fix manipulating links in the model editor
    * [Pull request 2999](https://bitbucket.org/osrf/gazebo/pull-request/2999)
    * [Issue 2487](https://bitbucket.org/osrf/gazebo/issues/2487)

1. LOD skirt length
    * [Pull request 2968](https://bitbucket.org/osrf/gazebo/pull-request/2968)

1. Patch for visual message process
    * [Pull request 2983](https://bitbucket.org/osrf/gazebo/pull-request/2983)

1. Fix build on homebrew with protobuf 3.6
    * [Pull request 2984](https://bitbucket.org/osrf/gazebo/pull-request/2984)

1. Fix GpuRaySensor vertical rays
    * [Pull request 2955](https://bitbucket.org/osrf/gazebo/pull-request/2955)


## Gazebo 7.13.1 (2018-06-15)

1. Fix check terrain layer count in height map
    * [Pull request 2978](https://bitbucket.org/osrf/gazebo/pull-request/2978)


## Gazebo 7.13.0 (2018-06-08)

1. Update model database URI
    * [Pull request 2969](https://bitbucket.org/osrf/gazebo/pull-request/2969)

1. Fix getting joint limits for BulletHingeJoint
    * [Pull request 2959](https://bitbucket.org/osrf/gazebo/pull-request/2959)

1. Save model materials and meshes when logging
    * [Pull request 2811](https://bitbucket.org/osrf/gazebo/pull-request/2811)

1. Fix build on hombrew with boost 1.67
    * [Pull request 2954](https://bitbucket.org/osrf/gazebo/pull-request/2954)

1. Add Screen Space Ambient Occlusion visual plugin
    * [Pull request 2916](https://bitbucket.org/osrf/gazebo/pull-request/2916)
    * [Pull request 2947](https://bitbucket.org/osrf/gazebo/pull-request/2947)

1. Fix ray intersection check in Scene::FirstContact
    * [Pull request 2945](https://bitbucket.org/osrf/gazebo/pull-request/2945)

1. Fix camera view control inside bounding box of large meshes
    * [Pull request 2932](https://bitbucket.org/osrf/gazebo/pull-request/2932)

1. Fix compilation with boost 1.67
    * [Pull request 2937](https://bitbucket.org/osrf/gazebo/pull-request/2937)

1. Fix compilation with ffmpeg4
    * [Pull request 2942](https://bitbucket.org/osrf/gazebo/pull-request/2942)

1. Fix Joint::SetPosition for HingeJoint
    * [Pull request 2892](https://bitbucket.org/osrf/gazebo/pull-request/2892)
    * [Issue 2430](https://bitbucket.org/osrf/gazebo/issues/2430)

1. Use QVERIFY() around qFuzzyCompare statements
    * [Pull request 2936](https://bitbucket.org/osrf/gazebo/pull-request/2936)


## Gazebo 7.12.0 (2018-04-11)

1. Fix mouse movement ogre assertion error
    * [Pull request 2928](https://bitbucket.org/osrf/gazebo/pull-request/2928)

1. Fix normal maps on ubuntu with OGRE 1.9 and disable on OSX
    * [Pull request 2917](https://bitbucket.org/osrf/gazebo/pull-request/2917)

1. Support lens flare occlusion
    * [Pull request 2915](https://bitbucket.org/osrf/gazebo/pull-request/2915)

1. Fix log recording, only call sdf::initFile once
    * [Pull request 2889](https://bitbucket.org/osrf/gazebo/pull-request/2889)
    * [Issue 2425](https://bitbucket.org/osrf/gazebo/issues/2425)

1. Fix OBJLoader when mesh has invalid material
    * [Pull request 2888](https://bitbucket.org/osrf/gazebo/pull-request/2888)

1. Fix clang warnings in LaserView and EnumIface
    * [Pull request 2891](https://bitbucket.org/osrf/gazebo/pull-request/2891)

1. Add support for moving geometry to ContainPlugin
    * [Pull request 2886](https://bitbucket.org/osrf/gazebo/pull-request/2886)

1. Support python3 with check_test_ran.py
    * [Pull request 2902](https://bitbucket.org/osrf/gazebo/pull-request/2902)

1. Fix undefined behavior in ODESliderJoint
    * [Pull request 2905](https://bitbucket.org/osrf/gazebo/pull-requests/2905)

1. Fix loading collada mesh that contains multiple texcoord sets with same offset
    * [Pull request 2899](https://bitbucket.org/osrf/gazebo/pull-request/2899)

1. Fix race conditions during client startup, and introduce Node::TryInit()
    * [Pull request 2897](https://bitbucket.org/osrf/gazebo/pull-requests/2897)

1. Diagnostics: record timing statistics instead of all timestamps
    * [Pull request 2821](https://bitbucket.org/osrf/gazebo/pull-requests/2821)

1. Backport pull request #2890 to gazebo7 (fix logging)
    * [Pull request 2933](https://bitbucket.org/osrf/gazebo/pull-requests/2933)
    * [Issue 2441](https://bitbucket.org/osrf/gazebo/issues/2441)

1. Add trigger_light example for ContainPlugin tutorial
    * [Pull request 2918](https://bitbucket.org/osrf/gazebo/pull-requests/2918)
    * [Pull request 2929](https://bitbucket.org/osrf/gazebo/pull-requests/2929)

1. Backport pull request #2884 to gazebo7 (disable model plugin during playback)
    * [Pull request 2927](https://bitbucket.org/osrf/gazebo/pull-requests/2927)
    * [Issue 2427](https://bitbucket.org/osrf/gazebo/issues/2427)

## Gazebo 7.11.0 (2018-02-12)

1. Fix gazebo7 + ogre 1.8 build error
    * [Pull request 2878](https://bitbucket.org/osrf/gazebo/pull-request/2878)

1. Process insertions and deletions on gz log echo
    * [Pull request 2608](https://bitbucket.org/osrf/gazebo/pull-request/2608)
    * [Issue 2136](https://bitbucket.org/osrf/gazebo/issues/2136)

1. Add Static Map Plugin for creating textured map model
    * [Pull request 2834](https://bitbucket.org/osrf/gazebo/pull-requests/2834)

## Gazebo 7.10.0 (2018-02-07)

1. Add support for 16 bit Grayscale and RGB camera image types.
    * [Pull request 2852](https://bitbucket.org/osrf/gazebo/pull-requests/2852)

1. Added a plugin to detect if an entity is inside a given volume in space
    * [Pull request 2780](https://bitbucket.org/osrf/gazebo/pull-requests/2780)

1. Add Visual::SetMaterialShaderParam function for setting shader parameters.
    * [Pull request 2863](https://bitbucket.org/osrf/gazebo/pull-requests/2863)

1. Adding accessors for velocity in ENU frame for gps sensor
    * [Pull request 2854](https://bitbucket.org/osrf/gazebo/pull-request/2854)

1. Fix DEM min elevation
    * [Pull request 2868](https://bitbucket.org/osrf/gazebo/pull-request/2868)

1. Update Color Clamp function
    * [Pull request 2859](https://bitbucket.org/osrf/gazebo/pull-requests/2859)

1. Move Connection header buffer from heap to stack to avoid race condition.
    * [Pull request 2844](https://bitbucket.org/osrf/gazebo/pull-requests/2844)

1. Initialize laser retro value
    * [Pull request 2841](https://bitbucket.org/osrf/gazebo/pull-request/2841)

1. Shadow improvements
    * [Pull request 2805](https://bitbucket.org/osrf/gazebo/pull-requests/2805)

1. Add light as child of link
    * [Pull request 2807](https://bitbucket.org/osrf/gazebo/pull-requests/2807)
    * [Pull request 2872](https://bitbucket.org/osrf/gazebo/pull-requests/2872)
    * [Issue 900](https://bitbucket.org/osrf/gazebo/issues/900)

1. Add camera lens flare effect
    * [Pull request 2806](https://bitbucket.org/osrf/gazebo/pull-request/2806)
    * [Pull request 2829](https://bitbucket.org/osrf/gazebo/pull-request/2829)

1. Fix inserting models with invalid submesh
    * [Pull request 2828](https://bitbucket.org/osrf/gazebo/pull-request/2828)

1. Call DisconnectNewImageFrame in the CameraPlugin destructor
    * [Pull request 2815](https://bitbucket.org/osrf/gazebo/pull-request/2815)

1. Fix gazebo7 homebrew build (tinyxml2 6.0.0)
    * [Pull request 2824](https://bitbucket.org/osrf/gazebo/pull-request/2824)


## Gazebo 7.9.0 (2017-11-22)

1. Diagnostics: enable test and don't create so many empty folders
    * [Pull request 2798](https://bitbucket.org/osrf/gazebo/pull-requests/2798)

1. Parallelize ODE physics with threaded islands parameter
    * [Pull request 2775](https://bitbucket.org/osrf/gazebo/pull-requests/2775)

1. Logical camera uses <topic>
    * [Pull request 2777](https://bitbucket.org/osrf/gazebo/pull-requests/2777)

1. Support off-diagonal inertia terms in bullet
    * [Pull request 2757](https://bitbucket.org/osrf/gazebo/pull-requests/2757)

1. Add option in gui.ini to disable the use of spacenav
    * [Pull request 2754](https://bitbucket.org/osrf/gazebo/pull-requests/2754)

1. Fix disabling mesh cast shadows
    * [Pull request 2710](https://bitbucket.org/osrf/gazebo/pull-request/2710)

1. Do not display COM or inertia visualizations for static models
    * [Pull request 2727](https://bitbucket.org/osrf/gazebo/pull-request/2727)
    * [Issue 2286](https://bitbucket.org/osrf/gazebo/issues/2286)

1. Fix Collision::GetWorldPose for non-canonical links (and friction directions)
    * [Pull request 2702](https://bitbucket.org/osrf/gazebo/pull-request/2702)
    * [Issue 2068](https://bitbucket.org/osrf/gazebo/issues/2068)

1. Fix orbiting view around heightmap
    * [Pull request 2688](https://bitbucket.org/osrf/gazebo/pull-request/2688)
    * [Issue 2049](https://bitbucket.org/osrf/gazebo/issues/2049)

1. Logical Camera sees nested models
    * [Pull request 2776](https://bitbucket.org/osrf/gazebo/pull-request/2776)
    * [Issue 2342](https://bitbucket.org/osrf/gazebo/issues/2342)

1. Aligned collision and visual geometries for friction_dir_test.world
    * [Pull request 2726](https://bitbucket.org/osrf/gazebo/pull-request/2726)

1. Test which demonstrates Simbody exception when manipulating object twice while paused
    * [Pull request 2737](https://bitbucket.org/osrf/gazebo/pull-request/2737)

1. Send message to subscribers only once per connection
    * [Pull request 2763](https://bitbucket.org/osrf/gazebo/pull-request/2763)

1. Update depth camera shaders version
    * [Pull request 2767](https://bitbucket.org/osrf/gazebo/pull-request/2767)
    * [Issue 2323](https://bitbucket.org/osrf/gazebo/issues/2323)

1. Fix gazebo7 compile error with boost 1.58 for oculus support
    * [Pull request 2788](https://bitbucket.org/osrf/gazebo/pull-request/2788)
    * [Issue 2356](https://bitbucket.org/osrf/gazebo/issues/2356)

1. Fix gui and rendering tests for gazebo7 + ogre1.9 on OSX
    * [Pull request 2793](https://bitbucket.org/osrf/gazebo/pull-request/2793)

1. Fix right-click segfault
    * [Pull request 2809](https://bitbucket.org/osrf/gazebo/pull-request/2809)
    * [Issue 2377](https://bitbucket.org/osrf/gazebo/issues/2377)

## Gazebo 7.8.1 (2017-06-08)

1. ODE slip parameter example world and test
    * [Pull request 2717](https://bitbucket.org/osrf/gazebo/pull-request/2717)

1. Fix inserted mesh scale during log playback
    * [Pull request #2723](https://bitbucket.org/osrf/gazebo/pull-request/2723)

## Gazebo 7.8.0 (2017-06-02)

1. Add log record filter options
    * [Pull request 2715](https://bitbucket.org/osrf/gazebo/pull-request/2715)

1. Backport wide angle camera VM FSAA fix
    * [Pull request 2711](https://bitbucket.org/osrf/gazebo/pull-request/2711)

1. Add function to retrieve scoped sensors name in multi-nested model
    * [Pull request 2674](https://bitbucket.org/osrf/gazebo/pull-request/2674)

## Gazebo 7.7.0 (2017-05-04)

1. Fix race condition during Detach of HarnessPlugin
    * [Pull request 2696](https://bitbucket.org/osrf/gazebo/pull-request/2696)

1. Added support for pincushion distortion model; fixed bug where
   cameras with different distortion models would have the same distortion.
    * [Pull request 2678](https://bitbucket.org/osrf/gazebo/pull-requests/2678)

1. Added <collide_bitmask> support to bullet
    * [Pull request 2649](https://bitbucket.org/osrf/gazebo/pull-request/2649)

1. Fix linking when using HDF5_INSTRUMENT for logging ODE data
    * [Pull request 2669](https://bitbucket.org/osrf/gazebo/pull-request/2669)
    * [Issue 1841](https://bitbucket.org/osrf/gazebo/issues/1841)

1. Subdivide large heightmaps to fix LOD and support global texture mapping
    * [Pull request 2655](https://bitbucket.org/osrf/gazebo/pull-request/2655)

## Gazebo 7.6.0 (2017-03-20)

1. Force / torque sensor visualization using WrenchVisual
    * [Pull request 2653](https://bitbucket.org/osrf/gazebo/pull-request/2653)

1. Cache heightmap tile data
    * [Pull request 2645](https://bitbucket.org/osrf/gazebo/pull-request/2645)

1. Add plugin for attaching lights to links in a model
    * [Pull request 2647](https://bitbucket.org/osrf/gazebo/pull-request/2647)
    * [Issue 900](https://bitbucket.org/osrf/gazebo/issues/900)

1. Support Heightmap LOD
    * [Pull request 2636](https://bitbucket.org/osrf/gazebo/pull-request/2636)

1. Support setting shadow texture size
    * [Pull request 2644](https://bitbucket.org/osrf/gazebo/pull-request/2644)

1. Fix deprecated sdf warnings produced by PluginToSDF
    * [Pull request 2646](https://bitbucket.org/osrf/gazebo/pull-request/2646)

1. Added TouchPlugin, which checks if a model has been in contact with another
   model exclusively for a certain time.
    * [Pull request 2651](https://bitbucket.org/osrf/gazebo/pull-request/2651)

1. Fixes -inf laser reading being displayed as +inf
    * [Pull request 2641](https://bitbucket.org/osrf/gazebo/pull-request/2641)

1. Fix memory leaks in tests
    * [Pull request 2639](https://bitbucket.org/osrf/gazebo/pull-request/2639)

1. Remove end year from copyright
    * [Pull request 2614](https://bitbucket.org/osrf/gazebo/pull-request/2614)

## Gazebo 7.5.0 (2017-01-11)

1. Remove qt4 webkit in gazebo7 (used for HotkeyDialog).
    * [Pull request 2584](https://bitbucket.org/osrf/gazebo/pull-request/2584)

1. Support configuring heightmap sampling level
    * [Pull request 2519](https://bitbucket.org/osrf/gazebo/pull-request/2519)

1. Fix `model.config` dependency support, and add ability to reference
   textures using a URI.
    * [Pull request 2517](https://bitbucket.org/osrf/gazebo/pull-request/2517)

1. Fix DEM heightmap size, collision, scale
    * [Pull request 2477](https://bitbucket.org/osrf/gazebo/pull-request/2477)

1. Create ode_quiet parameter to silence solver messages
    * [Pull request 2512](https://bitbucket.org/osrf/gazebo/pull-request/2512)

1. Update QT render loop to throttle based on UserCamera::RenderRate.
    * [Pull request 2476](https://bitbucket.org/osrf/gazebo/pull-request/2476)
    * [Issue 1560](https://bitbucket.org/osrf/gazebo/issues/1560)

1. Generate visualization on demand, instead of on load. This helps to
   reduce load time.
    * [Pull request 2457](https://bitbucket.org/osrf/gazebo/pull-request/2457)

1. Added a plugin to teleoperate joints in a model with the keyboard.
    * [Pull request 2490](https://bitbucket.org/osrf/gazebo/pull-request/2490)

1. Add GUI items to change the user camera clip distance
    * [Pull request 2470](https://bitbucket.org/osrf/gazebo/pull-request/2470)
    * [Issue 2064](https://bitbucket.org/osrf/gazebo/issues/2064)

1. Support custom material scripts for heightmaps
    * [Pull request 2473](https://bitbucket.org/osrf/gazebo/pull-request/2473)

1. Sim events plugin accepts custom topics
    * [Pull request 2535](https://bitbucket.org/osrf/gazebo/pull-request/2535)

1. Model Editor: Show / hide collisions
    * [Pull request 2503](https://bitbucket.org/osrf/gazebo/pull-request/2503)

1. Model Editor: Show / hide visuals
    * [Pull request 2516](https://bitbucket.org/osrf/gazebo/pull-request/2516)

1. Model Editor: Show / hide link frames
    * [Pull request 2521](https://bitbucket.org/osrf/gazebo/pull-request/2521)

## Gazebo 7.4.0 (2016-10-11)

1. Add test for HarnessPlugin, reduce likelihood of race condition
    * [Pull request 2431](https://bitbucket.org/osrf/gazebo/pull-request/2431)
    * [Issue 2034](https://bitbucket.org/osrf/gazebo/issues/2034)

1. Add `syntax = proto2` in proto files to fix some protobuf3 warnings
    * [Pull request 2456](https://bitbucket.org/osrf/gazebo/pull-request/2456)

1. Add support for loading wavefront obj mesh files
    * [Pull request 2454](https://bitbucket.org/osrf/gazebo/pull-request/2454)

1. Added filesystem operations to the common library. Additions include
   `cwd`, `exists`, `isDirectory`, `isFile`, `copyFile`, and `moveFile`.
    * [Pull request 2417](https://bitbucket.org/osrf/gazebo/pull-request/2417)

1. Fix loading collada files with multiple texture coordinates.
    * [Pull request 2413](https://bitbucket.org/osrf/gazebo/pull-request/2413)

1. Added visualization of minimum range to laservisual.
    * [Pull request 2412](https://bitbucket.org/osrf/gazebo/pull-request/2412)
    * [Issue 2018](https://bitbucket.org/osrf/gazebo/issues/2018)

1. Use precision 2 for FPS display in TimePanel
    * [Pull request 2405](https://bitbucket.org/osrf/gazebo/pull-request/2405)

1. Switch ImuSensor::worldToReference transform from Pose to Quaternion
    * [Pull request 2410](https://bitbucket.org/osrf/gazebo/pull-request/2410)
    * [Issue 1959](https://bitbucket.org/osrf/gazebo/issues/1959)

1. Include Boost_LIBRARIES  in the linking of gazebo_physics
    * [Pull request 2402](https://bitbucket.org/osrf/gazebo/pull-request/2402)

1. Backported KeyboardGUIPlugin and msgs::Any
    * [Pull request 2416](https://bitbucket.org/osrf/gazebo/pull-request/2416)

1. Use XML_SUCCESS enum instead of XML_NO_ERROR, which has been deleted in tinyxml2 4.0
    * [Pull request 2397](https://bitbucket.org/osrf/gazebo/pull-request/2397)

1. Ignore ffmpeg deprecation warnings to clean up CI since they are noted in #2002
    * [Pull request 2388](https://bitbucket.org/osrf/gazebo/pull-request/2388)

1. Added a visual blinking plugin
    * [Pull request 2394](https://bitbucket.org/osrf/gazebo/pull-request/2394)

1. Fix InertiaVisual for non-diagonal inertia matrices
    * [Pull request 2354](https://bitbucket.org/osrf/gazebo/pull-request/2354)

## Gazebo 7.3.1 (2016-07-13)

1. Fix homebrew test failure of UNIT_ApplyWrenchDialog_TEST
    * [Pull request 2393](https://bitbucket.org/osrf/gazebo/pull-request/2393)

1. Fix MainWindow crash when window is minimized and maximized
    * [Pull request 2392](https://bitbucket.org/osrf/gazebo/pull-request/2392)
    * [Issue 2003](https://bitbucket.org/osrf/gazebo/issues/2003)

## Gazebo 7.3.0 (2016-07-12)

1. Fix selecting ApplyWrenchVisual's force torque visuals
    * [Pull request 2377](https://bitbucket.org/osrf/gazebo/pull-request/2377)
    * [Issue 1999](https://bitbucket.org/osrf/gazebo/issues/1999)

1. Use ignition math in gazebo::msgs
    * [Pull request 2389](https://bitbucket.org/osrf/gazebo/pull-request/2389)

1. Parse command-line options for GUI plugins in Server to fix parsing of
   positional argument for world file.
   This fixes command-line parsing for `gazebo -g gui_plugin.so`.
    * [Pull request 2387](https://bitbucket.org/osrf/gazebo/pull-request/2387)

1. Added a harness plugin that supports lowering a model at a controlled rate
    * [Pull request 2346](https://bitbucket.org/osrf/gazebo/pull-request/2346)

1. Fix ogre log test on xenial+nvidia
    * [Pull request 2374](https://bitbucket.org/osrf/gazebo/pull-request/2374)

1. Redirect QT messages to Gazebo's console message handling system.
    * [Pull request 2375](https://bitbucket.org/osrf/gazebo/pull-request/2375)

1. Fix buoyancy plugin when multiple link tags are used within the plugin
    * [Pull request 2369](https://bitbucket.org/osrf/gazebo/pull-request/2369)

1. Remove contact filters with names that contain `::`
    * [Pull request 2363](https://bitbucket.org/osrf/gazebo/pull-request/2363)
    * [Issue 1805](https://bitbucket.org/osrf/gazebo/issues/1805)

1. Fix Model Manipulator switching between local and global frames
    * [Pull request 2361](https://bitbucket.org/osrf/gazebo/pull-request/2361)

1. Remove duplicate code from cmake config file caused by bad merge
    * [Pull request 2347](https://bitbucket.org/osrf/gazebo/pull-request/2347)

1. Properly cleanup pointers when destroying a world with joints.
    * [Pull request 2309](https://bitbucket.org/osrf/gazebo/pull-request/2309)

1. Fix right click view options after deleting and respawning a model.
    * [Pull request 2349](https://bitbucket.org/osrf/gazebo/pull-request/2349)
    * [Issue 1985](https://bitbucket.org/osrf/gazebo/issues/1985)

1. Implement missing function: LogicalCamera::Topic()
    * [Pull request 2343](https://bitbucket.org/osrf/gazebo/pull-request/2343)
    * [Issue 1980](https://bitbucket.org/osrf/gazebo/issues/1980)

## Gazebo 7.2.0 (2016-06-13)

1. Backport single pixel selection buffer for mouse picking
    * [Pull request 2338](https://bitbucket.org/osrf/gazebo/pull-request/2338)

1. Prevent mouse pan and orbit from deselecting entities in model editor
    * [Pull request 2333](https://bitbucket.org/osrf/gazebo/pull-request/2333)

1. Handle model manipulation tool RTS shortcuts in keyPress
    * [Pull request 2312](https://bitbucket.org/osrf/gazebo/pull-request/2312)

1. Reset ODE joint force feedback after world reset
    * [Pull request 2255](https://bitbucket.org/osrf/gazebo/pull-request/2255)

1. Update model editor snap to grid modifier key
    * [Pull request 2259](https://bitbucket.org/osrf/gazebo/pull-request/2259)
    * [Issue #1583](https://bitbucket.org/osrf/gazebo/issues/1583)

1. PIMPLize gui/model/ModelEditorPalette
    * [Pull request 2279](https://bitbucket.org/osrf/gazebo/pull-request/2279)

1. Properly cleanup pointers when destroying a blank world.
    * [Pull request 2220](https://bitbucket.org/osrf/gazebo/pull-request/2220)

1. Properly cleanup pointers when destroying a world with models and lights.
    * [Pull request 2263](https://bitbucket.org/osrf/gazebo/pull-request/2263)

1. Fix view control mouse focus in model editor
    * [Pull request 2315](https://bitbucket.org/osrf/gazebo/pull-request/2315)
    * [Issue #1791](https://bitbucket.org/osrf/gazebo/issues/1791)

1. Server generates unique model names in case of overlap
    * [Pull request 2296](https://bitbucket.org/osrf/gazebo/pull-request/2296)
    * [Issue 510](https://bitbucket.org/osrf/gazebo/issues/510)

1. Model Editor: Select and align nested models
    * [Pull request 2282](https://bitbucket.org/osrf/gazebo/pull-request/2282)

## Gazebo 7.1.0 (2016-04-07)

1. fix: remove back projection
    * [Pull request 2201](https://bitbucket.org/osrf/gazebo/pull-request/2201)
    * A contribution from Yuki Furuta

1. Fix oculus 2 camera field of view
    * [Pull request 2157](https://bitbucket.org/osrf/gazebo/pull-request/2157)

1. Added BeforePhysicsUpdate world event
    * [Pull request 2128](https://bitbucket.org/osrf/gazebo/pull-request/2128)
    * A contribution from Martin Pecka

1. Update `gz sdf -c` command line tool to use the new `sdf::convertFile` API.
    * [Pull request #2227](https://bitbucket.org/osrf/gazebo/pull-requests/2227)

1. Backport depth camera OSX fix
    * [Pull request 2233](https://bitbucket.org/osrf/gazebo/pull-request/2233)

1. Feat load collision.sdf only once
    * [Pull request 2236](https://bitbucket.org/osrf/gazebo/pull-request/2236)

1. Update gui/building/Item API
    * [Pull request 2228](https://bitbucket.org/osrf/gazebo/pull-request/2228)

1. Semantic version class to compare model versions in the model database.
    * [Pull request 2207](https://bitbucket.org/osrf/gazebo/pull-request/2207)

1. Backport issue 1834 fix to gazebo7
    * [Pull request 2222](https://bitbucket.org/osrf/gazebo/pull-request/2222)

1. Backport ImagesView_TEST changes
    * [Pull request 2217](https://bitbucket.org/osrf/gazebo/pull-request/2217)

1. Backport pull request #2189 (mutex in Transport::Conection)
    * [Pull request 2208](https://bitbucket.org/osrf/gazebo/pull-request/2208)

1. Process insertions on World::SetState
    * [Pull request #2200](https://bitbucket.org/osrf/gazebo/pull-requests/2200)

1. Process deletions on World::SetState
    * [Pull request #2204](https://bitbucket.org/osrf/gazebo/pull-requests/2204)

1. Fix ray-cylinder collision
    * [Pull request 2124](https://bitbucket.org/osrf/gazebo/pull-request/2124)

1. Fix editing physics parameters in gzclient, update test
    * [Pull request 2192](https://bitbucket.org/osrf/gazebo/pull-request/2192)

1. Fix Audio Decoder test failure
    * [Pull request 2193](https://bitbucket.org/osrf/gazebo/pull-request/2193)

1. Add layers to building levels
    * [Pull request 2180](https://bitbucket.org/osrf/gazebo/pull-request/2180)

1. Allow dynamically adding links to a model.
    * [Pull request #2185](https://bitbucket.org/osrf/gazebo/pull-requests/2185)

1. Fix editing physics parameters in gzclient, update test
    * [Pull request #2192](https://bitbucket.org/osrf/gazebo/pull-requests/2192)
    * [Issue #1876](https://bitbucket.org/osrf/gazebo/issues/1876)

1. Model database selects the latest model version.
    * [Pull request #2207](https://bitbucket.org/osrf/gazebo/pull-requests/2207)

1. Only link relevant libraries to tests
    * [Pull request 2130](https://bitbucket.org/osrf/gazebo/pull-request/2130)

1. PIMPLize gui/model/ModelCreator
    * [Pull request 2171](https://bitbucket.org/osrf/gazebo/pull-request/2171)

1. backport warning and test fixes from pull request #2177
    * [Pull request 2179](https://bitbucket.org/osrf/gazebo/pull-request/2179)

1. Prevent xml parser error from crashing LogPlay on osx -> gazebo7
    * [Pull request 2174](https://bitbucket.org/osrf/gazebo/pull-request/2174)

1. PIMPLize gui/building/ScaleWidget
    * [Pull request 2164](https://bitbucket.org/osrf/gazebo/pull-request/2164)

1. Fix using Shift key while scaling inside the model editor
    * [Pull request 2165](https://bitbucket.org/osrf/gazebo/pull-request/2165)

1. Backport fix for ign-math explicit constructors -> gazebo7
    * [Pull request 2163](https://bitbucket.org/osrf/gazebo/pull-request/2163)

1. Display physics engine type in the GUI
    * [Pull request #2155](https://bitbucket.org/osrf/gazebo/pull-requests/2155)
    * [Issue #1121](https://bitbucket.org/osrf/gazebo/issues/1121)
    * A contribution from Mohamd Ayman

1. Fix compilation against ffmpeg3 (libavcodec)
    * [Pull request #2154](https://bitbucket.org/osrf/gazebo/pull-request/2154)

1. Append a missing </gazebo_log> tag to log files when played.
    * [Pull request #2143](https://bitbucket.org/osrf/gazebo/pull-request/2143)

1. Add helper function QTestFixture::ProcessEventsAndDraw
    * [Pull request #2147](https://bitbucket.org/osrf/gazebo/pull-request/2147)

1. Add qt resources to gazebo gui library
    * [Pull request 2134](https://bitbucket.org/osrf/gazebo/pull-request/2134)

1. Undo scaling during simulation
    * [Pull request #2108](https://bitbucket.org/osrf/gazebo/pull-request/2108)

1. Fix SensorManager::SensorContainer::RunLoop sensor update time assertion
    * [Pull request #2115](https://bitbucket.org/osrf/gazebo/pull-request/2115)

1. Fix use of not initialized static attribute in Light class
    * [Pull request 2075](https://bitbucket.org/osrf/gazebo/pull-request/2075)
    * A contribution from Silvio Traversaro

1. Install GuiTypes header
    * [Pull request 2106](https://bitbucket.org/osrf/gazebo/pull-request/2106)

1. Removes one function call and replaces a manual swap with std::swap in ODE heightfield.
    * [Pull request #2114](https://bitbucket.org/osrf/gazebo/pull-request/2114)

1. New world event: BeforePhysicsUpdate
    * [Pull request #2128](https://bitbucket.org/osrf/gazebo/pull-request/2128)
    * [Issue #1851](https://bitbucket.org/osrf/gazebo/issues/1851)

1. Model editor: Fix setting relative pose after alignment during joint creation.
    * [Issue #1844](https://bitbucket.org/osrf/gazebo/issues/1844)
    * [Pull request #2150](https://bitbucket.org/osrf/gazebo/pull-request/2150)

1. Model editor: Fix saving and spawning model with its original name
    * [Pull request #2183](https://bitbucket.org/osrf/gazebo/pull-request/2183)

1. Model editor: Fix inserting custom links
    * [Pull request #2222](https://bitbucket.org/osrf/gazebo/pull-request/2222)
    * [Issue #1834](https://bitbucket.org/osrf/gazebo/issues/1834)

1. Model editor: Reset visual / collision insertion / deletion
        * [Pull request #2254](https://bitbucket.org/osrf/gazebo/pull-request/2254)
        * [Issue #1777](https://bitbucket.org/osrf/gazebo/issues/1777)
        * [Issue #1852](https://bitbucket.org/osrf/gazebo/issues/1852)

1. Building editor: Add layers to building levels
    * [Pull request #2180](https://bitbucket.org/osrf/gazebo/pull-request/2180)
    * [Issue #1806](https://bitbucket.org/osrf/gazebo/issues/1806)

1. Building editor: Update gui/building/Item API
    * [Pull request #2228](https://bitbucket.org/osrf/gazebo/pull-request/2228)

## Gazebo 7.0.0 (2016-01-25)

1. Add FollowerPlugin
    * [Pull request #2085](https://bitbucket.org/osrf/gazebo/pull-request/2085)

1. Fix circular dependency so that physics does not call the sensors API.
    * [Pull request #2089](https://bitbucket.org/osrf/gazebo/pull-request/2089)
    * [Issue #1516](https://bitbucket.org/osrf/gazebo/issues/1516)

1. Add Gravity and MagneticField API to World class to match sdformat change.
    * [SDFormat pull request 247](https://bitbucket.org/osrf/sdformat/pull-requests/247)
    * [Issue #1823](https://bitbucket.org/osrf/gazebo/issues/1823)
    * [Pull request #2090](https://bitbucket.org/osrf/gazebo/pull-request/2090)

1. Use opaque pointers and deprecate functions in the rendering library
    * [Pull request #2069](https://bitbucket.org/osrf/gazebo/pull-request/2069)
    * [Pull request #2064](https://bitbucket.org/osrf/gazebo/pull-request/2064)
    * [Pull request #2066](https://bitbucket.org/osrf/gazebo/pull-request/2066)
    * [Pull request #2069](https://bitbucket.org/osrf/gazebo/pull-request/2069)
    * [Pull request #2074](https://bitbucket.org/osrf/gazebo/pull-request/2074)
    * [Pull request #2076](https://bitbucket.org/osrf/gazebo/pull-request/2076)
    * [Pull request #2070](https://bitbucket.org/osrf/gazebo/pull-request/2070)
    * [Pull request #2071](https://bitbucket.org/osrf/gazebo/pull-request/2071)
    * [Pull request #2084](https://bitbucket.org/osrf/gazebo/pull-request/2084)
    * [Pull request #2073](https://bitbucket.org/osrf/gazebo/pull-request/2073)

1. Use opaque pointers for the Master class.
    * [Pull request #2036](https://bitbucket.org/osrf/gazebo/pull-request/2036)

1. Use opaque pointers in the gui library
    * [Pull request #2057](https://bitbucket.org/osrf/gazebo/pull-request/2057)
    * [Pull request #2037](https://bitbucket.org/osrf/gazebo/pull-request/2037)
    * [Pull request #2052](https://bitbucket.org/osrf/gazebo/pull-request/2052)
    * [Pull request #2053](https://bitbucket.org/osrf/gazebo/pull-request/2053)
    * [Pull request #2028](https://bitbucket.org/osrf/gazebo/pull-request/2028)
    * [Pull request #2051](https://bitbucket.org/osrf/gazebo/pull-request/2051)
    * [Pull request #2027](https://bitbucket.org/osrf/gazebo/pull-request/2027)
    * [Pull request #2026](https://bitbucket.org/osrf/gazebo/pull-request/2026)
    * [Pull request #2029](https://bitbucket.org/osrf/gazebo/pull-request/2029)
    * [Pull request #2042](https://bitbucket.org/osrf/gazebo/pull-request/2042)

1. Use more opaque pointers.
    * [Pull request #2022](https://bitbucket.org/osrf/gazebo/pull-request/2022)
    * [Pull request #2025](https://bitbucket.org/osrf/gazebo/pull-request/2025)
    * [Pull request #2043](https://bitbucket.org/osrf/gazebo/pull-request/2043)
    * [Pull request #2044](https://bitbucket.org/osrf/gazebo/pull-request/2044)
    * [Pull request #2065](https://bitbucket.org/osrf/gazebo/pull-request/2065)
    * [Pull request #2067](https://bitbucket.org/osrf/gazebo/pull-request/2067)
    * [Pull request #2079](https://bitbucket.org/osrf/gazebo/pull-request/2079)

1. Fix visual transparency issues
    * [Pull request #2031](https://bitbucket.org/osrf/gazebo/pull-request/2031)
    * [Issue #1726](https://bitbucket.org/osrf/gazebo/issue/1726)
    * [Issue #1790](https://bitbucket.org/osrf/gazebo/issue/1790)

1. Implemented private data pointer for the RTShaderSystem class. Minimized shader updates to once per render update.
    * [Pull request #2003](https://bitbucket.org/osrf/gazebo/pull-request/2003)

1. Updating physics library to use ignition math.
    * [Pull request #2007](https://bitbucket.org/osrf/gazebo/pull-request/2007)

1. Switching to ignition math for the rendering library.
    * [Pull request #1993](https://bitbucket.org/osrf/gazebo/pull-request/1993)
    * [Pull request #1994](https://bitbucket.org/osrf/gazebo/pull-request/1994)
    * [Pull request #1995](https://bitbucket.org/osrf/gazebo/pull-request/1995)
    * [Pull request #1996](https://bitbucket.org/osrf/gazebo/pull-request/1996)

1. Removed deprecations
    * [Pull request #1992]((https://bitbucket.org/osrf/gazebo/pull-request/1992)

1. Add ability to set the pose of a visual from a link.
    * [Pull request #1963](https://bitbucket.org/osrf/gazebo/pull-request/1963)

1. Copy visual visibility flags on clone
    * [Pull request #2008](https://bitbucket.org/osrf/gazebo/pull-request/2008)

1. Publish camera sensor image size when rendering is not enabled
    * [Pull request #1969](https://bitbucket.org/osrf/gazebo/pull-request/1969)

1. Added Poissons Ratio and Elastic Modulus for ODE.
    * [Pull request #1974](https://bitbucket.org/osrf/gazebo/pull-request/1974)

1. Update rest web plugin to publish response messages and display login user name in toolbar.
    * [Pull request #1956](https://bitbucket.org/osrf/gazebo/pull-request/1956)

1. Improve overall speed of log playback. Added new functions to LogPlay.
   Use tinyxml2 for playback.
    * [Pull request #1931](https://bitbucket.org/osrf/gazebo/pull-request/1931)

1. Improve SVG import. Added support for transforms in paths.
    * [Pull request #1981](https://bitbucket.org/osrf/gazebo/pull-request/1981)

1. Enter time during log playback
    * [Pull request #2000](https://bitbucket.org/osrf/gazebo/pull-request/2000)

1. Added Ignition Transport dependency.
    * [Pull request #1930](https://bitbucket.org/osrf/gazebo/pull-request/1930)

1. Make latched subscribers receive the message only once
    * [Issue #1789](https://bitbucket.org/osrf/gazebo/issue/1789)
    * [Pull request #2019](https://bitbucket.org/osrf/gazebo/pull-request/2019)

1. Implemented transport clear buffers
    * [Pull request #2017](https://bitbucket.org/osrf/gazebo/pull-request/2017)

1. KeyEvent constructor should be in a source file. Removed a few visibility
flags from c functions. Windows did not like `CPPTYPE_*` in
`gazebo/gui/ConfigWidget.cc`, so I replaced it with `TYPE_*`.
    * [Pull request #1943](https://bitbucket.org/osrf/gazebo/pull-request/1943)

1. Added wide angle camera sensor.
    * [Pull request #1866](https://bitbucket.org/osrf/gazebo/pull-request/1866)

1. Change the `near` and `far` members of `gazebo/msgs/logical_camera_sensors.proto` to `near_clip` and `far_clip`
    + [Pull request #1942](https://bitbucket.org/osrf/gazebo/pull-request/1942)

1. Resolve issue #1702
    * [Issue #1702](https://bitbucket.org/osrf/gazebo/issue/1702)
    * [Pull request #1905](https://bitbucket.org/osrf/gazebo/pull-request/1905)
    * [Pull request #1913](https://bitbucket.org/osrf/gazebo/pull-request/1913)
    * [Pull request #1914](https://bitbucket.org/osrf/gazebo/pull-request/1914)

1. Update physics when the world is reset
    * [Pull request #1903](https://bitbucket.org/osrf/gazebo/pull-request/1903)

1. Light and light state for the server side
    * [Pull request #1920](https://bitbucket.org/osrf/gazebo/pull-request/1920)

1. Add scale to model state so scaling works on log/playback.
    * [Pull request #2020](https://bitbucket.org/osrf/gazebo/pull-request/2020)

1. Added tests for WorldState
    * [Pull request #1968](https://bitbucket.org/osrf/gazebo/pull-request/1968)

1. Rename Reset to Reset Time in time widget
    * [Pull request #1892](https://bitbucket.org/osrf/gazebo/pull-request/1892)
    * [Issue #1730](https://bitbucket.org/osrf/gazebo/issue/1730)

1. Set QTestfFxture to verbose
    * [Pull request #1944](https://bitbucket.org/osrf/gazebo/pull-request/1944)
    * [Issue #1756](https://bitbucket.org/osrf/gazebo/issue/1756)

1. Added torsional friction
    * [Pull request #1831](https://bitbucket.org/osrf/gazebo/pull-request/1831)

1. Support loading and spawning nested models
    * [Pull request #1868](https://bitbucket.org/osrf/gazebo/pull-request/1868)
    * [Pull request #1895](https://bitbucket.org/osrf/gazebo/pull-request/1895)

1. Undo user motion commands during simulation, added physics::UserCmdManager and gui::UserCmdHistory.
    * [Pull request #1934](https://bitbucket.org/osrf/gazebo/pull-request/1934)

1. Forward user command messages for undo.
    * [Pull request #2009](https://bitbucket.org/osrf/gazebo/pull-request/2009)

1. Undo reset commands during simulation, forwarding commands
    * [Pull request #1986](https://bitbucket.org/osrf/gazebo/pull-request/1986)

1. Undo apply force / torque during simulation
    * [Pull request #2030](https://bitbucket.org/osrf/gazebo/pull-request/2030)

1. Add function to get the derived scale of a Visual
    * [Pull request #1881](https://bitbucket.org/osrf/gazebo/pull-request/1881)

1. Added EnumIface, which supports iterators over enums.
    * [Pull request #1847](https://bitbucket.org/osrf/gazebo/pull-request/1847)

1. Added RegionEventBoxPlugin - fires events when models enter / exit the region
    * [Pull request #1856](https://bitbucket.org/osrf/gazebo/pull-request/1856)

1. Added tests for checking the playback control via messages.
    * [Pull request #1885](https://bitbucket.org/osrf/gazebo/pull-request/1885)

1. Added LoadArgs() function to ServerFixture for being able to load a server
using the same arguments used in the command line.
    * [Pull request #1874](https://bitbucket.org/osrf/gazebo/pull-request/1874)

1. Added battery class, plugins and test world.
    * [Pull request #1872](https://bitbucket.org/osrf/gazebo/pull-request/1872)

1. Display gearbox and screw joint properties in property tree
    * [Pull request #1838](https://bitbucket.org/osrf/gazebo/pull-request/1838)

1. Set window flags for dialogs and file dialogs
    * [Pull request #1816](https://bitbucket.org/osrf/gazebo/pull-request/1816)

1. Fix minimum window height
   * [Pull request #1977](https://bitbucket.org/osrf/gazebo/pull-request/1977)
   * [Issue #1706](https://bitbucket.org/osrf/gazebo/issue/1706)

1. Add option to reverse alignment direction
   * [Pull request #2040](https://bitbucket.org/osrf/gazebo/pull-request/2040)
   * [Issue #1242](https://bitbucket.org/osrf/gazebo/issue/1242)

1. Fix unadvertising a publisher - only unadvertise topic if it is the last publisher.
   * [Pull request #2005](https://bitbucket.org/osrf/gazebo/pull-request/2005)
   * [Issue #1782](https://bitbucket.org/osrf/gazebo/issue/1782)

1. Log playback GUI for multistep, rewind, forward and seek
    * [Pull request #1791](https://bitbucket.org/osrf/gazebo/pull-request/1791)

1. Added Apply Force/Torque movable text
    * [Pull request #1789](https://bitbucket.org/osrf/gazebo/pull-request/1789)

1. Added cascade parameter (apply to children) for Visual SetMaterial, SetAmbient, SetEmissive, SetSpecular, SetDiffuse, SetTransparency
    * [Pull request #1851](https://bitbucket.org/osrf/gazebo/pull-request/1851)

1. Tweaks to Data Logger, such as multiline text edit for path
    * [Pull request #1800](https://bitbucket.org/osrf/gazebo/pull-request/1800)

1. Added TopToolbar and hide / disable several widgets according to WindowMode
    * [Pull request #1869](https://bitbucket.org/osrf/gazebo/pull-request/1869)

1. Added Visual::IsAncestorOf and Visual::IsDescendantOf
    * [Pull request #1850](https://bitbucket.org/osrf/gazebo/pull-request/1850)

1. Added msgs::PluginFromSDF and tests
    * [Pull request #1858](https://bitbucket.org/osrf/gazebo/pull-request/1858)

1. Added msgs::CollisionFromSDF msgs::SurfaceFromSDF and msgs::FrictionFromSDF
    * [Pull request #1900](https://bitbucket.org/osrf/gazebo/pull-request/1900)

1. Added hotkeys chart dialog
    * [Pull request #1835](https://bitbucket.org/osrf/gazebo/pull-request/1835)

1. Space bar to play / pause
   * [Pull request #2023](https://bitbucket.org/osrf/gazebo/pull-request/2023)
   * [Issue #1798](https://bitbucket.org/osrf/gazebo/issue/1798)

1. Make it possible to create custom ConfigWidgets
    * [Pull request #1861](https://bitbucket.org/osrf/gazebo/pull-request/1861)

1. AddItem / RemoveItem / Clear enum config widgets
    * [Pull request #1878](https://bitbucket.org/osrf/gazebo/pull-request/1878)

1. Make all child ConfigWidgets emit signals.
    * [Pull request #1884](https://bitbucket.org/osrf/gazebo/pull-request/1884)

1. Refactored makers
    * [Pull request #1828](https://bitbucket.org/osrf/gazebo/pull-request/1828)

1. Added gui::Conversions to convert between Gazebo and Qt
    * [Pull request #2034](https://bitbucket.org/osrf/gazebo/pull-request/2034)

1. Model editor updates
    1. Support adding model plugins in model editor
        * [Pull request #2060](https://bitbucket.org/osrf/gazebo/pull-request/2060)

    1. Added support for copying and pasting top level nested models
        * [Pull request #2006](https://bitbucket.org/osrf/gazebo/pull-request/2006)

    1. Make non-editable background models white in model editor
        * [Pull request #1950](https://bitbucket.org/osrf/gazebo/pull-request/1950)

    1. Choose / swap parent and child links in joint inspector
        * [Pull request #1887](https://bitbucket.org/osrf/gazebo/pull-request/1887)
        * [Issue #1500](https://bitbucket.org/osrf/gazebo/issue/1500)

    1. Presets combo box for Vector3 config widget
        * [Pull request #1954](https://bitbucket.org/osrf/gazebo/pull-request/1954)

    1. Added support for more joint types (gearbox and fixed joints).
        * [Pull request #1794](https://bitbucket.org/osrf/gazebo/pull-request/1794)

    1. Added support for selecting links and joints, opening context menu and inspectors in Schematic View.
        * [Pull request #1787](https://bitbucket.org/osrf/gazebo/pull-request/1787)

    1. Color-coded edges in Schematic View to match joint color.
        * [Pull request #1781](https://bitbucket.org/osrf/gazebo/pull-request/1781)

    1. Scale link mass and inertia when a link is scaled
        * [Pull request #1836](https://bitbucket.org/osrf/gazebo/pull-request/1836)

    1. Add density widget to config widget and link inspector
        * [Pull request #1978](https://bitbucket.org/osrf/gazebo/pull-request/1978)

    1. Added icons for child and parent link in joint inspector
        * [Pull request #1953](https://bitbucket.org/osrf/gazebo/pull-request/1953)

    1. Load and save nested models
        * [Pull request #1894](https://bitbucket.org/osrf/gazebo/pull-request/1894)

    1. Display model plugins on the left panel and added model plugin inspector
        * [Pull request #1863](https://bitbucket.org/osrf/gazebo/pull-request/1863)

    1. Context menu and deletion for model plugins
        * [Pull request #1890](https://bitbucket.org/osrf/gazebo/pull-request/1890)

    1. Delete self from inspector
        * [Pull request #1904](https://bitbucket.org/osrf/gazebo/pull-request/1904)
        * [Issue #1543](https://bitbucket.org/osrf/gazebo/issue/1543)

    1. Apply inspector changes in real time and add reset button
        * [Pull request #1945](https://bitbucket.org/osrf/gazebo/pull-request/1945)
        * [Issue #1472](https://bitbucket.org/osrf/gazebo/issue/1472)

    1. Set physics to be paused when exiting model editor mode
        * [Pull request #1893](https://bitbucket.org/osrf/gazebo/pull-request/1893)
        * [Issue #1734](https://bitbucket.org/osrf/gazebo/issue/1734)

    1. Add Insert tab to model editor
        * [Pull request #1924](https://bitbucket.org/osrf/gazebo/pull-request/1924)

    1. Support inserting nested models from model maker
        * [Pull request #1982](https://bitbucket.org/osrf/gazebo/pull-request/1982)

    1. Added joint creation dialog
        * [Pull request #2021](https://bitbucket.org/osrf/gazebo/pull-request/2021)

    1. Added reverse checkboxes to joint creation dialog
        * [Pull request #2086](https://bitbucket.org/osrf/gazebo/pull-request/2086)

    1. Use opaque pointers in the model editor
        * [Pull request #2056](https://bitbucket.org/osrf/gazebo/pull-request/2056)
        * [Pull request #2059](https://bitbucket.org/osrf/gazebo/pull-request/2059)
        * [Pull request #2087](https://bitbucket.org/osrf/gazebo/pull-request/2087)

    1. Support joint creation between links in nested model.
        * [Pull request #2080](https://bitbucket.org/osrf/gazebo/pull-request/2080)

1. Building editor updates

    1. Use opaque pointers in the building editor
        * [Pull request #2041](https://bitbucket.org/osrf/gazebo/pull-request/2041)
        * [Pull request #2039](https://bitbucket.org/osrf/gazebo/pull-request/2039)
        * [Pull request #2055](https://bitbucket.org/osrf/gazebo/pull-request/2055)
        * [Pull request #2032](https://bitbucket.org/osrf/gazebo/pull-request/2032)
        * [Pull request #2082](https://bitbucket.org/osrf/gazebo/pull-request/2082)
        * [Pull request #2038](https://bitbucket.org/osrf/gazebo/pull-request/2038)
        * [Pull request #2033](https://bitbucket.org/osrf/gazebo/pull-request/2033)

    1. Use opaque pointers for GrabberHandle, add *LinkedGrabbers functions
        * [Pull request #2034](https://bitbucket.org/osrf/gazebo/pull-request/2034)

    1. Removed unused class: BuildingItem
        * [Pull request #2045](https://bitbucket.org/osrf/gazebo/pull-request/2045)

    1. Use opaque pointers for BuildingModelManip, move attachment logic to BuildingMaker
        * [Pull request #2046](https://bitbucket.org/osrf/gazebo/pull-request/2046)

    1. Use opaque pointers for all Dialog classes, add conversion from QPointF, move common logic to BaseInspectorDialog.
        * [Pull request #2083](https://bitbucket.org/osrf/gazebo/pull-request/2083)

## Gazebo 6.0

### Gazebo 6.7.0 (201X-01-12)

1. Add vector3 and quaternion rendering conversions
    * [Pull request 2276](https://bitbucket.org/osrf/gazebo/pull-request/2276)

1. Reverse view angle widget left and right view
    * [Pull request 2265](https://bitbucket.org/osrf/gazebo/pull-request/2265)
    * [Issue 1924](https://bitbucket.org/osrf/gazebo/issue/1924)

1. Fix race condition in ~TimePanelPrivate (#1919)
    * [Pull request 2250](https://bitbucket.org/osrf/gazebo/pull-request/2250)

1. Prevent orthographic camera from resetting zoom after animation
    * [Pull request 2267](https://bitbucket.org/osrf/gazebo/pull-request/2267)
    * [Issue #1927](https://bitbucket.org/osrf/gazebo/issues/1927)

1. Fix MeshToSDF missing scale issue
    * [Pull request 2258](https://bitbucket.org/osrf/gazebo/pull-request/2258)
    * [Issue #1925](https://bitbucket.org/osrf/gazebo/issues/1925)

1. Register Qt metatypes in gui tests
    * [Pull request 2273](https://bitbucket.org/osrf/gazebo/pull-request/2273)

1. Fix resetting model to initial pose
    * [Pull request 2307](https://bitbucket.org/osrf/gazebo/pull-request/2307)
    * [Issue #1960](https://bitbucket.org/osrf/gazebo/issues/1960)


### Gazebo 6.6.0 (2016-04-07)

1. fix: remove back projection
    * [Pull request 2201](https://bitbucket.org/osrf/gazebo/pull-request/2201)
    * A contribution from Yuki Furuta

1. Backport depth camera OSX fix and test
    * [Pull request 2230](https://bitbucket.org/osrf/gazebo/pull-request/2230)

1. Add missing tinyxml includes (gazebo6)
    * [Pull request 2218](https://bitbucket.org/osrf/gazebo/pull-request/2218)

1. Fix ray-cylinder collision in ode
    * [Pull request 2125](https://bitbucket.org/osrf/gazebo/pull-request/2125)

1. backport fixes for ffmpeg3 to gazebo6 (from pull request #2154)
    * [Pull request 2162](https://bitbucket.org/osrf/gazebo/pull-request/2162)

1. Install shapes_bitmask.world
    * [Pull request 2104](https://bitbucket.org/osrf/gazebo/pull-request/2104)

1. Add gazebo_client to gazebo.pc (gazebo6)
    * [Pull request 2102](https://bitbucket.org/osrf/gazebo/pull-request/2102)

1. Fix removing multiple camera sensors that have the same camera name
    * [Pull request 2081](https://bitbucket.org/osrf/gazebo/pull-request/2081)

1. Ensure that LINK_FRAME_VISUAL arrow components are deleted (#1812)
    * [Pull request 2078](https://bitbucket.org/osrf/gazebo/pull-request/2078)

1. add migration notes for gazebo::setupClient to gazebo::client::setup
    * [Pull request 2068](https://bitbucket.org/osrf/gazebo/pull-request/2068)

1. Update inertia properties during simulation: part 2
    * [Pull request 1984](https://bitbucket.org/osrf/gazebo/pull-request/1984)

1. Fix minimum window height
    * [Pull request 2002](https://bitbucket.org/osrf/gazebo/pull-request/2002)

1. Backport gpu laser test fix
    * [Pull request 1999](https://bitbucket.org/osrf/gazebo/pull-request/1999)

1. Relax physics tolerances for single-precision bullet (gazebo6)
    * [Pull request 1997](https://bitbucket.org/osrf/gazebo/pull-request/1997)

1. Fix minimum window height
    * [Pull request 1998](https://bitbucket.org/osrf/gazebo/pull-request/1998)

1. backport model editor fixed joint option to gazebo6
    * [Pull request 1957](https://bitbucket.org/osrf/gazebo/pull-request/1957)

1. Update shaders once per render update
    * [Pull request 1991](https://bitbucket.org/osrf/gazebo/pull-request/1991)

1. Relax physics tolerances for single-precision bullet
    * [Pull request 1976](https://bitbucket.org/osrf/gazebo/pull-request/1976)

1. Fix visual transparency issues
    * [Pull request 1967](https://bitbucket.org/osrf/gazebo/pull-request/1967)

1. fix memory corruption in transport/Publisher.cc
    * [Pull request 1951](https://bitbucket.org/osrf/gazebo/pull-request/1951)

1. Add test for SphericalCoordinates::LocalFromGlobal
    * [Pull request 1959](https://bitbucket.org/osrf/gazebo/pull-request/1959)

### Gazebo 6.5.1 (2015-10-29)

1. Fix removing multiple camera sensors that have the same camera name.
    * [Pull request #2081](https://bitbucket.org/osrf/gazebo/pull-request/2081)
    * [Issue #1811](https://bitbucket.org/osrf/gazebo/issues/1811)

1. Backport model editor toolbar fixed joint option from [pull request #1794](https://bitbucket.org/osrf/gazebo/pull-request/1794)
    * [Pull request #1957](https://bitbucket.org/osrf/gazebo/pull-request/1957)

1. Fix minimum window height
    * Backport of [pull request #1977](https://bitbucket.org/osrf/gazebo/pull-request/1977)
    * [Pull request #1998](https://bitbucket.org/osrf/gazebo/pull-request/1998)
    * [Issue #1706](https://bitbucket.org/osrf/gazebo/issue/1706)

1. Fix visual transparency issues
    * [Pull request #1967](https://bitbucket.org/osrf/gazebo/pull-request/1967)
    * [Issue #1726](https://bitbucket.org/osrf/gazebo/issue/1726)

### Gazebo 6.5.0 (2015-10-22)

1. Added ability to convert from spherical coordinates to local coordinates.
    * [Pull request #1955](https://bitbucket.org/osrf/gazebo/pull-request/1955)

### Gazebo 6.4.0 (2015-10-14)

1. Fix ABI problem. Make `Sensor::SetPose` function non virtual.
    * [Pull request #1947](https://bitbucket.org/osrf/gazebo/pull-request/1947)

1. Update inertia properties during simulation
    * [Pull request #1909](https://bitbucket.org/osrf/gazebo/pull-requests/1909)
    * [Design document](https://bitbucket.org/osrf/gazebo_design/src/default/inertia_resize/inertia_resize.md)

1. Fix transparency correction for opaque materials
    * [Pull request #1946](https://bitbucket.org/osrf/gazebo/pull-requests/1946/fix-transparency-correction-for-opaque/diff)

### Gazebo 6.3.0 (2015-10-06)

1. Added `Sensor::SetPose` function
    * [Pull request #1935](https://bitbucket.org/osrf/gazebo/pull-request/1935)

### Gazebo 6.2.0 (2015-10-02)

1. Update physics when the world is reset
    * Backport of [pull request #1903](https://bitbucket.org/osrf/gazebo/pull-request/1903)
    * [Pull request #1916](https://bitbucket.org/osrf/gazebo/pull-request/1916)
    * [Issue #101](https://bitbucket.org/osrf/gazebo/issue/101)

1. Added Copy constructor and assignment operator to MouseEvent
    * [Pull request #1855](https://bitbucket.org/osrf/gazebo/pull-request/1855)

### Gazebo 6.1.0 (2015-08-02)

1. Added logical_camera sensor.
    * [Pull request #1845](https://bitbucket.org/osrf/gazebo/pull-request/1845)

1. Added RandomVelocityPlugin, which applies a random velocity to a model's link.
    * [Pull request #1839](https://bitbucket.org/osrf/gazebo/pull-request/1839)

1. Sim events for joint position, velocity and applied force
    * [Pull request #1849](https://bitbucket.org/osrf/gazebo/pull-request/1849)

### Gazebo 6.0.0 (2015-07-27)

1. Added magnetometer sensor. A contribution from Andrew Symington.
    * [Pull request #1788](https://bitbucket.org/osrf/gazebo/pull-request/1788)

1. Added altimeter sensor. A contribution from Andrew Symington.
    * [Pull request #1792](https://bitbucket.org/osrf/gazebo/pull-request/1792)

1. Implement more control options for log playback:
  1. Rewind: The simulation starts from the beginning.
  1. Forward: The simulation jumps to the end of the log file.
  1. Seek: The simulation jumps to a specific point specified by its simulation
  time.
      * [Pull request #1737](https://bitbucket.org/osrf/gazebo/pull-request/1737)

1. Added Gazebo splash screen
    * [Pull request #1745](https://bitbucket.org/osrf/gazebo/pull-request/1745)

1. Added a transporter plugin which allows models to move from one location
   to another based on their location and the location of transporter pads.
    * [Pull request #1738](https://bitbucket.org/osrf/gazebo/pull-request/1738)

1. Implement forward/backwards multi-step for log playback. Now, the semantics
of a multi-step while playing back a log session are different from a multi-step
during a live simulation. While playback, a multi-step simulates all the
intermediate steps as before, but the client only perceives a single step.
E.g: You have a log file containing a 1 hour simulation session. You want to
jump to the minute 00H::30M::00S to check a specific aspect of the simulation.
You should not see continuous updates until minute 00H:30M:00S. Instead, you
should visualize a single jump to the specific instant of the simulation that
you are interested.
    * [Pull request #1623](https://bitbucket.org/osrf/gazebo/pull-request/1623)

1. Added browse button to log record dialog.
    * [Pull request #1719](https://bitbucket.org/osrf/gazebo/pull-request/1719)

1. Improved SVG support: arcs in paths, and contours made of multiple paths.
    * [Pull request #1608](https://bitbucket.org/osrf/gazebo/pull-request/1608)

1. Added simulation iterations to the world state.
    * [Pull request #1722](https://bitbucket.org/osrf/gazebo/pull-request/1722)

1. Added multiple LiftDrag plugins to the cessna_demo.world to allow the Cessna
C-172 model to fly.
    * [Pull request #1715](https://bitbucket.org/osrf/gazebo/pull-request/1715)

1. Added a plugin to control a Cessna C-172 via messages (CessnaPlugin), and a
GUI plugin to test this functionality with the keyboard (CessnaGUIPlugin). Added
world with the Cessna model and the two previous plugins loaded
(cessna_demo.world).
    * [Pull request #1712](https://bitbucket.org/osrf/gazebo/pull-request/1712)

1. Added world with OSRF building and an elevator
    * [Pull request #1697](https://bitbucket.org/osrf/gazebo/pull-request/1697)

1. Fixed collide bitmask by changing default value from 0x1 to 0xffff.
    * [Pull request #1696](https://bitbucket.org/osrf/gazebo/pull-request/1696)

1. Added a plugin to control an elevator (ElevatorPlugin), and an OccupiedEvent plugin that sends a message when a model is within a specified region.
    * [Pull request #1694](https://bitbucket.org/osrf/gazebo/pull-request/1694)
    * [Pull request #1775](https://bitbucket.org/osrf/gazebo/pull-request/1775)

1. Added Layers tab and meta information for visuals.
    * [Pull request #1674](https://bitbucket.org/osrf/gazebo/pull-request/1674)

1. Added countdown behavior for common::Timer and exposed the feature in TimerGUIPlugin.
    * [Pull request #1690](https://bitbucket.org/osrf/gazebo/pull-request/1690)

1. Added BuoyancyPlugin for simulating the buoyancy of an object in a column of fluid.
    * [Pull request #1622](https://bitbucket.org/osrf/gazebo/pull-request/1622)

1. Added ComputeVolume function for simple shape subclasses of Shape.hh.
    * [Pull request #1605](https://bitbucket.org/osrf/gazebo/pull-request/1605)

1. Add option to parallelize the ODE quickstep constraint solver,
which solves an LCP twice with different parameters in order
to corrected for position projection errors.
    * [Pull request #1561](https://bitbucket.org/osrf/gazebo/pull-request/1561)

1. Get/Set user camera pose in GUI.
    * [Pull request #1649](https://bitbucket.org/osrf/gazebo/pull-request/1649)
    * [Issue #1595](https://bitbucket.org/osrf/gazebo/issue/1595)

1. Added ViewAngleWidget, removed hard-coded reset view and removed MainWindow::Reset(). Also added GLWidget::GetSelectedVisuals().
    * [Pull request #1768](https://bitbucket.org/osrf/gazebo/pull-request/1768)
    * [Issue #1507](https://bitbucket.org/osrf/gazebo/issue/1507)

1. Windows support. This consists mostly of numerous small changes to support
compilation on Windows.
    * [Pull request #1616](https://bitbucket.org/osrf/gazebo/pull-request/1616)
    * [Pull request #1618](https://bitbucket.org/osrf/gazebo/pull-request/1618)
    * [Pull request #1620](https://bitbucket.org/osrf/gazebo/pull-request/1620)
    * [Pull request #1625](https://bitbucket.org/osrf/gazebo/pull-request/1625)
    * [Pull request #1626](https://bitbucket.org/osrf/gazebo/pull-request/1626)
    * [Pull request #1627](https://bitbucket.org/osrf/gazebo/pull-request/1627)
    * [Pull request #1628](https://bitbucket.org/osrf/gazebo/pull-request/1628)
    * [Pull request #1629](https://bitbucket.org/osrf/gazebo/pull-request/1629)
    * [Pull request #1630](https://bitbucket.org/osrf/gazebo/pull-request/1630)
    * [Pull request #1631](https://bitbucket.org/osrf/gazebo/pull-request/1631)
    * [Pull request #1632](https://bitbucket.org/osrf/gazebo/pull-request/1632)
    * [Pull request #1633](https://bitbucket.org/osrf/gazebo/pull-request/1633)
    * [Pull request #1635](https://bitbucket.org/osrf/gazebo/pull-request/1635)
    * [Pull request #1637](https://bitbucket.org/osrf/gazebo/pull-request/1637)
    * [Pull request #1639](https://bitbucket.org/osrf/gazebo/pull-request/1639)
    * [Pull request #1647](https://bitbucket.org/osrf/gazebo/pull-request/1647)
    * [Pull request #1650](https://bitbucket.org/osrf/gazebo/pull-request/1650)
    * [Pull request #1651](https://bitbucket.org/osrf/gazebo/pull-request/1651)
    * [Pull request #1653](https://bitbucket.org/osrf/gazebo/pull-request/1653)
    * [Pull request #1654](https://bitbucket.org/osrf/gazebo/pull-request/1654)
    * [Pull request #1657](https://bitbucket.org/osrf/gazebo/pull-request/1657)
    * [Pull request #1658](https://bitbucket.org/osrf/gazebo/pull-request/1658)
    * [Pull request #1659](https://bitbucket.org/osrf/gazebo/pull-request/1659)
    * [Pull request #1660](https://bitbucket.org/osrf/gazebo/pull-request/1660)
    * [Pull request #1661](https://bitbucket.org/osrf/gazebo/pull-request/1661)
    * [Pull request #1669](https://bitbucket.org/osrf/gazebo/pull-request/1669)
    * [Pull request #1670](https://bitbucket.org/osrf/gazebo/pull-request/1670)
    * [Pull request #1672](https://bitbucket.org/osrf/gazebo/pull-request/1672)
    * [Pull request #1682](https://bitbucket.org/osrf/gazebo/pull-request/1682)
    * [Pull request #1683](https://bitbucket.org/osrf/gazebo/pull-request/1683)

1. Install `libgazebo_server_fixture`. This will facilitate tests external to the main gazebo repository. See `examples/stand_alone/test_fixture`.
    * [Pull request #1606](https://bitbucket.org/osrf/gazebo/pull-request/1606)

1. Laser visualization renders light blue for rays that do not hit obstacles, and dark blue for other rays.
    * [Pull request #1607](https://bitbucket.org/osrf/gazebo/pull-request/1607)
    * [Issue #1576](https://bitbucket.org/osrf/gazebo/issue/1576)

1. Add VisualType enum to Visual and clean up visuals when entity is deleted.
    * [Pull request #1614](https://bitbucket.org/osrf/gazebo/pull-request/1614)

1. Alert user of connection problems when using the REST service plugin
    * [Pull request #1655](https://bitbucket.org/osrf/gazebo/pull-request/1655)
    * [Issue #1574](https://bitbucket.org/osrf/gazebo/issue/1574)

1. ignition-math is now a dependency.
    + [http://ignitionrobotics.org/libraries/math](http://ignitionrobotics.org/libraries/math)
    + [Gazebo::math migration](https://bitbucket.org/osrf/gazebo/src/583edbeb90759d43d994cc57c0797119dd6d2794/ign-math-migration.md)

1. Detect uuid library during compilation.
    * [Pull request #1655](https://bitbucket.org/osrf/gazebo/pull-request/1655)
    * [Issue #1572](https://bitbucket.org/osrf/gazebo/issue/1572)

1. New accessors in LogPlay class.
    * [Pull request #1577](https://bitbucket.org/osrf/gazebo/pull-request/1577)

1. Added a plugin to send messages to an existing website.
   Added gui::MainWindow::AddMenu and msgs/rest_error, msgs/rest_login, msgs rest/post
    * [Pull request #1524](https://bitbucket.org/osrf/gazebo/pull-request/1524)

1. Fix deprecation warnings when using SDFormat 3.0.2, 3.0.3 prereleases
    * [Pull request #1568](https://bitbucket.org/osrf/gazebo/pull-request/1568)

1. Use GAZEBO_CFLAGS or GAZEBO_CXX_FLAGS in CMakeLists.txt for example plugins
    * [Pull request #1573](https://bitbucket.org/osrf/gazebo/pull-request/1573)

1. Added Link::OnWrenchMsg subscriber with test
    * [Pull request #1582](https://bitbucket.org/osrf/gazebo/pull-request/1582)

1. Show/hide GUI overlays using the menu bar.
    * [Pull request #1555](https://bitbucket.org/osrf/gazebo/pull-request/1555)

1. Added world origin indicator rendering::OriginVisual.
    * [Pull request #1700](https://bitbucket.org/osrf/gazebo/pull-request/1700)

1. Show/hide toolbars using the menu bars and shortcut.
   Added MainWindow::CloneAction.
   Added Window menu to Model Editor.
    * [Pull request #1584](https://bitbucket.org/osrf/gazebo/pull-request/1584)

1. Added event to show/hide toolbars.
    * [Pull request #1707](https://bitbucket.org/osrf/gazebo/pull-request/1707)

1. Added optional start/stop/reset buttons to timer GUI plugin.
    * [Pull request #1576](https://bitbucket.org/osrf/gazebo/pull-request/1576)

1. Timer GUI Plugin: Treat negative positions as positions from the ends
    * [Pull request #1703](https://bitbucket.org/osrf/gazebo/pull-request/1703)

1. Added Visual::GetDepth() and Visual::GetNthAncestor()
    * [Pull request #1613](https://bitbucket.org/osrf/gazebo/pull-request/1613)

1. Added a context menu for links
    * [Pull request #1589](https://bitbucket.org/osrf/gazebo/pull-request/1589)

1. Separate TimePanel's display into TimeWidget and LogPlayWidget.
    * [Pull request #1564](https://bitbucket.org/osrf/gazebo/pull-request/1564)

1. Display confirmation message after log is saved
    * [Pull request #1646](https://bitbucket.org/osrf/gazebo/pull-request/1646)

1. Added LogPlayView to display timeline and LogPlaybackStatistics message type.
    * [Pull request #1724](https://bitbucket.org/osrf/gazebo/pull-request/1724)

1. Added Time::FormattedString and removed all other FormatTime functions.
    * [Pull request #1710](https://bitbucket.org/osrf/gazebo/pull-request/1710)

1. Added support for Oculus DK2
    * [Pull request #1526](https://bitbucket.org/osrf/gazebo/pull-request/1526)

1. Use collide_bitmask from SDF to perform collision filtering
    * [Pull request #1470](https://bitbucket.org/osrf/gazebo/pull-request/1470)

1. Pass Coulomb surface friction parameters to DART.
    * [Pull request #1420](https://bitbucket.org/osrf/gazebo/pull-request/1420)

1. Added ModelAlign::SetHighlighted
    * [Pull request #1598](https://bitbucket.org/osrf/gazebo/pull-request/1598)

1. Added various Get functions to Visual. Also added a ConvertGeometryType function to msgs.
    * [Pull request #1402](https://bitbucket.org/osrf/gazebo/pull-request/1402)

1. Get and Set visibility of SelectionObj's handles, with unit test.
    * [Pull request #1417](https://bitbucket.org/osrf/gazebo/pull-request/1417)

1. Set material of SelectionObj's handles.
    * [Pull request #1472](https://bitbucket.org/osrf/gazebo/pull-request/1472)

1. Add SelectionObj::Fini with tests and make Visual::Fini virtual
    * [Pull request #1685](https://bitbucket.org/osrf/gazebo/pull-request/1685)

1. Allow link selection with the mouse if parent model already selected.
    * [Pull request #1409](https://bitbucket.org/osrf/gazebo/pull-request/1409)

1. Added ModelRightMenu::EntityTypes.
    * [Pull request #1414](https://bitbucket.org/osrf/gazebo/pull-request/1414)

1. Scale joint visuals according to link size.
    * [Pull request #1591](https://bitbucket.org/osrf/gazebo/pull-request/1591)
    * [Issue #1563](https://bitbucket.org/osrf/gazebo/issue/1563)

1. Added Gazebo/CoM material.
    * [Pull request #1439](https://bitbucket.org/osrf/gazebo/pull-request/1439)

1. Added arc parameter to MeshManager::CreateTube
    * [Pull request #1436](https://bitbucket.org/osrf/gazebo/pull-request/1436)

1. Added View Inertia and InertiaVisual, changed COMVisual to sphere proportional to mass.
    * [Pull request #1445](https://bitbucket.org/osrf/gazebo/pull-request/1445)

1. Added View Link Frame and LinkFrameVisual. Visual::SetTransparency goes into texture_unit.
    * [Pull request #1762](https://bitbucket.org/osrf/gazebo/pull-request/1762)
    * [Issue #853](https://bitbucket.org/osrf/gazebo/issue/853)

1. Changed the position of Save and Cancel buttons on editor dialogs
    * [Pull request #1442](https://bitbucket.org/osrf/gazebo/pull-request/1442)
    * [Issue #1377](https://bitbucket.org/osrf/gazebo/issue/1377)

1. Fixed Visual material updates
    * [Pull request #1454](https://bitbucket.org/osrf/gazebo/pull-request/1454)
    * [Issue #1455](https://bitbucket.org/osrf/gazebo/issue/1455)

1. Added Matrix3::Inverse() and tests
    * [Pull request #1481](https://bitbucket.org/osrf/gazebo/pull-request/1481)

1. Implemented AddLinkForce for ODE.
    * [Pull request #1456](https://bitbucket.org/osrf/gazebo/pull-request/1456)

1. Updated ConfigWidget class to parse enum values.
    * [Pull request #1518](https://bitbucket.org/osrf/gazebo/pull-request/1518)

1. Added PresetManager to physics libraries and corresponding integration test.
    * [Pull request #1471](https://bitbucket.org/osrf/gazebo/pull-request/1471)

1. Sync name and location on SaveDialog.
    * [Pull request #1563](https://bitbucket.org/osrf/gazebo/pull-request/1563)

1. Added Apply Force/Torque dialog
    * [Pull request #1600](https://bitbucket.org/osrf/gazebo/pull-request/1600)

1. Added Apply Force/Torque visuals
    * [Pull request #1619](https://bitbucket.org/osrf/gazebo/pull-request/1619)

1. Added Apply Force/Torque OnMouseRelease and ActivateWindow
    * [Pull request #1699](https://bitbucket.org/osrf/gazebo/pull-request/1699)

1. Added Apply Force/Torque mouse interactions, modes, activation
    * [Pull request #1731](https://bitbucket.org/osrf/gazebo/pull-request/1731)

1. Added inertia pose getter for COMVisual and COMVisual_TEST
    * [Pull request #1581](https://bitbucket.org/osrf/gazebo/pull-request/1581)

1. Model editor updates
    1. Joint preview using JointVisuals.
        * [Pull request #1369](https://bitbucket.org/osrf/gazebo/pull-request/1369)

    1. Added inspector for configuring link, visual, and collision properties.
        * [Pull request #1408](https://bitbucket.org/osrf/gazebo/pull-request/1408)

    1. Saving, exiting, generalizing SaveDialog.
        * [Pull request #1401](https://bitbucket.org/osrf/gazebo/pull-request/1401)

    1. Inspectors redesign
        * [Pull request #1586](https://bitbucket.org/osrf/gazebo/pull-request/1586)

    1. Edit existing model.
        * [Pull request #1425](https://bitbucket.org/osrf/gazebo/pull-request/1425)

    1. Add joint inspector to link's context menu.
        * [Pull request #1449](https://bitbucket.org/osrf/gazebo/pull-request/1449)
        * [Issue #1443](https://bitbucket.org/osrf/gazebo/issue/1443)

    1. Added button to select mesh file on inspector.
        * [Pull request #1460](https://bitbucket.org/osrf/gazebo/pull-request/1460)
        * [Issue #1450](https://bitbucket.org/osrf/gazebo/issue/1450)

    1. Renamed Part to Link.
        * [Pull request #1478](https://bitbucket.org/osrf/gazebo/pull-request/1478)

    1. Fix snapping inside editor.
        * [Pull request #1489](https://bitbucket.org/osrf/gazebo/pull-request/1489)
        * [Issue #1457](https://bitbucket.org/osrf/gazebo/issue/1457)

    1. Moved DataLogger from Window menu to the toolbar and moved screenshot button to the right.
        * [Pull request #1665](https://bitbucket.org/osrf/gazebo/pull-request/1665)

    1. Keep loaded model's name.
        * [Pull request #1516](https://bitbucket.org/osrf/gazebo/pull-request/1516)
        * [Issue #1504](https://bitbucket.org/osrf/gazebo/issue/1504)

    1. Added ExtrudeDialog.
        * [Pull request #1483](https://bitbucket.org/osrf/gazebo/pull-request/1483)

    1. Hide time panel inside editor and keep main window's paused state.
        * [Pull request #1500](https://bitbucket.org/osrf/gazebo/pull-request/1500)

    1. Fixed pose issues and added ModelCreator_TEST.
        * [Pull request #1509](https://bitbucket.org/osrf/gazebo/pull-request/1509)
        * [Issue #1497](https://bitbucket.org/osrf/gazebo/issue/1497)
        * [Issue #1509](https://bitbucket.org/osrf/gazebo/issue/1509)

    1. Added list of links and joints.
        * [Pull request #1515](https://bitbucket.org/osrf/gazebo/pull-request/1515)
        * [Issue #1418](https://bitbucket.org/osrf/gazebo/issue/1418)

    1. Expose API to support adding items to the palette.
        * [Pull request #1565](https://bitbucket.org/osrf/gazebo/pull-request/1565)

    1. Added menu for toggling joint visualization
        * [Pull request #1551](https://bitbucket.org/osrf/gazebo/pull-request/1551)
        * [Issue #1483](https://bitbucket.org/osrf/gazebo/issue/1483)

    1. Add schematic view to model editor
        * [Pull request #1562](https://bitbucket.org/osrf/gazebo/pull-request/1562)

1. Building editor updates
    1. Make palette tips tooltip clickable to open.
        * [Pull request #1519](https://bitbucket.org/osrf/gazebo/pull-request/1519)
        * [Issue #1370](https://bitbucket.org/osrf/gazebo/issue/1370)

    1. Add measurement unit to building inspectors.
        * [Pull request #1741](https://bitbucket.org/osrf/gazebo/pull-request/1741)
        * [Issue #1363](https://bitbucket.org/osrf/gazebo/issue/1363)

    1. Add `BaseInspectorDialog` as a base class for inspectors.
        * [Pull request #1749](https://bitbucket.org/osrf/gazebo/pull-request/1749)

## Gazebo 5.0

### Gazebo 5.4.0 (2017-01-17)

1. Check FSAA support when creating camera render textures
    * [Pull request 2442](https://bitbucket.org/osrf/gazebo/pull-request/2442)
    * [Issue #1837](https://bitbucket.org/osrf/gazebo/issue/1837)

1. Fix mouse picking with transparent visuals
    * [Pull request 2305](https://bitbucket.org/osrf/gazebo/pull-request/2305)
    * [Issue #1956](https://bitbucket.org/osrf/gazebo/issue/1956)

1. Backport fix for DepthCamera visibility mask
    * [Pull request 2286](https://bitbucket.org/osrf/gazebo/pull-request/2286)
    * [Pull request 2287](https://bitbucket.org/osrf/gazebo/pull-request/2287)

1. Backport sensor reset fix
    * [Pull request 2272](https://bitbucket.org/osrf/gazebo/pull-request/2272)
    * [Issue #1917](https://bitbucket.org/osrf/gazebo/issue/1917)

1. Fix model snap tool highlighting
    * [Pull request 2293](https://bitbucket.org/osrf/gazebo/pull-request/2293)
    * [Issue #1955](https://bitbucket.org/osrf/gazebo/issue/1955)

### Gazebo 5.3.0 (2015-04-07)

1. fix: remove back projection
    * [Pull request 2201](https://bitbucket.org/osrf/gazebo/pull-request/2201)
    * A contribution from Yuki Furuta

1. Backport depth camera OSX fix and test
    * [Pull request 2230](https://bitbucket.org/osrf/gazebo/pull-request/2230)

1. Add missing tinyxml includes
    * [Pull request 2216](https://bitbucket.org/osrf/gazebo/pull-request/2216)

1. backport fixes for ffmpeg3 to gazebo5 (from pull request #2154)
    * [Pull request 2161](https://bitbucket.org/osrf/gazebo/pull-request/2161)

1. Check for valid display using xwininfo -root
    * [Pull request 2111](https://bitbucket.org/osrf/gazebo/pull-request/2111)

1. Don't search for sdformat4 on gazebo5, since gazebo5 can't handle sdformat protocol 1.6
    * [Pull request 2092](https://bitbucket.org/osrf/gazebo/pull-request/2092)

1. Fix minimum window height
    * [Pull request 2002](https://bitbucket.org/osrf/gazebo/pull-request/2002)

1. Relax physics tolerances for single-precision bullet
    * [Pull request 1976](https://bitbucket.org/osrf/gazebo/pull-request/1976)

1. Try finding sdformat 4 in gazebo5 branch
    * [Pull request 1972](https://bitbucket.org/osrf/gazebo/pull-request/1972)

1. Fix_send_message (backport of pull request #1951)
    * [Pull request 1964](https://bitbucket.org/osrf/gazebo/pull-request/1964)
    * A contribution from Samuel Lekieffre

1. Export the media path in the cmake config file.
    * [Pull request 1933](https://bitbucket.org/osrf/gazebo/pull-request/1933)

1. Shorten gearbox test since it is failing via timeout on osx
    * [Pull request 1937](https://bitbucket.org/osrf/gazebo/pull-request/1937)

### Gazebo 5.2.1 (2015-10-02)

1. Fix minimum window height
    * Backport of [pull request #1977](https://bitbucket.org/osrf/gazebo/pull-request/1977)
    * [Pull request #2002](https://bitbucket.org/osrf/gazebo/pull-request/2002)
    * [Issue #1706](https://bitbucket.org/osrf/gazebo/issue/1706)

### Gazebo 5.2.0 (2015-10-02)

1. Initialize sigact struct fields that valgrind said were being used uninitialized
    * [Pull request #1809](https://bitbucket.org/osrf/gazebo/pull-request/1809)

1. Add missing ogre includes to ensure macros are properly defined
    * [Pull request #1813](https://bitbucket.org/osrf/gazebo/pull-request/1813)

1. Use ToSDF functions to simplify physics_friction test
    * [Pull request #1808](https://bitbucket.org/osrf/gazebo/pull-request/1808)

1. Added lines to laser sensor visualization
    * [Pull request #1742](https://bitbucket.org/osrf/gazebo/pull-request/1742)
    * [Issue #935](https://bitbucket.org/osrf/gazebo/issue/935)

1. Fix BulletSliderJoint friction for bullet 2.83
    * [Pull request #1686](https://bitbucket.org/osrf/gazebo/pull-request/1686)

1. Fix heightmap model texture loading.
    * [Pull request #1592](https://bitbucket.org/osrf/gazebo/pull-request/1592)

1. Disable failing pr2 test for dart
    * [Pull request #1540](https://bitbucket.org/osrf/gazebo/pull-request/1540)
    * [Issue #1435](https://bitbucket.org/osrf/gazebo/issue/1435)

### Gazebo 5.1.0 (2015-03-20)
1. Backport pull request #1527 (FindOGRE.cmake for non-Debian systems)
  * [Pull request #1532](https://bitbucket.org/osrf/gazebo/pull-request/1532)

1. Respect system cflags when not using USE_UPSTREAM_CFLAGS
  * [Pull request #1531](https://bitbucket.org/osrf/gazebo/pull-request/1531)

1. Allow light manipulation
  * [Pull request #1529](https://bitbucket.org/osrf/gazebo/pull-request/1529)

1. Allow sdformat 2.3.1+ or 3+ and fix tests
  * [Pull request #1484](https://bitbucket.org/osrf/gazebo/pull-request/1484)

1. Add Link::GetWorldAngularMomentum function and test.
  * [Pull request #1482](https://bitbucket.org/osrf/gazebo/pull-request/1482)

1. Preserve previous GAZEBO_MODEL_PATH values when sourcing setup.sh
  * [Pull request #1430](https://bitbucket.org/osrf/gazebo/pull-request/1430)

1. Implement Coulomb joint friction for DART
  * [Pull request #1427](https://bitbucket.org/osrf/gazebo/pull-request/1427)
  * [Issue #1281](https://bitbucket.org/osrf/gazebo/issue/1281)

1. Fix simple shape normals.
    * [Pull request #1477](https://bitbucket.org/osrf/gazebo/pull-request/1477)
    * [Issue #1369](https://bitbucket.org/osrf/gazebo/issue/1369)

1. Use Msg-to-SDF conversion functions in tests, add ServerFixture::SpawnModel(msgs::Model).
    * [Pull request #1466](https://bitbucket.org/osrf/gazebo/pull-request/1466)

1. Added Model Msg-to-SDF conversion functions and test.
    * [Pull request #1429](https://bitbucket.org/osrf/gazebo/pull-request/1429)

1. Added Joint Msg-to-SDF conversion functions and test.
    * [Pull request #1419](https://bitbucket.org/osrf/gazebo/pull-request/1419)

1. Added Visual, Material Msg-to-SDF conversion functions and ShaderType to string conversion functions.
    * [Pull request #1415](https://bitbucket.org/osrf/gazebo/pull-request/1415)

1. Implement Coulomb joint friction for BulletSliderJoint
  * [Pull request #1452](https://bitbucket.org/osrf/gazebo/pull-request/1452)
  * [Issue #1348](https://bitbucket.org/osrf/gazebo/issue/1348)

### Gazebo 5.0.0 (2015-01-27)
1. Support for using [digital elevation maps](http://gazebosim.org/tutorials?tut=dem) has been added to debian packages.

1. C++11 support (C++11 compatible compiler is now required)
    * [Pull request #1340](https://bitbucket.org/osrf/gazebo/pull-request/1340)

1. Implemented private data pointer for the World class.
    * [Pull request #1383](https://bitbucket.org/osrf/gazebo/pull-request/1383)

1. Implemented private data pointer for the Scene class.
    * [Pull request #1385](https://bitbucket.org/osrf/gazebo/pull-request/1385)

1. Added a events::Event::resetWorld event that is triggered when World::Reset is called.
    * [Pull request #1332](https://bitbucket.org/osrf/gazebo/pull-request/1332)
    * [Issue #1375](https://bitbucket.org/osrf/gazebo/issue/1375)

1. Fixed `math::Box::GetCenter` functionality.
    * [Pull request #1278](https://bitbucket.org/osrf/gazebo/pull-request/1278)
    * [Issue #1327](https://bitbucket.org/osrf/gazebo/issue/1327)

1. Added a GUI timer plugin that facilitates the display and control a timer inside the Gazebo UI.
    * [Pull request #1270](https://bitbucket.org/osrf/gazebo/pull-request/1270)

1. Added ability to load plugins via SDF.
    * [Pull request #1261](https://bitbucket.org/osrf/gazebo/pull-request/1261)

1. Added GUIEvent to hide/show the left GUI pane.
    * [Pull request #1269](https://bitbucket.org/osrf/gazebo/pull-request/1269)

1. Modified KeyEventHandler and GLWidget so that hotkeys can be suppressed by custom KeyEvents set up by developers
    * [Pull request #1251](https://bitbucket.org/osrf/gazebo/pull-request/1251)

1. Added ability to read the directory where the log files are stored.
    * [Pull request #1277](https://bitbucket.org/osrf/gazebo/pull-request/1277)

1. Implemented a simulation cloner
    * [Pull request #1180](https://bitbucket.org/osrf/gazebo/pull-request/1180/clone-a-simulation)

1. Added GUI overlay plugins. Users can now write a Gazebo + QT plugin that displays widgets over the render window.
  * [Pull request #1181](https://bitbucket.org/osrf/gazebo/pull-request/1181)

1. Change behavior of Joint::SetVelocity, add Joint::SetVelocityLimit(unsigned int, double)
  * [Pull request #1218](https://bitbucket.org/osrf/gazebo/pull-request/1218)
  * [Issue #964](https://bitbucket.org/osrf/gazebo/issue/964)

1. Implement Coulomb joint friction for ODE
  * [Pull request #1221](https://bitbucket.org/osrf/gazebo/pull-request/1221)
  * [Issue #381](https://bitbucket.org/osrf/gazebo/issue/381)

1. Implement Coulomb joint friction for BulletHingeJoint
  * [Pull request #1317](https://bitbucket.org/osrf/gazebo/pull-request/1317)
  * [Issue #1348](https://bitbucket.org/osrf/gazebo/issue/1348)

1. Implemented camera lens distortion.
  * [Pull request #1213](https://bitbucket.org/osrf/gazebo/pull-request/1213)

1. Kill rogue gzservers left over from failed INTEGRATION_world_clone tests
   and improve robustness of `UNIT_gz_TEST`
  * [Pull request #1232](https://bitbucket.org/osrf/gazebo/pull-request/1232)
  * [Issue #1299](https://bitbucket.org/osrf/gazebo/issue/1299)

1. Added RenderWidget::ShowToolbar to toggle visibility of top toolbar.
  * [Pull request #1248](https://bitbucket.org/osrf/gazebo/pull-request/1248)

1. Fix joint axis visualization.
  * [Pull request #1258](https://bitbucket.org/osrf/gazebo/pull-request/1258)

1. Change UserCamera view control via joysticks. Clean up rate control vs. pose control.
   see UserCamera::OnJoyPose and UserCamera::OnJoyTwist. Added view twist control toggle
   with joystick button 1.
  * [Pull request #1249](https://bitbucket.org/osrf/gazebo/pull-request/1249)

1. Added RenderWidget::GetToolbar to get the top toolbar and change its actions on ModelEditor.
    * [Pull request #1263](https://bitbucket.org/osrf/gazebo/pull-request/1263)

1. Added accessor for MainWindow graphical widget to GuiIface.
    * [Pull request #1250](https://bitbucket.org/osrf/gazebo/pull-request/1250)

1. Added a ConfigWidget class that takes in a google protobuf message and generates widgets for configuring the fields in the message
    * [Pull request #1285](https://bitbucket.org/osrf/gazebo/pull-request/1285)

1. Added GLWidget::OnModelEditor when model editor is triggered, and MainWindow::OnEditorGroup to manually uncheck editor actions.
    * [Pull request #1283](https://bitbucket.org/osrf/gazebo/pull-request/1283)

1. Added Collision, Geometry, Inertial, Surface Msg-to-SDF conversion functions.
    * [Pull request #1315](https://bitbucket.org/osrf/gazebo/pull-request/1315)

1. Added "button modifier" fields (control, shift, and alt) to common::KeyEvent.
    * [Pull request #1325](https://bitbucket.org/osrf/gazebo/pull-request/1325)

1. Added inputs for environment variable GAZEBO_GUI_INI_FILE for reading a custom .ini file.
    * [Pull request #1252](https://bitbucket.org/osrf/gazebo/pull-request/1252)

1. Fixed crash on "permission denied" bug, added insert_model integration test.
    * [Pull request #1329](https://bitbucket.org/osrf/gazebo/pull-request/1329/)

1. Enable simbody joint tests, implement `SimbodyJoint::GetParam`, create
   `Joint::GetParam`, fix bug in `BulletHingeJoint::SetParam`.
    * [Pull request #1404](https://bitbucket.org/osrf/gazebo/pull-request/1404/)

1. Building editor updates
    1. Fixed inspector resizing.
        * [Pull request #1230](https://bitbucket.org/osrf/gazebo/pull-request/1230)
        * [Issue #395](https://bitbucket.org/osrf/gazebo/issue/395)

    1. Doors and windows move proportionally with wall.
        * [Pull request #1231](https://bitbucket.org/osrf/gazebo/pull-request/1231)
        * [Issue #368](https://bitbucket.org/osrf/gazebo/issue/368)

    1. Inspector dialogs stay on top.
        * [Pull request #1229](https://bitbucket.org/osrf/gazebo/pull-request/1229)
        * [Issue #417](https://bitbucket.org/osrf/gazebo/issue/417)

    1. Make model name editable on palette.
        * [Pull request #1239](https://bitbucket.org/osrf/gazebo/pull-request/1239)

    1. Import background image and improve add/delete levels.
        * [Pull request #1214](https://bitbucket.org/osrf/gazebo/pull-request/1214)
        * [Issue #422](https://bitbucket.org/osrf/gazebo/issue/422)
        * [Issue #361](https://bitbucket.org/osrf/gazebo/issue/361)

    1. Fix changing draw mode.
        * [Pull request #1233](https://bitbucket.org/osrf/gazebo/pull-request/1233)
        * [Issue #405](https://bitbucket.org/osrf/gazebo/issue/405)

    1. Tips on palette's top-right corner.
        * [Pull request #1241](https://bitbucket.org/osrf/gazebo/pull-request/1241)

    1. New buttons and layout for the palette.
        * [Pull request #1242](https://bitbucket.org/osrf/gazebo/pull-request/1242)

    1. Individual wall segments instead of polylines.
        * [Pull request #1246](https://bitbucket.org/osrf/gazebo/pull-request/1246)
        * [Issue #389](https://bitbucket.org/osrf/gazebo/issue/389)
        * [Issue #415](https://bitbucket.org/osrf/gazebo/issue/415)

    1. Fix exiting and saving, exiting when there's nothing drawn, fix text on popups.
        * [Pull request #1296](https://bitbucket.org/osrf/gazebo/pull-request/1296)

    1. Display measure for selected wall segment.
        * [Pull request #1291](https://bitbucket.org/osrf/gazebo/pull-request/1291)
        * [Issue #366](https://bitbucket.org/osrf/gazebo/issue/366)

    1. Highlight selected item's 3D visual.
        * [Pull request #1292](https://bitbucket.org/osrf/gazebo/pull-request/1292)

    1. Added color picker to inspector dialogs.
        * [Pull request #1298](https://bitbucket.org/osrf/gazebo/pull-request/1298)

    1. Snapping on by default, off holding Shift. Improved snapping.
        * [Pull request #1304](https://bitbucket.org/osrf/gazebo/pull-request/1304)

    1. Snap walls to length increments, moved scale to SegmentItem and added Get/SetScale, added SegmentItem::SnapAngle and SegmentItem::SnapLength.
        * [Pull request #1311](https://bitbucket.org/osrf/gazebo/pull-request/1311)

    1. Make buildings available in "Insert Models" tab, improve save flow.
        * [Pull request #1312](https://bitbucket.org/osrf/gazebo/pull-request/1312)

    1. Added EditorItem::SetHighlighted.
        * [Pull request #1308](https://bitbucket.org/osrf/gazebo/pull-request/1308)

    1. Current level is transparent, lower levels opaque, higher levels invisible.
        * [Pull request #1303](https://bitbucket.org/osrf/gazebo/pull-request/1303)

    1. Detach all child manips when item is deleted, added BuildingMaker::DetachAllChildren.
        * [Pull request #1316](https://bitbucket.org/osrf/gazebo/pull-request/1316)

    1. Added texture picker to inspector dialogs.
        * [Pull request #1306](https://bitbucket.org/osrf/gazebo/pull-request/1306)

    1. Measures for doors and windows. Added RectItem::angleOnWall and related Get/Set.
        * [Pull request #1322](https://bitbucket.org/osrf/gazebo/pull-request/1322)
        * [Issue #370](https://bitbucket.org/osrf/gazebo/issue/370)

    1. Added Gazebo/BuildingFrame material to display holes for doors and windows on walls.
        * [Pull request #1338](https://bitbucket.org/osrf/gazebo/pull-request/1338)

    1. Added Gazebo/Bricks material to be used as texture on the building editor.
        * [Pull request #1333](https://bitbucket.org/osrf/gazebo/pull-request/1333)

    1. Pick colors from the palette and assign on 3D view. Added mouse and key event handlers to BuildingMaker, and events to communicate from BuildingModelManip to EditorItem.
        * [Pull request #1336](https://bitbucket.org/osrf/gazebo/pull-request/1336)

    1. Pick textures from the palette and assign in 3D view.
        * [Pull request #1368](https://bitbucket.org/osrf/gazebo/pull-request/1368)

1. Model editor updates
    1. Fix adding/removing event filters .
        * [Pull request #1279](https://bitbucket.org/osrf/gazebo/pull-request/1279)

    1. Enabled multi-selection and align tool inside model editor.
        * [Pull request #1302](https://bitbucket.org/osrf/gazebo/pull-request/1302)
        * [Issue #1323](https://bitbucket.org/osrf/gazebo/issue/1323)

    1. Enabled snap mode inside model editor.
        * [Pull request #1331](https://bitbucket.org/osrf/gazebo/pull-request/1331)
        * [Issue #1318](https://bitbucket.org/osrf/gazebo/issue/1318)

    1. Implemented copy/pasting of links.
        * [Pull request #1330](https://bitbucket.org/osrf/gazebo/pull-request/1330)

1. GUI publishes model selection information on ~/selection topic.
    * [Pull request #1318](https://bitbucket.org/osrf/gazebo/pull-request/1318)

## Gazebo 4.0

### Gazebo 4.x.x (2015-xx-xx)

1. Fix build for Bullet 2.83, enable angle wrapping for BulletHingeJoint
    * [Pull request #1664](https://bitbucket.org/osrf/gazebo/pull-request/1664)

### Gazebo 4.1.3 (2015-05-07)

1. Fix saving visual geom SDF values
    * [Pull request #1597](https://bitbucket.org/osrf/gazebo/pull-request/1597)
1. Fix heightmap model texture loading.
    * [Pull request #1595](https://bitbucket.org/osrf/gazebo/pull-request/1595)
1. Fix visual collision scale on separate client
    * [Pull request #1585](https://bitbucket.org/osrf/gazebo/pull-request/1585)
1. Fix several clang compiler warnings
    * [Pull request #1594](https://bitbucket.org/osrf/gazebo/pull-request/1594)
1. Fix blank save / browse dialogs
    * [Pull request #1544](https://bitbucket.org/osrf/gazebo/pull-request/1544)

### Gazebo 4.1.2 (2015-03-20)

1. Fix quaternion documentation: target Gazebo_4.1
    * [Pull request #1525](https://bitbucket.org/osrf/gazebo/pull-request/1525)
1. Speed up World::Step in loops
    * [Pull request #1492](https://bitbucket.org/osrf/gazebo/pull-request/1492)
1. Reduce selection buffer updates -> 4.1
    * [Pull request #1494](https://bitbucket.org/osrf/gazebo/pull-request/1494)
1. Fix loading of SimbodyPhysics parameters
    * [Pull request #1474](https://bitbucket.org/osrf/gazebo/pull-request/1474)
1. Fix heightmap on OSX -> 4.1
    * [Pull request #1455](https://bitbucket.org/osrf/gazebo/pull-request/1455)
1. Remove extra pose tag in a world file that should not be there
    * [Pull request #1458](https://bitbucket.org/osrf/gazebo/pull-request/1458)
1. Better fix for #236 for IMU that doesn't require ABI changes
    * [Pull request #1448](https://bitbucket.org/osrf/gazebo/pull-request/1448)
1. Fix regression of #236 for ImuSensor in 4.1
    * [Pull request #1446](https://bitbucket.org/osrf/gazebo/pull-request/1446)
1. Preserve previous GAZEBO_MODEL_PATH values when sourcing setup.sh
    * [Pull request #1430](https://bitbucket.org/osrf/gazebo/pull-request/1430)
1. issue #857: fix segfault for simbody screw joint when setting limits due to uninitialized limitForce.
    * [Pull request #1423](https://bitbucket.org/osrf/gazebo/pull-request/1423)
1. Allow multiple contact sensors per link (#960)
    * [Pull request #1413](https://bitbucket.org/osrf/gazebo/pull-request/1413)
1. Fix for issue #351, ODE World Step
    * [Pull request #1406](https://bitbucket.org/osrf/gazebo/pull-request/1406)
1. Disable failing InelasticCollision/0 test (#1394)
    * [Pull request #1405](https://bitbucket.org/osrf/gazebo/pull-request/1405)
1. Prevent out of bounds array access in SkidSteerDrivePlugin (found by cppcheck 1.68)
    * [Pull request #1379](https://bitbucket.org/osrf/gazebo/pull-request/1379)

### Gazebo 4.1.1 (2015-01-15)

1. Fix BulletPlaneShape bounding box (#1265)
    * [Pull request #1367](https://bitbucket.org/osrf/gazebo/pull-request/1367)
1. Fix dart linking errors on osx
    * [Pull request #1372](https://bitbucket.org/osrf/gazebo/pull-request/1372)
1. Update to player interfaces
    * [Pull request #1324](https://bitbucket.org/osrf/gazebo/pull-request/1324)
1. Handle GpuLaser name collisions (#1403)
    * [Pull request #1360](https://bitbucket.org/osrf/gazebo/pull-request/1360)
1. Add checks for handling array's with counts of zero, and read specular values
    * [Pull request #1339](https://bitbucket.org/osrf/gazebo/pull-request/1339)
1. Fix model list widget test
    * [Pull request #1327](https://bitbucket.org/osrf/gazebo/pull-request/1327)
1. Fix ogre includes
    * [Pull request #1323](https://bitbucket.org/osrf/gazebo/pull-request/1323)

### Gazebo 4.1.0 (2014-11-20)

1. Modified GUI rendering to improve the rendering update rate.
    * [Pull request #1487](https://bitbucket.org/osrf/gazebo/pull-request/1487)
1. Add ArrangePlugin for arranging groups of models.
   Also add Model::ResetPhysicsStates to call Link::ResetPhysicsStates
   recursively on all links in model.
    * [Pull request #1208](https://bitbucket.org/osrf/gazebo/pull-request/1208)
1. The `gz model` command line tool will output model info using either `-i` for complete info, or `-p` for just the model pose.
    * [Pull request #1212](https://bitbucket.org/osrf/gazebo/pull-request/1212)
    * [DRCSim Issue #389](https://bitbucket.org/osrf/drcsim/issue/389)
1. Added SignalStats class for computing incremental signal statistics.
    * [Pull request #1198](https://bitbucket.org/osrf/gazebo/pull-request/1198)
1. Add InitialVelocityPlugin to setting the initial state of links
    * [Pull request #1237](https://bitbucket.org/osrf/gazebo/pull-request/1237)
1. Added Quaternion::Integrate function.
    * [Pull request #1255](https://bitbucket.org/osrf/gazebo/pull-request/1255)
1. Added ConvertJointType functions, display more joint info on model list.
    * [Pull request #1259](https://bitbucket.org/osrf/gazebo/pull-request/1259)
1. Added ModelListWidget::AddProperty, removed unnecessary checks on ModelListWidget.
    * [Pull request #1271](https://bitbucket.org/osrf/gazebo/pull-request/1271)
1. Fix loading collada meshes with unsupported input semantics.
    * [Pull request #1319](https://bitbucket.org/osrf/gazebo/pull-request/1319)

### Gazebo 4.0.2 (2014-09-23)

1. Fix and improve mechanism to generate pkgconfig libs
    * [Pull request #1207](https://bitbucket.org/osrf/gazebo/pull-request/1207)
    * [Issue #1284](https://bitbucket.org/osrf/gazebo/issue/1284)
1. Added arat.world
    * [Pull request #1205](https://bitbucket.org/osrf/gazebo/pull-request/1205)
1. Update gzprop to output zip files.
    * [Pull request #1197](https://bitbucket.org/osrf/gazebo/pull-request/1197)
1. Make Collision::GetShape a const function
    * [Pull requset #1189](https://bitbucket.org/osrf/gazebo/pull-request/1189)
1. Install missing physics headers
    * [Pull requset #1183](https://bitbucket.org/osrf/gazebo/pull-request/1183)
1. Remove SimbodyLink::AddTorque console message
    * [Pull requset #1185](https://bitbucket.org/osrf/gazebo/pull-request/1185)
1. Fix log xml
    * [Pull requset #1188](https://bitbucket.org/osrf/gazebo/pull-request/1188)

### Gazebo 4.0.0 (2014-08-08)

1. Added lcov support to cmake
    * [Pull request #1047](https://bitbucket.org/osrf/gazebo/pull-request/1047)
1. Fixed memory leak in image conversion
    * [Pull request #1057](https://bitbucket.org/osrf/gazebo/pull-request/1057)
1. Removed deprecated function
    * [Pull request #1067](https://bitbucket.org/osrf/gazebo/pull-request/1067)
1. Improved collada loading performance
    * [Pull request #1066](https://bitbucket.org/osrf/gazebo/pull-request/1066)
    * [Pull request #1082](https://bitbucket.org/osrf/gazebo/pull-request/1082)
    * [Issue #1134](https://bitbucket.org/osrf/gazebo/issue/1134)
1. Implemented a collada exporter
    * [Pull request #1064](https://bitbucket.org/osrf/gazebo/pull-request/1064)
1. Force torque sensor now makes use of sensor's pose.
    * [Pull request #1076](https://bitbucket.org/osrf/gazebo/pull-request/1076)
    * [Issue #940](https://bitbucket.org/osrf/gazebo/issue/940)
1. Fix Model::GetLinks segfault
    * [Pull request #1093](https://bitbucket.org/osrf/gazebo/pull-request/1093)
1. Fix deleting and saving lights in gzserver
    * [Pull request #1094](https://bitbucket.org/osrf/gazebo/pull-request/1094)
    * [Issue #1182](https://bitbucket.org/osrf/gazebo/issue/1182)
    * [Issue #346](https://bitbucket.org/osrf/gazebo/issue/346)
1. Fix Collision::GetWorldPose. The pose of a collision would not update properly.
    * [Pull request #1049](https://bitbucket.org/osrf/gazebo/pull-request/1049)
    * [Issue #1124](https://bitbucket.org/osrf/gazebo/issue/1124)
1. Fixed the animate_box and animate_joints examples
    * [Pull request #1086](https://bitbucket.org/osrf/gazebo/pull-request/1086)
1. Integrated Oculus Rift functionality
    * [Pull request #1074](https://bitbucket.org/osrf/gazebo/pull-request/1074)
    * [Pull request #1136](https://bitbucket.org/osrf/gazebo/pull-request/1136)
    * [Pull request #1139](https://bitbucket.org/osrf/gazebo/pull-request/1139)
1. Updated Base::GetScopedName
    * [Pull request #1104](https://bitbucket.org/osrf/gazebo/pull-request/1104)
1. Fix collada loader from adding duplicate materials into a Mesh
    * [Pull request #1105](https://bitbucket.org/osrf/gazebo/pull-request/1105)
    * [Issue #1180](https://bitbucket.org/osrf/gazebo/issue/1180)
1. Integrated Razer Hydra functionality
    * [Pull request #1083](https://bitbucket.org/osrf/gazebo/pull-request/1083)
    * [Pull request #1109](https://bitbucket.org/osrf/gazebo/pull-request/1109)
1. Added ability to copy and paste models in the GUI
    * [Pull request #1103](https://bitbucket.org/osrf/gazebo/pull-request/1103)
1. Removed unnecessary inclusion of gazebo.hh and common.hh in plugins
    * [Pull request #1111](https://bitbucket.org/osrf/gazebo/pull-request/1111)
1. Added ability to specify custom road textures
    * [Pull request #1027](https://bitbucket.org/osrf/gazebo/pull-request/1027)
1. Added support for DART 4.1
    * [Pull request #1113](https://bitbucket.org/osrf/gazebo/pull-request/1113)
    * [Pull request #1132](https://bitbucket.org/osrf/gazebo/pull-request/1132)
    * [Pull request #1134](https://bitbucket.org/osrf/gazebo/pull-request/1134)
    * [Pull request #1154](https://bitbucket.org/osrf/gazebo/pull-request/1154)
1. Allow position of joints to be directly set.
    * [Pull request #1097](https://bitbucket.org/osrf/gazebo/pull-request/1097)
    * [Issue #1138](https://bitbucket.org/osrf/gazebo/issue/1138)
1. Added extruded polyline geometry
    * [Pull request #1026](https://bitbucket.org/osrf/gazebo/pull-request/1026)
1. Fixed actor animation
    * [Pull request #1133](https://bitbucket.org/osrf/gazebo/pull-request/1133)
    * [Pull request #1141](https://bitbucket.org/osrf/gazebo/pull-request/1141)
1. Generate a versioned cmake config file
    * [Pull request #1153](https://bitbucket.org/osrf/gazebo/pull-request/1153)
    * [Issue #1226](https://bitbucket.org/osrf/gazebo/issue/1226)
1. Added KMeans class
    * [Pull request #1147](https://bitbucket.org/osrf/gazebo/pull-request/1147)
1. Added --summary-range feature to bitbucket pullrequest tool
    * [Pull request #1156](https://bitbucket.org/osrf/gazebo/pull-request/1156)
1. Updated web links
    * [Pull request #1159](https://bitbucket.org/osrf/gazebo/pull-request/1159)
1. Update tests
    * [Pull request #1155](https://bitbucket.org/osrf/gazebo/pull-request/1155)
    * [Pull request #1143](https://bitbucket.org/osrf/gazebo/pull-request/1143)
    * [Pull request #1138](https://bitbucket.org/osrf/gazebo/pull-request/1138)
    * [Pull request #1140](https://bitbucket.org/osrf/gazebo/pull-request/1140)
    * [Pull request #1127](https://bitbucket.org/osrf/gazebo/pull-request/1127)
    * [Pull request #1115](https://bitbucket.org/osrf/gazebo/pull-request/1115)
    * [Pull request #1102](https://bitbucket.org/osrf/gazebo/pull-request/1102)
    * [Pull request #1087](https://bitbucket.org/osrf/gazebo/pull-request/1087)
    * [Pull request #1084](https://bitbucket.org/osrf/gazebo/pull-request/1084)

## Gazebo 3.0

### Gazebo 3.x.x (yyyy-mm-dd)

1. Fixed sonar and wireless sensor visualization
    * [Pull request #1254](https://bitbucket.org/osrf/gazebo/pull-request/1254)
1. Update visual bounding box when model is selected
    * [Pull request #1280](https://bitbucket.org/osrf/gazebo/pull-request/1280)

### Gazebo 3.1.0 (2014-08-08)

1. Implemented Simbody::Link::Set*Vel
    * [Pull request #1160](https://bitbucket.org/osrf/gazebo/pull-request/1160)
    * [Issue #1012](https://bitbucket.org/osrf/gazebo/issue/1012)
1. Added World::RemoveModel function
    * [Pull request #1106](https://bitbucket.org/osrf/gazebo/pull-request/1106)
    * [Issue #1177](https://bitbucket.org/osrf/gazebo/issue/1177)
1. Fix exit from camera follow mode using the escape key
    * [Pull request #1137](https://bitbucket.org/osrf/gazebo/pull-request/1137)
    * [Issue #1220](https://bitbucket.org/osrf/gazebo/issue/1220)
1. Added support for SDF joint spring stiffness and reference positions
    * [Pull request #1117](https://bitbucket.org/osrf/gazebo/pull-request/1117)
1. Removed the gzmodel_create script
    * [Pull request #1130](https://bitbucket.org/osrf/gazebo/pull-request/1130)
1. Added Vector2 dot product
    * [Pull request #1101](https://bitbucket.org/osrf/gazebo/pull-request/1101)
1. Added SetPositionPID and SetVelocityPID to JointController
    * [Pull request #1091](https://bitbucket.org/osrf/gazebo/pull-request/1091)
1. Fix gzclient startup crash with ogre 1.9
    * [Pull request #1098](https://bitbucket.org/osrf/gazebo/pull-request/1098)
    * [Issue #996](https://bitbucket.org/osrf/gazebo/issue/996)
1. Update the bitbucket_pullrequests tool
    * [Pull request #1108](https://bitbucket.org/osrf/gazebo/pull-request/1108)
1. Light properties now remain in place after move by the user via the GUI.
    * [Pull request #1110](https://bitbucket.org/osrf/gazebo/pull-request/1110)
    * [Issue #1211](https://bitbucket.org/osrf/gazebo/issue/1211)
1. Allow position of joints to be directly set.
    * [Pull request #1096](https://bitbucket.org/osrf/gazebo/pull-request/1096)
    * [Issue #1138](https://bitbucket.org/osrf/gazebo/issue/1138)

### Gazebo 3.0.0 (2014-04-11)

1. Fix bug when deleting the sun light
    * [Pull request #1088](https://bitbucket.org/osrf/gazebo/pull-request/1088)
    * [Issue #1133](https://bitbucket.org/osrf/gazebo/issue/1133)
1. Fix ODE screw joint
    * [Pull request #1078](https://bitbucket.org/osrf/gazebo/pull-request/1078)
    * [Issue #1167](https://bitbucket.org/osrf/gazebo/issue/1167)
1. Update joint integration tests
    * [Pull request #1081](https://bitbucket.org/osrf/gazebo/pull-request/1081)
1. Fixed false positives in cppcheck.
    * [Pull request #1061](https://bitbucket.org/osrf/gazebo/pull-request/1061)
1. Made joint axis reference frame relative to child, and updated simbody and dart accordingly.
    * [Pull request #1069](https://bitbucket.org/osrf/gazebo/pull-request/1069)
    * [Issue #494](https://bitbucket.org/osrf/gazebo/issue/494)
    * [Issue #1143](https://bitbucket.org/osrf/gazebo/issue/1143)
1. Added ability to pass vector of strings to SetupClient and SetupServer
    * [Pull request #1068](https://bitbucket.org/osrf/gazebo/pull-request/1068)
    * [Issue #1132](https://bitbucket.org/osrf/gazebo/issue/1132)
1. Fix error correction in screw constraints for ODE
    * [Pull request #1070](https://bitbucket.org/osrf/gazebo/pull-request/1070)
    * [Issue #1159](https://bitbucket.org/osrf/gazebo/issue/1159)
1. Improved pkgconfig with SDF
    * [Pull request #1062](https://bitbucket.org/osrf/gazebo/pull-request/1062)
1. Added a plugin to simulate aero dynamics
    * [Pull request #905](https://bitbucket.org/osrf/gazebo/pull-request/905)
1. Updated bullet support
    * [Issue #1069](https://bitbucket.org/osrf/gazebo/issue/1069)
    * [Pull request #1011](https://bitbucket.org/osrf/gazebo/pull-request/1011)
    * [Pull request #996](https://bitbucket.org/osrf/gazebo/pull-request/966)
    * [Pull request #1024](https://bitbucket.org/osrf/gazebo/pull-request/1024)
1. Updated simbody support
    * [Pull request #995](https://bitbucket.org/osrf/gazebo/pull-request/995)
1. Updated worlds to SDF 1.5
    * [Pull request #1021](https://bitbucket.org/osrf/gazebo/pull-request/1021)
1. Improvements to ODE
    * [Pull request #1001](https://bitbucket.org/osrf/gazebo/pull-request/1001)
    * [Pull request #1014](https://bitbucket.org/osrf/gazebo/pull-request/1014)
    * [Pull request #1015](https://bitbucket.org/osrf/gazebo/pull-request/1015)
    * [Pull request #1016](https://bitbucket.org/osrf/gazebo/pull-request/1016)
1. New command line tool
    * [Pull request #972](https://bitbucket.org/osrf/gazebo/pull-request/972)
1. Graphical user interface improvements
    * [Pull request #971](https://bitbucket.org/osrf/gazebo/pull-request/971)
    * [Pull request #1013](https://bitbucket.org/osrf/gazebo/pull-request/1013)
    * [Pull request #989](https://bitbucket.org/osrf/gazebo/pull-request/989)
1. Created a friction pyramid class
    * [Pull request #935](https://bitbucket.org/osrf/gazebo/pull-request/935)
1. Added GetWorldEnergy functions to Model, Joint, and Link
    * [Pull request #1017](https://bitbucket.org/osrf/gazebo/pull-request/1017)
1. Preparing Gazebo for admission into Ubuntu
    * [Pull request #969](https://bitbucket.org/osrf/gazebo/pull-request/969)
    * [Pull request #998](https://bitbucket.org/osrf/gazebo/pull-request/998)
    * [Pull request #1002](https://bitbucket.org/osrf/gazebo/pull-request/1002)
1. Add method for querying if useImplicitStiffnessDamping flag is set for a given joint
    * [Issue #629](https://bitbucket.org/osrf/gazebo/issue/629)
    * [Pull request #1006](https://bitbucket.org/osrf/gazebo/pull-request/1006)
1. Fix joint axis frames
    * [Issue #494](https://bitbucket.org/osrf/gazebo/issue/494)
    * [Pull request #963](https://bitbucket.org/osrf/gazebo/pull-request/963)
1. Compute joint anchor pose relative to parent
    * [Issue #1029](https://bitbucket.org/osrf/gazebo/issue/1029)
    * [Pull request #982](https://bitbucket.org/osrf/gazebo/pull-request/982)
1. Cleanup the installed worlds
    * [Issue #1036](https://bitbucket.org/osrf/gazebo/issue/1036)
    * [Pull request #984](https://bitbucket.org/osrf/gazebo/pull-request/984)
1. Update to the GPS sensor
    * [Issue #1059](https://bitbucket.org/osrf/gazebo/issue/1059)
    * [Pull request #978](https://bitbucket.org/osrf/gazebo/pull-request/978)
1. Removed libtool from plugin loading
    * [Pull request #981](https://bitbucket.org/osrf/gazebo/pull-request/981)
1. Added functions to get inertial information for a link in the world frame.
    * [Pull request #1005](https://bitbucket.org/osrf/gazebo/pull-request/1005)

## Gazebo 2.0

### Gazebo 2.2.6 (2015-09-28)

1. Backport fixes to setup.sh from pull request #1430 to 2.2 branch
    * [Pull request 1889](https://bitbucket.org/osrf/gazebo/pull-request/1889)
1. Fix heightmap texture loading (2.2)
    * [Pull request 1596](https://bitbucket.org/osrf/gazebo/pull-request/1596)
1. Prevent out of bounds array access in SkidSteerDrivePlugin (found by cppcheck 1.68)
    * [Pull request 1379](https://bitbucket.org/osrf/gazebo/pull-request/1379)
1. Fix build with boost 1.57 for 2.2 branch (#1399)
    * [Pull request 1358](https://bitbucket.org/osrf/gazebo/pull-request/1358)
1. Fix manpage test failures by incrementing year to 2015
    * [Pull request 1361](https://bitbucket.org/osrf/gazebo/pull-request/1361)
1. Fix build for OS X 10.10 (#1304, #1289)
    * [Pull request 1346](https://bitbucket.org/osrf/gazebo/pull-request/1346)
1. Restore ODELink ABI, use Link variables instead (#1354)
    * [Pull request 1347](https://bitbucket.org/osrf/gazebo/pull-request/1347)
1. Fix inertia_ratio test
    * [Pull request 1344](https://bitbucket.org/osrf/gazebo/pull-request/1344)
1. backport collision visual fix -> 2.2
    * [Pull request 1343](https://bitbucket.org/osrf/gazebo/pull-request/1343)
1. Fix two code_check errors on 2.2
    * [Pull request 1314](https://bitbucket.org/osrf/gazebo/pull-request/1314)
1. issue #243 fix Link::GetWorldLinearAccel and Link::GetWorldAngularAccel for ODE
    * [Pull request 1284](https://bitbucket.org/osrf/gazebo/pull-request/1284)

### Gazebo 2.2.3 (2014-04-29)

1. Removed redundant call to World::Init
    * [Pull request #1107](https://bitbucket.org/osrf/gazebo/pull-request/1107)
    * [Issue #1208](https://bitbucket.org/osrf/gazebo/issue/1208)
1. Return proper error codes when gazebo exits
    * [Pull request #1085](https://bitbucket.org/osrf/gazebo/pull-request/1085)
    * [Issue #1178](https://bitbucket.org/osrf/gazebo/issue/1178)
1. Fixed Camera::GetWorldRotation().
    * [Pull request #1071](https://bitbucket.org/osrf/gazebo/pull-request/1071)
    * [Issue #1087](https://bitbucket.org/osrf/gazebo/issue/1087)
1. Fixed memory leak in image conversion
    * [Pull request #1073](https://bitbucket.org/osrf/gazebo/pull-request/1073)

### Gazebo 2.2.1 (xxxx-xx-xx)

1. Fix heightmap model texture loading.
    * [Pull request #1596](https://bitbucket.org/osrf/gazebo/pull-request/1596)

### Gazebo 2.2.0 (2014-01-10)

1. Fix compilation when using OGRE-1.9 (full support is being worked on)
    * [Issue #994](https://bitbucket.org/osrf/gazebo/issue/994)
    * [Issue #995](https://bitbucket.org/osrf/gazebo/issue/995)
    * [Issue #996](https://bitbucket.org/osrf/gazebo/issue/996)
    * [Pull request #883](https://bitbucket.org/osrf/gazebo/pull-request/883)
1. Added unit test for issue 624.
    * [Issue #624](https://bitbucket.org/osrf/gazebo/issue/624).
    * [Pull request #889](https://bitbucket.org/osrf/gazebo/pull-request/889)
1. Use 3x3 PCF shadows for smoother shadows.
    * [Pull request #887](https://bitbucket.org/osrf/gazebo/pull-request/887)
1. Update manpage copyright to 2014.
    * [Pull request #893](https://bitbucket.org/osrf/gazebo/pull-request/893)
1. Added friction integration test .
    * [Pull request #885](https://bitbucket.org/osrf/gazebo/pull-request/885)
1. Fix joint anchor when link pose is not specified.
    * [Issue #978](https://bitbucket.org/osrf/gazebo/issue/978)
    * [Pull request #862](https://bitbucket.org/osrf/gazebo/pull-request/862)
1. Added (ESC) tooltip for GUI Selection Mode icon.
    * [Issue #993](https://bitbucket.org/osrf/gazebo/issue/993)
    * [Pull request #888](https://bitbucket.org/osrf/gazebo/pull-request/888)
1. Removed old comment about resolved issue.
    * [Issue #837](https://bitbucket.org/osrf/gazebo/issue/837)
    * [Pull request #880](https://bitbucket.org/osrf/gazebo/pull-request/880)
1. Made SimbodyLink::Get* function thread-safe
    * [Issue #918](https://bitbucket.org/osrf/gazebo/issue/918)
    * [Pull request #872](https://bitbucket.org/osrf/gazebo/pull-request/872)
1. Suppressed spurious gzlog messages in ODE::Body
    * [Issue #983](https://bitbucket.org/osrf/gazebo/issue/983)
    * [Pull request #875](https://bitbucket.org/osrf/gazebo/pull-request/875)
1. Fixed Force Torque Sensor Test by properly initializing some values.
    * [Issue #982](https://bitbucket.org/osrf/gazebo/issue/982)
    * [Pull request #869](https://bitbucket.org/osrf/gazebo/pull-request/869)
1. Added breakable joint plugin to support breakable walls.
    * [Pull request #865](https://bitbucket.org/osrf/gazebo/pull-request/865)
1. Used different tuple syntax to fix compilation on OSX mavericks.
    * [Issue #947](https://bitbucket.org/osrf/gazebo/issue/947)
    * [Pull request #858](https://bitbucket.org/osrf/gazebo/pull-request/858)
1. Fixed sonar test and deprecation warning.
    * [Pull request #856](https://bitbucket.org/osrf/gazebo/pull-request/856)
1. Speed up test compilation.
    * Part of [Issue #955](https://bitbucket.org/osrf/gazebo/issue/955)
    * [Pull request #846](https://bitbucket.org/osrf/gazebo/pull-request/846)
1. Added Joint::SetEffortLimit API
    * [Issue #923](https://bitbucket.org/osrf/gazebo/issue/923)
    * [Pull request #808](https://bitbucket.org/osrf/gazebo/pull-request/808)
1. Made bullet output less verbose.
    * [Pull request #839](https://bitbucket.org/osrf/gazebo/pull-request/839)
1. Convergence acceleration and stability tweak to make atlas_v3 stable
    * [Issue #895](https://bitbucket.org/osrf/gazebo/issue/895)
    * [Pull request #772](https://bitbucket.org/osrf/gazebo/pull-request/772)
1. Added colors, textures and world files for the SPL RoboCup environment
    * [Pull request #838](https://bitbucket.org/osrf/gazebo/pull-request/838)
1. Fixed bitbucket_pullrequests tool to work with latest BitBucket API.
    * [Issue #933](https://bitbucket.org/osrf/gazebo/issue/933)
    * [Pull request #841](https://bitbucket.org/osrf/gazebo/pull-request/841)
1. Fixed cppcheck warnings.
    * [Pull request #842](https://bitbucket.org/osrf/gazebo/pull-request/842)

### Gazebo 2.1.0 (2013-11-08)
1. Fix mainwindow unit test
    * [Pull request #752](https://bitbucket.org/osrf/gazebo/pull-request/752)
1. Visualize moment of inertia
    * Pull request [#745](https://bitbucket.org/osrf/gazebo/pull-request/745), [#769](https://bitbucket.org/osrf/gazebo/pull-request/769), [#787](https://bitbucket.org/osrf/gazebo/pull-request/787)
    * [Issue #203](https://bitbucket.org/osrf/gazebo/issue/203)
1. Update tool to count lines of code
    * [Pull request #758](https://bitbucket.org/osrf/gazebo/pull-request/758)
1. Implement World::Clear
    * Pull request [#785](https://bitbucket.org/osrf/gazebo/pull-request/785), [#804](https://bitbucket.org/osrf/gazebo/pull-request/804)
1. Improve Bullet support
    * [Pull request #805](https://bitbucket.org/osrf/gazebo/pull-request/805)
1. Fix doxygen spacing
    * [Pull request #740](https://bitbucket.org/osrf/gazebo/pull-request/740)
1. Add tool to generate model images for thepropshop.org
    * [Pull request #734](https://bitbucket.org/osrf/gazebo/pull-request/734)
1. Added paging support for terrains
    * [Pull request #707](https://bitbucket.org/osrf/gazebo/pull-request/707)
1. Added plugin path to LID_LIBRARY_PATH in setup.sh
    * [Pull request #750](https://bitbucket.org/osrf/gazebo/pull-request/750)
1. Fix for OSX
    * [Pull request #766](https://bitbucket.org/osrf/gazebo/pull-request/766)
    * [Pull request #786](https://bitbucket.org/osrf/gazebo/pull-request/786)
    * [Issue #906](https://bitbucket.org/osrf/gazebo/issue/906)
1. Update copyright information
    * [Pull request #771](https://bitbucket.org/osrf/gazebo/pull-request/771)
1. Enable screen dependent tests
    * [Pull request #764](https://bitbucket.org/osrf/gazebo/pull-request/764)
    * [Issue #811](https://bitbucket.org/osrf/gazebo/issue/811)
1. Fix gazebo command line help message
    * [Pull request #775](https://bitbucket.org/osrf/gazebo/pull-request/775)
    * [Issue #898](https://bitbucket.org/osrf/gazebo/issue/898)
1. Fix man page test
    * [Pull request #774](https://bitbucket.org/osrf/gazebo/pull-request/774)
1. Improve load time by reducing calls to RTShader::Update
    * [Pull request #773](https://bitbucket.org/osrf/gazebo/pull-request/773)
    * [Issue #877](https://bitbucket.org/osrf/gazebo/issue/877)
1. Fix joint visualization
    * [Pull request #776](https://bitbucket.org/osrf/gazebo/pull-request/776)
    * [Pull request #802](https://bitbucket.org/osrf/gazebo/pull-request/802)
    * [Issue #464](https://bitbucket.org/osrf/gazebo/issue/464)
1. Add helpers to fix NaN
    * [Pull request #742](https://bitbucket.org/osrf/gazebo/pull-request/742)
1. Fix model resizing via the GUI
    * [Pull request #763](https://bitbucket.org/osrf/gazebo/pull-request/763)
    * [Issue #885](https://bitbucket.org/osrf/gazebo/issue/885)
1. Simplify gzlog test by using sha1
    * [Pull request #781](https://bitbucket.org/osrf/gazebo/pull-request/781)
    * [Issue #837](https://bitbucket.org/osrf/gazebo/issue/837)
1. Enable cppcheck for header files
    * [Pull request #782](https://bitbucket.org/osrf/gazebo/pull-request/782)
    * [Issue #907](https://bitbucket.org/osrf/gazebo/issue/907)
1. Fix broken regression test
    * [Pull request #784](https://bitbucket.org/osrf/gazebo/pull-request/784)
    * [Issue #884](https://bitbucket.org/osrf/gazebo/issue/884)
1. All simbody and dart to pass tests
    * [Pull request #790](https://bitbucket.org/osrf/gazebo/pull-request/790)
    * [Issue #873](https://bitbucket.org/osrf/gazebo/issue/873)
1. Fix camera rotation from SDF
    * [Pull request #789](https://bitbucket.org/osrf/gazebo/pull-request/789)
    * [Issue #920](https://bitbucket.org/osrf/gazebo/issue/920)
1. Fix bitbucket pullrequest command line tool to match new API
    * [Pull request #803](https://bitbucket.org/osrf/gazebo/pull-request/803)
1. Fix transceiver spawn errors in tests
    * [Pull request #811](https://bitbucket.org/osrf/gazebo/pull-request/811)
    * [Pull request #814](https://bitbucket.org/osrf/gazebo/pull-request/814)

### Gazebo 2.0.0 (2013-10-08)
1. Refactor code check tool.
    * [Pull Request #669](https://bitbucket.org/osrf/gazebo/pull-request/669)
1. Added pull request tool for Bitbucket.
    * [Pull Request #670](https://bitbucket.org/osrf/gazebo/pull-request/670)
    * [Pull Request #691](https://bitbucket.org/osrf/gazebo/pull-request/671)
1. New wireless receiver and transmitter sensor models.
    * [Pull Request #644](https://bitbucket.org/osrf/gazebo/pull-request/644)
    * [Pull Request #675](https://bitbucket.org/osrf/gazebo/pull-request/675)
    * [Pull Request #727](https://bitbucket.org/osrf/gazebo/pull-request/727)
1. Audio support using OpenAL.
    * [Pull Request #648](https://bitbucket.org/osrf/gazebo/pull-request/648)
    * [Pull Request #704](https://bitbucket.org/osrf/gazebo/pull-request/704)
1. Simplify command-line parsing of gztopic echo output.
    * [Pull Request #674](https://bitbucket.org/osrf/gazebo/pull-request/674)
    * Resolves: [Issue #795](https://bitbucket.org/osrf/gazebo/issue/795)
1. Use UNIX directories through the user of GNUInstallDirs cmake module.
    * [Pull Request #676](https://bitbucket.org/osrf/gazebo/pull-request/676)
    * [Pull Request #681](https://bitbucket.org/osrf/gazebo/pull-request/681)
1. New GUI interactions for object manipulation.
    * [Pull Request #634](https://bitbucket.org/osrf/gazebo/pull-request/634)
1. Fix for OSX menubar.
    * [Pull Request #677](https://bitbucket.org/osrf/gazebo/pull-request/677)
1. Remove internal SDF directories and dependencies.
    * [Pull Request #680](https://bitbucket.org/osrf/gazebo/pull-request/680)
1. Add minimum version for sdformat.
    * [Pull Request #682](https://bitbucket.org/osrf/gazebo/pull-request/682)
    * Resolves: [Issue #818](https://bitbucket.org/osrf/gazebo/issue/818)
1. Allow different gtest parameter types with ServerFixture
    * [Pull Request #686](https://bitbucket.org/osrf/gazebo/pull-request/686)
    * Resolves: [Issue #820](https://bitbucket.org/osrf/gazebo/issue/820)
1. GUI model scaling when using Bullet.
    * [Pull Request #683](https://bitbucket.org/osrf/gazebo/pull-request/683)
1. Fix typo in cmake config.
    * [Pull Request #694](https://bitbucket.org/osrf/gazebo/pull-request/694)
    * Resolves: [Issue #824](https://bitbucket.org/osrf/gazebo/issue/824)
1. Remove gazebo include subdir from pkgconfig and cmake config.
    * [Pull Request #691](https://bitbucket.org/osrf/gazebo/pull-request/691)
1. Torsional spring demo
    * [Pull Request #693](https://bitbucket.org/osrf/gazebo/pull-request/693)
1. Remove repeated call to SetAxis in Joint.cc
    * [Pull Request #695](https://bitbucket.org/osrf/gazebo/pull-request/695)
    * Resolves: [Issue #823](https://bitbucket.org/osrf/gazebo/issue/823)
1. Add test for rotational joints.
    * [Pull Request #697](https://bitbucket.org/osrf/gazebo/pull-request/697)
    * Resolves: [Issue #820](https://bitbucket.org/osrf/gazebo/issue/820)
1. Fix compilation of tests using Joint base class
    * [Pull Request #701](https://bitbucket.org/osrf/gazebo/pull-request/701)
1. Terrain paging implemented.
    * [Pull Request #687](https://bitbucket.org/osrf/gazebo/pull-request/687)
1. Improve timeout error reporting in ServerFixture
    * [Pull Request #705](https://bitbucket.org/osrf/gazebo/pull-request/705)
1. Fix mouse picking for cases where visuals overlap with the laser
    * [Pull Request #709](https://bitbucket.org/osrf/gazebo/pull-request/709)
1. Fix string literals for OSX
    * [Pull Request #712](https://bitbucket.org/osrf/gazebo/pull-request/712)
    * Resolves: [Issue #803](https://bitbucket.org/osrf/gazebo/issue/803)
1. Support for ENABLE_TESTS_COMPILATION cmake parameter
    * [Pull Request #708](https://bitbucket.org/osrf/gazebo/pull-request/708)
1. Updated system gui plugin
    * [Pull Request #702](https://bitbucket.org/osrf/gazebo/pull-request/702)
1. Fix force torque unit test issue
    * [Pull Request #673](https://bitbucket.org/osrf/gazebo/pull-request/673)
    * Resolves: [Issue #813](https://bitbucket.org/osrf/gazebo/issue/813)
1. Use variables to control auto generation of CFlags
    * [Pull Request #699](https://bitbucket.org/osrf/gazebo/pull-request/699)
1. Remove deprecated functions.
    * [Pull Request #715](https://bitbucket.org/osrf/gazebo/pull-request/715)
1. Fix typo in `Camera.cc`
    * [Pull Request #719](https://bitbucket.org/osrf/gazebo/pull-request/719)
    * Resolves: [Issue #846](https://bitbucket.org/osrf/gazebo/issue/846)
1. Performance improvements
    * [Pull Request #561](https://bitbucket.org/osrf/gazebo/pull-request/561)
1. Fix gripper model.
    * [Pull Request #713](https://bitbucket.org/osrf/gazebo/pull-request/713)
    * Resolves: [Issue #314](https://bitbucket.org/osrf/gazebo/issue/314)
1. First part of Simbody integration
    * [Pull Request #716](https://bitbucket.org/osrf/gazebo/pull-request/716)

## Gazebo 1.9

### Gazebo 1.9.6 (2014-04-29)

1. Refactored inertia ratio reduction for ODE
    * [Pull request #1114](https://bitbucket.org/osrf/gazebo/pull-request/1114)
1. Improved collada loading performance
    * [Pull request #1075](https://bitbucket.org/osrf/gazebo/pull-request/1075)

### Gazebo 1.9.3 (2014-01-10)

1. Add thickness to plane to remove shadow flickering.
    * [Pull request #886](https://bitbucket.org/osrf/gazebo/pull-request/886)
1. Temporary GUI shadow toggle fix.
    * [Issue #925](https://bitbucket.org/osrf/gazebo/issue/925)
    * [Pull request #868](https://bitbucket.org/osrf/gazebo/pull-request/868)
1. Fix memory access bugs with libc++ on mavericks.
    * [Issue #965](https://bitbucket.org/osrf/gazebo/issue/965)
    * [Pull request #857](https://bitbucket.org/osrf/gazebo/pull-request/857)
    * [Pull request #881](https://bitbucket.org/osrf/gazebo/pull-request/881)
1. Replaced printf with cout in gztopic hz.
    * [Issue #969](https://bitbucket.org/osrf/gazebo/issue/969)
    * [Pull request #854](https://bitbucket.org/osrf/gazebo/pull-request/854)
1. Add Dark grey material and fix indentation.
    * [Pull request #851](https://bitbucket.org/osrf/gazebo/pull-request/851)
1. Fixed sonar sensor unit test.
    * [Pull request #848](https://bitbucket.org/osrf/gazebo/pull-request/848)
1. Convergence acceleration and stability tweak to make atlas_v3 stable.
    * [Pull request #845](https://bitbucket.org/osrf/gazebo/pull-request/845)
1. Update gtest to 1.7.0 to resolve problems with libc++.
    * [Issue #947](https://bitbucket.org/osrf/gazebo/issue/947)
    * [Pull request #827](https://bitbucket.org/osrf/gazebo/pull-request/827)
1. Fixed LD_LIBRARY_PATH for plugins.
    * [Issue #957](https://bitbucket.org/osrf/gazebo/issue/957)
    * [Pull request #844](https://bitbucket.org/osrf/gazebo/pull-request/844)
1. Fix transceiver sporadic errors.
    * Backport of [pull request #811](https://bitbucket.org/osrf/gazebo/pull-request/811)
    * [Pull request #836](https://bitbucket.org/osrf/gazebo/pull-request/836)
1. Modified the MsgTest to be deterministic with time checks.
    * [Pull request #843](https://bitbucket.org/osrf/gazebo/pull-request/843)
1. Fixed seg fault in LaserVisual.
    * [Issue #950](https://bitbucket.org/osrf/gazebo/issue/950)
    * [Pull request #832](https://bitbucket.org/osrf/gazebo/pull-request/832)
1. Implemented the option to disable tests that need a working screen to run properly.
    * Backport of [Pull request #764](https://bitbucket.org/osrf/gazebo/pull-request/764)
    * [Pull request #837](https://bitbucket.org/osrf/gazebo/pull-request/837)
1. Cleaned up gazebo shutdown.
    * [Pull request #829](https://bitbucket.org/osrf/gazebo/pull-request/829)
1. Fixed bug associated with loading joint child links.
    * [Issue #943](https://bitbucket.org/osrf/gazebo/issue/943)
    * [Pull request #820](https://bitbucket.org/osrf/gazebo/pull-request/820)

### Gazebo 1.9.2 (2013-11-08)
1. Fix enable/disable sky and clouds from SDF
    * [Pull request #809](https://bitbucket.org/osrf/gazebo/pull-request/809])
1. Fix occasional blank GUI screen on startup
    * [Pull request #815](https://bitbucket.org/osrf/gazebo/pull-request/815])
1. Fix GPU laser when interacting with heightmaps
    * [Pull request #796](https://bitbucket.org/osrf/gazebo/pull-request/796])
1. Added API/ABI checker command line tool
    * [Pull request #765](https://bitbucket.org/osrf/gazebo/pull-request/765])
1. Added gtest version information
    * [Pull request #801](https://bitbucket.org/osrf/gazebo/pull-request/801])
1. Fix GUI world saving
    * [Pull request #806](https://bitbucket.org/osrf/gazebo/pull-request/806])
1. Enable anti-aliasing for camera sensor
    * [Pull request #800](https://bitbucket.org/osrf/gazebo/pull-request/800])
1. Make sensor noise deterministic
    * [Pull request #788](https://bitbucket.org/osrf/gazebo/pull-request/788])
1. Fix build problem
    * [Issue #901](https://bitbucket.org/osrf/gazebo/issue/901)
    * [Pull request #778](https://bitbucket.org/osrf/gazebo/pull-request/778])
1. Fix a typo in Camera.cc
    * [Pull request #720](https://bitbucket.org/osrf/gazebo/pull-request/720])
    * [Issue #846](https://bitbucket.org/osrf/gazebo/issue/846)
1. Fix OSX menu bar
    * [Pull request #688](https://bitbucket.org/osrf/gazebo/pull-request/688])
1. Fix gazebo::init by calling sdf::setFindCallback() before loading the sdf in gzfactory.
    * [Pull request #678](https://bitbucket.org/osrf/gazebo/pull-request/678])
    * [Issue #817](https://bitbucket.org/osrf/gazebo/issue/817)

### Gazebo 1.9.1 (2013-08-20)
* Deprecate header files that require case-sensitive filesystem (e.g. Common.hh, Physics.hh) [https://bitbucket.org/osrf/gazebo/pull-request/638/fix-for-775-deprecate-headers-that-require]
* Initial support for building on Mac OS X [https://bitbucket.org/osrf/gazebo/pull-request/660/osx-support-for-gazebo-19] [https://bitbucket.org/osrf/gazebo/pull-request/657/cmake-fixes-for-osx]
* Fixes for various issues [https://bitbucket.org/osrf/gazebo/pull-request/635/fix-for-issue-792/diff] [https://bitbucket.org/osrf/gazebo/pull-request/628/allow-scoped-and-non-scoped-joint-names-to/diff] [https://bitbucket.org/osrf/gazebo/pull-request/636/fix-build-dependency-in-message-generation/diff] [https://bitbucket.org/osrf/gazebo/pull-request/639/make-the-unversioned-setupsh-a-copy-of-the/diff] [https://bitbucket.org/osrf/gazebo/pull-request/650/added-missing-lib-to-player-client-library/diff] [https://bitbucket.org/osrf/gazebo/pull-request/656/install-gzmode_create-without-sh-suffix/diff]

### Gazebo 1.9.0 (2013-07-23)
* Use external package [sdformat](https://bitbucket.org/osrf/sdformat) for sdf parsing, refactor the `Element::GetValue*` function calls, and deprecate Gazebo's internal sdf parser [https://bitbucket.org/osrf/gazebo/pull-request/627]
* Improved ROS support ([[Tutorials#ROS_Integration |documentation here]]) [https://bitbucket.org/osrf/gazebo/pull-request/559]
* Added Sonar, Force-Torque, and Tactile Pressure sensors [https://bitbucket.org/osrf/gazebo/pull-request/557], [https://bitbucket.org/osrf/gazebo/pull-request/567]
* Add compile-time defaults for environment variables so that sourcing setup.sh is unnecessary in most cases [https://bitbucket.org/osrf/gazebo/pull-request/620]
* Enable user camera to follow objects in client window [https://bitbucket.org/osrf/gazebo/pull-request/603]
* Install protobuf message files for use in custom messages [https://bitbucket.org/osrf/gazebo/pull-request/614]
* Change default compilation flags to improve debugging [https://bitbucket.org/osrf/gazebo/pull-request/617]
* Change to supported relative include paths [https://bitbucket.org/osrf/gazebo/pull-request/594]
* Fix display of laser scans when sensor is rotated [https://bitbucket.org/osrf/gazebo/pull-request/599]

## Gazebo 1.8

### Gazebo 1.8.7 (2013-07-16)
* Fix bug in URDF parsing of Vector3 elements [https://bitbucket.org/osrf/gazebo/pull-request/613]
* Fix compilation errors with newest libraries [https://bitbucket.org/osrf/gazebo/pull-request/615]

### Gazebo 1.8.6 (2013-06-07)
* Fix inertia lumping in the URDF parser[https://bitbucket.org/osrf/gazebo/pull-request/554]
* Fix for ODEJoint CFM damping sign error [https://bitbucket.org/osrf/gazebo/pull-request/586]
* Fix transport memory growth[https://bitbucket.org/osrf/gazebo/pull-request/584]
* Reduce log file data in order to reduce buffer growth that results in out of memory kernel errors[https://bitbucket.org/osrf/gazebo/pull-request/587]

### Gazebo 1.8.5 (2013-06-04)
* Fix Gazebo build for machines without a valid display.[https://bitbucket.org/osrf/gazebo/commits/37f00422eea03365b839a632c1850431ee6a1d67]

### Gazebo 1.8.4 (2013-06-03)
* Fix UDRF to SDF converter so that URDF gazebo extensions are applied to all collisions in a link.[https://bitbucket.org/osrf/gazebo/pull-request/579]
* Prevent transport layer from locking when a gzclient connects to a gzserver over a connection with high latency.[https://bitbucket.org/osrf/gazebo/pull-request/572]
* Improve performance and fix uninitialized conditional jumps.[https://bitbucket.org/osrf/gazebo/pull-request/571]

### Gazebo 1.8.3 (2013-06-03)
* Fix for gzlog hanging when gzserver is not present or not responsive[https://bitbucket.org/osrf/gazebo/pull-request/577]
* Fix occasional segfault when generating log files[https://bitbucket.org/osrf/gazebo/pull-request/575]
* Performance improvement to ODE[https://bitbucket.org/osrf/gazebo/pull-request/556]
* Fix node initialization[https://bitbucket.org/osrf/gazebo/pull-request/570]
* Fix GPU laser Hz rate reduction when sensor moved away from world origin[https://bitbucket.org/osrf/gazebo/pull-request/566]
* Fix incorrect lighting in camera sensors when GPU laser is subscribe to[https://bitbucket.org/osrf/gazebo/pull-request/563]

### Gazebo 1.8.2 (2013-05-28)
* ODE performance improvements[https://bitbucket.org/osrf/gazebo/pull-request/535][https://bitbucket.org/osrf/gazebo/pull-request/537]
* Fixed tests[https://bitbucket.org/osrf/gazebo/pull-request/538][https://bitbucket.org/osrf/gazebo/pull-request/541][https://bitbucket.org/osrf/gazebo/pull-request/542]
* Fixed sinking vehicle bug[https://bitbucket.org/osrf/drcsim/issue/300] in pull-request[https://bitbucket.org/osrf/gazebo/pull-request/538]
* Fix GPU sensor throttling[https://bitbucket.org/osrf/gazebo/pull-request/536]
* Reduce string comparisons for better performance[https://bitbucket.org/osrf/gazebo/pull-request/546]
* Contact manager performance improvements[https://bitbucket.org/osrf/gazebo/pull-request/543]
* Transport performance improvements[https://bitbucket.org/osrf/gazebo/pull-request/548]
* Reduce friction noise[https://bitbucket.org/osrf/gazebo/pull-request/545]

### Gazebo 1.8.1 (2013-05-22)
* Please note that 1.8.1 contains a bug[https://bitbucket.org/osrf/drcsim/issue/300] that causes interpenetration between objects in resting contact to grow slowly.  Please update to 1.8.2 for the patch.
* Added warm starting[https://bitbucket.org/osrf/gazebo/pull-request/529]
* Reduced console output[https://bitbucket.org/osrf/gazebo/pull-request/533]
* Improved off screen rendering performance[https://bitbucket.org/osrf/gazebo/pull-request/530]
* Performance improvements [https://bitbucket.org/osrf/gazebo/pull-request/535] [https://bitbucket.org/osrf/gazebo/pull-request/537]

### Gazebo 1.8.0 (2013-05-17)
* Fixed slider axis [https://bitbucket.org/osrf/gazebo/pull-request/527]
* Fixed heightmap shadows [https://bitbucket.org/osrf/gazebo/pull-request/525]
* Fixed model and canonical link pose [https://bitbucket.org/osrf/gazebo/pull-request/519]
* Fixed OSX message header[https://bitbucket.org/osrf/gazebo/pull-request/524]
* Added zlib compression for logging [https://bitbucket.org/osrf/gazebo/pull-request/515]
* Allow clouds to be disabled in cameras [https://bitbucket.org/osrf/gazebo/pull-request/507]
* Camera rendering performance [https://bitbucket.org/osrf/gazebo/pull-request/528]


## Gazebo 1.7

### Gazebo 1.7.3 (2013-05-08)
* Fixed log cleanup (again) [https://bitbucket.org/osrf/gazebo/pull-request/511/fix-log-cleanup-logic]

### Gazebo 1.7.2 (2013-05-07)
* Fixed log cleanup [https://bitbucket.org/osrf/gazebo/pull-request/506/fix-gzlog-stop-command-line]
* Minor documentation fix [https://bitbucket.org/osrf/gazebo/pull-request/488/minor-documentation-fix]

### Gazebo 1.7.1 (2013-04-19)
* Fixed tests
* IMU sensor receives time stamped data from links
* Fix saving image frames [https://bitbucket.org/osrf/gazebo/pull-request/466/fix-saving-frames/diff]
* Wireframe rendering in GUI [https://bitbucket.org/osrf/gazebo/pull-request/414/allow-rendering-of-models-in-wireframe]
* Improved logging performance [https://bitbucket.org/osrf/gazebo/pull-request/457/improvements-to-gzlog-filter-and-logging]
* Viscous mud model [https://bitbucket.org/osrf/gazebo/pull-request/448/mud-plugin/diff]

## Gazebo 1.6

### Gazebo 1.6.3 (2013-04-15)
* Fixed a [critical SDF bug](https://bitbucket.org/osrf/gazebo/pull-request/451)
* Fixed a [laser offset bug](https://bitbucket.org/osrf/gazebo/pull-request/449)

### Gazebo 1.6.2 (2013-04-14)
* Fix for fdir1 physics property [https://bitbucket.org/osrf/gazebo/pull-request/429/fixes-to-treat-fdir1-better-1-rotate-into/diff]
* Fix for force torque sensor [https://bitbucket.org/osrf/gazebo/pull-request/447]
* SDF documentation fix [https://bitbucket.org/osrf/gazebo/issue/494/joint-axis-reference-frame-doesnt-match]

### Gazebo 1.6.1 (2013-04-05)
* Switch default build type to Release.

### Gazebo 1.6.0 (2013-04-05)
* Improvements to inertia in rubble pile
* Various Bullet integration advances.
* Noise models for ray, camera, and imu sensors.
* SDF 1.4, which accommodates more physics engine parameters and also some sensor noise models.
* Initial support for making movies from within Gazebo.
* Many performance improvements.
* Many bug fixes.
* Progress toward to building on OS X.

## Gazebo 1.5

### Gazebo 1.5.0 (2013-03-11)
* Partial integration of Bullet
  * Includes: cubes, spheres, cylinders, planes, meshes, revolute joints, ray sensors
* GUI Interface for log writing.
* Threaded sensors.
* Multi-camera sensor.

* Fixed the following issues:
 * [https://bitbucket.org/osrf/gazebo/issue/236 Issue #236]
 * [https://bitbucket.org/osrf/gazebo/issue/507 Issue #507]
 * [https://bitbucket.org/osrf/gazebo/issue/530 Issue #530]
 * [https://bitbucket.org/osrf/gazebo/issue/279 Issue #279]
 * [https://bitbucket.org/osrf/gazebo/issue/529 Issue #529]
 * [https://bitbucket.org/osrf/gazebo/issue/239 Issue #239]
 * [https://bitbucket.org/osrf/gazebo/issue/5 Issue #5]

## Gazebo 1.4

### Gazebo 1.4.0 (2013-02-01)
* New Features:
 * GUI elements to display messages from the server.
 * Multi-floor building editor and creator.
 * Improved sensor visualizations.
 * Improved mouse interactions

* Fixed the following issues:
 * [https://bitbucket.org/osrf/gazebo/issue/16 Issue #16]
 * [https://bitbucket.org/osrf/gazebo/issue/142 Issue #142]
 * [https://bitbucket.org/osrf/gazebo/issue/229 Issue #229]
 * [https://bitbucket.org/osrf/gazebo/issue/277 Issue #277]
 * [https://bitbucket.org/osrf/gazebo/issue/291 Issue #291]
 * [https://bitbucket.org/osrf/gazebo/issue/310 Issue #310]
 * [https://bitbucket.org/osrf/gazebo/issue/320 Issue #320]
 * [https://bitbucket.org/osrf/gazebo/issue/329 Issue #329]
 * [https://bitbucket.org/osrf/gazebo/issue/333 Issue #333]
 * [https://bitbucket.org/osrf/gazebo/issue/334 Issue #334]
 * [https://bitbucket.org/osrf/gazebo/issue/335 Issue #335]
 * [https://bitbucket.org/osrf/gazebo/issue/341 Issue #341]
 * [https://bitbucket.org/osrf/gazebo/issue/350 Issue #350]
 * [https://bitbucket.org/osrf/gazebo/issue/384 Issue #384]
 * [https://bitbucket.org/osrf/gazebo/issue/431 Issue #431]
 * [https://bitbucket.org/osrf/gazebo/issue/433 Issue #433]
 * [https://bitbucket.org/osrf/gazebo/issue/453 Issue #453]
 * [https://bitbucket.org/osrf/gazebo/issue/456 Issue #456]
 * [https://bitbucket.org/osrf/gazebo/issue/457 Issue #457]
 * [https://bitbucket.org/osrf/gazebo/issue/459 Issue #459]

## Gazebo 1.3

### Gazebo 1.3.1 (2012-12-14)
* Fixed the following issues:
 * [https://bitbucket.org/osrf/gazebo/issue/297 Issue #297]
* Other bugs fixed:
 * [https://bitbucket.org/osrf/gazebo/pull-request/164/ Fix light bounding box to disable properly when deselected]
 * [https://bitbucket.org/osrf/gazebo/pull-request/169/ Determine correct local IP address, to make remote clients work properly]
 * Various test fixes

### Gazebo 1.3.0 (2012-12-03)
* Fixed the following issues:
 * [https://bitbucket.org/osrf/gazebo/issue/233 Issue #233]
 * [https://bitbucket.org/osrf/gazebo/issue/238 Issue #238]
 * [https://bitbucket.org/osrf/gazebo/issue/2 Issue #2]
 * [https://bitbucket.org/osrf/gazebo/issue/95 Issue #95]
 * [https://bitbucket.org/osrf/gazebo/issue/97 Issue #97]
 * [https://bitbucket.org/osrf/gazebo/issue/90 Issue #90]
 * [https://bitbucket.org/osrf/gazebo/issue/253 Issue #253]
 * [https://bitbucket.org/osrf/gazebo/issue/163 Issue #163]
 * [https://bitbucket.org/osrf/gazebo/issue/91 Issue #91]
 * [https://bitbucket.org/osrf/gazebo/issue/245 Issue #245]
 * [https://bitbucket.org/osrf/gazebo/issue/242 Issue #242]
 * [https://bitbucket.org/osrf/gazebo/issue/156 Issue #156]
 * [https://bitbucket.org/osrf/gazebo/issue/78 Issue #78]
 * [https://bitbucket.org/osrf/gazebo/issue/36 Issue #36]
 * [https://bitbucket.org/osrf/gazebo/issue/104 Issue #104]
 * [https://bitbucket.org/osrf/gazebo/issue/249 Issue #249]
 * [https://bitbucket.org/osrf/gazebo/issue/244 Issue #244]

* New features:
 * Default camera view changed to look down at the origin from a height of 2 meters at location (5, -5, 2).
 * Record state data using the '-r' command line option, playback recorded state data using the '-p' command line option
 * Adjust placement of lights using the mouse.
 * Reduced the startup time.
 * Added visual reference for GUI mouse movements.
 * SDF version 1.3 released (changes from 1.2 listed below):
     - added `name` to `<camera name="cam_name"/>`
     - added `pose` to `<camera><pose>...</pose></camera>`
     - removed `filename` from `<mesh><filename>...</filename><mesh>`, use uri only.
     - recovered `provide_feedback` under `<joint>`, allowing calling `physics::Joint::GetForceTorque` in plugins.
     - added `imu` under `<sensor>`.

## Gazebo 1.2

### Gazebo 1.2.6 (2012-11-08)
* Fixed a transport issue with the GUI. Fixed saving the world via the GUI. Added more documentation. ([https://bitbucket.org/osrf/gazebo/pull-request/43/fixed-a-transport-issue-with-the-gui-fixed/diff pull request #43])
* Clean up mutex usage. ([https://bitbucket.org/osrf/gazebo/pull-request/54/fix-mutex-in-modellistwidget-using-boost/diff pull request #54])
* Fix OGRE path determination ([https://bitbucket.org/osrf/gazebo/pull-request/58/fix-ogre-paths-so-this-also-works-with/diff pull request #58], [https://bitbucket.org/osrf/gazebo/pull-request/68/fix-ogre-plugindir-determination/diff pull request #68])
* Fixed a couple of crashes and model selection/dragging problems ([https://bitbucket.org/osrf/gazebo/pull-request/59/fixed-a-couple-of-crashes-and-model/diff pull request #59])

### Gazebo 1.2.5 (2012-10-22)
* Step increment update while paused fixed ([https://bitbucket.org/osrf/gazebo/pull-request/45/fix-proper-world-stepinc-count-we-were/diff pull request #45])
* Actually call plugin destructors on shutdown ([https://bitbucket.org/osrf/gazebo/pull-request/51/fixed-a-bug-which-prevent-a-plugin/diff pull request #51])
* Don't crash on bad SDF input ([https://bitbucket.org/osrf/gazebo/pull-request/52/fixed-loading-of-bad-sdf-files/diff pull request #52])
* Fix cleanup of ray sensors on model deletion ([https://bitbucket.org/osrf/gazebo/pull-request/53/deleting-a-model-with-a-ray-sensor-did/diff pull request #53])
* Fix loading / deletion of improperly specified models ([https://bitbucket.org/osrf/gazebo/pull-request/56/catch-when-loading-bad-models-joint/diff pull request #56])

### Gazebo 1.2.4 (10-19-2012:08:00:52)
*  Style fixes ([https://bitbucket.org/osrf/gazebo/pull-request/30/style-fixes/diff pull request #30]).
*  Fix joint position control ([https://bitbucket.org/osrf/gazebo/pull-request/49/fixed-position-joint-control/diff pull request #49])

### Gazebo 1.2.3 (10-16-2012:18:39:54)
*  Disabled selection highlighting due to bug ([https://bitbucket.org/osrf/gazebo/pull-request/44/disabled-selection-highlighting-fixed/diff pull request #44]).
*  Fixed saving a world via the GUI.

### Gazebo 1.2.2 (10-16-2012:15:12:22)
*  Skip search for system install of libccd, use version inside gazebo ([https://bitbucket.org/osrf/gazebo/pull-request/39/skip-search-for-system-install-of-libccd/diff pull request #39]).
*  Fixed sensor initialization race condition ([https://bitbucket.org/osrf/gazebo/pull-request/42/fix-sensor-initializaiton-race-condition pull request #42]).

### Gazebo 1.2.1 (10-15-2012:21:32:55)
*  Properly removed projectors attached to deleted models ([https://bitbucket.org/osrf/gazebo/pull-request/37/remove-projectors-that-are-attached-to/diff pull request #37]).
*  Fix model plugin loading bug ([https://bitbucket.org/osrf/gazebo/pull-request/31/moving-bool-first-in-model-and-world pull request #31]).
*  Fix light insertion and visualization of models prior to insertion ([https://bitbucket.org/osrf/gazebo/pull-request/35/fixed-light-insertion-and-visualization-of/diff pull request #35]).
*  Fixed GUI manipulation of static objects ([https://bitbucket.org/osrf/gazebo/issue/63/moving-static-objects-does-not-move-the issue #63] [https://bitbucket.org/osrf/gazebo/pull-request/38/issue-63-bug-patch-moving-static-objects/diff pull request #38]).
*  Fixed GUI selection bug ([https://bitbucket.org/osrf/gazebo/pull-request/40/fixed-selection-of-multiple-objects-at/diff pull request #40])

### Gazebo 1.2.0 (10-04-2012:20:01:20)
*  Updated GUI: new style, improved mouse controls, and removal of non-functional items.
*  Model database: An online repository of models.
*  Numerous bug fixes
*  APT repository hosted at [http://osrfoundation.org OSRF]
*  Improved process control prevents zombie processes<|MERGE_RESOLUTION|>--- conflicted
+++ resolved
@@ -11,13 +11,11 @@
 1. Refactor ODE gearbox joint implementation to match hinge joint
     * [Pull request 3048](https://bitbucket.org/osrf/gazebo/pull-request/3048)
 
-<<<<<<< HEAD
+1. Make the GPU laser warp artifact transparent
+    * [Pull request 3100](https://bitbucket.org/osrf/gazebo/pull-request/3100)
+
 1. Added support for tracked vehicles
     * [Issue #863](https://bitbucket.org/osrf/gazebo/issues/863)
-=======
-1. Make the GPU laser warp artifact transparent
-    * [Pull request 3100](https://bitbucket.org/osrf/gazebo/pull-request/3100)
->>>>>>> cb4b7139
 
 ## Gazebo 9.8.0 (2019-XX-XX)
 
@@ -146,6 +144,8 @@
 
 1. Adding WheelSlipPlugin: for adding wheel slip using ODE's contact parameters
     * [Pull request 2950](https://bitbucket.org/osrf/gazebo/pull-request/2950)
+    * [Pull request 2976](https://bitbucket.org/osrf/gazebo/pull-request/2976)
+    * [Pull request 2997](https://bitbucket.org/osrf/gazebo/pull-request/2997)
 
 1. Adding JointController::SetForce API and extra test for WheelSlipPlugin
     * [Pull request 2976](https://bitbucket.org/osrf/gazebo/pull-request/2976)
@@ -1258,7 +1258,16 @@
 
 ## Gazebo 7.X.X (2018-XX-XX)
 
-1. Use new sha1.hpp header location for recent boost
+## Gazebo 7.15.0 (2018-03-26)
+
+1. Don't search for boost signals component (support boost 1.69)
+    * [Pull request 3089](https://bitbucket.org/osrf/gazebo/pull-request/3089)
+    * [Issue 2577](https://bitbucket.org/osrf/gazebo/issues/2577)
+
+1. Refactor ODE gearbox joint implementation to match hinge joint
+    * [Pull request 3048](https://bitbucket.org/osrf/gazebo/pull-request/3048)
+
+1. Use new sha1.hpp header location for recent boost (support boost 1.68)
     * [Pull request 3029](https://bitbucket.org/osrf/gazebo/pull-request/3029)
 
 1. Add MisalignmentPlugin which reports alignment between two poses
@@ -1275,6 +1284,8 @@
 
 1. Adding WheelSlipPlugin: for adding wheel slip using ODE's contact parameters
     * [Pull request 2950](https://bitbucket.org/osrf/gazebo/pull-request/2950)
+    * [Pull request 2976](https://bitbucket.org/osrf/gazebo/pull-request/2976)
+    * [Pull request 2997](https://bitbucket.org/osrf/gazebo/pull-request/2997)
 
 1. Adding JointController::SetForce API and extra test for WheelSlipPlugin
     * [Pull request 2976](https://bitbucket.org/osrf/gazebo/pull-request/2976)
