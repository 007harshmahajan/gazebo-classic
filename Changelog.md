## Gazebo 6.0
1. Added ComputeVolume function for simple shape subclasses of Shape.hh.
    * [Pull request #1605](https://bitbucket.org/osrf/gazebo/pull-request/1605)

1. Windows support. This consists mostly of numerous small changes to support
compilation on Windows.
    * [Pull request #1616](https://bitbucket.org/osrf/gazebo/pull-request/1616)
    * [Pull request #1618](https://bitbucket.org/osrf/gazebo/pull-request/1618)
    * [Pull request #1620](https://bitbucket.org/osrf/gazebo/pull-request/1620)
    * [Pull request #1625](https://bitbucket.org/osrf/gazebo/pull-request/1625)
    * [Pull request #1626](https://bitbucket.org/osrf/gazebo/pull-request/1626)
    * [Pull request #1627](https://bitbucket.org/osrf/gazebo/pull-request/1627)
    * [Pull request #1628](https://bitbucket.org/osrf/gazebo/pull-request/1628)
    * [Pull request #1629](https://bitbucket.org/osrf/gazebo/pull-request/1629)
    * [Pull request #1630](https://bitbucket.org/osrf/gazebo/pull-request/1630)
    * [Pull request #1631](https://bitbucket.org/osrf/gazebo/pull-request/1631)
    * [Pull request #1632](https://bitbucket.org/osrf/gazebo/pull-request/1632)
<<<<<<< HEAD
    * [Pull request #1636](https://bitbucket.org/osrf/gazebo/pull-request/1636)
=======
    * [Pull request #1633](https://bitbucket.org/osrf/gazebo/pull-request/1633)
    * [Pull request #1635](https://bitbucket.org/osrf/gazebo/pull-request/1635)
    * [Pull request #1637](https://bitbucket.org/osrf/gazebo/pull-request/1637)
    * [Pull request #1639](https://bitbucket.org/osrf/gazebo/pull-request/1639)
>>>>>>> 95e69a7c

1. Install `libgazebo_server_fixture`. This will facilitate tests external to the main gazebo repository. See `examples/stand_alone/test_fixture`.
    * [Pull request #1606](https://bitbucket.org/osrf/gazebo/pull-request/1606)

1. Laser visualization renders light blue for rays that do not hit obstacles, and dark blue for other rays.
    * [Pull request #1607](https://bitbucket.org/osrf/gazebo/pull-request/1607)
    * [Issue #1576](https://bitbucket.org/osrf/gazebo/issue/1576)

1. New accessors in LogPlay class.
    * [Pull request #1577](https://bitbucket.org/osrf/gazebo/pull-request/1577)

1. Added a plugin to send messages to an existing website.
   Added gui::MainWindow::AddMenu and msgs/rest_error, msgs/rest_login, msgs rest/post
    * [Pull request #1524](https://bitbucket.org/osrf/gazebo/pull-request/1524)

1. Fix deprecation warnings when using SDFormat 3.0.2, 3.0.3 prereleases
    * [Pull request #1568](https://bitbucket.org/osrf/gazebo/pull-request/1568)

1. Use GAZEBO_CFLAGS or GAZEBO_CXX_FLAGS in CMakeLists.txt for example plugins
    * [Pull request #1573](https://bitbucket.org/osrf/gazebo/pull-request/1573)

1. Added Link::OnWrenchMsg subscriber with test
    * [Pull request #1582](https://bitbucket.org/osrf/gazebo/pull-request/1582)

1. Show/hide GUI overlays using the menu bar.
    * [Pull request #1555](https://bitbucket.org/osrf/gazebo/pull-request/1555)

1. Show/hide toolbars using the menu bars and shortcut.
   Added MainWindow::CloneAction.
   Added Window menu to Model Editor.
    * [Pull request #1584](https://bitbucket.org/osrf/gazebo/pull-request/1584)

1. Added optional start/stop/reset buttons to timer GUI plugin.
    * [Pull request #1576](https://bitbucket.org/osrf/gazebo/pull-request/1576)

1. Added Visual::GetDepth() and Visual::GetNthAncestor()
    * [Pull request #1613](https://bitbucket.org/osrf/gazebo/pull-request/1613)

1. Added a context menu for links
    * [Pull request #1589](https://bitbucket.org/osrf/gazebo/pull-request/1589)

1. Separate TimePanel's display into TimeWidget and LogPlayWidget.
    * [Pull request #1564](https://bitbucket.org/osrf/gazebo/pull-request/1564)

1. Added support for Oculus DK2
    * [Pull request #1526](https://bitbucket.org/osrf/gazebo/pull-request/1526)

1. Use collide_bitmask from SDF to perform collision filtering
    * [Pull request #1470](https://bitbucket.org/osrf/gazebo/pull-request/1470)

1. Pass Coulomb surface friction parameters to DART.
    * [Pull request #1420](https://bitbucket.org/osrf/gazebo/pull-request/1420)

1. Added ModelAlign::SetHighlighted
    * [Pull request #1598](https://bitbucket.org/osrf/gazebo/pull-request/1598)

1. Added various Get functions to Visual. Also added a ConvertGeometryType function to msgs.
    * [Pull request #1402](https://bitbucket.org/osrf/gazebo/pull-request/1402)

1. Get and Set visibility of SelectionObj's handles, with unit test.
    * [Pull request #1417](https://bitbucket.org/osrf/gazebo/pull-request/1417)

1. Set material of SelectionObj's handles.
    * [Pull request #1472](https://bitbucket.org/osrf/gazebo/pull-request/1472)

1. Allow link selection with the mouse if parent model already selected.
    * [Pull request #1409](https://bitbucket.org/osrf/gazebo/pull-request/1409)

1. Added ModelRightMenu::EntityTypes.
    * [Pull request #1414](https://bitbucket.org/osrf/gazebo/pull-request/1414)

1. Scale joint visuals according to link size.
    * [Pull request #1591](https://bitbucket.org/osrf/gazebo/pull-request/1591)
    * [Issue #1563](https://bitbucket.org/osrf/gazebo/issue/1563)

1. Added Gazebo/CoM material.
    * [Pull request #1439](https://bitbucket.org/osrf/gazebo/pull-request/1439)

1. Added arc parameter to MeshManager::CreateTube
    * [Pull request #1436](https://bitbucket.org/osrf/gazebo/pull-request/1436)

1. Added View Inertia and InertiaVisual, changed COMVisual to sphere proportional to mass.
    * [Pull request #1445](https://bitbucket.org/osrf/gazebo/pull-request/1445)

1. Changed the position of Save and Cancel buttons on editor dialogs
    * [Pull request #1442](https://bitbucket.org/osrf/gazebo/pull-request/1442)
    * [Issue #1377](https://bitbucket.org/osrf/gazebo/issue/1377)

1. Fixed Visual material updates
    * [Pull request #1454](https://bitbucket.org/osrf/gazebo/pull-request/1454)
    * [Issue #1455](https://bitbucket.org/osrf/gazebo/issue/1455)

1. Added Matrix3::Inverse() and tests
    * [Pull request #1481](https://bitbucket.org/osrf/gazebo/pull-request/1481)

1. Implemented AddLinkForce for ODE.
    * [Pull request #1456](https://bitbucket.org/osrf/gazebo/pull-request/1456)

1. Updated ConfigWidget class to parse enum values.
    * [Pull request #1518](https://bitbucket.org/osrf/gazebo/pull-request/1518)

1. Added PresetManager to physics libraries and corresponding integration test.
    * [Pull request #1471](https://bitbucket.org/osrf/gazebo/pull-request/1471)

1. Sync name and location on SaveDialog.
    * [Pull request #1563](https://bitbucket.org/osrf/gazebo/pull-request/1563)

1. Added Apply Force/Torque dialog
    * [Pull request #1600](https://bitbucket.org/osrf/gazebo/pull-request/1600)

1. Added inertia pose getter for COMVisual and COMVisual_TEST
    * [Pull request #1581](https://bitbucket.org/osrf/gazebo/pull-request/1581)

1. Model editor updates
    1. Joint preview using JointVisuals.
        * [Pull request #1369](https://bitbucket.org/osrf/gazebo/pull-request/1369)

    1. Added inspector for configuring link, visual, and collision properties.
        * [Pull request #1408](https://bitbucket.org/osrf/gazebo/pull-request/1408)

    1. Saving, exiting, generalizing SaveDialog.
        * [Pull request #1401](https://bitbucket.org/osrf/gazebo/pull-request/1401)

    1. Edit existing model.
        * [Pull request #1425](https://bitbucket.org/osrf/gazebo/pull-request/1425)

    1. Add joint inspector to link's context menu.
        * [Pull request #1449](https://bitbucket.org/osrf/gazebo/pull-request/1449)
        * [Issue #1443](https://bitbucket.org/osrf/gazebo/issue/1443)

    1. Added button to select mesh file on inspector.
        * [Pull request #1460](https://bitbucket.org/osrf/gazebo/pull-request/1460)
        * [Issue #1450](https://bitbucket.org/osrf/gazebo/issue/1450)

    1. Renamed Part to Link.
        * [Pull request #1478](https://bitbucket.org/osrf/gazebo/pull-request/1478)

    1. Fix snapping inside editor.
        * [Pull request #1489](https://bitbucket.org/osrf/gazebo/pull-request/1489)
        * [Issue #1457](https://bitbucket.org/osrf/gazebo/issue/1457)

    1. Keep loaded model's name.
        * [Pull request #1516](https://bitbucket.org/osrf/gazebo/pull-request/1516)
        * [Issue #1504](https://bitbucket.org/osrf/gazebo/issue/1504)

    1. Added ExtrudeDialog.
        * [Pull request #1483](https://bitbucket.org/osrf/gazebo/pull-request/1483)

    1. Hide time panel inside editor and keep main window's paused state.
        * [Pull request #1500](https://bitbucket.org/osrf/gazebo/pull-request/1500)

    1. Fixed pose issues and added ModelCreator_TEST.
        * [Pull request #1509](https://bitbucket.org/osrf/gazebo/pull-request/1509)
        * [Issue #1497](https://bitbucket.org/osrf/gazebo/issue/1497)
        * [Issue #1509](https://bitbucket.org/osrf/gazebo/issue/1509)

    1. Added list of links and joints.
        * [Pull request #1515](https://bitbucket.org/osrf/gazebo/pull-request/1515)
        * [Issue #1418](https://bitbucket.org/osrf/gazebo/issue/1418)

    1. Expose API to support adding items to the palette.
        * [Pull request #1565](https://bitbucket.org/osrf/gazebo/pull-request/1565)

    1. Added menu for toggling joint visualization
        * [Pull request #1551](https://bitbucket.org/osrf/gazebo/pull-request/1551)
        * [Issue #1483](https://bitbucket.org/osrf/gazebo/issue/1483)

    1. Add schematic view to model editor
        * [Pull request #1562](https://bitbucket.org/osrf/gazebo/pull-request/1562)

1. Building editor updates
    1. Make palette tips tooltip clickable to open.
        * [Pull request #1519](https://bitbucket.org/osrf/gazebo/pull-request/1519)
        * [Issue #1370](https://bitbucket.org/osrf/gazebo/issue/1370)

## Gazebo 5.0

### Gazebo 5.x.x

1. Fix heightmap model texture loading.
    * [Pull request #1592](https://bitbucket.org/osrf/gazebo/pull-request/1592)

1. Disable failing pr2 test for dart
    * [Pull request #1540](https://bitbucket.org/osrf/gazebo/pull-request/1540)
    * [Issue #1435](https://bitbucket.org/osrf/gazebo/issue/1435)

### Gazebo 5.1.0 (2015-03-20)
1. Backport pull request #1527 (FindOGRE.cmake for non-Debian systems)
  * [Pull request #1532](https://bitbucket.org/osrf/gazebo/pull-request/1532)

1. Respect system cflags when not using USE_UPSTREAM_CFLAGS
  * [Pull request #1531](https://bitbucket.org/osrf/gazebo/pull-request/1531)

1. Allow light manipulation
  * [Pull request #1529](https://bitbucket.org/osrf/gazebo/pull-request/1529)

1. Allow sdformat 2.3.1+ or 3+ and fix tests
  * [Pull request #1484](https://bitbucket.org/osrf/gazebo/pull-request/1484)

1. Add Link::GetWorldAngularMomentum function and test.
  * [Pull request #1482](https://bitbucket.org/osrf/gazebo/pull-request/1482)

1. Preserve previous GAZEBO_MODEL_PATH values when sourcing setup.sh
  * [Pull request #1430](https://bitbucket.org/osrf/gazebo/pull-request/1430)

1. Implement Coulomb joint friction for DART
  * [Pull request #1427](https://bitbucket.org/osrf/gazebo/pull-request/1427)
  * [Issue #1281](https://bitbucket.org/osrf/gazebo/issue/1281)

1. Fix simple shape normals.
    * [Pull request #1477](https://bitbucket.org/osrf/gazebo/pull-request/1477)
    * [Issue #1369](https://bitbucket.org/osrf/gazebo/issue/1369)

1. Use Msg-to-SDF conversion functions in tests, add ServerFixture::SpawnModel(msgs::Model).
    * [Pull request #1466](https://bitbucket.org/osrf/gazebo/pull-request/1466)

1. Added Model Msg-to-SDF conversion functions and test.
    * [Pull request #1429](https://bitbucket.org/osrf/gazebo/pull-request/1429)

1. Added Joint Msg-to-SDF conversion functions and test.
    * [Pull request #1419](https://bitbucket.org/osrf/gazebo/pull-request/1419)

1. Added Visual, Material Msg-to-SDF conversion functions and ShaderType to string conversion functions.
    * [Pull request #1415](https://bitbucket.org/osrf/gazebo/pull-request/1415)

1. Implement Coulomb joint friction for BulletSliderJoint
  * [Pull request #1452](https://bitbucket.org/osrf/gazebo/pull-request/1452)
  * [Issue #1348](https://bitbucket.org/osrf/gazebo/issue/1348)

### Gazebo 5.0.0 (2015-01-27)
1. Support for using [digital elevation maps](http://gazebosim.org/tutorials?tut=dem) has been added to debian packages.

1. C++11 support (C++11 compatible compiler is now required)
    * [Pull request #1340](https://bitbucket.org/osrf/gazebo/pull-request/1340)

1. Implemented private data pointer for the World class.
    * [Pull request #1383](https://bitbucket.org/osrf/gazebo/pull-request/1383)

1. Implemented private data pointer for the Scene class.
    * [Pull request #1385](https://bitbucket.org/osrf/gazebo/pull-request/1385)

1. Added a events::Event::resetWorld event that is triggered when World::Reset is called.
    * [Pull request #1332](https://bitbucket.org/osrf/gazebo/pull-request/1332)
    * [Issue #1375](https://bitbucket.org/osrf/gazebo/issue/1375)

1. Fixed `math::Box::GetCenter` functionality.
    * [Pull request #1278](https://bitbucket.org/osrf/gazebo/pull-request/1278)
    * [Issue #1327](https://bitbucket.org/osrf/gazebo/issue/1327)

1. Added a GUI timer plugin that facilitates the display and control a timer inside the Gazebo UI.
    * [Pull request #1270](https://bitbucket.org/osrf/gazebo/pull-request/1270)

1. Added ability to load plugins via SDF.
    * [Pull request #1261](https://bitbucket.org/osrf/gazebo/pull-request/1261)

1. Added GUIEvent to hide/show the left GUI pane.
    * [Pull request #1269](https://bitbucket.org/osrf/gazebo/pull-request/1269)

1. Modified KeyEventHandler and GLWidget so that hotkeys can be suppressed by custom KeyEvents set up by developers
    * [Pull request #1251](https://bitbucket.org/osrf/gazebo/pull-request/1251)

1. Added ability to read the directory where the log files are stored.
    * [Pull request #1277](https://bitbucket.org/osrf/gazebo/pull-request/1277)

1. Implemented a simulation cloner
    * [Pull request #1180](https://bitbucket.org/osrf/gazebo/pull-request/1180/clone-a-simulation)

1. Added GUI overlay plugins. Users can now write a Gazebo + QT plugin that displays widgets over the render window.
  * [Pull request #1181](https://bitbucket.org/osrf/gazebo/pull-request/1181)

1. Change behavior of Joint::SetVelocity, add Joint::SetVelocityLimit(unsigned int, double)
  * [Pull request #1218](https://bitbucket.org/osrf/gazebo/pull-request/1218)
  * [Issue #964](https://bitbucket.org/osrf/gazebo/issue/964)

1. Implement Coulomb joint friction for ODE
  * [Pull request #1221](https://bitbucket.org/osrf/gazebo/pull-request/1221)
  * [Issue #381](https://bitbucket.org/osrf/gazebo/issue/381)

1. Implement Coulomb joint friction for BulletHingeJoint
  * [Pull request #1317](https://bitbucket.org/osrf/gazebo/pull-request/1317)
  * [Issue #1348](https://bitbucket.org/osrf/gazebo/issue/1348)

1. Implemented camera lens distortion.
  * [Pull request #1213](https://bitbucket.org/osrf/gazebo/pull-request/1213)

1. Kill rogue gzservers left over from failed INTEGRATION_world_clone tests
   and improve robustness of `UNIT_gz_TEST`
  * [Pull request #1232](https://bitbucket.org/osrf/gazebo/pull-request/1232)
  * [Issue #1299](https://bitbucket.org/osrf/gazebo/issue/1299)

1. Added RenderWidget::ShowToolbar to toggle visibility of top toolbar.
  * [Pull request #1248](https://bitbucket.org/osrf/gazebo/pull-request/1248)

1. Fix joint axis visualization.
  * [Pull request #1258](https://bitbucket.org/osrf/gazebo/pull-request/1258)

1. Change UserCamera view control via joysticks. Clean up rate control vs. pose control.
   see UserCamera::OnJoyPose and UserCamera::OnJoyTwist. Added view twist control toggle
   with joystick button 1.
  * [Pull request #1249](https://bitbucket.org/osrf/gazebo/pull-request/1249)

1. Added RenderWidget::GetToolbar to get the top toolbar and change its actions on ModelEditor.
    * [Pull request #1263](https://bitbucket.org/osrf/gazebo/pull-request/1263)

1. Added accessor for MainWindow graphical widget to GuiIface.
    * [Pull request #1250](https://bitbucket.org/osrf/gazebo/pull-request/1250)

1. Added a ConfigWidget class that takes in a google protobuf message and generates widgets for configuring the fields in the message
    * [Pull request #1285](https://bitbucket.org/osrf/gazebo/pull-request/1285)

1. Added GLWidget::OnModelEditor when model editor is triggered, and MainWindow::OnEditorGroup to manually uncheck editor actions.
    * [Pull request #1283](https://bitbucket.org/osrf/gazebo/pull-request/1283)

1. Added Collision, Geometry, Inertial, Surface Msg-to-SDF conversion functions.
    * [Pull request #1315](https://bitbucket.org/osrf/gazebo/pull-request/1315)

1. Added "button modifier" fields (control, shift, and alt) to common::KeyEvent.
    * [Pull request #1325](https://bitbucket.org/osrf/gazebo/pull-request/1325)

1. Added inputs for environment variable GAZEBO_GUI_INI_FILE for reading a custom .ini file.
    * [Pull request #1252](https://bitbucket.org/osrf/gazebo/pull-request/1252)

1. Fixed crash on "permission denied" bug, added insert_model integration test.
    * [Pull request #1329](https://bitbucket.org/osrf/gazebo/pull-request/1329/)

1. Enable simbody joint tests, implement `SimbodyJoint::GetParam`, create
   `Joint::GetParam`, fix bug in `BulletHingeJoint::SetParam`.
    * [Pull request #1404](https://bitbucket.org/osrf/gazebo/pull-request/1404/)

1. Building editor updates
    1. Fixed inspector resizing.
        * [Pull request #1230](https://bitbucket.org/osrf/gazebo/pull-request/1230)
        * [Issue #395](https://bitbucket.org/osrf/gazebo/issue/395)

    1. Doors and windows move proportionally with wall.
        * [Pull request #1231](https://bitbucket.org/osrf/gazebo/pull-request/1231)
        * [Issue #368](https://bitbucket.org/osrf/gazebo/issue/368)

    1. Inspector dialogs stay on top.
        * [Pull request #1229](https://bitbucket.org/osrf/gazebo/pull-request/1229)
        * [Issue #417](https://bitbucket.org/osrf/gazebo/issue/417)

    1. Make model name editable on palette.
        * [Pull request #1239](https://bitbucket.org/osrf/gazebo/pull-request/1239)

    1. Import background image and improve add/delete levels.
        * [Pull request #1214](https://bitbucket.org/osrf/gazebo/pull-request/1214)
        * [Issue #422](https://bitbucket.org/osrf/gazebo/issue/422)
        * [Issue #361](https://bitbucket.org/osrf/gazebo/issue/361)

    1. Fix changing draw mode.
        * [Pull request #1233](https://bitbucket.org/osrf/gazebo/pull-request/1233)
        * [Issue #405](https://bitbucket.org/osrf/gazebo/issue/405)

    1. Tips on palette's top-right corner.
        * [Pull request #1241](https://bitbucket.org/osrf/gazebo/pull-request/1241)

    1. New buttons and layout for the palette.
        * [Pull request #1242](https://bitbucket.org/osrf/gazebo/pull-request/1242)

    1. Individual wall segments instead of polylines.
        * [Pull request #1246](https://bitbucket.org/osrf/gazebo/pull-request/1246)
        * [Issue #389](https://bitbucket.org/osrf/gazebo/issue/389)
        * [Issue #415](https://bitbucket.org/osrf/gazebo/issue/415)

    1. Fix exiting and saving, exiting when there's nothing drawn, fix text on popups.
        * [Pull request #1296](https://bitbucket.org/osrf/gazebo/pull-request/1296)

    1. Display measure for selected wall segment.
        * [Pull request #1291](https://bitbucket.org/osrf/gazebo/pull-request/1291)
        * [Issue #366](https://bitbucket.org/osrf/gazebo/issue/366)

    1. Highlight selected item's 3D visual.
        * [Pull request #1292](https://bitbucket.org/osrf/gazebo/pull-request/1292)

    1. Added color picker to inspector dialogs.
        * [Pull request #1298](https://bitbucket.org/osrf/gazebo/pull-request/1298)

    1. Snapping on by default, off holding Shift. Improved snapping.
        * [Pull request #1304](https://bitbucket.org/osrf/gazebo/pull-request/1304)

    1. Snap walls to length increments, moved scale to SegmentItem and added Get/SetScale, added SegmentItem::SnapAngle and SegmentItem::SnapLength.
        * [Pull request #1311](https://bitbucket.org/osrf/gazebo/pull-request/1311)

    1. Make buildings available in "Insert Models" tab, improve save flow.
        * [Pull request #1312](https://bitbucket.org/osrf/gazebo/pull-request/1312)

    1. Added EditorItem::SetHighlighted.
        * [Pull request #1308](https://bitbucket.org/osrf/gazebo/pull-request/1308)

    1. Current level is transparent, lower levels opaque, higher levels invisible.
        * [Pull request #1303](https://bitbucket.org/osrf/gazebo/pull-request/1303)

    1. Detach all child manips when item is deleted, added BuildingMaker::DetachAllChildren.
        * [Pull request #1316](https://bitbucket.org/osrf/gazebo/pull-request/1316)

    1. Added texture picker to inspector dialogs.
        * [Pull request #1306](https://bitbucket.org/osrf/gazebo/pull-request/1306)

    1. Measures for doors and windows. Added RectItem::angleOnWall and related Get/Set.
        * [Pull request #1322](https://bitbucket.org/osrf/gazebo/pull-request/1322)
        * [Issue #370](https://bitbucket.org/osrf/gazebo/issue/370)

    1. Added Gazebo/BuildingFrame material to display holes for doors and windows on walls.
        * [Pull request #1338](https://bitbucket.org/osrf/gazebo/pull-request/1338)

    1. Added Gazebo/Bricks material to be used as texture on the building editor.
        * [Pull request #1333](https://bitbucket.org/osrf/gazebo/pull-request/1333)

    1. Pick colors from the palette and assign on 3D view. Added mouse and key event handlers to BuildingMaker, and events to communicate from BuildingModelManip to EditorItem.
        * [Pull request #1336](https://bitbucket.org/osrf/gazebo/pull-request/1336)

    1. Pick textures from the palette and assign in 3D view.
        * [Pull request #1368](https://bitbucket.org/osrf/gazebo/pull-request/1368)

1. Model editor updates
    1. Fix adding/removing event filters .
        * [Pull request #1279](https://bitbucket.org/osrf/gazebo/pull-request/1279)

    1. Enabled multi-selection and align tool inside model editor.
        * [Pull request #1302](https://bitbucket.org/osrf/gazebo/pull-request/1302)
        * [Issue #1323](https://bitbucket.org/osrf/gazebo/issue/1323)

    1. Enabled snap mode inside model editor.
        * [Pull request #1331](https://bitbucket.org/osrf/gazebo/pull-request/1331)
        * [Issue #1318](https://bitbucket.org/osrf/gazebo/issue/1318)

    1. Implemented copy/pasting of links.
        * [Pull request #1330](https://bitbucket.org/osrf/gazebo/pull-request/1330)

1. GUI publishes model selection information on ~/selection topic.
    * [Pull request #1318](https://bitbucket.org/osrf/gazebo/pull-request/1318)

## Gazebo 4.0

### Gazebo 4.1.2 (2015-03-20)

1. Fix quaternion documentation: target Gazebo_4.1
    * [Pull request #1525](https://bitbucket.org/osrf/gazebo/pull-request/1525)
1. Speed up World::Step in loops
    * [Pull request #1492](https://bitbucket.org/osrf/gazebo/pull-request/1492)
1. Reduce selection buffer updates -> 4.1
    * [Pull request #1494](https://bitbucket.org/osrf/gazebo/pull-request/1494)
1. Fix QT rendering, and rendering update rate
    * [Pull request #1487](https://bitbucket.org/osrf/gazebo/pull-request/1487)
1. Fix loading of SimbodyPhysics parameters
    * [Pull request #1474](https://bitbucket.org/osrf/gazebo/pull-request/1474)
1. Fix heightmap on OSX -> 4.1
    * [Pull request #1455](https://bitbucket.org/osrf/gazebo/pull-request/1455)
1. Remove extra pose tag in a world file that should not be there
    * [Pull request #1458](https://bitbucket.org/osrf/gazebo/pull-request/1458)
1. Better fix for #236 for IMU that doesn't require ABI changes
    * [Pull request #1448](https://bitbucket.org/osrf/gazebo/pull-request/1448)
1. Fix regression of #236 for ImuSensor in 4.1
    * [Pull request #1446](https://bitbucket.org/osrf/gazebo/pull-request/1446)
1. Preserve previous GAZEBO_MODEL_PATH values when sourcing setup.sh
    * [Pull request #1430](https://bitbucket.org/osrf/gazebo/pull-request/1430)
1. issue #857: fix segfault for simbody screw joint when setting limits due to uninitialized limitForce.
    * [Pull request #1423](https://bitbucket.org/osrf/gazebo/pull-request/1423)
1. Allow multiple contact sensors per link (#960)
    * [Pull request #1413](https://bitbucket.org/osrf/gazebo/pull-request/1413)
1. Fix for issue #351, ODE World Step
    * [Pull request #1406](https://bitbucket.org/osrf/gazebo/pull-request/1406)
1. Disable failing InelasticCollision/0 test (#1394)
    * [Pull request #1405](https://bitbucket.org/osrf/gazebo/pull-request/1405)
1. Prevent out of bounds array access in SkidSteerDrivePlugin (found by cppcheck 1.68)
    * [Pull request #1379](https://bitbucket.org/osrf/gazebo/pull-request/1379)

### Gazebo 4.1.1 (2015-01-15)

1. Fix BulletPlaneShape bounding box (#1265)
    * [Pull request #1367](https://bitbucket.org/osrf/gazebo/pull-request/1367)
1. Fix dart linking errors on osx
    * [Pull request #1372](https://bitbucket.org/osrf/gazebo/pull-request/1372)
1. Update to player interfaces
    * [Pull request #1324](https://bitbucket.org/osrf/gazebo/pull-request/1324)
1. Handle GpuLaser name collisions (#1403)
    * [Pull request #1360](https://bitbucket.org/osrf/gazebo/pull-request/1360)
1. Add checks for handling array's with counts of zero, and read specular values
    * [Pull request #1339](https://bitbucket.org/osrf/gazebo/pull-request/1339)
1. Fix model list widget test
    * [Pull request #1327](https://bitbucket.org/osrf/gazebo/pull-request/1327)
1. Fix ogre includes
    * [Pull request #1323](https://bitbucket.org/osrf/gazebo/pull-request/1323)

### Gazebo 4.1.0 (2014-11-20)

1. Modified GUI rendering to improve the rendering update rate.
    * [Pull request #1487](https://bitbucket.org/osrf/gazebo/pull-request/1487)

### Gazebo 4.1.0 (2014-11-20)

1. Add ArrangePlugin for arranging groups of models.
   Also add Model::ResetPhysicsStates to call Link::ResetPhysicsStates
   recursively on all links in model.
    * [Pull request #1208](https://bitbucket.org/osrf/gazebo/pull-request/1208)
1. The `gz model` command line tool will output model info using either `-i` for complete info, or `-p` for just the model pose.
    * [Pull request #1212](https://bitbucket.org/osrf/gazebo/pull-request/1212)
    * [DRCSim Issue #389](https://bitbucket.org/osrf/drcsim/issue/389)
1. Added SignalStats class for computing incremental signal statistics.
    * [Pull request #1198](https://bitbucket.org/osrf/gazebo/pull-request/1198)
1. Add InitialVelocityPlugin to setting the initial state of links
    * [Pull request #1237](https://bitbucket.org/osrf/gazebo/pull-request/1237)
1. Added Quaternion::Integrate function.
    * [Pull request #1255](https://bitbucket.org/osrf/gazebo/pull-request/1255)
1. Added ConvertJointType functions, display more joint info on model list.
    * [Pull request #1259](https://bitbucket.org/osrf/gazebo/pull-request/1259)
1. Added ModelListWidget::AddProperty, removed unnecessary checks on ModelListWidget.
    * [Pull request #1271](https://bitbucket.org/osrf/gazebo/pull-request/1271)
1. Fix loading collada meshes with unsupported input semantics.
    * [Pull request #1319](https://bitbucket.org/osrf/gazebo/pull-request/1319)

### Gazebo 4.0.2 (2014-09-23)

1. Fix and improve mechanism to generate pkgconfig libs
    * [Pull request #1027](https://bitbucket.org/osrf/gazebo/pull-request/1027)
    * [Issue #1284](https://bitbucket.org/osrf/gazebo/issue/1284)
1. Added arat.world
    * [Pull request #1205](https://bitbucket.org/osrf/gazebo/pull-request/1205)
1. Update gzprop to output zip files.
    * [Pull request #1197](https://bitbucket.org/osrf/gazebo/pull-request/1197)
1. Make Collision::GetShape a const function
    * [Pull requset #1189](https://bitbucket.org/osrf/gazebo/pull-request/1189)
1. Install missing physics headers
    * [Pull requset #1183](https://bitbucket.org/osrf/gazebo/pull-request/1183)
1. Remove SimbodyLink::AddTorque console message
    * [Pull requset #1185](https://bitbucket.org/osrf/gazebo/pull-request/1185)
1. Fix log xml
    * [Pull requset #1188](https://bitbucket.org/osrf/gazebo/pull-request/1188)

### Gazebo 4.0.0 (2014-08-08)

1. Added lcov support to cmake
    * [Pull request #1047](https://bitbucket.org/osrf/gazebo/pull-request/1047)
1. Fixed memory leak in image conversion
    * [Pull request #1057](https://bitbucket.org/osrf/gazebo/pull-request/1057)
1. Removed deprecated function
    * [Pull request #1067](https://bitbucket.org/osrf/gazebo/pull-request/1067)
1. Improved collada loading performance
    * [Pull request #1066](https://bitbucket.org/osrf/gazebo/pull-request/1066)
    * [Pull request #1082](https://bitbucket.org/osrf/gazebo/pull-request/1082)
    * [Issue #1134](https://bitbucket.org/osrf/gazebo/issue/1134)
1. Implemented a collada exporter
    * [Pull request #1064](https://bitbucket.org/osrf/gazebo/pull-request/1064)
1. Force torque sensor now makes use of sensor's pose.
    * [Pull request #1076](https://bitbucket.org/osrf/gazebo/pull-request/1076)
    * [Issue #940](https://bitbucket.org/osrf/gazebo/issue/940)
1. Fix Model::GetLinks segfault
    * [Pull request #1093](https://bitbucket.org/osrf/gazebo/pull-request/1093)
1. Fix deleting and saving lights in gzserver
    * [Pull request #1094](https://bitbucket.org/osrf/gazebo/pull-request/1094)
    * [Issue #1182](https://bitbucket.org/osrf/gazebo/issue/1182)
    * [Issue #346](https://bitbucket.org/osrf/gazebo/issue/346)
1. Fix Collision::GetWorldPose. The pose of a collision would not update properly.
    * [Pull request #1049](https://bitbucket.org/osrf/gazebo/pull-request/1049)
    * [Issue #1124](https://bitbucket.org/osrf/gazebo/issue/1124)
1. Fixed the animate_box and animate_joints examples
    * [Pull request #1086](https://bitbucket.org/osrf/gazebo/pull-request/1086)
1. Integrated Oculus Rift functionality
    * [Pull request #1074](https://bitbucket.org/osrf/gazebo/pull-request/1074)
    * [Pull request #1136](https://bitbucket.org/osrf/gazebo/pull-request/1136)
    * [Pull request #1139](https://bitbucket.org/osrf/gazebo/pull-request/1139)
1. Updated Base::GetScopedName
    * [Pull request #1104](https://bitbucket.org/osrf/gazebo/pull-request/1104)
1. Fix collada loader from adding duplicate materials into a Mesh
    * [Pull request #1105](https://bitbucket.org/osrf/gazebo/pull-request/1105)
    * [Issue #1180](https://bitbucket.org/osrf/gazebo/issue/1180)
1. Integrated Razer Hydra functionality
    * [Pull request #1083](https://bitbucket.org/osrf/gazebo/pull-request/1083)
    * [Pull request #1109](https://bitbucket.org/osrf/gazebo/pull-request/1109)
1. Added ability to copy and paste models in the GUI
    * [Pull request #1103](https://bitbucket.org/osrf/gazebo/pull-request/1103)
1. Removed unnecessary inclusion of gazebo.hh and common.hh in plugins
    * [Pull request #1111](https://bitbucket.org/osrf/gazebo/pull-request/1111)
1. Added ability to specify custom road textures
    * [Pull request #1027](https://bitbucket.org/osrf/gazebo/pull-request/1027)
1. Added support for DART 4.1
    * [Pull request #1113](https://bitbucket.org/osrf/gazebo/pull-request/1113)
    * [Pull request #1132](https://bitbucket.org/osrf/gazebo/pull-request/1132)
    * [Pull request #1134](https://bitbucket.org/osrf/gazebo/pull-request/1134)
    * [Pull request #1154](https://bitbucket.org/osrf/gazebo/pull-request/1154)
1. Allow position of joints to be directly set.
    * [Pull request #1097](https://bitbucket.org/osrf/gazebo/pull-request/1097)
    * [Issue #1138](https://bitbucket.org/osrf/gazebo/issue/1138)
1. Added extruded polyline geometry
    * [Pull request #1026](https://bitbucket.org/osrf/gazebo/pull-request/1026)
1. Fixed actor animation
    * [Pull request #1133](https://bitbucket.org/osrf/gazebo/pull-request/1133)
    * [Pull request #1141](https://bitbucket.org/osrf/gazebo/pull-request/1141)
1. Generate a versioned cmake config file
    * [Pull request #1153](https://bitbucket.org/osrf/gazebo/pull-request/1153)
    * [Issue #1226](https://bitbucket.org/osrf/gazebo/issue/1226)
1. Added KMeans class
    * [Pull request #1147](https://bitbucket.org/osrf/gazebo/pull-request/1147)
1. Added --summary-range feature to bitbucket pullrequest tool
    * [Pull request #1156](https://bitbucket.org/osrf/gazebo/pull-request/1156)
1. Updated web links
    * [Pull request #1159](https://bitbucket.org/osrf/gazebo/pull-request/1159)
1. Update tests
    * [Pull request #1155](https://bitbucket.org/osrf/gazebo/pull-request/1155)
    * [Pull request #1143](https://bitbucket.org/osrf/gazebo/pull-request/1143)
    * [Pull request #1138](https://bitbucket.org/osrf/gazebo/pull-request/1138)
    * [Pull request #1140](https://bitbucket.org/osrf/gazebo/pull-request/1140)
    * [Pull request #1127](https://bitbucket.org/osrf/gazebo/pull-request/1127)
    * [Pull request #1115](https://bitbucket.org/osrf/gazebo/pull-request/1115)
    * [Pull request #1102](https://bitbucket.org/osrf/gazebo/pull-request/1102)
    * [Pull request #1087](https://bitbucket.org/osrf/gazebo/pull-request/1087)
    * [Pull request #1084](https://bitbucket.org/osrf/gazebo/pull-request/1084)

## Gazebo 3.0

### Gazebo 3.x.x (yyyy-mm-dd)

1. Fixed sonar and wireless sensor visualization
    * [Pull request #1254](https://bitbucket.org/osrf/gazebo/pull-request/1254)
1. Update visual bounding box when model is selected
    * [Pull request #1280](https://bitbucket.org/osrf/gazebo/pull-request/1280)

### Gazebo 3.1.0 (2014-08-08)

1. Implemented Simbody::Link::Set*Vel
    * [Pull request #1160](https://bitbucket.org/osrf/gazebo/pull-request/1160)
    * [Issue #1012](https://bitbucket.org/osrf/gazebo/issue/1012)
1. Added World::RemoveModel function
    * [Pull request #1106](https://bitbucket.org/osrf/gazebo/pull-request/1106)
    * [Issue #1177](https://bitbucket.org/osrf/gazebo/issue/1177)
1. Fix exit from camera follow mode using the escape key
    * [Pull request #1137](https://bitbucket.org/osrf/gazebo/pull-request/1137)
    * [Issue #1220](https://bitbucket.org/osrf/gazebo/issue/1220)
1. Added support for SDF joint spring stiffness and reference positions
    * [Pull request #1117](https://bitbucket.org/osrf/gazebo/pull-request/1117)
1. Removed the gzmodel_create script
    * [Pull request #1130](https://bitbucket.org/osrf/gazebo/pull-request/1130)
1. Added Vector2 dot product
    * [Pull request #1101](https://bitbucket.org/osrf/gazebo/pull-request/1101)
1. Added SetPositionPID and SetVelocityPID to JointController
    * [Pull request #1091](https://bitbucket.org/osrf/gazebo/pull-request/1091)
1. Fix gzclient startup crash with ogre 1.9
    * [Pull request #1098](https://bitbucket.org/osrf/gazebo/pull-request/1098)
    * [Issue #996](https://bitbucket.org/osrf/gazebo/issue/996)
1. Update the bitbucket_pullrequests tool
    * [Pull request #1108](https://bitbucket.org/osrf/gazebo/pull-request/1108)
1. Light properties now remain in place after move by the user via the GUI.
    * [Pull request #1110](https://bitbucket.org/osrf/gazebo/pull-request/1110)
    * [Issue #1211](https://bitbucket.org/osrf/gazebo/issue/1211)
1. Allow position of joints to be directly set.
    * [Pull request #1096](https://bitbucket.org/osrf/gazebo/pull-request/1096)
    * [Issue #1138](https://bitbucket.org/osrf/gazebo/issue/1138)

### Gazebo 3.0.0 (2014-04-11)

1. Fix bug when deleting the sun light
    * [Pull request #1088](https://bitbucket.org/osrf/gazebo/pull-request/1088)
    * [Issue #1133](https://bitbucket.org/osrf/gazebo/issue/1133)
1. Fix ODE screw joint
    * [Pull request #1078](https://bitbucket.org/osrf/gazebo/pull-request/1078)
    * [Issue #1167](https://bitbucket.org/osrf/gazebo/issue/1167)
1. Update joint integration tests
    * [Pull request #1081](https://bitbucket.org/osrf/gazebo/pull-request/1081)
1. Fixed false positives in cppcheck.
    * [Pull request #1061](https://bitbucket.org/osrf/gazebo/pull-request/1061)
1. Made joint axis reference frame relative to child, and updated simbody and dart accordingly.
    * [Pull request #1069](https://bitbucket.org/osrf/gazebo/pull-request/1069)
    * [Issue #494](https://bitbucket.org/osrf/gazebo/issue/494)
    * [Issue #1143](https://bitbucket.org/osrf/gazebo/issue/1143)
1. Added ability to pass vector of strings to SetupClient and SetupServer
    * [Pull request #1068](https://bitbucket.org/osrf/gazebo/pull-request/1068)
    * [Issue #1132](https://bitbucket.org/osrf/gazebo/issue/1132)
1. Fix error correction in screw constraints for ODE
    * [Pull request #1159](https://bitbucket.org/osrf/gazebo/pull-request/1159)
    * [Issue #1159](https://bitbucket.org/osrf/gazebo/issue/1159)
1. Improved pkgconfig with SDF
    * [Pull request #1062](https://bitbucket.org/osrf/gazebo/pull-request/1062)
1. Added a plugin to simulate aero dynamics
    * [Pull request #905](https://bitbucket.org/osrf/gazebo/pull-request/905)
1. Updated bullet support
    * [Issue #1069](https://bitbucket.org/osrf/gazebo/issue/1069)
    * [Pull request #1011](https://bitbucket.org/osrf/gazebo/pull-request/1011)
    * [Pull request #996](https://bitbucket.org/osrf/gazebo/pull-request/966)
    * [Pull request #1024](https://bitbucket.org/osrf/gazebo/pull-request/1024)
1. Updated simbody support
    * [Pull request #995](https://bitbucket.org/osrf/gazebo/pull-request/995)
1. Updated worlds to SDF 1.5
    * [Pull request #1021](https://bitbucket.org/osrf/gazebo/pull-request/1021)
1. Improvements to ODE
    * [Pull request #1001](https://bitbucket.org/osrf/gazebo/pull-request/1001)
    * [Pull request #1014](https://bitbucket.org/osrf/gazebo/pull-request/1014)
    * [Pull request #1015](https://bitbucket.org/osrf/gazebo/pull-request/1015)
    * [Pull request #1016](https://bitbucket.org/osrf/gazebo/pull-request/1016)
1. New command line tool
    * [Pull request #972](https://bitbucket.org/osrf/gazebo/pull-request/972)
1. Graphical user interface improvements
    * [Pull request #971](https://bitbucket.org/osrf/gazebo/pull-request/971)
    * [Pull request #1013](https://bitbucket.org/osrf/gazebo/pull-request/1013)
    * [Pull request #989](https://bitbucket.org/osrf/gazebo/pull-request/989)
1. Created a friction pyramid class
    * [Pull request #935](https://bitbucket.org/osrf/gazebo/pull-request/935)
1. Added GetWorldEnergy functions to Model, Joint, and Link
    * [Pull request #1017](https://bitbucket.org/osrf/gazebo/pull-request/1017)
1. Preparing Gazebo for admission into Ubuntu
    * [Pull request #969](https://bitbucket.org/osrf/gazebo/pull-request/969)
    * [Pull request #998](https://bitbucket.org/osrf/gazebo/pull-request/998)
    * [Pull request #1002](https://bitbucket.org/osrf/gazebo/pull-request/1002)
1. Add method for querying if useImplicitStiffnessDamping flag is set for a given joint
    * [Issue #629](https://bitbucket.org/osrf/gazebo/issue/629)
    * [Pull request #1006](https://bitbucket.org/osrf/gazebo/pull-request/1006)
1. Fix joint axis frames
    * [Issue #494](https://bitbucket.org/osrf/gazebo/issue/494)
    * [Pull request #963](https://bitbucket.org/osrf/gazebo/pull-request/963)
1. Compute joint anchor pose relative to parent
    * [Issue #1029](https://bitbucket.org/osrf/gazebo/issue/1029)
    * [Pull request #982](https://bitbucket.org/osrf/gazebo/pull-request/982)
1. Cleanup the installed worlds
    * [Issue #1036](https://bitbucket.org/osrf/gazebo/issue/1036)
    * [Pull request #984](https://bitbucket.org/osrf/gazebo/pull-request/984)
1. Update to the GPS sensor
    * [Issue #1059](https://bitbucket.org/osrf/gazebo/issue/1059)
    * [Pull request #984](https://bitbucket.org/osrf/gazebo/pull-request/984)
1. Removed libtool from plugin loading
    * [Pull request #981](https://bitbucket.org/osrf/gazebo/pull-request/981)
1. Added functions to get inertial information for a link in the world frame.
    * [Pull request #1005](https://bitbucket.org/osrf/gazebo/pull-request/1005)

## Gazebo 2.0

### Gazebo 2.2.3 (2014-04-29)

1. Removed redundant call to World::Init
    * [Pull request #1107](https://bitbucket.org/osrf/gazebo/pull-request/1107)
    * [Issue #1208](https://bitbucket.org/osrf/gazebo/issue/1208)
1. Return proper error codes when gazebo exits
    * [Pull request #1085](https://bitbucket.org/osrf/gazebo/pull-request/1085)
    * [Issue #1178](https://bitbucket.org/osrf/gazebo/issue/1178)
1. Fixed Camera::GetWorldRotation().
    * [Pull request #1071](https://bitbucket.org/osrf/gazebo/pull-request/1071)
    * [Issue #1087](https://bitbucket.org/osrf/gazebo/issue/1087)
1. Fixed memory leak in image conversion
    * [Pull request #1073](https://bitbucket.org/osrf/gazebo/pull-request/1073)

### Gazebo 2.2.0 (2014-01-10)

1. Fix compilation when using OGRE-1.9 (full support is being worked on)
    * [Issue #994](https://bitbucket.org/osrf/gazebo/issue/994)
    * [Issue #995](https://bitbucket.org/osrf/gazebo/issue/995)
    * [Issue #996](https://bitbucket.org/osrf/gazebo/issue/996)
    * [Pull request #883](https://bitbucket.org/osrf/gazebo/pull-request/883)
1. Added unit test for issue 624.
    * [Issue #624](https://bitbucket.org/osrf/gazebo/issue/624).
    * [Pull request #889](https://bitbucket.org/osrf/gazebo/pull-request/889)
1. Use 3x3 PCF shadows for smoother shadows.
    * [Pull request #887](https://bitbucket.org/osrf/gazebo/pull-request/887)
1. Update manpage copyright to 2014.
    * [Pull request #893](https://bitbucket.org/osrf/gazebo/pull-request/893)
1. Added friction integration test .
    * [Pull request #885](https://bitbucket.org/osrf/gazebo/pull-request/885)
1. Fix joint anchor when link pose is not specified.
    * [Issue #978](https://bitbucket.org/osrf/gazebo/issue/978)
    * [Pull request #862](https://bitbucket.org/osrf/gazebo/pull-request/862)
1. Added (ESC) tooltip for GUI Selection Mode icon.
    * [Issue #993](https://bitbucket.org/osrf/gazebo/issue/993)
    * [Pull request #888](https://bitbucket.org/osrf/gazebo/pull-request/888)
1. Removed old comment about resolved issue.
    * [Issue #837](https://bitbucket.org/osrf/gazebo/issue/837)
    * [Pull request #880](https://bitbucket.org/osrf/gazebo/pull-request/880)
1. Made SimbodyLink::Get* function thread-safe
    * [Issue #918](https://bitbucket.org/osrf/gazebo/issue/918)
    * [Pull request #872](https://bitbucket.org/osrf/gazebo/pull-request/872)
1. Suppressed spurious gzlog messages in ODE::Body
    * [Issue #983](https://bitbucket.org/osrf/gazebo/issue/983)
    * [Pull request #875](https://bitbucket.org/osrf/gazebo/pull-request/875)
1. Fixed Force Torque Sensor Test by properly initializing some values.
    * [Issue #982](https://bitbucket.org/osrf/gazebo/issue/982)
    * [Pull request #869](https://bitbucket.org/osrf/gazebo/pull-request/869)
1. Added breakable joint plugin to support breakable walls.
    * [Pull request #865](https://bitbucket.org/osrf/gazebo/pull-request/865)
1. Used different tuple syntax to fix compilation on OSX mavericks.
    * [Issue #947](https://bitbucket.org/osrf/gazebo/issue/947)
    * [Pull request #858](https://bitbucket.org/osrf/gazebo/pull-request/858)
1. Fixed sonar test and deprecation warning.
    * [Pull request #856](https://bitbucket.org/osrf/gazebo/pull-request/856)
1. Speed up test compilation.
    * Part of [Issue #955](https://bitbucket.org/osrf/gazebo/issue/955)
    * [Pull request #846](https://bitbucket.org/osrf/gazebo/pull-request/846)
1. Added Joint::SetEffortLimit API
    * [Issue #923](https://bitbucket.org/osrf/gazebo/issue/923)
    * [Pull request #808](https://bitbucket.org/osrf/gazebo/pull-request/808)
1. Made bullet output less verbose.
    * [Pull request #839](https://bitbucket.org/osrf/gazebo/pull-request/839)
1. Convergence acceleration and stability tweak to make atlas_v3 stable
    * [Issue #895](https://bitbucket.org/osrf/gazebo/issue/895)
    * [Pull request #772](https://bitbucket.org/osrf/gazebo/pull-request/772)
1. Added colors, textures and world files for the SPL RoboCup environment
    * [Pull request #838](https://bitbucket.org/osrf/gazebo/pull-request/838)
1. Fixed bitbucket_pullrequests tool to work with latest BitBucket API.
    * [Issue #933](https://bitbucket.org/osrf/gazebo/issue/933)
    * [Pull request #841](https://bitbucket.org/osrf/gazebo/pull-request/841)
1. Fixed cppcheck warnings.
    * [Pull request #842](https://bitbucket.org/osrf/gazebo/pull-request/842)

### Gazebo 2.1.0 (2013-11-08)
1. Fix mainwindow unit test
    * [Pull request #752](https://bitbucket.org/osrf/gazebo/pull-request/752)
1. Visualize moment of inertia
    * Pull request [#745](https://bitbucket.org/osrf/gazebo/pull-request/745), [#769](https://bitbucket.org/osrf/gazebo/pull-request/769), [#787](https://bitbucket.org/osrf/gazebo/pull-request/787)
    * [Issue #203](https://bitbucket.org/osrf/gazebo/issue/203)
1. Update tool to count lines of code
    * [Pull request #758](https://bitbucket.org/osrf/gazebo/pull-request/758)
1. Implement World::Clear
    * Pull request [#785](https://bitbucket.org/osrf/gazebo/pull-request/785), [#804](https://bitbucket.org/osrf/gazebo/pull-request/804)
1. Improve Bullet support
    * [Pull request #805](https://bitbucket.org/osrf/gazebo/pull-request/805)
1. Fix doxygen spacing
    * [Pull request #740](https://bitbucket.org/osrf/gazebo/pull-request/740)
1. Add tool to generate model images for thepropshop.org
    * [Pull request #734](https://bitbucket.org/osrf/gazebo/pull-request/734)
1. Added paging support for terrains
    * [Pull request #707](https://bitbucket.org/osrf/gazebo/pull-request/707)
1. Added plugin path to LID_LIBRARY_PATH in setup.sh
    * [Pull request #750](https://bitbucket.org/osrf/gazebo/pull-request/750)
1. Fix for OSX
    * [Pull request #766](https://bitbucket.org/osrf/gazebo/pull-request/766)
    * [Pull request #786](https://bitbucket.org/osrf/gazebo/pull-request/786)
    * [Issue #906](https://bitbucket.org/osrf/gazebo/issue/906)
1. Update copyright information
    * [Pull request #771](https://bitbucket.org/osrf/gazebo/pull-request/771)
1. Enable screen dependent tests
    * [Pull request #764](https://bitbucket.org/osrf/gazebo/pull-request/764)
    * [Issue #811](https://bitbucket.org/osrf/gazebo/issue/811)
1. Fix gazebo command line help message
    * [Pull request #775](https://bitbucket.org/osrf/gazebo/pull-request/775)
    * [Issue #898](https://bitbucket.org/osrf/gazebo/issue/898)
1. Fix man page test
    * [Pull request #774](https://bitbucket.org/osrf/gazebo/pull-request/774)
1. Improve load time by reducing calls to RTShader::Update
    * [Pull request #773](https://bitbucket.org/osrf/gazebo/pull-request/773)
    * [Issue #877](https://bitbucket.org/osrf/gazebo/issue/877)
1. Fix joint visualization
    * [Pull request #776](https://bitbucket.org/osrf/gazebo/pull-request/776)
    * [Pull request #802](https://bitbucket.org/osrf/gazebo/pull-request/802)
    * [Issue #464](https://bitbucket.org/osrf/gazebo/issue/464)
1. Add helpers to fix NaN
    * [Pull request #742](https://bitbucket.org/osrf/gazebo/pull-request/742)
1. Fix model resizing via the GUI
    * [Pull request #763](https://bitbucket.org/osrf/gazebo/pull-request/763)
    * [Issue #885](https://bitbucket.org/osrf/gazebo/issue/885)
1. Simplify gzlog test by using sha1
    * [Pull request #781](https://bitbucket.org/osrf/gazebo/pull-request/781)
    * [Issue #837](https://bitbucket.org/osrf/gazebo/issue/837)
1. Enable cppcheck for header files
    * [Pull request #782](https://bitbucket.org/osrf/gazebo/pull-request/782)
    * [Issue #907](https://bitbucket.org/osrf/gazebo/issue/907)
1. Fix broken regression test
    * [Pull request #784](https://bitbucket.org/osrf/gazebo/pull-request/784)
    * [Issue #884](https://bitbucket.org/osrf/gazebo/issue/884)
1. All simbody and dart to pass tests
    * [Pull request #790](https://bitbucket.org/osrf/gazebo/pull-request/790)
    * [Issue #873](https://bitbucket.org/osrf/gazebo/issue/873)
1. Fix camera rotation from SDF
    * [Pull request #789](https://bitbucket.org/osrf/gazebo/pull-request/789)
    * [Issue #920](https://bitbucket.org/osrf/gazebo/issue/920)
1. Fix bitbucket pullrequest command line tool to match new API
    * [Pull request #803](https://bitbucket.org/osrf/gazebo/pull-request/803)
1. Fix transceiver spawn errors in tests
    * [Pull request #811](https://bitbucket.org/osrf/gazebo/pull-request/811)
    * [Pull request #814](https://bitbucket.org/osrf/gazebo/pull-request/814)

### Gazebo 2.0.0 (2013-10-08)
1. Refactor code check tool.
    * [Pull Request #669](https://bitbucket.org/osrf/gazebo/pull-request/669)
1. Added pull request tool for Bitbucket.
    * [Pull Request #670](https://bitbucket.org/osrf/gazebo/pull-request/670)
    * [Pull Request #691](https://bitbucket.org/osrf/gazebo/pull-request/671)
1. New wireless receiver and transmitter sensor models.
    * [Pull Request #644](https://bitbucket.org/osrf/gazebo/pull-request/644)
    * [Pull Request #675](https://bitbucket.org/osrf/gazebo/pull-request/675)
    * [Pull Request #727](https://bitbucket.org/osrf/gazebo/pull-request/727)
1. Audio support using OpenAL.
    * [Pull Request #648](https://bitbucket.org/osrf/gazebo/pull-request/648)
    * [Pull Request #704](https://bitbucket.org/osrf/gazebo/pull-request/704)
1. Simplify command-line parsing of gztopic echo output.
    * [Pull Request #674](https://bitbucket.org/osrf/gazebo/pull-request/674)
    * Resolves: [Issue #795](https://bitbucket.org/osrf/gazebo/issue/795)
1. Use UNIX directories through the user of GNUInstallDirs cmake module.
    * [Pull Request #676](https://bitbucket.org/osrf/gazebo/pull-request/676)
    * [Pull Request #681](https://bitbucket.org/osrf/gazebo/pull-request/681)
1. New GUI interactions for object manipulation.
    * [Pull Request #634](https://bitbucket.org/osrf/gazebo/pull-request/634)
1. Fix for OSX menubar.
    * [Pull Request #677](https://bitbucket.org/osrf/gazebo/pull-request/677)
1. Remove internal SDF directories and dependencies.
    * [Pull Request #680](https://bitbucket.org/osrf/gazebo/pull-request/680)
1. Add minimum version for sdformat.
    * [Pull Request #682](https://bitbucket.org/osrf/gazebo/pull-request/682)
    * Resolves: [Issue #818](https://bitbucket.org/osrf/gazebo/issue/818)
1. Allow different gtest parameter types with ServerFixture
    * [Pull Request #686](https://bitbucket.org/osrf/gazebo/pull-request/686)
    * Resolves: [Issue #820](https://bitbucket.org/osrf/gazebo/issue/820)
1. GUI model scaling when using Bullet.
    * [Pull Request #683](https://bitbucket.org/osrf/gazebo/pull-request/683)
1. Fix typo in cmake config.
    * [Pull Request #694](https://bitbucket.org/osrf/gazebo/pull-request/694)
    * Resolves: [Issue #824](https://bitbucket.org/osrf/gazebo/issue/824)
1. Remove gazebo include subdir from pkgconfig and cmake config.
    * [Pull Request #691](https://bitbucket.org/osrf/gazebo/pull-request/691)
1. Torsional spring demo
    * [Pull Request #693](https://bitbucket.org/osrf/gazebo/pull-request/693)
1. Remove repeated call to SetAxis in Joint.cc
    * [Pull Request #695](https://bitbucket.org/osrf/gazebo/pull-request/695)
    * Resolves: [Issue #823](https://bitbucket.org/osrf/gazebo/issue/823)
1. Add test for rotational joints.
    * [Pull Request #697](https://bitbucket.org/osrf/gazebo/pull-request/697)
    * Resolves: [Issue #820](https://bitbucket.org/osrf/gazebo/issue/820)
1. Fix compilation of tests using Joint base class
    * [Pull Request #701](https://bitbucket.org/osrf/gazebo/pull-request/701)
1. Terrain paging implemented.
    * [Pull Request #687](https://bitbucket.org/osrf/gazebo/pull-request/687)
1. Improve timeout error reporting in ServerFixture
    * [Pull Request #705](https://bitbucket.org/osrf/gazebo/pull-request/705)
1. Fix mouse picking for cases where visuals overlap with the laser
    * [Pull Request #709](https://bitbucket.org/osrf/gazebo/pull-request/709)
1. Fix string literals for OSX
    * [Pull Request #712](https://bitbucket.org/osrf/gazebo/pull-request/712)
    * Resolves: [Issue #803](https://bitbucket.org/osrf/gazebo/issue/803)
1. Support for ENABLE_TESTS_COMPILATION cmake parameter
    * [Pull Request #708](https://bitbucket.org/osrf/gazebo/pull-request/708)
1. Updated system gui plugin
    * [Pull Request #702](https://bitbucket.org/osrf/gazebo/pull-request/702)
1. Fix force torque unit test issue
    * [Pull Request #673](https://bitbucket.org/osrf/gazebo/pull-request/673)
    * Resolves: [Issue #813](https://bitbucket.org/osrf/gazebo/issue/813)
1. Use variables to control auto generation of CFlags
    * [Pull Request #699](https://bitbucket.org/osrf/gazebo/pull-request/699)
1. Remove deprecated functions.
    * [Pull Request #715](https://bitbucket.org/osrf/gazebo/pull-request/715)
1. Fix typo in `Camera.cc`
    * [Pull Request #719](https://bitbucket.org/osrf/gazebo/pull-request/719)
    * Resolves: [Issue #846](https://bitbucket.org/osrf/gazebo/issue/846)
1. Performance improvements
    * [Pull Request #561](https://bitbucket.org/osrf/gazebo/pull-request/561)
1. Fix gripper model.
    * [Pull Request #713](https://bitbucket.org/osrf/gazebo/pull-request/713)
    * Resolves: [Issue #314](https://bitbucket.org/osrf/gazebo/issue/314)
1. First part of Simbody integration
    * [Pull Request #716](https://bitbucket.org/osrf/gazebo/pull-request/716)

## Gazebo 1.9

### Gazebo 1.9.6 (2014-04-29)

1. Refactored inertia ratio reduction for ODE
    * [Pull request #1114](https://bitbucket.org/osrf/gazebo/pull-request/1114)
1. Improved collada loading performance
    * [Pull request #1075](https://bitbucket.org/osrf/gazebo/pull-request/1075)

### Gazebo 1.9.3 (2014-01-10)

1. Add thickness to plane to remove shadow flickering.
    * [Pull request #886](https://bitbucket.org/osrf/gazebo/pull-request/886)
1. Temporary GUI shadow toggle fix.
    * [Issue #925](https://bitbucket.org/osrf/gazebo/issue/925)
    * [Pull request #868](https://bitbucket.org/osrf/gazebo/pull-request/868)
1. Fix memory access bugs with libc++ on mavericks.
    * [Issue #965](https://bitbucket.org/osrf/gazebo/issue/965)
    * [Pull request #857](https://bitbucket.org/osrf/gazebo/pull-request/857)
    * [Pull request #881](https://bitbucket.org/osrf/gazebo/pull-request/881)
1. Replaced printf with cout in gztopic hz.
    * [Issue #969](https://bitbucket.org/osrf/gazebo/issue/969)
    * [Pull request #854](https://bitbucket.org/osrf/gazebo/pull-request/854)
1. Add Dark grey material and fix indentation.
    * [Pull request #851](https://bitbucket.org/osrf/gazebo/pull-request/851)
1. Fixed sonar sensor unit test.
    * [Pull request #848](https://bitbucket.org/osrf/gazebo/pull-request/848)
1. Convergence acceleration and stability tweak to make atlas_v3 stable.
    * [Pull request #845](https://bitbucket.org/osrf/gazebo/pull-request/845)
1. Update gtest to 1.7.0 to resolve problems with libc++.
    * [Issue #947](https://bitbucket.org/osrf/gazebo/issue/947)
    * [Pull request #827](https://bitbucket.org/osrf/gazebo/pull-request/827)
1. Fixed LD_LIBRARY_PATH for plugins.
    * [Issue #957](https://bitbucket.org/osrf/gazebo/issue/957)
    * [Pull request #844](https://bitbucket.org/osrf/gazebo/pull-request/844)
1. Fix transceiver sporadic errors.
    * Backport of [pull request #811](https://bitbucket.org/osrf/gazebo/pull-request/811)
    * [Pull request #836](https://bitbucket.org/osrf/gazebo/pull-request/836)
1. Modified the MsgTest to be deterministic with time checks.
    * [Pull request #843](https://bitbucket.org/osrf/gazebo/pull-request/843)
1. Fixed seg fault in LaserVisual.
    * [Issue #950](https://bitbucket.org/osrf/gazebo/issue/950)
    * [Pull request #832](https://bitbucket.org/osrf/gazebo/pull-request/832)
1. Implemented the option to disable tests that need a working screen to run properly.
    * Backport of [Pull request #764](https://bitbucket.org/osrf/gazebo/pull-request/764)
    * [Pull request #837](https://bitbucket.org/osrf/gazebo/pull-request/837)
1. Cleaned up gazebo shutdown.
    * [Pull request #829](https://bitbucket.org/osrf/gazebo/pull-request/829)
1. Fixed bug associated with loading joint child links.
    * [Issue #943](https://bitbucket.org/osrf/gazebo/issue/943)
    * [Pull request #820](https://bitbucket.org/osrf/gazebo/pull-request/820)

### Gazebo 1.9.2 (2013-11-08)
1. Fix enable/disable sky and clouds from SDF
    * [Pull request #809](https://bitbucket.org/osrf/gazebo/pull-request/809])
1. Fix occasional blank GUI screen on startup
    * [Pull request #815](https://bitbucket.org/osrf/gazebo/pull-request/815])
1. Fix GPU laser when interacting with heightmaps
    * [Pull request #796](https://bitbucket.org/osrf/gazebo/pull-request/796])
1. Added API/ABI checker command line tool
    * [Pull request #765](https://bitbucket.org/osrf/gazebo/pull-request/765])
1. Added gtest version information
    * [Pull request #801](https://bitbucket.org/osrf/gazebo/pull-request/801])
1. Fix GUI world saving
    * [Pull request #806](https://bitbucket.org/osrf/gazebo/pull-request/806])
1. Enable anti-aliasing for camera sensor
    * [Pull request #800](https://bitbucket.org/osrf/gazebo/pull-request/800])
1. Make sensor noise deterministic
    * [Pull request #788](https://bitbucket.org/osrf/gazebo/pull-request/788])
1. Fix build problem
    * [Issue #901](https://bitbucket.org/osrf/gazebo/issue/901)
    * [Pull request #778](https://bitbucket.org/osrf/gazebo/pull-request/778])
1. Fix a typo in Camera.cc
    * [Pull request #720](https://bitbucket.org/osrf/gazebo/pull-request/720])
    * [Issue #846](https://bitbucket.org/osrf/gazebo/issue/846)
1. Fix OSX menu bar
    * [Pull request #688](https://bitbucket.org/osrf/gazebo/pull-request/688])
1. Fix gazebo::init by calling sdf::setFindCallback() before loading the sdf in gzfactory.
    * [Pull request #678](https://bitbucket.org/osrf/gazebo/pull-request/678])
    * [Issue #817](https://bitbucket.org/osrf/gazebo/issue/817)

### Gazebo 1.9.1 (2013-08-20)
* Deprecate header files that require case-sensitive filesystem (e.g. Common.hh, Physics.hh) [https://bitbucket.org/osrf/gazebo/pull-request/638/fix-for-775-deprecate-headers-that-require]
* Initial support for building on Mac OS X [https://bitbucket.org/osrf/gazebo/pull-request/660/osx-support-for-gazebo-19] [https://bitbucket.org/osrf/gazebo/pull-request/657/cmake-fixes-for-osx]
* Fixes for various issues [https://bitbucket.org/osrf/gazebo/pull-request/635/fix-for-issue-792/diff] [https://bitbucket.org/osrf/gazebo/pull-request/628/allow-scoped-and-non-scoped-joint-names-to/diff] [https://bitbucket.org/osrf/gazebo/pull-request/636/fix-build-dependency-in-message-generation/diff] [https://bitbucket.org/osrf/gazebo/pull-request/639/make-the-unversioned-setupsh-a-copy-of-the/diff] [https://bitbucket.org/osrf/gazebo/pull-request/650/added-missing-lib-to-player-client-library/diff] [https://bitbucket.org/osrf/gazebo/pull-request/656/install-gzmode_create-without-sh-suffix/diff]

### Gazebo 1.9.0 (2013-07-23)
* Use external package [sdformat](https://bitbucket.org/osrf/sdformat) for sdf parsing, refactor the `Element::GetValue*` function calls, and deprecate Gazebo's internal sdf parser [https://bitbucket.org/osrf/gazebo/pull-request/627]
* Improved ROS support ([[Tutorials#ROS_Integration |documentation here]]) [https://bitbucket.org/osrf/gazebo/pull-request/559]
* Added Sonar, Force-Torque, and Tactile Pressure sensors [https://bitbucket.org/osrf/gazebo/pull-request/557], [https://bitbucket.org/osrf/gazebo/pull-request/567]
* Add compile-time defaults for environment variables so that sourcing setup.sh is unnecessary in most cases [https://bitbucket.org/osrf/gazebo/pull-request/620]
* Enable user camera to follow objects in client window [https://bitbucket.org/osrf/gazebo/pull-request/603]
* Install protobuf message files for use in custom messages [https://bitbucket.org/osrf/gazebo/pull-request/614]
* Change default compilation flags to improve debugging [https://bitbucket.org/osrf/gazebo/pull-request/617]
* Change to supported relative include paths [https://bitbucket.org/osrf/gazebo/pull-request/594]
* Fix display of laser scans when sensor is rotated [https://bitbucket.org/osrf/gazebo/pull-request/599]

## Gazebo 1.8

### Gazebo 1.8.7 (2013-07-16)
* Fix bug in URDF parsing of Vector3 elements [https://bitbucket.org/osrf/gazebo/pull-request/613]
* Fix compilation errors with newest libraries [https://bitbucket.org/osrf/gazebo/pull-request/615]

### Gazebo 1.8.6 (2013-06-07)
* Fix inertia lumping in the URDF parser[https://bitbucket.org/osrf/gazebo/pull-request/554]
* Fix for ODEJoint CFM damping sign error [https://bitbucket.org/osrf/gazebo/pull-request/586]
* Fix transport memory growth[https://bitbucket.org/osrf/gazebo/pull-request/584]
* Reduce log file data in order to reduce buffer growth that results in out of memory kernel errors[https://bitbucket.org/osrf/gazebo/pull-request/587]

### Gazebo 1.8.5 (2013-06-04)
* Fix Gazebo build for machines without a valid display.[https://bitbucket.org/osrf/gazebo/commits/37f00422eea03365b839a632c1850431ee6a1d67]

### Gazebo 1.8.4 (2013-06-03)
* Fix UDRF to SDF converter so that URDF gazebo extensions are applied to all collisions in a link.[https://bitbucket.org/osrf/gazebo/pull-request/579]
* Prevent transport layer from locking when a gzclient connects to a gzserver over a connection with high latency.[https://bitbucket.org/osrf/gazebo/pull-request/572]
* Improve performance and fix uninitialized conditional jumps.[https://bitbucket.org/osrf/gazebo/pull-request/571]

### Gazebo 1.8.3 (2013-06-03)
* Fix for gzlog hanging when gzserver is not present or not responsive[https://bitbucket.org/osrf/gazebo/pull-request/577]
* Fix occasional segfault when generating log files[https://bitbucket.org/osrf/gazebo/pull-request/575]
* Performance improvement to ODE[https://bitbucket.org/osrf/gazebo/pull-request/556]
* Fix node initialization[https://bitbucket.org/osrf/gazebo/pull-request/570]
* Fix GPU laser Hz rate reduction when sensor moved away from world origin[https://bitbucket.org/osrf/gazebo/pull-request/566]
* Fix incorrect lighting in camera sensors when GPU laser is subscribe to[https://bitbucket.org/osrf/gazebo/pull-request/563]

### Gazebo 1.8.2 (2013-05-28)
* ODE performance improvements[https://bitbucket.org/osrf/gazebo/pull-request/535][https://bitbucket.org/osrf/gazebo/pull-request/537]
* Fixed tests[https://bitbucket.org/osrf/gazebo/pull-request/538][https://bitbucket.org/osrf/gazebo/pull-request/541][https://bitbucket.org/osrf/gazebo/pull-request/542]
* Fixed sinking vehicle bug[https://bitbucket.org/osrf/drcsim/issue/300] in pull-request[https://bitbucket.org/osrf/gazebo/pull-request/538]
* Fix GPU sensor throttling[https://bitbucket.org/osrf/gazebo/pull-request/536]
* Reduce string comparisons for better performance[https://bitbucket.org/osrf/gazebo/pull-request/546]
* Contact manager performance improvements[https://bitbucket.org/osrf/gazebo/pull-request/543]
* Transport performance improvements[https://bitbucket.org/osrf/gazebo/pull-request/548]
* Reduce friction noise[https://bitbucket.org/osrf/gazebo/pull-request/545]

### Gazebo 1.8.1 (2013-05-22)
* Please note that 1.8.1 contains a bug[https://bitbucket.org/osrf/drcsim/issue/300] that causes interpenetration between objects in resting contact to grow slowly.  Please update to 1.8.2 for the patch.
* Added warm starting[https://bitbucket.org/osrf/gazebo/pull-request/529]
* Reduced console output[https://bitbucket.org/osrf/gazebo/pull-request/533]
* Improved off screen rendering performance[https://bitbucket.org/osrf/gazebo/pull-request/530]
* Performance improvements [https://bitbucket.org/osrf/gazebo/pull-request/535] [https://bitbucket.org/osrf/gazebo/pull-request/537]

### Gazebo 1.8.0 (2013-05-17)
* Fixed slider axis [https://bitbucket.org/osrf/gazebo/pull-request/527]
* Fixed heightmap shadows [https://bitbucket.org/osrf/gazebo/pull-request/525]
* Fixed model and canonical link pose [https://bitbucket.org/osrf/gazebo/pull-request/519]
* Fixed OSX message header[https://bitbucket.org/osrf/gazebo/pull-request/524]
* Added zlib compression for logging [https://bitbucket.org/osrf/gazebo/pull-request/515]
* Allow clouds to be disabled in cameras [https://bitbucket.org/osrf/gazebo/pull-request/507]
* Camera rendering performance [https://bitbucket.org/osrf/gazebo/pull-request/528]


## Gazebo 1.7

### Gazebo 1.7.3 (2013-05-08)
* Fixed log cleanup (again) [https://bitbucket.org/osrf/gazebo/pull-request/511/fix-log-cleanup-logic]

### Gazebo 1.7.2 (2013-05-07)
* Fixed log cleanup [https://bitbucket.org/osrf/gazebo/pull-request/506/fix-gzlog-stop-command-line]
* Minor documentation fix [https://bitbucket.org/osrf/gazebo/pull-request/488/minor-documentation-fix]

### Gazebo 1.7.1 (2013-04-19)
* Fixed tests
* IMU sensor receives time stamped data from links
* Fix saving image frames [https://bitbucket.org/osrf/gazebo/pull-request/466/fix-saving-frames/diff]
* Wireframe rendering in GUI [https://bitbucket.org/osrf/gazebo/pull-request/414/allow-rendering-of-models-in-wireframe]
* Improved logging performance [https://bitbucket.org/osrf/gazebo/pull-request/457/improvements-to-gzlog-filter-and-logging]
* Viscous mud model [https://bitbucket.org/osrf/gazebo/pull-request/448/mud-plugin/diff]

## Gazebo 1.6

### Gazebo 1.6.3 (2013-04-15)
* Fixed a [critical SDF bug](https://bitbucket.org/osrf/gazebo/pull-request/451)
* Fixed a [laser offset bug](https://bitbucket.org/osrf/gazebo/pull-request/449)

### Gazebo 1.6.2 (2013-04-14)
* Fix for fdir1 physics property [https://bitbucket.org/osrf/gazebo/pull-request/429/fixes-to-treat-fdir1-better-1-rotate-into/diff]
* Fix for force torque sensor [https://bitbucket.org/osrf/gazebo/pull-request/447]
* SDF documentation fix [https://bitbucket.org/osrf/gazebo/issue/494/joint-axis-reference-frame-doesnt-match]

### Gazebo 1.6.1 (2013-04-05)
* Switch default build type to Release.

### Gazebo 1.6.0 (2013-04-05)
* Improvements to inertia in rubble pile
* Various Bullet integration advances.
* Noise models for ray, camera, and imu sensors.
* SDF 1.4, which accommodates more physics engine parameters and also some sensor noise models.
* Initial support for making movies from within Gazebo.
* Many performance improvements.
* Many bug fixes.
* Progress toward to building on OS X.

## Gazebo 1.5

### Gazebo 1.5.0 (2013-03-11)
* Partial integration of Bullet
  * Includes: cubes, spheres, cylinders, planes, meshes, revolute joints, ray sensors
* GUI Interface for log writing.
* Threaded sensors.
* Multi-camera sensor.

* Fixed the following issues:
 * [https://bitbucket.org/osrf/gazebo/issue/236 Issue #236]
 * [https://bitbucket.org/osrf/gazebo/issue/507 Issue #507]
 * [https://bitbucket.org/osrf/gazebo/issue/530 Issue #530]
 * [https://bitbucket.org/osrf/gazebo/issue/279 Issue #279]
 * [https://bitbucket.org/osrf/gazebo/issue/529 Issue #529]
 * [https://bitbucket.org/osrf/gazebo/issue/239 Issue #239]
 * [https://bitbucket.org/osrf/gazebo/issue/5 Issue #5]

## Gazebo 1.4

### Gazebo 1.4.0 (2013-02-01)
* New Features:
 * GUI elements to display messages from the server.
 * Multi-floor building editor and creator.
 * Improved sensor visualizations.
 * Improved mouse interactions

* Fixed the following issues:
 * [https://bitbucket.org/osrf/gazebo/issue/16 Issue #16]
 * [https://bitbucket.org/osrf/gazebo/issue/142 Issue #142]
 * [https://bitbucket.org/osrf/gazebo/issue/229 Issue #229]
 * [https://bitbucket.org/osrf/gazebo/issue/277 Issue #277]
 * [https://bitbucket.org/osrf/gazebo/issue/291 Issue #291]
 * [https://bitbucket.org/osrf/gazebo/issue/310 Issue #310]
 * [https://bitbucket.org/osrf/gazebo/issue/320 Issue #320]
 * [https://bitbucket.org/osrf/gazebo/issue/329 Issue #329]
 * [https://bitbucket.org/osrf/gazebo/issue/333 Issue #333]
 * [https://bitbucket.org/osrf/gazebo/issue/334 Issue #334]
 * [https://bitbucket.org/osrf/gazebo/issue/335 Issue #335]
 * [https://bitbucket.org/osrf/gazebo/issue/341 Issue #341]
 * [https://bitbucket.org/osrf/gazebo/issue/350 Issue #350]
 * [https://bitbucket.org/osrf/gazebo/issue/384 Issue #384]
 * [https://bitbucket.org/osrf/gazebo/issue/431 Issue #431]
 * [https://bitbucket.org/osrf/gazebo/issue/433 Issue #433]
 * [https://bitbucket.org/osrf/gazebo/issue/453 Issue #453]
 * [https://bitbucket.org/osrf/gazebo/issue/456 Issue #456]
 * [https://bitbucket.org/osrf/gazebo/issue/457 Issue #457]
 * [https://bitbucket.org/osrf/gazebo/issue/459 Issue #459]

## Gazebo 1.3

### Gazebo 1.3.1 (2012-12-14)
* Fixed the following issues:
 * [https://bitbucket.org/osrf/gazebo/issue/297 Issue #297]
* Other bugs fixed:
 * [https://bitbucket.org/osrf/gazebo/pull-request/164/ Fix light bounding box to disable properly when deselected]
 * [https://bitbucket.org/osrf/gazebo/pull-request/169/ Determine correct local IP address, to make remote clients work properly]
 * Various test fixes

### Gazebo 1.3.0 (2012-12-03)
* Fixed the following issues:
 * [https://bitbucket.org/osrf/gazebo/issue/233 Issue #233]
 * [https://bitbucket.org/osrf/gazebo/issue/238 Issue #238]
 * [https://bitbucket.org/osrf/gazebo/issue/2 Issue #2]
 * [https://bitbucket.org/osrf/gazebo/issue/95 Issue #95]
 * [https://bitbucket.org/osrf/gazebo/issue/97 Issue #97]
 * [https://bitbucket.org/osrf/gazebo/issue/90 Issue #90]
 * [https://bitbucket.org/osrf/gazebo/issue/253 Issue #253]
 * [https://bitbucket.org/osrf/gazebo/issue/163 Issue #163]
 * [https://bitbucket.org/osrf/gazebo/issue/91 Issue #91]
 * [https://bitbucket.org/osrf/gazebo/issue/245 Issue #245]
 * [https://bitbucket.org/osrf/gazebo/issue/242 Issue #242]
 * [https://bitbucket.org/osrf/gazebo/issue/156 Issue #156]
 * [https://bitbucket.org/osrf/gazebo/issue/78 Issue #78]
 * [https://bitbucket.org/osrf/gazebo/issue/36 Issue #36]
 * [https://bitbucket.org/osrf/gazebo/issue/104 Issue #104]
 * [https://bitbucket.org/osrf/gazebo/issue/249 Issue #249]
 * [https://bitbucket.org/osrf/gazebo/issue/244 Issue #244]
 * [https://bitbucket.org/osrf/gazebo/issue/36 Issue #36]

* New features:
 * Default camera view changed to look down at the origin from a height of 2 meters at location (5, -5, 2).
 * Record state data using the '-r' command line option, playback recorded state data using the '-p' command line option
 * Adjust placement of lights using the mouse.
 * Reduced the startup time.
 * Added visual reference for GUI mouse movements.
 * SDF version 1.3 released (changes from 1.2 listed below):
     - added `name` to `<camera name="cam_name"/>`
     - added `pose` to `<camera><pose>...</pose></camera>`
     - removed `filename` from `<mesh><filename>...</filename><mesh>`, use uri only.
     - recovered `provide_feedback` under `<joint>`, allowing calling `physics::Joint::GetForceTorque` in plugins.
     - added `imu` under `<sensor>`.

## Gazebo 1.2

### Gazebo 1.2.6 (2012-11-08)
* Fixed a transport issue with the GUI. Fixed saving the world via the GUI. Added more documentation. ([https://bitbucket.org/osrf/gazebo/pull-request/43/fixed-a-transport-issue-with-the-gui-fixed/diff pull request #43])
* Clean up mutex usage. ([https://bitbucket.org/osrf/gazebo/pull-request/54/fix-mutex-in-modellistwidget-using-boost/diff pull request #54])
* Fix OGRE path determination ([https://bitbucket.org/osrf/gazebo/pull-request/58/fix-ogre-paths-so-this-also-works-with/diff pull request #58], [https://bitbucket.org/osrf/gazebo/pull-request/68/fix-ogre-plugindir-determination/diff pull request #68])
* Fixed a couple of crashes and model selection/dragging problems ([https://bitbucket.org/osrf/gazebo/pull-request/59/fixed-a-couple-of-crashes-and-model/diff pull request #59])

### Gazebo 1.2.5 (2012-10-22)
* Step increment update while paused fixed ([https://bitbucket.org/osrf/gazebo/pull-request/45/fix-proper-world-stepinc-count-we-were/diff pull request #45])
* Actually call plugin destructors on shutdown ([https://bitbucket.org/osrf/gazebo/pull-request/51/fixed-a-bug-which-prevent-a-plugin/diff pull request #51])
* Don't crash on bad SDF input ([https://bitbucket.org/osrf/gazebo/pull-request/52/fixed-loading-of-bad-sdf-files/diff pull request #52])
* Fix cleanup of ray sensors on model deletion ([https://bitbucket.org/osrf/gazebo/pull-request/53/deleting-a-model-with-a-ray-sensor-did/diff pull request #53])
* Fix loading / deletion of improperly specified models ([https://bitbucket.org/osrf/gazebo/pull-request/56/catch-when-loading-bad-models-joint/diff pull request #56])

### Gazebo 1.2.4 (10-19-2012:08:00:52)
*  Style fixes ([https://bitbucket.org/osrf/gazebo/pull-request/30/style-fixes/diff pull request #30]).
*  Fix joint position control ([https://bitbucket.org/osrf/gazebo/pull-request/49/fixed-position-joint-control/diff pull request #49])

### Gazebo 1.2.3 (10-16-2012:18:39:54)
*  Disabled selection highlighting due to bug ([https://bitbucket.org/osrf/gazebo/pull-request/44/disabled-selection-highlighting-fixed/diff pull request #44]).
*  Fixed saving a world via the GUI.

### Gazebo 1.2.2 (10-16-2012:15:12:22)
*  Skip search for system install of libccd, use version inside gazebo ([https://bitbucket.org/osrf/gazebo/pull-request/39/skip-search-for-system-install-of-libccd/diff pull request #39]).
*  Fixed sensor initialization race condition ([https://bitbucket.org/osrf/gazebo/pull-request/42/fix-sensor-initializaiton-race-condition pull request #42]).

### Gazebo 1.2.1 (10-15-2012:21:32:55)
*  Properly removed projectors attached to deleted models ([https://bitbucket.org/osrf/gazebo/pull-request/37/remove-projectors-that-are-attached-to/diff pull request #37]).
*  Fix model plugin loading bug ([https://bitbucket.org/osrf/gazebo/pull-request/31/moving-bool-first-in-model-and-world pull request #31]).
*  Fix light insertion and visualization of models prior to insertion ([https://bitbucket.org/osrf/gazebo/pull-request/35/fixed-light-insertion-and-visualization-of/diff pull request #35]).
*  Fixed GUI manipulation of static objects ([https://bitbucket.org/osrf/gazebo/issue/63/moving-static-objects-does-not-move-the issue #63] [https://bitbucket.org/osrf/gazebo/pull-request/38/issue-63-bug-patch-moving-static-objects/diff pull request #38]).
*  Fixed GUI selection bug ([https://bitbucket.org/osrf/gazebo/pull-request/40/fixed-selection-of-multiple-objects-at/diff pull request #40])

### Gazebo 1.2.0 (10-04-2012:20:01:20)
*  Updated GUI: new style, improved mouse controls, and removal of non-functional items.
*  Model database: An online repository of models.
*  Numerous bug fixes
*  APT repository hosted at [http://osrfoundation.org OSRF]
*  Improved process control prevents zombie processes<|MERGE_RESOLUTION|>--- conflicted
+++ resolved
@@ -15,14 +15,11 @@
     * [Pull request #1630](https://bitbucket.org/osrf/gazebo/pull-request/1630)
     * [Pull request #1631](https://bitbucket.org/osrf/gazebo/pull-request/1631)
     * [Pull request #1632](https://bitbucket.org/osrf/gazebo/pull-request/1632)
-<<<<<<< HEAD
-    * [Pull request #1636](https://bitbucket.org/osrf/gazebo/pull-request/1636)
-=======
     * [Pull request #1633](https://bitbucket.org/osrf/gazebo/pull-request/1633)
     * [Pull request #1635](https://bitbucket.org/osrf/gazebo/pull-request/1635)
+    * [Pull request #1636](https://bitbucket.org/osrf/gazebo/pull-request/1636)
     * [Pull request #1637](https://bitbucket.org/osrf/gazebo/pull-request/1637)
     * [Pull request #1639](https://bitbucket.org/osrf/gazebo/pull-request/1639)
->>>>>>> 95e69a7c
 
 1. Install `libgazebo_server_fixture`. This will facilitate tests external to the main gazebo repository. See `examples/stand_alone/test_fixture`.
     * [Pull request #1606](https://bitbucket.org/osrf/gazebo/pull-request/1606)
