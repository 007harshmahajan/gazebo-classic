--- conflicted
+++ resolved
@@ -2,10 +2,6 @@
 
 ## Gazebo 7.x.x (2016-xx-xx)
 
-<<<<<<< HEAD
-1. Added a visual blinking plugin
-    * [Pull request 2394](https://bitbucket.org/osrf/gazebo/pull-request/2394)
-=======
 1. Use precision 2 for FPS display in TimePanel
     * [Pull request 2405](https://bitbucket.org/osrf/gazebo/pull-request/2405)
 
@@ -21,7 +17,9 @@
 
 1. Ignore ffmpeg deprecation warnings to clean up CI since they are noted in #2002
     * [Pull request 2388](https://bitbucket.org/osrf/gazebo/pull-request/2388)
->>>>>>> 29a65ae3
+
+1. Added a visual blinking plugin
+    * [Pull request 2394](https://bitbucket.org/osrf/gazebo/pull-request/2394)
 
 1. Fix InertiaVisual for non-diagonal inertia matrices
     * [Pull request 2354](https://bitbucket.org/osrf/gazebo/pull-request/2354)
