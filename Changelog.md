--- conflicted
+++ resolved
@@ -2,22 +2,17 @@
 
 ## Gazebo 9.X.X (20XX-XX-XX)
 
-<<<<<<< HEAD
+1. Fix kinematic loops for DART 6.8, reverting to dart 6.7 behavior
+    * [Pull request 3101](https://bitbucket.org/osrf/gazebo/pull-request/3101)
+
+1. Lens flare: use light world pose at each time step instead of only at initialization
+    * [Pull request 3093](https://bitbucket.org/osrf/gazebo/pull-request/3093)
+
 1. LinkPlot3dPlugin: read optional `<model>` tag to find links in nested models
     * [Pull request 3095](https://bitbucket.org/osrf/gazebo/pull-request/3095)
-=======
-1. Fix kinematic loops for DART 6.8, reverting to dart 6.7 behavior
-    * [Pull request 3101](https://bitbucket.org/osrf/gazebo/pull-request/3101)
-
-1. Lens flare: use light world pose at each time step instead of only at initialization
-    * [Pull request 3093](https://bitbucket.org/osrf/gazebo/pull-request/3093)
->>>>>>> cb4b7139
 
 1. Refactor ODE gearbox joint implementation to match hinge joint
     * [Pull request 3048](https://bitbucket.org/osrf/gazebo/pull-request/3048)
-
-1. Make the GPU laser warp artifact transparent
-    * [Pull request 3100](https://bitbucket.org/osrf/gazebo/pull-request/3100)
 
 ## Gazebo 9.8.0 (2019-XX-XX)
 
