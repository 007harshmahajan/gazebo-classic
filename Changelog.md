## Gazebo 4.0

### Gazebo 4.x.x (2015-xx-xx)

1. Fix build for Bullet 2.83, enable angle wrapping for BulletHingeJoint
    * [Pull request #1664](https://bitbucket.org/osrf/gazebo/pull-request/1664)

### Gazebo 4.1.3 (2015-05-07)

1. Fix saving visual geom SDF values
    * [Pull request #1597](https://bitbucket.org/osrf/gazebo/pull-request/1597)
1. Fix heightmap model texture loading.
    * [Pull request #1595](https://bitbucket.org/osrf/gazebo/pull-request/1595)
1. Fix visual collision scale on separate client
    * [Pull request #1585](https://bitbucket.org/osrf/gazebo/pull-request/1585)
1. Fix several clang compiler warnings
    * [Pull request #1594](https://bitbucket.org/osrf/gazebo/pull-request/1594)
1. Fix blank save / browse dialogs
    * [Pull request #1544](https://bitbucket.org/osrf/gazebo/pull-request/1544)

### Gazebo 4.1.2 (2015-03-20)

1. Fix quaternion documentation: target Gazebo_4.1
    * [Pull request #1525](https://bitbucket.org/osrf/gazebo/pull-request/1525)
1. Speed up World::Step in loops
    * [Pull request #1492](https://bitbucket.org/osrf/gazebo/pull-request/1492)
1. Reduce selection buffer updates -> 4.1
    * [Pull request #1494](https://bitbucket.org/osrf/gazebo/pull-request/1494)
1. Fix QT rendering, and rendering update rate
    * [Pull request #1487](https://bitbucket.org/osrf/gazebo/pull-request/1487)
1. Fix loading of SimbodyPhysics parameters
    * [Pull request #1474](https://bitbucket.org/osrf/gazebo/pull-request/1474)
1. Fix heightmap on OSX -> 4.1
    * [Pull request #1455](https://bitbucket.org/osrf/gazebo/pull-request/1455)
1. Remove extra pose tag in a world file that should not be there
    * [Pull request #1458](https://bitbucket.org/osrf/gazebo/pull-request/1458)
1. Better fix for #236 for IMU that doesn't require ABI changes
    * [Pull request #1448](https://bitbucket.org/osrf/gazebo/pull-request/1448)
1. Fix regression of #236 for ImuSensor in 4.1
    * [Pull request #1446](https://bitbucket.org/osrf/gazebo/pull-request/1446)
1. Preserve previous GAZEBO_MODEL_PATH values when sourcing setup.sh
    * [Pull request #1430](https://bitbucket.org/osrf/gazebo/pull-request/1430)
1. issue #857: fix segfault for simbody screw joint when setting limits due to uninitialized limitForce.
    * [Pull request #1423](https://bitbucket.org/osrf/gazebo/pull-request/1423)
1. Allow multiple contact sensors per link (#960)
    * [Pull request #1413](https://bitbucket.org/osrf/gazebo/pull-request/1413)
1. Fix for issue #351, ODE World Step
    * [Pull request #1406](https://bitbucket.org/osrf/gazebo/pull-request/1406)
1. Disable failing InelasticCollision/0 test (#1394)
    * [Pull request #1405](https://bitbucket.org/osrf/gazebo/pull-request/1405)
1. Prevent out of bounds array access in SkidSteerDrivePlugin (found by cppcheck 1.68)
    * [Pull request #1379](https://bitbucket.org/osrf/gazebo/pull-request/1379)

### Gazebo 4.1.1 (2015-01-15)

1. Fix BulletPlaneShape bounding box (#1265)
    * [Pull request #1367](https://bitbucket.org/osrf/gazebo/pull-request/1367)
1. Fix dart linking errors on osx
    * [Pull request #1372](https://bitbucket.org/osrf/gazebo/pull-request/1372)
1. Update to player interfaces
    * [Pull request #1324](https://bitbucket.org/osrf/gazebo/pull-request/1324)
1. Handle GpuLaser name collisions (#1403)
    * [Pull request #1360](https://bitbucket.org/osrf/gazebo/pull-request/1360)
1. Add checks for handling array's with counts of zero, and read specular values
    * [Pull request #1339](https://bitbucket.org/osrf/gazebo/pull-request/1339)
1. Fix model list widget test
    * [Pull request #1327](https://bitbucket.org/osrf/gazebo/pull-request/1327)
1. Fix ogre includes
    * [Pull request #1323](https://bitbucket.org/osrf/gazebo/pull-request/1323)

### Gazebo 4.1.0 (2014-11-20)

1. Modified GUI rendering to improve the rendering update rate.
    * [Pull request #1487](https://bitbucket.org/osrf/gazebo/pull-request/1487)
1. Add ArrangePlugin for arranging groups of models.
   Also add Model::ResetPhysicsStates to call Link::ResetPhysicsStates
   recursively on all links in model.
    * [Pull request #1208](https://bitbucket.org/osrf/gazebo/pull-request/1208)
1. The `gz model` command line tool will output model info using either `-i` for complete info, or `-p` for just the model pose.
    * [Pull request #1212](https://bitbucket.org/osrf/gazebo/pull-request/1212)
    * [DRCSim Issue #389](https://bitbucket.org/osrf/drcsim/issue/389)
1. Added SignalStats class for computing incremental signal statistics.
    * [Pull request #1198](https://bitbucket.org/osrf/gazebo/pull-request/1198)
1. Add InitialVelocityPlugin to setting the initial state of links
    * [Pull request #1237](https://bitbucket.org/osrf/gazebo/pull-request/1237)
1. Added Quaternion::Integrate function.
    * [Pull request #1255](https://bitbucket.org/osrf/gazebo/pull-request/1255)
1. Added ConvertJointType functions, display more joint info on model list.
    * [Pull request #1259](https://bitbucket.org/osrf/gazebo/pull-request/1259)
1. Added ModelListWidget::AddProperty, removed unnecessary checks on ModelListWidget.
    * [Pull request #1271](https://bitbucket.org/osrf/gazebo/pull-request/1271)
1. Fix loading collada meshes with unsupported input semantics.
    * [Pull request #1319](https://bitbucket.org/osrf/gazebo/pull-request/1319)

### Gazebo 4.0.2 (2014-09-23)

1. Fix and improve mechanism to generate pkgconfig libs
    * [Pull request #1027](https://bitbucket.org/osrf/gazebo/pull-request/1027)
    * [Issue #1284](https://bitbucket.org/osrf/gazebo/issue/1284)
1. Added arat.world
    * [Pull request #1205](https://bitbucket.org/osrf/gazebo/pull-request/1205)
1. Update gzprop to output zip files.
    * [Pull request #1197](https://bitbucket.org/osrf/gazebo/pull-request/1197)
1. Make Collision::GetShape a const function
    * [Pull requset #1189](https://bitbucket.org/osrf/gazebo/pull-request/1189)
1. Install missing physics headers
    * [Pull requset #1183](https://bitbucket.org/osrf/gazebo/pull-request/1183)
1. Remove SimbodyLink::AddTorque console message
    * [Pull requset #1185](https://bitbucket.org/osrf/gazebo/pull-request/1185)
1. Fix log xml
    * [Pull requset #1188](https://bitbucket.org/osrf/gazebo/pull-request/1188)

### Gazebo 4.0.0 (2014-08-08)

1. Added lcov support to cmake
    * [Pull request #1047](https://bitbucket.org/osrf/gazebo/pull-request/1047)
1. Fixed memory leak in image conversion
    * [Pull request #1057](https://bitbucket.org/osrf/gazebo/pull-request/1057)
1. Removed deprecated function
    * [Pull request #1067](https://bitbucket.org/osrf/gazebo/pull-request/1067)
1. Improved collada loading performance
    * [Pull request #1066](https://bitbucket.org/osrf/gazebo/pull-request/1066)
    * [Pull request #1082](https://bitbucket.org/osrf/gazebo/pull-request/1082)
    * [Issue #1134](https://bitbucket.org/osrf/gazebo/issue/1134)
1. Implemented a collada exporter
    * [Pull request #1064](https://bitbucket.org/osrf/gazebo/pull-request/1064)
1. Force torque sensor now makes use of sensor's pose.
    * [Pull request #1076](https://bitbucket.org/osrf/gazebo/pull-request/1076)
    * [Issue #940](https://bitbucket.org/osrf/gazebo/issue/940)
1. Fix Model::GetLinks segfault
    * [Pull request #1093](https://bitbucket.org/osrf/gazebo/pull-request/1093)
1. Fix deleting and saving lights in gzserver
    * [Pull request #1094](https://bitbucket.org/osrf/gazebo/pull-request/1094)
    * [Issue #1182](https://bitbucket.org/osrf/gazebo/issue/1182)
    * [Issue #346](https://bitbucket.org/osrf/gazebo/issue/346)
1. Fix Collision::GetWorldPose. The pose of a collision would not update properly.
    * [Pull request #1049](https://bitbucket.org/osrf/gazebo/pull-request/1049)
    * [Issue #1124](https://bitbucket.org/osrf/gazebo/issue/1124)
1. Fixed the animate_box and animate_joints examples
    * [Pull request #1086](https://bitbucket.org/osrf/gazebo/pull-request/1086)
1. Integrated Oculus Rift functionality
    * [Pull request #1074](https://bitbucket.org/osrf/gazebo/pull-request/1074)
    * [Pull request #1136](https://bitbucket.org/osrf/gazebo/pull-request/1136)
    * [Pull request #1139](https://bitbucket.org/osrf/gazebo/pull-request/1139)
1. Updated Base::GetScopedName
    * [Pull request #1104](https://bitbucket.org/osrf/gazebo/pull-request/1104)
1. Fix collada loader from adding duplicate materials into a Mesh
    * [Pull request #1105](https://bitbucket.org/osrf/gazebo/pull-request/1105)
    * [Issue #1180](https://bitbucket.org/osrf/gazebo/issue/1180)
1. Integrated Razer Hydra functionality
    * [Pull request #1083](https://bitbucket.org/osrf/gazebo/pull-request/1083)
    * [Pull request #1109](https://bitbucket.org/osrf/gazebo/pull-request/1109)
1. Added ability to copy and paste models in the GUI
    * [Pull request #1103](https://bitbucket.org/osrf/gazebo/pull-request/1103)
1. Removed unnecessary inclusion of gazebo.hh and common.hh in plugins
    * [Pull request #1111](https://bitbucket.org/osrf/gazebo/pull-request/1111)
1. Added ability to specify custom road textures
    * [Pull request #1027](https://bitbucket.org/osrf/gazebo/pull-request/1027)
1. Added support for DART 4.1
    * [Pull request #1113](https://bitbucket.org/osrf/gazebo/pull-request/1113)
    * [Pull request #1132](https://bitbucket.org/osrf/gazebo/pull-request/1132)
    * [Pull request #1134](https://bitbucket.org/osrf/gazebo/pull-request/1134)
    * [Pull request #1154](https://bitbucket.org/osrf/gazebo/pull-request/1154)
1. Allow position of joints to be directly set.
    * [Pull request #1097](https://bitbucket.org/osrf/gazebo/pull-request/1097)
    * [Issue #1138](https://bitbucket.org/osrf/gazebo/issue/1138)
1. Added extruded polyline geometry
    * [Pull request #1026](https://bitbucket.org/osrf/gazebo/pull-request/1026)
1. Fixed actor animation
    * [Pull request #1133](https://bitbucket.org/osrf/gazebo/pull-request/1133)
    * [Pull request #1141](https://bitbucket.org/osrf/gazebo/pull-request/1141)
1. Generate a versioned cmake config file
    * [Pull request #1153](https://bitbucket.org/osrf/gazebo/pull-request/1153)
    * [Issue #1226](https://bitbucket.org/osrf/gazebo/issue/1226)
1. Added KMeans class
    * [Pull request #1147](https://bitbucket.org/osrf/gazebo/pull-request/1147)
1. Added --summary-range feature to bitbucket pullrequest tool
    * [Pull request #1156](https://bitbucket.org/osrf/gazebo/pull-request/1156)
1. Updated web links
    * [Pull request #1159](https://bitbucket.org/osrf/gazebo/pull-request/1159)
1. Update tests
    * [Pull request #1155](https://bitbucket.org/osrf/gazebo/pull-request/1155)
    * [Pull request #1143](https://bitbucket.org/osrf/gazebo/pull-request/1143)
    * [Pull request #1138](https://bitbucket.org/osrf/gazebo/pull-request/1138)
    * [Pull request #1140](https://bitbucket.org/osrf/gazebo/pull-request/1140)
    * [Pull request #1127](https://bitbucket.org/osrf/gazebo/pull-request/1127)
    * [Pull request #1115](https://bitbucket.org/osrf/gazebo/pull-request/1115)
    * [Pull request #1102](https://bitbucket.org/osrf/gazebo/pull-request/1102)
    * [Pull request #1087](https://bitbucket.org/osrf/gazebo/pull-request/1087)
    * [Pull request #1084](https://bitbucket.org/osrf/gazebo/pull-request/1084)

## Gazebo 3.0

### Gazebo 3.x.x (yyyy-mm-dd)

1. Fixed sonar and wireless sensor visualization
    * [Pull request #1254](https://bitbucket.org/osrf/gazebo/pull-request/1254)
1. Update visual bounding box when model is selected
    * [Pull request #1280](https://bitbucket.org/osrf/gazebo/pull-request/1280)

### Gazebo 3.1.0 (2014-08-08)

1. Implemented Simbody::Link::Set*Vel
    * [Pull request #1160](https://bitbucket.org/osrf/gazebo/pull-request/1160)
    * [Issue #1012](https://bitbucket.org/osrf/gazebo/issue/1012)
1. Added World::RemoveModel function
    * [Pull request #1106](https://bitbucket.org/osrf/gazebo/pull-request/1106)
    * [Issue #1177](https://bitbucket.org/osrf/gazebo/issue/1177)
1. Fix exit from camera follow mode using the escape key
    * [Pull request #1137](https://bitbucket.org/osrf/gazebo/pull-request/1137)
    * [Issue #1220](https://bitbucket.org/osrf/gazebo/issue/1220)
1. Added support for SDF joint spring stiffness and reference positions
    * [Pull request #1117](https://bitbucket.org/osrf/gazebo/pull-request/1117)
1. Removed the gzmodel_create script
    * [Pull request #1130](https://bitbucket.org/osrf/gazebo/pull-request/1130)
1. Added Vector2 dot product
    * [Pull request #1101](https://bitbucket.org/osrf/gazebo/pull-request/1101)
1. Added SetPositionPID and SetVelocityPID to JointController
    * [Pull request #1091](https://bitbucket.org/osrf/gazebo/pull-request/1091)
1. Fix gzclient startup crash with ogre 1.9
    * [Pull request #1098](https://bitbucket.org/osrf/gazebo/pull-request/1098)
    * [Issue #996](https://bitbucket.org/osrf/gazebo/issue/996)
1. Update the bitbucket_pullrequests tool
    * [Pull request #1108](https://bitbucket.org/osrf/gazebo/pull-request/1108)
1. Light properties now remain in place after move by the user via the GUI.
    * [Pull request #1110](https://bitbucket.org/osrf/gazebo/pull-request/1110)
    * [Issue #1211](https://bitbucket.org/osrf/gazebo/issue/1211)
1. Allow position of joints to be directly set.
    * [Pull request #1096](https://bitbucket.org/osrf/gazebo/pull-request/1096)
    * [Issue #1138](https://bitbucket.org/osrf/gazebo/issue/1138)

### Gazebo 3.0.0 (2014-04-11)

1. Fix bug when deleting the sun light
    * [Pull request #1088](https://bitbucket.org/osrf/gazebo/pull-request/1088)
    * [Issue #1133](https://bitbucket.org/osrf/gazebo/issue/1133)
1. Fix ODE screw joint
    * [Pull request #1078](https://bitbucket.org/osrf/gazebo/pull-request/1078)
    * [Issue #1167](https://bitbucket.org/osrf/gazebo/issue/1167)
1. Update joint integration tests
    * [Pull request #1081](https://bitbucket.org/osrf/gazebo/pull-request/1081)
1. Fixed false positives in cppcheck.
    * [Pull request #1061](https://bitbucket.org/osrf/gazebo/pull-request/1061)
1. Made joint axis reference frame relative to child, and updated simbody and dart accordingly.
    * [Pull request #1069](https://bitbucket.org/osrf/gazebo/pull-request/1069)
    * [Issue #494](https://bitbucket.org/osrf/gazebo/issue/494)
    * [Issue #1143](https://bitbucket.org/osrf/gazebo/issue/1143)
1. Added ability to pass vector of strings to SetupClient and SetupServer
    * [Pull request #1068](https://bitbucket.org/osrf/gazebo/pull-request/1068)
    * [Issue #1132](https://bitbucket.org/osrf/gazebo/issue/1132)
1. Fix error correction in screw constraints for ODE
    * [Pull request #1159](https://bitbucket.org/osrf/gazebo/pull-request/1159)
    * [Issue #1159](https://bitbucket.org/osrf/gazebo/issue/1159)
1. Improved pkgconfig with SDF
    * [Pull request #1062](https://bitbucket.org/osrf/gazebo/pull-request/1062)
1. Added a plugin to simulate aero dynamics
    * [Pull request #905](https://bitbucket.org/osrf/gazebo/pull-request/905)
1. Updated bullet support
    * [Issue #1069](https://bitbucket.org/osrf/gazebo/issue/1069)
    * [Pull request #1011](https://bitbucket.org/osrf/gazebo/pull-request/1011)
    * [Pull request #996](https://bitbucket.org/osrf/gazebo/pull-request/966)
    * [Pull request #1024](https://bitbucket.org/osrf/gazebo/pull-request/1024)
1. Updated simbody support
    * [Pull request #995](https://bitbucket.org/osrf/gazebo/pull-request/995)
1. Updated worlds to SDF 1.5
    * [Pull request #1021](https://bitbucket.org/osrf/gazebo/pull-request/1021)
1. Improvements to ODE
    * [Pull request #1001](https://bitbucket.org/osrf/gazebo/pull-request/1001)
    * [Pull request #1014](https://bitbucket.org/osrf/gazebo/pull-request/1014)
    * [Pull request #1015](https://bitbucket.org/osrf/gazebo/pull-request/1015)
    * [Pull request #1016](https://bitbucket.org/osrf/gazebo/pull-request/1016)
1. New command line tool
    * [Pull request #972](https://bitbucket.org/osrf/gazebo/pull-request/972)
1. Graphical user interface improvements
    * [Pull request #971](https://bitbucket.org/osrf/gazebo/pull-request/971)
    * [Pull request #1013](https://bitbucket.org/osrf/gazebo/pull-request/1013)
    * [Pull request #989](https://bitbucket.org/osrf/gazebo/pull-request/989)
1. Created a friction pyramid class
    * [Pull request #935](https://bitbucket.org/osrf/gazebo/pull-request/935)
1. Added GetWorldEnergy functions to Model, Joint, and Link
    * [Pull request #1017](https://bitbucket.org/osrf/gazebo/pull-request/1017)
1. Preparing Gazebo for admission into Ubuntu
    * [Pull request #969](https://bitbucket.org/osrf/gazebo/pull-request/969)
    * [Pull request #998](https://bitbucket.org/osrf/gazebo/pull-request/998)
    * [Pull request #1002](https://bitbucket.org/osrf/gazebo/pull-request/1002)
1. Add method for querying if useImplicitStiffnessDamping flag is set for a given joint
    * [Issue #629](https://bitbucket.org/osrf/gazebo/issue/629)
    * [Pull request #1006](https://bitbucket.org/osrf/gazebo/pull-request/1006)
1. Fix joint axis frames
    * [Issue #494](https://bitbucket.org/osrf/gazebo/issue/494)
    * [Pull request #963](https://bitbucket.org/osrf/gazebo/pull-request/963)
1. Compute joint anchor pose relative to parent
    * [Issue #1029](https://bitbucket.org/osrf/gazebo/issue/1029)
    * [Pull request #982](https://bitbucket.org/osrf/gazebo/pull-request/982)
1. Cleanup the installed worlds
    * [Issue #1036](https://bitbucket.org/osrf/gazebo/issue/1036)
    * [Pull request #984](https://bitbucket.org/osrf/gazebo/pull-request/984)
1. Update to the GPS sensor
    * [Issue #1059](https://bitbucket.org/osrf/gazebo/issue/1059)
    * [Pull request #984](https://bitbucket.org/osrf/gazebo/pull-request/984)
1. Removed libtool from plugin loading
    * [Pull request #981](https://bitbucket.org/osrf/gazebo/pull-request/981)
1. Added functions to get inertial information for a link in the world frame.
    * [Pull request #1005](https://bitbucket.org/osrf/gazebo/pull-request/1005)

## Gazebo 2.0

<<<<<<< HEAD
### Gazebo 2.2.3 (2014-04-29)

1. Removed redundant call to World::Init
    * [Pull request #1107](https://bitbucket.org/osrf/gazebo/pull-request/1107)
    * [Issue #1208](https://bitbucket.org/osrf/gazebo/issue/1208)
1. Return proper error codes when gazebo exits
    * [Pull request #1085](https://bitbucket.org/osrf/gazebo/pull-request/1085)
    * [Issue #1178](https://bitbucket.org/osrf/gazebo/issue/1178)
1. Fixed Camera::GetWorldRotation().
    * [Pull request #1071](https://bitbucket.org/osrf/gazebo/pull-request/1071)
    * [Issue #1087](https://bitbucket.org/osrf/gazebo/issue/1087)
1. Fixed memory leak in image conversion
    * [Pull request #1073](https://bitbucket.org/osrf/gazebo/pull-request/1073)
=======
### Gazebo 2.2.1 (xxxx-xx-xx)

1. Fix heightmap model texture loading.
    * [Pull request #1596](https://bitbucket.org/osrf/gazebo/pull-request/1596)
>>>>>>> a7f1795f

### Gazebo 2.2.0 (2014-01-10)

1. Fix compilation when using OGRE-1.9 (full support is being worked on)
    * [Issue #994](https://bitbucket.org/osrf/gazebo/issue/994)
    * [Issue #995](https://bitbucket.org/osrf/gazebo/issue/995)
    * [Issue #996](https://bitbucket.org/osrf/gazebo/issue/996)
    * [Pull request #883](https://bitbucket.org/osrf/gazebo/pull-request/883)
1. Added unit test for issue 624.
    * [Issue #624](https://bitbucket.org/osrf/gazebo/issue/624).
    * [Pull request #889](https://bitbucket.org/osrf/gazebo/pull-request/889)
1. Use 3x3 PCF shadows for smoother shadows.
    * [Pull request #887](https://bitbucket.org/osrf/gazebo/pull-request/887)
1. Update manpage copyright to 2014.
    * [Pull request #893](https://bitbucket.org/osrf/gazebo/pull-request/893)
1. Added friction integration test .
    * [Pull request #885](https://bitbucket.org/osrf/gazebo/pull-request/885)
1. Fix joint anchor when link pose is not specified.
    * [Issue #978](https://bitbucket.org/osrf/gazebo/issue/978)
    * [Pull request #862](https://bitbucket.org/osrf/gazebo/pull-request/862)
1. Added (ESC) tooltip for GUI Selection Mode icon.
    * [Issue #993](https://bitbucket.org/osrf/gazebo/issue/993)
    * [Pull request #888](https://bitbucket.org/osrf/gazebo/pull-request/888)
1. Removed old comment about resolved issue.
    * [Issue #837](https://bitbucket.org/osrf/gazebo/issue/837)
    * [Pull request #880](https://bitbucket.org/osrf/gazebo/pull-request/880)
1. Made SimbodyLink::Get* function thread-safe
    * [Issue #918](https://bitbucket.org/osrf/gazebo/issue/918)
    * [Pull request #872](https://bitbucket.org/osrf/gazebo/pull-request/872)
1. Suppressed spurious gzlog messages in ODE::Body
    * [Issue #983](https://bitbucket.org/osrf/gazebo/issue/983)
    * [Pull request #875](https://bitbucket.org/osrf/gazebo/pull-request/875)
1. Fixed Force Torque Sensor Test by properly initializing some values.
    * [Issue #982](https://bitbucket.org/osrf/gazebo/issue/982)
    * [Pull request #869](https://bitbucket.org/osrf/gazebo/pull-request/869)
1. Added breakable joint plugin to support breakable walls.
    * [Pull request #865](https://bitbucket.org/osrf/gazebo/pull-request/865)
1. Used different tuple syntax to fix compilation on OSX mavericks.
    * [Issue #947](https://bitbucket.org/osrf/gazebo/issue/947)
    * [Pull request #858](https://bitbucket.org/osrf/gazebo/pull-request/858)
1. Fixed sonar test and deprecation warning.
    * [Pull request #856](https://bitbucket.org/osrf/gazebo/pull-request/856)
1. Speed up test compilation.
    * Part of [Issue #955](https://bitbucket.org/osrf/gazebo/issue/955)
    * [Pull request #846](https://bitbucket.org/osrf/gazebo/pull-request/846)
1. Added Joint::SetEffortLimit API
    * [Issue #923](https://bitbucket.org/osrf/gazebo/issue/923)
    * [Pull request #808](https://bitbucket.org/osrf/gazebo/pull-request/808)
1. Made bullet output less verbose.
    * [Pull request #839](https://bitbucket.org/osrf/gazebo/pull-request/839)
1. Convergence acceleration and stability tweak to make atlas_v3 stable
    * [Issue #895](https://bitbucket.org/osrf/gazebo/issue/895)
    * [Pull request #772](https://bitbucket.org/osrf/gazebo/pull-request/772)
1. Added colors, textures and world files for the SPL RoboCup environment
    * [Pull request #838](https://bitbucket.org/osrf/gazebo/pull-request/838)
1. Fixed bitbucket_pullrequests tool to work with latest BitBucket API.
    * [Issue #933](https://bitbucket.org/osrf/gazebo/issue/933)
    * [Pull request #841](https://bitbucket.org/osrf/gazebo/pull-request/841)
1. Fixed cppcheck warnings.
    * [Pull request #842](https://bitbucket.org/osrf/gazebo/pull-request/842)

### Gazebo 2.1.0 (2013-11-08)
1. Fix mainwindow unit test
    * [Pull request #752](https://bitbucket.org/osrf/gazebo/pull-request/752)
1. Visualize moment of inertia
    * Pull request [#745](https://bitbucket.org/osrf/gazebo/pull-request/745), [#769](https://bitbucket.org/osrf/gazebo/pull-request/769), [#787](https://bitbucket.org/osrf/gazebo/pull-request/787)
    * [Issue #203](https://bitbucket.org/osrf/gazebo/issue/203)
1. Update tool to count lines of code
    * [Pull request #758](https://bitbucket.org/osrf/gazebo/pull-request/758)
1. Implement World::Clear
    * Pull request [#785](https://bitbucket.org/osrf/gazebo/pull-request/785), [#804](https://bitbucket.org/osrf/gazebo/pull-request/804)
1. Improve Bullet support
    * [Pull request #805](https://bitbucket.org/osrf/gazebo/pull-request/805)
1. Fix doxygen spacing
    * [Pull request #740](https://bitbucket.org/osrf/gazebo/pull-request/740)
1. Add tool to generate model images for thepropshop.org
    * [Pull request #734](https://bitbucket.org/osrf/gazebo/pull-request/734)
1. Added paging support for terrains
    * [Pull request #707](https://bitbucket.org/osrf/gazebo/pull-request/707)
1. Added plugin path to LID_LIBRARY_PATH in setup.sh
    * [Pull request #750](https://bitbucket.org/osrf/gazebo/pull-request/750)
1. Fix for OSX
    * [Pull request #766](https://bitbucket.org/osrf/gazebo/pull-request/766)
    * [Pull request #786](https://bitbucket.org/osrf/gazebo/pull-request/786)
    * [Issue #906](https://bitbucket.org/osrf/gazebo/issue/906)
1. Update copyright information
    * [Pull request #771](https://bitbucket.org/osrf/gazebo/pull-request/771)
1. Enable screen dependent tests
    * [Pull request #764](https://bitbucket.org/osrf/gazebo/pull-request/764)
    * [Issue #811](https://bitbucket.org/osrf/gazebo/issue/811)
1. Fix gazebo command line help message
    * [Pull request #775](https://bitbucket.org/osrf/gazebo/pull-request/775)
    * [Issue #898](https://bitbucket.org/osrf/gazebo/issue/898)
1. Fix man page test
    * [Pull request #774](https://bitbucket.org/osrf/gazebo/pull-request/774)
1. Improve load time by reducing calls to RTShader::Update
    * [Pull request #773](https://bitbucket.org/osrf/gazebo/pull-request/773)
    * [Issue #877](https://bitbucket.org/osrf/gazebo/issue/877)
1. Fix joint visualization
    * [Pull request #776](https://bitbucket.org/osrf/gazebo/pull-request/776)
    * [Pull request #802](https://bitbucket.org/osrf/gazebo/pull-request/802)
    * [Issue #464](https://bitbucket.org/osrf/gazebo/issue/464)
1. Add helpers to fix NaN
    * [Pull request #742](https://bitbucket.org/osrf/gazebo/pull-request/742)
1. Fix model resizing via the GUI
    * [Pull request #763](https://bitbucket.org/osrf/gazebo/pull-request/763)
    * [Issue #885](https://bitbucket.org/osrf/gazebo/issue/885)
1. Simplify gzlog test by using sha1
    * [Pull request #781](https://bitbucket.org/osrf/gazebo/pull-request/781)
    * [Issue #837](https://bitbucket.org/osrf/gazebo/issue/837)
1. Enable cppcheck for header files
    * [Pull request #782](https://bitbucket.org/osrf/gazebo/pull-request/782)
    * [Issue #907](https://bitbucket.org/osrf/gazebo/issue/907)
1. Fix broken regression test
    * [Pull request #784](https://bitbucket.org/osrf/gazebo/pull-request/784)
    * [Issue #884](https://bitbucket.org/osrf/gazebo/issue/884)
1. All simbody and dart to pass tests
    * [Pull request #790](https://bitbucket.org/osrf/gazebo/pull-request/790)
    * [Issue #873](https://bitbucket.org/osrf/gazebo/issue/873)
1. Fix camera rotation from SDF
    * [Pull request #789](https://bitbucket.org/osrf/gazebo/pull-request/789)
    * [Issue #920](https://bitbucket.org/osrf/gazebo/issue/920)
1. Fix bitbucket pullrequest command line tool to match new API
    * [Pull request #803](https://bitbucket.org/osrf/gazebo/pull-request/803)
1. Fix transceiver spawn errors in tests
    * [Pull request #811](https://bitbucket.org/osrf/gazebo/pull-request/811)
    * [Pull request #814](https://bitbucket.org/osrf/gazebo/pull-request/814)

### Gazebo 2.0.0 (2013-10-08)
1. Refactor code check tool.
    * [Pull Request #669](https://bitbucket.org/osrf/gazebo/pull-request/669)
1. Added pull request tool for Bitbucket.
    * [Pull Request #670](https://bitbucket.org/osrf/gazebo/pull-request/670)
    * [Pull Request #691](https://bitbucket.org/osrf/gazebo/pull-request/671)
1. New wireless receiver and transmitter sensor models.
    * [Pull Request #644](https://bitbucket.org/osrf/gazebo/pull-request/644)
    * [Pull Request #675](https://bitbucket.org/osrf/gazebo/pull-request/675)
    * [Pull Request #727](https://bitbucket.org/osrf/gazebo/pull-request/727)
1. Audio support using OpenAL.
    * [Pull Request #648](https://bitbucket.org/osrf/gazebo/pull-request/648)
    * [Pull Request #704](https://bitbucket.org/osrf/gazebo/pull-request/704)
1. Simplify command-line parsing of gztopic echo output.
    * [Pull Request #674](https://bitbucket.org/osrf/gazebo/pull-request/674)
    * Resolves: [Issue #795](https://bitbucket.org/osrf/gazebo/issue/795)
1. Use UNIX directories through the user of GNUInstallDirs cmake module.
    * [Pull Request #676](https://bitbucket.org/osrf/gazebo/pull-request/676)
    * [Pull Request #681](https://bitbucket.org/osrf/gazebo/pull-request/681)
1. New GUI interactions for object manipulation.
    * [Pull Request #634](https://bitbucket.org/osrf/gazebo/pull-request/634)
1. Fix for OSX menubar.
    * [Pull Request #677](https://bitbucket.org/osrf/gazebo/pull-request/677)
1. Remove internal SDF directories and dependencies.
    * [Pull Request #680](https://bitbucket.org/osrf/gazebo/pull-request/680)
1. Add minimum version for sdformat.
    * [Pull Request #682](https://bitbucket.org/osrf/gazebo/pull-request/682)
    * Resolves: [Issue #818](https://bitbucket.org/osrf/gazebo/issue/818)
1. Allow different gtest parameter types with ServerFixture
    * [Pull Request #686](https://bitbucket.org/osrf/gazebo/pull-request/686)
    * Resolves: [Issue #820](https://bitbucket.org/osrf/gazebo/issue/820)
1. GUI model scaling when using Bullet.
    * [Pull Request #683](https://bitbucket.org/osrf/gazebo/pull-request/683)
1. Fix typo in cmake config.
    * [Pull Request #694](https://bitbucket.org/osrf/gazebo/pull-request/694)
    * Resolves: [Issue #824](https://bitbucket.org/osrf/gazebo/issue/824)
1. Remove gazebo include subdir from pkgconfig and cmake config.
    * [Pull Request #691](https://bitbucket.org/osrf/gazebo/pull-request/691)
1. Torsional spring demo
    * [Pull Request #693](https://bitbucket.org/osrf/gazebo/pull-request/693)
1. Remove repeated call to SetAxis in Joint.cc
    * [Pull Request #695](https://bitbucket.org/osrf/gazebo/pull-request/695)
    * Resolves: [Issue #823](https://bitbucket.org/osrf/gazebo/issue/823)
1. Add test for rotational joints.
    * [Pull Request #697](https://bitbucket.org/osrf/gazebo/pull-request/697)
    * Resolves: [Issue #820](https://bitbucket.org/osrf/gazebo/issue/820)
1. Fix compilation of tests using Joint base class
    * [Pull Request #701](https://bitbucket.org/osrf/gazebo/pull-request/701)
1. Terrain paging implemented.
    * [Pull Request #687](https://bitbucket.org/osrf/gazebo/pull-request/687)
1. Improve timeout error reporting in ServerFixture
    * [Pull Request #705](https://bitbucket.org/osrf/gazebo/pull-request/705)
1. Fix mouse picking for cases where visuals overlap with the laser
    * [Pull Request #709](https://bitbucket.org/osrf/gazebo/pull-request/709)
1. Fix string literals for OSX
    * [Pull Request #712](https://bitbucket.org/osrf/gazebo/pull-request/712)
    * Resolves: [Issue #803](https://bitbucket.org/osrf/gazebo/issue/803)
1. Support for ENABLE_TESTS_COMPILATION cmake parameter
    * [Pull Request #708](https://bitbucket.org/osrf/gazebo/pull-request/708)
1. Updated system gui plugin
    * [Pull Request #702](https://bitbucket.org/osrf/gazebo/pull-request/702)
1. Fix force torque unit test issue
    * [Pull Request #673](https://bitbucket.org/osrf/gazebo/pull-request/673)
    * Resolves: [Issue #813](https://bitbucket.org/osrf/gazebo/issue/813)
1. Use variables to control auto generation of CFlags
    * [Pull Request #699](https://bitbucket.org/osrf/gazebo/pull-request/699)
1. Remove deprecated functions.
    * [Pull Request #715](https://bitbucket.org/osrf/gazebo/pull-request/715)
1. Fix typo in `Camera.cc`
    * [Pull Request #719](https://bitbucket.org/osrf/gazebo/pull-request/719)
    * Resolves: [Issue #846](https://bitbucket.org/osrf/gazebo/issue/846)
1. Performance improvements
    * [Pull Request #561](https://bitbucket.org/osrf/gazebo/pull-request/561)
1. Fix gripper model.
    * [Pull Request #713](https://bitbucket.org/osrf/gazebo/pull-request/713)
    * Resolves: [Issue #314](https://bitbucket.org/osrf/gazebo/issue/314)
1. First part of Simbody integration
    * [Pull Request #716](https://bitbucket.org/osrf/gazebo/pull-request/716)

## Gazebo 1.9

### Gazebo 1.9.6 (2014-04-29)

1. Refactored inertia ratio reduction for ODE
    * [Pull request #1114](https://bitbucket.org/osrf/gazebo/pull-request/1114)
1. Improved collada loading performance
    * [Pull request #1075](https://bitbucket.org/osrf/gazebo/pull-request/1075)

### Gazebo 1.9.3 (2014-01-10)

1. Add thickness to plane to remove shadow flickering.
    * [Pull request #886](https://bitbucket.org/osrf/gazebo/pull-request/886)
1. Temporary GUI shadow toggle fix.
    * [Issue #925](https://bitbucket.org/osrf/gazebo/issue/925)
    * [Pull request #868](https://bitbucket.org/osrf/gazebo/pull-request/868)
1. Fix memory access bugs with libc++ on mavericks.
    * [Issue #965](https://bitbucket.org/osrf/gazebo/issue/965)
    * [Pull request #857](https://bitbucket.org/osrf/gazebo/pull-request/857)
    * [Pull request #881](https://bitbucket.org/osrf/gazebo/pull-request/881)
1. Replaced printf with cout in gztopic hz.
    * [Issue #969](https://bitbucket.org/osrf/gazebo/issue/969)
    * [Pull request #854](https://bitbucket.org/osrf/gazebo/pull-request/854)
1. Add Dark grey material and fix indentation.
    * [Pull request #851](https://bitbucket.org/osrf/gazebo/pull-request/851)
1. Fixed sonar sensor unit test.
    * [Pull request #848](https://bitbucket.org/osrf/gazebo/pull-request/848)
1. Convergence acceleration and stability tweak to make atlas_v3 stable.
    * [Pull request #845](https://bitbucket.org/osrf/gazebo/pull-request/845)
1. Update gtest to 1.7.0 to resolve problems with libc++.
    * [Issue #947](https://bitbucket.org/osrf/gazebo/issue/947)
    * [Pull request #827](https://bitbucket.org/osrf/gazebo/pull-request/827)
1. Fixed LD_LIBRARY_PATH for plugins.
    * [Issue #957](https://bitbucket.org/osrf/gazebo/issue/957)
    * [Pull request #844](https://bitbucket.org/osrf/gazebo/pull-request/844)
1. Fix transceiver sporadic errors.
    * Backport of [pull request #811](https://bitbucket.org/osrf/gazebo/pull-request/811)
    * [Pull request #836](https://bitbucket.org/osrf/gazebo/pull-request/836)
1. Modified the MsgTest to be deterministic with time checks.
    * [Pull request #843](https://bitbucket.org/osrf/gazebo/pull-request/843)
1. Fixed seg fault in LaserVisual.
    * [Issue #950](https://bitbucket.org/osrf/gazebo/issue/950)
    * [Pull request #832](https://bitbucket.org/osrf/gazebo/pull-request/832)
1. Implemented the option to disable tests that need a working screen to run properly.
    * Backport of [Pull request #764](https://bitbucket.org/osrf/gazebo/pull-request/764)
    * [Pull request #837](https://bitbucket.org/osrf/gazebo/pull-request/837)
1. Cleaned up gazebo shutdown.
    * [Pull request #829](https://bitbucket.org/osrf/gazebo/pull-request/829)
1. Fixed bug associated with loading joint child links.
    * [Issue #943](https://bitbucket.org/osrf/gazebo/issue/943)
    * [Pull request #820](https://bitbucket.org/osrf/gazebo/pull-request/820)

### Gazebo 1.9.2 (2013-11-08)
1. Fix enable/disable sky and clouds from SDF
    * [Pull request #809](https://bitbucket.org/osrf/gazebo/pull-request/809])
1. Fix occasional blank GUI screen on startup
    * [Pull request #815](https://bitbucket.org/osrf/gazebo/pull-request/815])
1. Fix GPU laser when interacting with heightmaps
    * [Pull request #796](https://bitbucket.org/osrf/gazebo/pull-request/796])
1. Added API/ABI checker command line tool
    * [Pull request #765](https://bitbucket.org/osrf/gazebo/pull-request/765])
1. Added gtest version information
    * [Pull request #801](https://bitbucket.org/osrf/gazebo/pull-request/801])
1. Fix GUI world saving
    * [Pull request #806](https://bitbucket.org/osrf/gazebo/pull-request/806])
1. Enable anti-aliasing for camera sensor
    * [Pull request #800](https://bitbucket.org/osrf/gazebo/pull-request/800])
1. Make sensor noise deterministic
    * [Pull request #788](https://bitbucket.org/osrf/gazebo/pull-request/788])
1. Fix build problem
    * [Issue #901](https://bitbucket.org/osrf/gazebo/issue/901)
    * [Pull request #778](https://bitbucket.org/osrf/gazebo/pull-request/778])
1. Fix a typo in Camera.cc
    * [Pull request #720](https://bitbucket.org/osrf/gazebo/pull-request/720])
    * [Issue #846](https://bitbucket.org/osrf/gazebo/issue/846)
1. Fix OSX menu bar
    * [Pull request #688](https://bitbucket.org/osrf/gazebo/pull-request/688])
1. Fix gazebo::init by calling sdf::setFindCallback() before loading the sdf in gzfactory.
    * [Pull request #678](https://bitbucket.org/osrf/gazebo/pull-request/678])
    * [Issue #817](https://bitbucket.org/osrf/gazebo/issue/817)

### Gazebo 1.9.1 (2013-08-20)
* Deprecate header files that require case-sensitive filesystem (e.g. Common.hh, Physics.hh) [https://bitbucket.org/osrf/gazebo/pull-request/638/fix-for-775-deprecate-headers-that-require]
* Initial support for building on Mac OS X [https://bitbucket.org/osrf/gazebo/pull-request/660/osx-support-for-gazebo-19] [https://bitbucket.org/osrf/gazebo/pull-request/657/cmake-fixes-for-osx]
* Fixes for various issues [https://bitbucket.org/osrf/gazebo/pull-request/635/fix-for-issue-792/diff] [https://bitbucket.org/osrf/gazebo/pull-request/628/allow-scoped-and-non-scoped-joint-names-to/diff] [https://bitbucket.org/osrf/gazebo/pull-request/636/fix-build-dependency-in-message-generation/diff] [https://bitbucket.org/osrf/gazebo/pull-request/639/make-the-unversioned-setupsh-a-copy-of-the/diff] [https://bitbucket.org/osrf/gazebo/pull-request/650/added-missing-lib-to-player-client-library/diff] [https://bitbucket.org/osrf/gazebo/pull-request/656/install-gzmode_create-without-sh-suffix/diff]

### Gazebo 1.9.0 (2013-07-23)
* Use external package [sdformat](https://bitbucket.org/osrf/sdformat) for sdf parsing, refactor the `Element::GetValue*` function calls, and deprecate Gazebo's internal sdf parser [https://bitbucket.org/osrf/gazebo/pull-request/627]
* Improved ROS support ([[Tutorials#ROS_Integration |documentation here]]) [https://bitbucket.org/osrf/gazebo/pull-request/559]
* Added Sonar, Force-Torque, and Tactile Pressure sensors [https://bitbucket.org/osrf/gazebo/pull-request/557], [https://bitbucket.org/osrf/gazebo/pull-request/567]
* Add compile-time defaults for environment variables so that sourcing setup.sh is unnecessary in most cases [https://bitbucket.org/osrf/gazebo/pull-request/620]
* Enable user camera to follow objects in client window [https://bitbucket.org/osrf/gazebo/pull-request/603]
* Install protobuf message files for use in custom messages [https://bitbucket.org/osrf/gazebo/pull-request/614]
* Change default compilation flags to improve debugging [https://bitbucket.org/osrf/gazebo/pull-request/617]
* Change to supported relative include paths [https://bitbucket.org/osrf/gazebo/pull-request/594]
* Fix display of laser scans when sensor is rotated [https://bitbucket.org/osrf/gazebo/pull-request/599]

## Gazebo 1.8

### Gazebo 1.8.7 (2013-07-16)
* Fix bug in URDF parsing of Vector3 elements [https://bitbucket.org/osrf/gazebo/pull-request/613]
* Fix compilation errors with newest libraries [https://bitbucket.org/osrf/gazebo/pull-request/615]

### Gazebo 1.8.6 (2013-06-07)
* Fix inertia lumping in the URDF parser[https://bitbucket.org/osrf/gazebo/pull-request/554]
* Fix for ODEJoint CFM damping sign error [https://bitbucket.org/osrf/gazebo/pull-request/586]
* Fix transport memory growth[https://bitbucket.org/osrf/gazebo/pull-request/584]
* Reduce log file data in order to reduce buffer growth that results in out of memory kernel errors[https://bitbucket.org/osrf/gazebo/pull-request/587]

### Gazebo 1.8.5 (2013-06-04)
* Fix Gazebo build for machines without a valid display.[https://bitbucket.org/osrf/gazebo/commits/37f00422eea03365b839a632c1850431ee6a1d67]

### Gazebo 1.8.4 (2013-06-03)
* Fix UDRF to SDF converter so that URDF gazebo extensions are applied to all collisions in a link.[https://bitbucket.org/osrf/gazebo/pull-request/579]
* Prevent transport layer from locking when a gzclient connects to a gzserver over a connection with high latency.[https://bitbucket.org/osrf/gazebo/pull-request/572]
* Improve performance and fix uninitialized conditional jumps.[https://bitbucket.org/osrf/gazebo/pull-request/571]

### Gazebo 1.8.3 (2013-06-03)
* Fix for gzlog hanging when gzserver is not present or not responsive[https://bitbucket.org/osrf/gazebo/pull-request/577]
* Fix occasional segfault when generating log files[https://bitbucket.org/osrf/gazebo/pull-request/575]
* Performance improvement to ODE[https://bitbucket.org/osrf/gazebo/pull-request/556]
* Fix node initialization[https://bitbucket.org/osrf/gazebo/pull-request/570]
* Fix GPU laser Hz rate reduction when sensor moved away from world origin[https://bitbucket.org/osrf/gazebo/pull-request/566]
* Fix incorrect lighting in camera sensors when GPU laser is subscribe to[https://bitbucket.org/osrf/gazebo/pull-request/563]

### Gazebo 1.8.2 (2013-05-28)
* ODE performance improvements[https://bitbucket.org/osrf/gazebo/pull-request/535][https://bitbucket.org/osrf/gazebo/pull-request/537]
* Fixed tests[https://bitbucket.org/osrf/gazebo/pull-request/538][https://bitbucket.org/osrf/gazebo/pull-request/541][https://bitbucket.org/osrf/gazebo/pull-request/542]
* Fixed sinking vehicle bug[https://bitbucket.org/osrf/drcsim/issue/300] in pull-request[https://bitbucket.org/osrf/gazebo/pull-request/538]
* Fix GPU sensor throttling[https://bitbucket.org/osrf/gazebo/pull-request/536]
* Reduce string comparisons for better performance[https://bitbucket.org/osrf/gazebo/pull-request/546]
* Contact manager performance improvements[https://bitbucket.org/osrf/gazebo/pull-request/543]
* Transport performance improvements[https://bitbucket.org/osrf/gazebo/pull-request/548]
* Reduce friction noise[https://bitbucket.org/osrf/gazebo/pull-request/545]

### Gazebo 1.8.1 (2013-05-22)
* Please note that 1.8.1 contains a bug[https://bitbucket.org/osrf/drcsim/issue/300] that causes interpenetration between objects in resting contact to grow slowly.  Please update to 1.8.2 for the patch.
* Added warm starting[https://bitbucket.org/osrf/gazebo/pull-request/529]
* Reduced console output[https://bitbucket.org/osrf/gazebo/pull-request/533]
* Improved off screen rendering performance[https://bitbucket.org/osrf/gazebo/pull-request/530]
* Performance improvements [https://bitbucket.org/osrf/gazebo/pull-request/535] [https://bitbucket.org/osrf/gazebo/pull-request/537]

### Gazebo 1.8.0 (2013-05-17)
* Fixed slider axis [https://bitbucket.org/osrf/gazebo/pull-request/527]
* Fixed heightmap shadows [https://bitbucket.org/osrf/gazebo/pull-request/525]
* Fixed model and canonical link pose [https://bitbucket.org/osrf/gazebo/pull-request/519]
* Fixed OSX message header[https://bitbucket.org/osrf/gazebo/pull-request/524]
* Added zlib compression for logging [https://bitbucket.org/osrf/gazebo/pull-request/515]
* Allow clouds to be disabled in cameras [https://bitbucket.org/osrf/gazebo/pull-request/507]
* Camera rendering performance [https://bitbucket.org/osrf/gazebo/pull-request/528]


## Gazebo 1.7

### Gazebo 1.7.3 (2013-05-08)
* Fixed log cleanup (again) [https://bitbucket.org/osrf/gazebo/pull-request/511/fix-log-cleanup-logic]

### Gazebo 1.7.2 (2013-05-07)
* Fixed log cleanup [https://bitbucket.org/osrf/gazebo/pull-request/506/fix-gzlog-stop-command-line]
* Minor documentation fix [https://bitbucket.org/osrf/gazebo/pull-request/488/minor-documentation-fix]

### Gazebo 1.7.1 (2013-04-19)
* Fixed tests
* IMU sensor receives time stamped data from links
* Fix saving image frames [https://bitbucket.org/osrf/gazebo/pull-request/466/fix-saving-frames/diff]
* Wireframe rendering in GUI [https://bitbucket.org/osrf/gazebo/pull-request/414/allow-rendering-of-models-in-wireframe]
* Improved logging performance [https://bitbucket.org/osrf/gazebo/pull-request/457/improvements-to-gzlog-filter-and-logging]
* Viscous mud model [https://bitbucket.org/osrf/gazebo/pull-request/448/mud-plugin/diff]

## Gazebo 1.6

### Gazebo 1.6.3 (2013-04-15)
* Fixed a [critical SDF bug](https://bitbucket.org/osrf/gazebo/pull-request/451)
* Fixed a [laser offset bug](https://bitbucket.org/osrf/gazebo/pull-request/449)

### Gazebo 1.6.2 (2013-04-14)
* Fix for fdir1 physics property [https://bitbucket.org/osrf/gazebo/pull-request/429/fixes-to-treat-fdir1-better-1-rotate-into/diff]
* Fix for force torque sensor [https://bitbucket.org/osrf/gazebo/pull-request/447]
* SDF documentation fix [https://bitbucket.org/osrf/gazebo/issue/494/joint-axis-reference-frame-doesnt-match]

### Gazebo 1.6.1 (2013-04-05)
* Switch default build type to Release.

### Gazebo 1.6.0 (2013-04-05)
* Improvements to inertia in rubble pile
* Various Bullet integration advances.
* Noise models for ray, camera, and imu sensors.
* SDF 1.4, which accommodates more physics engine parameters and also some sensor noise models.
* Initial support for making movies from within Gazebo.
* Many performance improvements.
* Many bug fixes.
* Progress toward to building on OS X.

## Gazebo 1.5

### Gazebo 1.5.0 (2013-03-11)
* Partial integration of Bullet
  * Includes: cubes, spheres, cylinders, planes, meshes, revolute joints, ray sensors
* GUI Interface for log writing.
* Threaded sensors.
* Multi-camera sensor.

* Fixed the following issues:
 * [https://bitbucket.org/osrf/gazebo/issue/236 Issue #236]
 * [https://bitbucket.org/osrf/gazebo/issue/507 Issue #507]
 * [https://bitbucket.org/osrf/gazebo/issue/530 Issue #530]
 * [https://bitbucket.org/osrf/gazebo/issue/279 Issue #279]
 * [https://bitbucket.org/osrf/gazebo/issue/529 Issue #529]
 * [https://bitbucket.org/osrf/gazebo/issue/239 Issue #239]
 * [https://bitbucket.org/osrf/gazebo/issue/5 Issue #5]

## Gazebo 1.4

### Gazebo 1.4.0 (2013-02-01)
* New Features:
 * GUI elements to display messages from the server.
 * Multi-floor building editor and creator.
 * Improved sensor visualizations.
 * Improved mouse interactions

* Fixed the following issues:
 * [https://bitbucket.org/osrf/gazebo/issue/16 Issue #16]
 * [https://bitbucket.org/osrf/gazebo/issue/142 Issue #142]
 * [https://bitbucket.org/osrf/gazebo/issue/229 Issue #229]
 * [https://bitbucket.org/osrf/gazebo/issue/277 Issue #277]
 * [https://bitbucket.org/osrf/gazebo/issue/291 Issue #291]
 * [https://bitbucket.org/osrf/gazebo/issue/310 Issue #310]
 * [https://bitbucket.org/osrf/gazebo/issue/320 Issue #320]
 * [https://bitbucket.org/osrf/gazebo/issue/329 Issue #329]
 * [https://bitbucket.org/osrf/gazebo/issue/333 Issue #333]
 * [https://bitbucket.org/osrf/gazebo/issue/334 Issue #334]
 * [https://bitbucket.org/osrf/gazebo/issue/335 Issue #335]
 * [https://bitbucket.org/osrf/gazebo/issue/341 Issue #341]
 * [https://bitbucket.org/osrf/gazebo/issue/350 Issue #350]
 * [https://bitbucket.org/osrf/gazebo/issue/384 Issue #384]
 * [https://bitbucket.org/osrf/gazebo/issue/431 Issue #431]
 * [https://bitbucket.org/osrf/gazebo/issue/433 Issue #433]
 * [https://bitbucket.org/osrf/gazebo/issue/453 Issue #453]
 * [https://bitbucket.org/osrf/gazebo/issue/456 Issue #456]
 * [https://bitbucket.org/osrf/gazebo/issue/457 Issue #457]
 * [https://bitbucket.org/osrf/gazebo/issue/459 Issue #459]

## Gazebo 1.3

### Gazebo 1.3.1 (2012-12-14)
* Fixed the following issues:
 * [https://bitbucket.org/osrf/gazebo/issue/297 Issue #297]
* Other bugs fixed:
 * [https://bitbucket.org/osrf/gazebo/pull-request/164/ Fix light bounding box to disable properly when deselected]
 * [https://bitbucket.org/osrf/gazebo/pull-request/169/ Determine correct local IP address, to make remote clients work properly]
 * Various test fixes

### Gazebo 1.3.0 (2012-12-03)
* Fixed the following issues:
 * [https://bitbucket.org/osrf/gazebo/issue/233 Issue #233]
 * [https://bitbucket.org/osrf/gazebo/issue/238 Issue #238]
 * [https://bitbucket.org/osrf/gazebo/issue/2 Issue #2]
 * [https://bitbucket.org/osrf/gazebo/issue/95 Issue #95]
 * [https://bitbucket.org/osrf/gazebo/issue/97 Issue #97]
 * [https://bitbucket.org/osrf/gazebo/issue/90 Issue #90]
 * [https://bitbucket.org/osrf/gazebo/issue/253 Issue #253]
 * [https://bitbucket.org/osrf/gazebo/issue/163 Issue #163]
 * [https://bitbucket.org/osrf/gazebo/issue/91 Issue #91]
 * [https://bitbucket.org/osrf/gazebo/issue/245 Issue #245]
 * [https://bitbucket.org/osrf/gazebo/issue/242 Issue #242]
 * [https://bitbucket.org/osrf/gazebo/issue/156 Issue #156]
 * [https://bitbucket.org/osrf/gazebo/issue/78 Issue #78]
 * [https://bitbucket.org/osrf/gazebo/issue/36 Issue #36]
 * [https://bitbucket.org/osrf/gazebo/issue/104 Issue #104]
 * [https://bitbucket.org/osrf/gazebo/issue/249 Issue #249]
 * [https://bitbucket.org/osrf/gazebo/issue/244 Issue #244]
 * [https://bitbucket.org/osrf/gazebo/issue/36 Issue #36]

* New features:
 * Default camera view changed to look down at the origin from a height of 2 meters at location (5, -5, 2).
 * Record state data using the '-r' command line option, playback recorded state data using the '-p' command line option
 * Adjust placement of lights using the mouse.
 * Reduced the startup time.
 * Added visual reference for GUI mouse movements.
 * SDF version 1.3 released (changes from 1.2 listed below):
     - added `name` to `<camera name="cam_name"/>`
     - added `pose` to `<camera><pose>...</pose></camera>`
     - removed `filename` from `<mesh><filename>...</filename><mesh>`, use uri only.
     - recovered `provide_feedback` under `<joint>`, allowing calling `physics::Joint::GetForceTorque` in plugins.
     - added `imu` under `<sensor>`.

## Gazebo 1.2

### Gazebo 1.2.6 (2012-11-08)
* Fixed a transport issue with the GUI. Fixed saving the world via the GUI. Added more documentation. ([https://bitbucket.org/osrf/gazebo/pull-request/43/fixed-a-transport-issue-with-the-gui-fixed/diff pull request #43])
* Clean up mutex usage. ([https://bitbucket.org/osrf/gazebo/pull-request/54/fix-mutex-in-modellistwidget-using-boost/diff pull request #54])
* Fix OGRE path determination ([https://bitbucket.org/osrf/gazebo/pull-request/58/fix-ogre-paths-so-this-also-works-with/diff pull request #58], [https://bitbucket.org/osrf/gazebo/pull-request/68/fix-ogre-plugindir-determination/diff pull request #68])
* Fixed a couple of crashes and model selection/dragging problems ([https://bitbucket.org/osrf/gazebo/pull-request/59/fixed-a-couple-of-crashes-and-model/diff pull request #59])

### Gazebo 1.2.5 (2012-10-22)
* Step increment update while paused fixed ([https://bitbucket.org/osrf/gazebo/pull-request/45/fix-proper-world-stepinc-count-we-were/diff pull request #45])
* Actually call plugin destructors on shutdown ([https://bitbucket.org/osrf/gazebo/pull-request/51/fixed-a-bug-which-prevent-a-plugin/diff pull request #51])
* Don't crash on bad SDF input ([https://bitbucket.org/osrf/gazebo/pull-request/52/fixed-loading-of-bad-sdf-files/diff pull request #52])
* Fix cleanup of ray sensors on model deletion ([https://bitbucket.org/osrf/gazebo/pull-request/53/deleting-a-model-with-a-ray-sensor-did/diff pull request #53])
* Fix loading / deletion of improperly specified models ([https://bitbucket.org/osrf/gazebo/pull-request/56/catch-when-loading-bad-models-joint/diff pull request #56])

### Gazebo 1.2.4 (10-19-2012:08:00:52)
*  Style fixes ([https://bitbucket.org/osrf/gazebo/pull-request/30/style-fixes/diff pull request #30]).
*  Fix joint position control ([https://bitbucket.org/osrf/gazebo/pull-request/49/fixed-position-joint-control/diff pull request #49])

### Gazebo 1.2.3 (10-16-2012:18:39:54)
*  Disabled selection highlighting due to bug ([https://bitbucket.org/osrf/gazebo/pull-request/44/disabled-selection-highlighting-fixed/diff pull request #44]).
*  Fixed saving a world via the GUI.

### Gazebo 1.2.2 (10-16-2012:15:12:22)
*  Skip search for system install of libccd, use version inside gazebo ([https://bitbucket.org/osrf/gazebo/pull-request/39/skip-search-for-system-install-of-libccd/diff pull request #39]).
*  Fixed sensor initialization race condition ([https://bitbucket.org/osrf/gazebo/pull-request/42/fix-sensor-initializaiton-race-condition pull request #42]).

### Gazebo 1.2.1 (10-15-2012:21:32:55)
*  Properly removed projectors attached to deleted models ([https://bitbucket.org/osrf/gazebo/pull-request/37/remove-projectors-that-are-attached-to/diff pull request #37]).
*  Fix model plugin loading bug ([https://bitbucket.org/osrf/gazebo/pull-request/31/moving-bool-first-in-model-and-world pull request #31]).
*  Fix light insertion and visualization of models prior to insertion ([https://bitbucket.org/osrf/gazebo/pull-request/35/fixed-light-insertion-and-visualization-of/diff pull request #35]).
*  Fixed GUI manipulation of static objects ([https://bitbucket.org/osrf/gazebo/issue/63/moving-static-objects-does-not-move-the issue #63] [https://bitbucket.org/osrf/gazebo/pull-request/38/issue-63-bug-patch-moving-static-objects/diff pull request #38]).
*  Fixed GUI selection bug ([https://bitbucket.org/osrf/gazebo/pull-request/40/fixed-selection-of-multiple-objects-at/diff pull request #40])

### Gazebo 1.2.0 (10-04-2012:20:01:20)
*  Updated GUI: new style, improved mouse controls, and removal of non-functional items.
*  Model database: An online repository of models.
*  Numerous bug fixes
*  APT repository hosted at [http://osrfoundation.org OSRF]
*  Improved process control prevents zombie processes<|MERGE_RESOLUTION|>--- conflicted
+++ resolved
@@ -305,7 +305,6 @@
 
 ## Gazebo 2.0
 
-<<<<<<< HEAD
 ### Gazebo 2.2.3 (2014-04-29)
 
 1. Removed redundant call to World::Init
@@ -319,12 +318,11 @@
     * [Issue #1087](https://bitbucket.org/osrf/gazebo/issue/1087)
 1. Fixed memory leak in image conversion
     * [Pull request #1073](https://bitbucket.org/osrf/gazebo/pull-request/1073)
-=======
+
 ### Gazebo 2.2.1 (xxxx-xx-xx)
 
 1. Fix heightmap model texture loading.
     * [Pull request #1596](https://bitbucket.org/osrf/gazebo/pull-request/1596)
->>>>>>> a7f1795f
 
 ### Gazebo 2.2.0 (2014-01-10)
 
