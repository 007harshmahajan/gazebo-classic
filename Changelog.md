## Gazebo 9

## Gazebo 9.x.x (2018-xx-xx)

<<<<<<< HEAD
1. Integration of DART-6
    * [Pull request #2547](https://bitbucket.org/osrf/gazebo/pull-requests/2547)
=======
1. Fix compile error with due to using gazebo::common::Color with sdformat 6
    * [Pull request #2786](https://bitbucket.org/osrf/gazebo/pull-request/2786)

1. Mark constructors as explicit to fix cppcheck warnings
    * [Pull request #2790](https://bitbucket.org/osrf/gazebo/pull-request/2790)
    * [Pull request #2795](https://bitbucket.org/osrf/gazebo/pull-request/2795)

1. Try finding both ignition math 3 or 4 until we switch to 4
    * [Pull request #2783](https://bitbucket.org/osrf/gazebo/pull-request/2783)

1. Replaced use of ignition::msgs::ImageStamped with ignition::msgs::Image
    * [Pull request #2781](https://bitbucket.org/osrf/gazebo/pull-request/2781)

1. Fix missing includes for boost lexical cast
    * [Pull request #2784](https://bitbucket.org/osrf/gazebo/pull-request/2784)

1. Try finding both sdformat 5 and 6 until we switch to 6
    * [Pull request #2750](https://bitbucket.org/osrf/gazebo/pull-request/2750)

1. HarnessPlugin: PIMPL and allow re-attaching
    * [Pull request #2697](https://bitbucket.org/osrf/gazebo/pull-request/2697)

1. DART: Update contact information also if physics engine is disabled
    * [Pull request #2704](https://bitbucket.org/osrf/gazebo/pull-requests/2704)
>>>>>>> 86e9d407

1. Remove Gazebo 8 deprecations
    * [Pull request #2605](https://bitbucket.org/osrf/gazebo/pull-request/2605)
    * [Pull request #2607](https://bitbucket.org/osrf/gazebo/pull-request/2607)
    * [Pull request #2603](https://bitbucket.org/osrf/gazebo/pull-request/2603)
    * [Pull request #2604](https://bitbucket.org/osrf/gazebo/pull-request/2604)
    * [Pull request #2627](https://bitbucket.org/osrf/gazebo/pull-request/2627)

1. Bullet: sending feedback on contact points on depth 0 as well
    * [Pull request #2630](https://bitbucket.org/osrf/gazebo/pull-requests/2630/)

1. Deprecate functions to set linear/angular acceleration 
    * [Pull request #2622](https://bitbucket.org/osrf/gazebo/pull-request/2622)

1. Added GpuLaserDataIterator
    * [Pull request #2637](https://bitbucket.org/osrf/gazebo/pull-request/2637)

1. Added possibility to enforce contact computation
    * [Pull request #2629](https://bitbucket.org/osrf/gazebo/pull-requests/2629/)

1. Add function to retrieve scoped sensors name in multi-nested model
    * [Pull request #2676](https://bitbucket.org/osrf/gazebo/pull-request/2676)

## Gazebo 8

## Gazebo 8.x.x (2017-xx-xx)

1. Added and improved communications between the JointControlWidget and JointController
    * [Pull request #2730](https://bitbucket.org/osrf/gazebo/pull-request/2730)
    * [Issue #295](https://bitbucket.org/osrf/gazebo/issues/295)

1. Add the option --gui-client-plugin to load GUI plugins. Leave -g to load System Plugins.
    * [Pull request #2716](https://bitbucket.org/osrf/gazebo/pull-requests/2716)
    * [Issue 2279](https://bitbucket.org/osrf/gazebo/issues/2279)

1. Add actors in World as models so they get returned with World::Models()
    * [Pull request #2706](https://bitbucket.org/osrf/gazebo/pull-request/2706)
    * [Issue #2271](https://bitbucket.org/osrf/gazebo/issues/2271)

1. Fix loading gui plugins and OSX framerate issue
    * [Pull request #2631](https://bitbucket.org/osrf/gazebo/pull-request/2631)
    * [Issue #1311](https://bitbucket.org/osrf/gazebo/issues/1311)
    * [Issue #2133](https://bitbucket.org/osrf/gazebo/issues/2133)

## Gazebo 8.0.0 (2017-01-25)

1. Depend on ignition math3
    * [Pull request #2588](https://bitbucket.org/osrf/gazebo/pull-request/2588)

1. Use ignition math with ServerFixture
    * [Pull request #2552](https://bitbucket.org/osrf/gazebo/pull-request/2552)

1. Changed the type of `FrictionPyramid::direction1` from `gazebo::math::Vector3` to `ignition::math::Vector3d`.
    * [Pull request #2548](https://bitbucket.org/osrf/gazebo/pull-request/2548)

1. Added igntition::transport interfaces to header files
    * [Pull request #2559](https://bitbucket.org/osrf/gazebo/pull-request/2559)

1. Added ignition transport dependency, and output camera sensor images on
   an ignition transport topic.
    * [Pull request #2544](https://bitbucket.org/osrf/gazebo/pull-request/2544)

1. Fix restoring submesh material transparency
    * [Pull request #2536](https://bitbucket.org/osrf/gazebo/pull-request/2536)

1. Updated `gz_log` tool to use `ignition::math`.
    * [Pull request #2532](https://bitbucket.org/osrf/gazebo/pull-request/2532)

1. Updated the following rendering classes to use `ignition::math`:
   `FPSViewController`, `JointVisual`, `OculusCamera`, `OrbitViewController`,
   `OrthoViewController`, `Projector`, `UserCamera`, `ViewController`.
    * [Pull request #2551](https://bitbucket.org/osrf/gazebo/pull-request/2551)

1. Update examples to use ign-math.
    * [Pull request #2539](https://bitbucket.org/osrf/gazebo/pull-request/2539)

1. Update plugins to use ign-math.
    * [Pull request #2531](https://bitbucket.org/osrf/gazebo/pull-request/2531)
    * [Pull request #2534](https://bitbucket.org/osrf/gazebo/pull-request/2534)
    * [Pull request #2538](https://bitbucket.org/osrf/gazebo/pull-request/2538)

1. Use ignition math with `rendering/Distortion` and update function names.
    * [Pull request #2529](https://bitbucket.org/osrf/gazebo/pull-request/2529)

1. Updated COMVisual class to use `ignition::math`.
    * [Pull request #2528](https://bitbucket.org/osrf/gazebo/pull-request/2528)

1. Deprecate angle API from physics::Joint, in favor of using doubles
    * [Pull request #2568](https://bitbucket.org/osrf/gazebo/pull-request/2568)
    * [Issue #553](https://bitbucket.org/osrf/gazebo/issues/553)
    * [Issue #1108](https://bitbucket.org/osrf/gazebo/issues/1108)

1. PIMPL-ize `gazebo/physics/Gripper` and use ignition-math.
    * [Pull request #2523](https://bitbucket.org/osrf/gazebo/pull-request/2523)

1. Added VisualMarkers to the rendering engine. Visual markers support
   programmatic rendering of various shapes in a scene.
    * [Pull request 2541](https://bitbucket.org/osrf/gazebo/pull-request/2541)

1. Support version 5 of the DART Physics Engine.
    * [Pull request #2459](https://bitbucket.org/osrf/gazebo/pull-request/2459)

1. UserCamera overrides `Camera::Render` to reduce CPU usage.
    * [Pull request 2480](https://bitbucket.org/osrf/gazebo/pull-request/2480)

1. Static links no longer subscribe to wrench topics.
    * [Pull request #2452]((https://bitbucket.org/osrf/gazebo/pull-request/2452)

1. Add Gazebo math helper functions to convert to and from Ignition Math
   objects.
    * [Pull request #2461](https://bitbucket.org/osrf/gazebo/pull-request/2461)

1. Add video recording of user camera. This change added an optional
   dependency on libavdevice>=56.4.100 for linux systems. When installed,
   libavdevice will allow a user to stream a simulated camera to a video4linux2
   loopback device.
    * [Pull request #2443](https://bitbucket.org/osrf/gazebo/pull-request/2443)

1. Removed deprecations
    * [Pull request #2427]((https://bitbucket.org/osrf/gazebo/pull-request/2427)

1. Include basic support for GNU Precompiled Headers to reduce compile time
    * [Pull request #2268](https://bitbucket.org/osrf/gazebo/pull-request/2268)

1. Plotting utility
    * [Pull request #2348](https://bitbucket.org/osrf/gazebo/pull-request/2348)
    * [Pull request #2325](https://bitbucket.org/osrf/gazebo/pull-request/2325)
    * [Pull request #2382](https://bitbucket.org/osrf/gazebo/pull-request/2382)
    * [Pull request #2448](https://bitbucket.org/osrf/gazebo/pull-request/2448)

1. Renamed `gazebo/gui/SaveDialog` to `gazebo/gui/SaveEntityDialog`. A new
   `SaveDialog` class will be added in a future pull request. The migration
   guide will be updated with that pull request.
    * [Pull request #2384](https://bitbucket.org/osrf/gazebo/pull-request/2384)

1. Add FiducialCameraPlugin for Camera Sensors
    * [Pull request #2350](https://bitbucket.org/osrf/gazebo/pull-request/2350)

1. Fix Road2d vertices and shadows
    * [Pull request #2362](https://bitbucket.org/osrf/gazebo/pull-request/2362)

1. Rearrange GLWidget::OnMouseMove so that the more common use cases it
   fewer if statements. Use std::thread in place of boost in OculusWindow.
   Pragma statements to prevent warnings. Prevent variable hiding in
   WallSegmentItem.
    * [Pull request #2376](https://bitbucket.org/osrf/gazebo/pull-request/2376)

1. Use single pixel selection buffer for mouse picking
    * [Pull request #2335](https://bitbucket.org/osrf/gazebo/pull-request/2335)

1. Refactor Visual classes
  * [Pull request #2331](https://bitbucket.org/osrf/gazebo/pull-requests/2331)

1. Windows plugins (with .dll extension) now accepted
    * [Pull request #2311](https://bitbucket.org/osrf/gazebo/pull-requests/2311)
    * Writing libMyPlugin.so in the sdf file will look for MyPlugin.dll on windows.

1. Add Introspection Manager and Client util
    * [Pull request #2304](https://bitbucket.org/osrf/gazebo/pull-request/2304)

1. Refactor Event classes and improve memory management.
    * [Pull request #2277](https://bitbucket.org/osrf/gazebo/pull-request/2277)
    * [Pull request #2317](https://bitbucket.org/osrf/gazebo/pull-request/2317)
    * [Pull request #2329](https://bitbucket.org/osrf/gazebo/pull-request/2329)
    * [gazebo_design Pull request #33](https://bitbucket.org/osrf/gazebo_design/pull-requests/33)

1. Remove EntityMakerPrivate and move its members to derived classes
    * [Pull request #2310](https://bitbucket.org/osrf/gazebo/pull-request/2310)

1. Conversion between ign-msgs and sdf, for plugin
    * [Pull request #2403](https://bitbucket.org/osrf/gazebo/pull-request/2403)

1. Change NULL to nullptr.
    * [Pull request #2294](https://bitbucket.org/osrf/gazebo/pull-request/2294)
    * [Pull request #2297](https://bitbucket.org/osrf/gazebo/pull-request/2297)
    * [Pull request #2298](https://bitbucket.org/osrf/gazebo/pull-request/2298)
    * [Pull request #2302](https://bitbucket.org/osrf/gazebo/pull-request/2302)
    * [Pull request #2295](https://bitbucket.org/osrf/gazebo/pull-request/2295)
    * [Pull request #2300](https://bitbucket.org/osrf/gazebo/pull-request/2300)

1. Fix memory and other issues found from running Coverity.
    * A contribution from Olivier Crave
    * [Pull request #2241](https://bitbucket.org/osrf/gazebo/pull-request/2241)
    * [Pull request #2242](https://bitbucket.org/osrf/gazebo/pull-request/2242)
    * [Pull request #2243](https://bitbucket.org/osrf/gazebo/pull-request/2243)
    * [Pull request #2244](https://bitbucket.org/osrf/gazebo/pull-request/2244)
    * [Pull request #2245](https://bitbucket.org/osrf/gazebo/pull-request/2245)

1. Deprecate gazebo::math
    * [Pull request #2594](https://bitbucket.org/osrf/gazebo/pull-request/2594)
    * [Pull request #2513](https://bitbucket.org/osrf/gazebo/pull-request/2513)
    * [Pull request #2586](https://bitbucket.org/osrf/gazebo/pull-request/2586)
    * [Pull request #2326](https://bitbucket.org/osrf/gazebo/pull-request/2326)
    * [Pull request #2579](https://bitbucket.org/osrf/gazebo/pull-request/2579)
    * [Pull request #2574](https://bitbucket.org/osrf/gazebo/pull-request/2574)
    * [Pull request #2426](https://bitbucket.org/osrf/gazebo/pull-request/2426)
    * [Pull request #2567](https://bitbucket.org/osrf/gazebo/pull-request/2567)
    * [Pull request #2355](https://bitbucket.org/osrf/gazebo/pull-request/2355)
    * [Pull request #2407](https://bitbucket.org/osrf/gazebo/pull-request/2407)
    * [Pull request #2564](https://bitbucket.org/osrf/gazebo/pull-request/2564)
    * [Pull request #2591](https://bitbucket.org/osrf/gazebo/pull-request/2591)
    * [Pull request #2425](https://bitbucket.org/osrf/gazebo/pull-request/2425)
    * [Pull request #2570](https://bitbucket.org/osrf/gazebo/pull-request/2570)
    * [Pull request #2436](https://bitbucket.org/osrf/gazebo/pull-request/2436)
    * [Pull request #2556](https://bitbucket.org/osrf/gazebo/pull-request/2556)
    * [Pull request #2472](https://bitbucket.org/osrf/gazebo/pull-request/2472)
    * [Pull request #2505](https://bitbucket.org/osrf/gazebo/pull-request/2505)
    * [Pull request #2583](https://bitbucket.org/osrf/gazebo/pull-request/2583)
    * [Pull request #2514](https://bitbucket.org/osrf/gazebo/pull-request/2514)
    * [Pull request #2522](https://bitbucket.org/osrf/gazebo/pull-request/2522)
    * [Pull request #2565](https://bitbucket.org/osrf/gazebo/pull-request/2565)
    * [Pull request #2525](https://bitbucket.org/osrf/gazebo/pull-request/2525)
    * [Pull request #2533](https://bitbucket.org/osrf/gazebo/pull-request/2533)
    * [Pull request #2543](https://bitbucket.org/osrf/gazebo/pull-request/2543)
    * [Pull request #2549](https://bitbucket.org/osrf/gazebo/pull-request/2549)
    * [Pull request #2554](https://bitbucket.org/osrf/gazebo/pull-request/2554)
    * [Pull request #2560](https://bitbucket.org/osrf/gazebo/pull-request/2560)
    * [Pull request #2585](https://bitbucket.org/osrf/gazebo/pull-request/2585)
    * [Pull request #2575](https://bitbucket.org/osrf/gazebo/pull-request/2575)
    * [Pull request #2563](https://bitbucket.org/osrf/gazebo/pull-request/2563)
    * [Pull request #2573](https://bitbucket.org/osrf/gazebo/pull-request/2573)
    * [Pull request #2577](https://bitbucket.org/osrf/gazebo/pull-request/2577)
    * [Pull request #2581](https://bitbucket.org/osrf/gazebo/pull-request/2581)
    * [Pull request #2566](https://bitbucket.org/osrf/gazebo/pull-request/2566)
    * [Pull request #2578](https://bitbucket.org/osrf/gazebo/pull-request/2578)

1. Add Wind support
    * [Pull request #1985](https://bitbucket.org/osrf/gazebo/pull-request/1985)
    * A contribution from Olivier Crave

1. Add const accessors to uri path and query
    * [Pull request #2400](https://bitbucket.org/osrf/gazebo/pull-request/2400)

1. Server generates unique model names in case of overlap, and added allow_renaming field to factory message.
    * [Pull request 2301](https://bitbucket.org/osrf/gazebo/pull-request/2301)
    * [Issue 510](https://bitbucket.org/osrf/gazebo/issues/510)

1. Adds an output option to gz log that allows the tool to filter a log file and write to a new log file.
    * [Pull request #2149](https://bitbucket.org/osrf/gazebo/pull-request/2149)

1. Add common::URI class
    * [Pull request #2275](https://bitbucket.org/osrf/gazebo/pull-request/2275)

1. Update Actor animations by faciliting skeleton visualization, control via a plugin. Also resolves issue #1785.
    * [Pull request #2219](https://bitbucket.org/osrf/gazebo/pull-request/2219)

1. Generalize actors to work even if not all elements are specified
    * [Pull request #2360](https://bitbucket.org/osrf/gazebo/pull-request/2360)

1. PIMPLize rendering/Grid
    * [Pull request 2330](https://bitbucket.org/osrf/gazebo/pull-request/2330)

1. Use only Gazebo's internal version of tinyxml2. The version of tinyxml2 distributed with Ubuntu fails when parsing large log files.
    * [Pull request #2146](https://bitbucket.org/osrf/gazebo/pull-request/2146)

1. Moved gazebo ODE includes to have correct include path
    * [Pull request #2186](https://bitbucket.org/osrf/gazebo/pull-request/2186)

1. Atmosphere model
    * [Pull request #1989](https://bitbucket.org/osrf/gazebo/pull-request/1989)

1. Added static camera when following a model.
    * [Pull request #1980](https://bitbucket.org/osrf/gazebo/pull-request/1980)
    * A contribution from Oliver Crave

1. Get plugin info with Ignition transport service
    * [Pull request #2420](https://bitbucket.org/osrf/gazebo/pull-request/2420)

1. Support conversions between SDF and protobuf for more sensors.
    * [Pull request #2118](https://bitbucket.org/osrf/gazebo/pull-request/2118)

1. Fix ODE Ray-Cylinder collision, and added ability to instantiate stand alone MultiRayShapes.
    * [Pull request #2122](https://bitbucket.org/osrf/gazebo/pull-request/2122)

1. Update depth camera sensor to publish depth data over a topic.
    * [Pull request #2112](https://bitbucket.org/osrf/gazebo/pull-request/2112)

1. Add color picker to config widget and fix visual and collision duplication.
    * [Pull request #2381](https://bitbucket.org/osrf/gazebo/pull-request/2381)

1. Model editor updates

    1. Undo / redo inserting and deleting links
        * [Pull request #2151](https://bitbucket.org/osrf/gazebo/pull-request/2151)

    1. Undo / redo inserting and deleting nested models
        * [Pull request #2229](https://bitbucket.org/osrf/gazebo/pull-request/2229)

    1. Undo insert / delete joints
        * [Pull request #2266](https://bitbucket.org/osrf/gazebo/pull-request/2266)

    1. Undo insert / delete model plugins
        * [Pull request #2334](https://bitbucket.org/osrf/gazebo/pull-request/2334)

    1. Undo translate, rotate, snap and align links and nested models
        * [Pull request #2314](https://bitbucket.org/osrf/gazebo/pull-request/2314)

    1. Undo scale links
        * [Pull request #2368](https://bitbucket.org/osrf/gazebo/pull-request/2368)

1. Google Summer of Code Graphical interface for inserting plugins during simulation.

    1. Display attached model plugins in the world tab / Add subheaders for model links, joints and plugins
        * [Pull request #2323](https://bitbucket.org/osrf/gazebo/pull-request/2323)
        * [Issue #1698](https://bitbucket.org/osrf/gazebo/issues/1698)

## Gazebo 7

## Gazebo 7.x.x (2017-xx-xx)

1. Diagnostics: enable test and don't create so many empty folders
    * [Pull request 2798](https://bitbucket.org/osrf/gazebo/pull-requests/2798)

1. Parallelize ODE physics with threaded islands parameter
    * [Pull request 2775](https://bitbucket.org/osrf/gazebo/pull-requests/2775)

1. Logical camera uses <topic>
    * [Pull request 2777](https://bitbucket.org/osrf/gazebo/pull-requests/2777)

1. Support off-diagonal inertia terms in bullet
    * [Pull request 2757](https://bitbucket.org/osrf/gazebo/pull-requests/2757)

1. Add option in gui.ini to disable the use of spacenav
    * [Pull request 2754](https://bitbucket.org/osrf/gazebo/pull-requests/2754)

1. Fix disabling mesh cast shadows
    * [Pull request 2710](https://bitbucket.org/osrf/gazebo/pull-request/2710)

1. Do not display COM or inertia visualizations for static models
    * [Pull request 2727](https://bitbucket.org/osrf/gazebo/pull-request/2727)
    * [Issue 2286](https://bitbucket.org/osrf/gazebo/issues/2286)

1. Fix Collision::GetWorldPose for non-canonical links (and friction directions)
    * [Pull request 2702](https://bitbucket.org/osrf/gazebo/pull-request/2702)
    * [Issue 2068](https://bitbucket.org/osrf/gazebo/issues/2068)

1. Fix orbiting view around heightmap
    * [Pull request 2688](https://bitbucket.org/osrf/gazebo/pull-request/2688)

1. Logical Camera sees nested models
    * [Pull request 2776](https://bitbucket.org/osrf/gazebo/pull-request/2776)

## Gazebo 7.8.1 (2017-06-08)

1. ODE slip parameter example world and test
    * [Pull request 2717](https://bitbucket.org/osrf/gazebo/pull-request/2717)

1. Fix inserted mesh scale during log playback
    * [Pull request #2723](https://bitbucket.org/osrf/gazebo/pull-request/2723)

## Gazebo 7.8.0 (2017-06-02)

1. Add log record filter options
    * [Pull request 2715](https://bitbucket.org/osrf/gazebo/pull-request/2715)

1. Backport wide angle camera VM FSAA fix
    * [Pull request 2711](https://bitbucket.org/osrf/gazebo/pull-request/2711)

1. Add function to retrieve scoped sensors name in multi-nested model
    * [Pull request #2676](https://bitbucket.org/osrf/gazebo/pull-request/2674)

## Gazebo 7.7.0 (2017-05-04)

1. Fix race condition during Detach of HarnessPlugin
    * [Pull request 2696](https://bitbucket.org/osrf/gazebo/pull-request/2696)

1. Added support for pincushion distortion model; fixed bug where
   cameras with different distortion models would have the same distortion.
    * [Pull request 2678](https://bitbucket.org/osrf/gazebo/pull-requests/2678)

1. Added <collide_bitmask> support to bullet
    * [Pull request 2649](https://bitbucket.org/osrf/gazebo/pull-request/2649)

1. Fix linking when using HDF5_INSTRUMENT for logging ODE data
    * [Pull request 2669](https://bitbucket.org/osrf/gazebo/pull-request/2669)

1. Subdivide large heightmaps to fix LOD and support global texture mapping
    * [Pull request 2655](https://bitbucket.org/osrf/gazebo/pull-request/2655)

## Gazebo 7.6.0 (2017-03-20)

1. Force / torque sensor visualization using WrenchVisual
    * [Pull request 2653](https://bitbucket.org/osrf/gazebo/pull-request/2653)

1. Cache heightmap tile data
    * [Pull request 2645](https://bitbucket.org/osrf/gazebo/pull-request/2645)

1. Add plugin for attaching lights to links in a model
    * [Pull request 2647](https://bitbucket.org/osrf/gazebo/pull-request/2647)

1. Support Heightmap LOD
    * [Pull request 2636](https://bitbucket.org/osrf/gazebo/pull-request/2636)

1. Support setting shadow texture size
    * [Pull request 2644](https://bitbucket.org/osrf/gazebo/pull-request/2644)

1. Fix deprecated sdf warnings produced by PluginToSDF
    * [Pull request 2646](https://bitbucket.org/osrf/gazebo/pull-request/2646)

1. Added TouchPlugin, which checks if a model has been in contact with another
   model exclusively for a certain time.
    * [Pull request 2651](https://bitbucket.org/osrf/gazebo/pull-request/2651)

1. Fixes -inf laser reading being displayed as +inf
    * [Pull request 2641](https://bitbucket.org/osrf/gazebo/pull-request/2641)

1. Fix memory leaks in tests
    * [Pull request 2639](https://bitbucket.org/osrf/gazebo/pull-request/2639)

1. Remove end year from copyright
    * [Pull request 2614](https://bitbucket.org/osrf/gazebo/pull-request/2614)

## Gazebo 7.5.0 (2017-01-11)

1. Remove qt4 webkit in gazebo7 (used for HotkeyDialog).
    * [Pull request 2584](https://bitbucket.org/osrf/gazebo/pull-request/2584)

1. Support configuring heightmap sampling level
    * [Pull request 2519](https://bitbucket.org/osrf/gazebo/pull-request/2519)

1. Fix `model.config` dependency support, and add ability to reference
   textures using a URI.
    * [Pull request 2517](https://bitbucket.org/osrf/gazebo/pull-request/2517)

1. Fix DEM heightmap size, collision, scale
    * [Pull request 2477](https://bitbucket.org/osrf/gazebo/pull-request/2477)

1. Create ode_quiet parameter to silence solver messages
    * [Pull request 2512](https://bitbucket.org/osrf/gazebo/pull-request/2512)

1. Update QT render loop to throttle based on UserCamera::RenderRate.
    * [Pull request 2476](https://bitbucket.org/osrf/gazebo/pull-request/2476)
    * [Issue 1560](https://bitbucket.org/osrf/gazebo/issues/1560)

1. Generate visualization on demand, instead of on load. This helps to
   reduce load time.
    * [Pull request 2457](https://bitbucket.org/osrf/gazebo/pull-request/2457)

1. Added a plugin to teleoperate joints in a model with the keyboard.
    * [Pull request 2490](https://bitbucket.org/osrf/gazebo/pull-request/2490)

1. Add GUI items to change the user camera clip distance
    * [Pull request 2470](https://bitbucket.org/osrf/gazebo/pull-request/2470)
    * [Issue 2064](https://bitbucket.org/osrf/gazebo/issues/2064)

1. Support custom material scripts for heightmaps
    * [Pull request 2473](https://bitbucket.org/osrf/gazebo/pull-request/2473)

1. Sim events plugin accepts custom topics
    * [Pull request 2535](https://bitbucket.org/osrf/gazebo/pull-request/2535)

1. Model Editor: Show / hide collisions
    * [Pull request 2503](https://bitbucket.org/osrf/gazebo/pull-request/2503)

1. Model Editor: Show / hide visuals
    * [Pull request 2516](https://bitbucket.org/osrf/gazebo/pull-request/2516)

1. Model Editor: Show / hide link frames
    * [Pull request 2521](https://bitbucket.org/osrf/gazebo/pull-request/2521)

## Gazebo 7.4.0 (2016-10-11)

1. Add test for HarnessPlugin, reduce likelihood of race condition
    * [Pull request 2431](https://bitbucket.org/osrf/gazebo/pull-request/2431)
    * [Issue 2034](https://bitbucket.org/osrf/gazebo/issues/2034)

1. Add `syntax = proto2` in proto files to fix some protobuf3 warnings
    * [Pull request 2456](https://bitbucket.org/osrf/gazebo/pull-request/2456)

1. Add support for loading wavefront obj mesh files
    * [Pull request 2454](https://bitbucket.org/osrf/gazebo/pull-request/2454)

1. Added filesystem operations to the common library. Additions include
   `cwd`, `exists`, `isDirectory`, `isFile`, `copyFile`, and `moveFile`.
    * [Pull request 2417](https://bitbucket.org/osrf/gazebo/pull-request/2417)

1. Fix loading collada files with multiple texture coordinates.
    * [Pull request 2413](https://bitbucket.org/osrf/gazebo/pull-request/2413)

1. Added visualization of minimum range to laservisual.
    * [Pull request 2412](https://bitbucket.org/osrf/gazebo/pull-request/2412)
    * [Issue 2018](https://bitbucket.org/osrf/gazebo/issues/2018)

1. Use precision 2 for FPS display in TimePanel
    * [Pull request 2405](https://bitbucket.org/osrf/gazebo/pull-request/2405)

1. Switch ImuSensor::worldToReference transform from Pose to Quaternion
    * [Pull request 2410](https://bitbucket.org/osrf/gazebo/pull-request/2410)
    * [Issue 1959](https://bitbucket.org/osrf/gazebo/issues/1959)

1. Include Boost_LIBRARIES  in the linking of gazebo_physics
    * [Pull request 2402](https://bitbucket.org/osrf/gazebo/pull-request/2402)

1. Backported KeyboardGUIPlugin and msgs::Any
    * [Pull request 2416](https://bitbucket.org/osrf/gazebo/pull-request/2416)

1. Use XML_SUCCESS enum instead of XML_NO_ERROR, which has been deleted in tinyxml2 4.0
    * [Pull request 2397](https://bitbucket.org/osrf/gazebo/pull-request/2397)

1. Ignore ffmpeg deprecation warnings to clean up CI since they are noted in #2002
    * [Pull request 2388](https://bitbucket.org/osrf/gazebo/pull-request/2388)

1. Added a visual blinking plugin
    * [Pull request 2394](https://bitbucket.org/osrf/gazebo/pull-request/2394)

1. Fix InertiaVisual for non-diagonal inertia matrices
    * [Pull request 2354](https://bitbucket.org/osrf/gazebo/pull-request/2354)

## Gazebo 7.3.1 (2016-07-13)

1. Fix homebrew test failure of UNIT_ApplyWrenchDialog_TEST
    * [Pull request 2393](https://bitbucket.org/osrf/gazebo/pull-request/2393)

1. Fix MainWindow crash when window is minimized and maximized
    * [Pull request 2392](https://bitbucket.org/osrf/gazebo/pull-request/2392)
    * [Issue 2003](https://bitbucket.org/osrf/gazebo/issues/2003)

## Gazebo 7.3.0 (2016-07-12)

1. Fix selecting ApplyWrenchVisual's force torque visuals
    * [Pull request 2377](https://bitbucket.org/osrf/gazebo/pull-request/2377)
    * [Issue 1999](https://bitbucket.org/osrf/gazebo/issues/1999)

1. Use ignition math in gazebo::msgs
    * [Pull request 2389](https://bitbucket.org/osrf/gazebo/pull-request/2389)

1. Parse command-line options for GUI plugins in Server to fix parsing of
   positional argument for world file.
   This fixes command-line parsing for `gazebo -g gui_plugin.so`.
    * [Pull request 2387](https://bitbucket.org/osrf/gazebo/pull-request/2387)

1. Added a harness plugin that supports lowering a model at a controlled rate
    * [Pull request 2346](https://bitbucket.org/osrf/gazebo/pull-request/2346)

1. Fix ogre log test on xenial+nvidia
    * [Pull request 2374](https://bitbucket.org/osrf/gazebo/pull-request/2374)

1. Redirect QT messages to Gazebo's console message handling system.
    * [Pull request 2375](https://bitbucket.org/osrf/gazebo/pull-request/2375)

1. Fix buoyancy plugin when multiple link tags are used within the plugin
    * [Pull request 2369](https://bitbucket.org/osrf/gazebo/pull-request/2369)

1. Remove contact filters with names that contain `::`
    * [Pull request 2363](https://bitbucket.org/osrf/gazebo/pull-request/2363)
    * [Issue 1805](https://bitbucket.org/osrf/gazebo/issues/1805)

1. Fix Model Manipulator switching between local and global frames
    * [Pull request 2361](https://bitbucket.org/osrf/gazebo/pull-request/2361)

1. Remove duplicate code from cmake config file caused by bad merge
    * [Pull request 2347](https://bitbucket.org/osrf/gazebo/pull-request/2347)

1. Properly cleanup pointers when destroying a world with joints.
    * [Pull request 2309](https://bitbucket.org/osrf/gazebo/pull-request/2309)

1. Fix right click view options after deleting and respawning a model.
    * [Pull request 2349](https://bitbucket.org/osrf/gazebo/pull-request/2349)
    * [Issue 1985](https://bitbucket.org/osrf/gazebo/issues/1985)

1. Implement missing function: LogicalCamera::Topic()
    * [Pull request 2343](https://bitbucket.org/osrf/gazebo/pull-request/2343)
    * [Issue 1980](https://bitbucket.org/osrf/gazebo/issues/1980)

## Gazebo 7.2.0 (2016-06-13)

1. Backport single pixel selection buffer for mouse picking
    * [Pull request 2338](https://bitbucket.org/osrf/gazebo/pull-request/2338)

1. Prevent mouse pan and orbit from deselecting entities in model editor
    * [Pull request 2333](https://bitbucket.org/osrf/gazebo/pull-request/2333)

1. Handle model manipulation tool RTS shortcuts in keyPress
    * [Pull request 2312](https://bitbucket.org/osrf/gazebo/pull-request/2312)

1. Reset ODE joint force feedback after world reset
    * [Pull request 2255](https://bitbucket.org/osrf/gazebo/pull-request/2255)

1. Update model editor snap to grid modifier key
    * [Pull request 2259](https://bitbucket.org/osrf/gazebo/pull-request/2259)
    * [Issue #1583](https://bitbucket.org/osrf/gazebo/issues/1583)

1. PIMPLize gui/model/ModelEditorPalette
    * [Pull request 2279](https://bitbucket.org/osrf/gazebo/pull-request/2279)

1. Properly cleanup pointers when destroying a blank world.
    * [Pull request 2220](https://bitbucket.org/osrf/gazebo/pull-request/2220)

1. Properly cleanup pointers when destroying a world with models and lights.
    * [Pull request 2263](https://bitbucket.org/osrf/gazebo/pull-request/2263)

1. Fix view control mouse focus in model editor
    * [Pull request 2315](https://bitbucket.org/osrf/gazebo/pull-request/2315)
    * [Issue #1791](https://bitbucket.org/osrf/gazebo/issues/1791)

1. Server generates unique model names in case of overlap
    * [Pull request 2296](https://bitbucket.org/osrf/gazebo/pull-request/2296)
    * [Issue 510](https://bitbucket.org/osrf/gazebo/issues/510)

1. Model Editor: Select and align nested models
    * [Pull request 2282](https://bitbucket.org/osrf/gazebo/pull-request/2282)

## Gazebo 7.1.0 (2016-04-07)

1. fix: remove back projection
    * [Pull request 2201](https://bitbucket.org/osrf/gazebo/pull-request/2201)
    * A contribution from Yuki Furuta

1. Fix oculus 2 camera field of view
    * [Pull request 2157](https://bitbucket.org/osrf/gazebo/pull-request/2157)

1. Added BeforePhysicsUpdate world event
    * [Pull request 2128](https://bitbucket.org/osrf/gazebo/pull-request/2128)
    * A contribution from Martin Pecka

1. Update `gz sdf -c` command line tool to use the new `sdf::convertFile` API.
    * [Pull request #2227](https://bitbucket.org/osrf/gazebo/pull-requests/2227)

1. Backport depth camera OSX fix
    * [Pull request 2233](https://bitbucket.org/osrf/gazebo/pull-request/2233)

1. Feat load collision.sdf only once
    * [Pull request 2236](https://bitbucket.org/osrf/gazebo/pull-request/2236)

1. Update gui/building/Item API
    * [Pull request 2228](https://bitbucket.org/osrf/gazebo/pull-request/2228)

1. Semantic version class to compare model versions in the model database.
    * [Pull request 2207](https://bitbucket.org/osrf/gazebo/pull-request/2207)

1. Backport issue 1834 fix to gazebo7
    * [Pull request 2222](https://bitbucket.org/osrf/gazebo/pull-request/2222)

1. Backport ImagesView_TEST changes
    * [Pull request 2217](https://bitbucket.org/osrf/gazebo/pull-request/2217)

1. Backport pull request #2189 (mutex in Transport::Conection)
    * [Pull request 2208](https://bitbucket.org/osrf/gazebo/pull-request/2208)

1. Process insertions on World::SetState
    * [Pull request #2200](https://bitbucket.org/osrf/gazebo/pull-requests/2200)

1. Process deletions on World::SetState
    * [Pull request #2204](https://bitbucket.org/osrf/gazebo/pull-requests/2204)

1. Fix ray-cylinder collision
    * [Pull request 2124](https://bitbucket.org/osrf/gazebo/pull-request/2124)

1. Fix editing physics parameters in gzclient, update test
    * [Pull request 2192](https://bitbucket.org/osrf/gazebo/pull-request/2192)

1. Fix Audio Decoder test failure
    * [Pull request 2193](https://bitbucket.org/osrf/gazebo/pull-request/2193)

1. Add layers to building levels
    * [Pull request 2180](https://bitbucket.org/osrf/gazebo/pull-request/2180)

1. Allow dynamically adding links to a model.
    * [Pull request #2185](https://bitbucket.org/osrf/gazebo/pull-requests/2185)

1. Fix editing physics parameters in gzclient, update test
    * [Pull request #2192](https://bitbucket.org/osrf/gazebo/pull-requests/2192)
    * [Issue #1876](https://bitbucket.org/osrf/gazebo/issues/1876)

1. Model database selects the latest model version.
    * [Pull request #2207](https://bitbucket.org/osrf/gazebo/pull-requests/2207)

1. Only link relevant libraries to tests
    * [Pull request 2130](https://bitbucket.org/osrf/gazebo/pull-request/2130)

1. PIMPLize gui/model/ModelCreator
    * [Pull request 2171](https://bitbucket.org/osrf/gazebo/pull-request/2171)

1. backport warning and test fixes from pull request #2177
    * [Pull request 2179](https://bitbucket.org/osrf/gazebo/pull-request/2179)

1. Prevent xml parser error from crashing LogPlay on osx -> gazebo7
    * [Pull request 2174](https://bitbucket.org/osrf/gazebo/pull-request/2174)

1. PIMPLize gui/building/ScaleWidget
    * [Pull request 2164](https://bitbucket.org/osrf/gazebo/pull-request/2164)

1. Fix using Shift key while scaling inside the model editor
    * [Pull request 2165](https://bitbucket.org/osrf/gazebo/pull-request/2165)

1. Backport fix for ign-math explicit constructors -> gazebo7
    * [Pull request 2163](https://bitbucket.org/osrf/gazebo/pull-request/2163)

1. Display physics engine type in the GUI
    * [Pull request #2155](https://bitbucket.org/osrf/gazebo/pull-requests/2155)
    * [Issue #1121](https://bitbucket.org/osrf/gazebo/issues/1121)
    * A contribution from Mohamd Ayman

1. Fix compilation against ffmpeg3 (libavcodec)
    * [Pull request #2154](https://bitbucket.org/osrf/gazebo/pull-request/2154)

1. Append a missing </gazebo_log> tag to log files when played.
    * [Pull request #2143](https://bitbucket.org/osrf/gazebo/pull-request/2143)

1. Add helper function QTestFixture::ProcessEventsAndDraw
    * [Pull request #2147](https://bitbucket.org/osrf/gazebo/pull-request/2147)

1. Add qt resources to gazebo gui library
    * [Pull request 2134](https://bitbucket.org/osrf/gazebo/pull-request/2134)

1. Undo scaling during simulation
    * [Pull request #2108](https://bitbucket.org/osrf/gazebo/pull-request/2108)

1. Fix SensorManager::SensorContainer::RunLoop sensor update time assertion
    * [Pull request #2115](https://bitbucket.org/osrf/gazebo/pull-request/2115)

1. Fix use of not initialized static attribute in Light class
    * [Pull request 2075](https://bitbucket.org/osrf/gazebo/pull-request/2075)
    * A contribution from Silvio Traversaro

1. Install GuiTypes header
    * [Pull request 2106](https://bitbucket.org/osrf/gazebo/pull-request/2106)

1. Removes one function call and replaces a manual swap with std::swap in ODE heightfield.
    * [Pull request #2114](https://bitbucket.org/osrf/gazebo/pull-request/2114)

1. New world event: BeforePhysicsUpdate
    * [Pull request #2128](https://bitbucket.org/osrf/gazebo/pull-request/2128)
    * [Issue #1851](https://bitbucket.org/osrf/gazebo/issues/1851)

1. Model editor: Fix setting relative pose after alignment during joint creation.
    * [Issue #1844](https://bitbucket.org/osrf/gazebo/issues/1844)
    * [Pull request #2150](https://bitbucket.org/osrf/gazebo/pull-request/2150)

1. Model editor: Fix saving and spawning model with its original name
    * [Pull request #2183](https://bitbucket.org/osrf/gazebo/pull-request/2183)

1. Model editor: Fix inserting custom links
    * [Pull request #2222](https://bitbucket.org/osrf/gazebo/pull-request/2222)
    * [Issue #1834](https://bitbucket.org/osrf/gazebo/issues/1834)

1. Model editor: Reset visual / collision insertion / deletion
        * [Pull request #2254](https://bitbucket.org/osrf/gazebo/pull-request/2254)
        * [Issue #1777](https://bitbucket.org/osrf/gazebo/issues/1777)
        * [Issue #1852](https://bitbucket.org/osrf/gazebo/issues/1852)

1. Building editor: Add layers to building levels
    * [Pull request #2180](https://bitbucket.org/osrf/gazebo/pull-request/2180)
    * [Issue #1806](https://bitbucket.org/osrf/gazebo/issues/1806)

1. Building editor: Update gui/building/Item API
    * [Pull request #2228](https://bitbucket.org/osrf/gazebo/pull-request/2228)

## Gazebo 7.0.0 (2016-01-25)

1. Add FollowerPlugin
    * [Pull request #2085](https://bitbucket.org/osrf/gazebo/pull-request/2085)

1. Fix circular dependency so that physics does not call the sensors API.
    * [Pull request #2089](https://bitbucket.org/osrf/gazebo/pull-request/2089)
    * [Issue #1516](https://bitbucket.org/osrf/gazebo/issues/1516)

1. Add Gravity and MagneticField API to World class to match sdformat change.
    * [SDFormat pull request 247](https://bitbucket.org/osrf/sdformat/pull-requests/247)
    * [Issue #1823](https://bitbucket.org/osrf/gazebo/issues/1823)
    * [Pull request #2090](https://bitbucket.org/osrf/gazebo/pull-request/2090)

1. Use opaque pointers and deprecate functions in the rendering library
    * [Pull request #2069](https://bitbucket.org/osrf/gazebo/pull-request/2069)
    * [Pull request #2064](https://bitbucket.org/osrf/gazebo/pull-request/2064)
    * [Pull request #2066](https://bitbucket.org/osrf/gazebo/pull-request/2066)
    * [Pull request #2069](https://bitbucket.org/osrf/gazebo/pull-request/2069)
    * [Pull request #2074](https://bitbucket.org/osrf/gazebo/pull-request/2074)
    * [Pull request #2076](https://bitbucket.org/osrf/gazebo/pull-request/2076)
    * [Pull request #2070](https://bitbucket.org/osrf/gazebo/pull-request/2070)
    * [Pull request #2071](https://bitbucket.org/osrf/gazebo/pull-request/2071)
    * [Pull request #2084](https://bitbucket.org/osrf/gazebo/pull-request/2084)
    * [Pull request #2073](https://bitbucket.org/osrf/gazebo/pull-request/2073)

1. Use opaque pointers for the Master class.
    * [Pull request #2036](https://bitbucket.org/osrf/gazebo/pull-request/2036)

1. Use opaque pointers in the gui library
    * [Pull request #2057](https://bitbucket.org/osrf/gazebo/pull-request/2057)
    * [Pull request #2037](https://bitbucket.org/osrf/gazebo/pull-request/2037)
    * [Pull request #2052](https://bitbucket.org/osrf/gazebo/pull-request/2052)
    * [Pull request #2053](https://bitbucket.org/osrf/gazebo/pull-request/2053)
    * [Pull request #2028](https://bitbucket.org/osrf/gazebo/pull-request/2028)
    * [Pull request #2051](https://bitbucket.org/osrf/gazebo/pull-request/2051)
    * [Pull request #2027](https://bitbucket.org/osrf/gazebo/pull-request/2027)
    * [Pull request #2026](https://bitbucket.org/osrf/gazebo/pull-request/2026)
    * [Pull request #2029](https://bitbucket.org/osrf/gazebo/pull-request/2029)
    * [Pull request #2042](https://bitbucket.org/osrf/gazebo/pull-request/2042)

1. Use more opaque pointers.
    * [Pull request #2022](https://bitbucket.org/osrf/gazebo/pull-request/2022)
    * [Pull request #2025](https://bitbucket.org/osrf/gazebo/pull-request/2025)
    * [Pull request #2043](https://bitbucket.org/osrf/gazebo/pull-request/2043)
    * [Pull request #2044](https://bitbucket.org/osrf/gazebo/pull-request/2044)
    * [Pull request #2065](https://bitbucket.org/osrf/gazebo/pull-request/2065)
    * [Pull request #2067](https://bitbucket.org/osrf/gazebo/pull-request/2067)
    * [Pull request #2079](https://bitbucket.org/osrf/gazebo/pull-request/2079)

1. Fix visual transparency issues
    * [Pull request #2031](https://bitbucket.org/osrf/gazebo/pull-request/2031)
    * [Issue #1726](https://bitbucket.org/osrf/gazebo/issue/1726)
    * [Issue #1790](https://bitbucket.org/osrf/gazebo/issue/1790)

1. Implemented private data pointer for the RTShaderSystem class. Minimized shader updates to once per render update.
    * [Pull request #2003](https://bitbucket.org/osrf/gazebo/pull-request/2003)

1. Updating physics library to use ignition math.
    * [Pull request #2007](https://bitbucket.org/osrf/gazebo/pull-request/2007)

1. Switching to ignition math for the rendering library.
    * [Pull request #1993](https://bitbucket.org/osrf/gazebo/pull-request/1993)
    * [Pull request #1994](https://bitbucket.org/osrf/gazebo/pull-request/1994)
    * [Pull request #1995](https://bitbucket.org/osrf/gazebo/pull-request/1995)
    * [Pull request #1996](https://bitbucket.org/osrf/gazebo/pull-request/1996)

1. Removed deprecations
    * [Pull request #1992]((https://bitbucket.org/osrf/gazebo/pull-request/1992)

1. Add ability to set the pose of a visual from a link.
    * [Pull request #1963](https://bitbucket.org/osrf/gazebo/pull-request/1963)

1. Copy visual visibility flags on clone
    * [Pull request #2008](https://bitbucket.org/osrf/gazebo/pull-request/2008)

1. Publish camera sensor image size when rendering is not enabled
    * [Pull request #1969](https://bitbucket.org/osrf/gazebo/pull-request/1969)

1. Added Poissons Ratio and Elastic Modulus for ODE.
    * [Pull request #1974](https://bitbucket.org/osrf/gazebo/pull-request/1974)

1. Update rest web plugin to publish response messages and display login user name in toolbar.
    * [Pull request #1956](https://bitbucket.org/osrf/gazebo/pull-request/1956)

1. Improve overall speed of log playback. Added new functions to LogPlay.
   Use tinyxml2 for playback.
    * [Pull request #1931](https://bitbucket.org/osrf/gazebo/pull-request/1931)

1. Improve SVG import. Added support for transforms in paths.
    * [Pull request #1981](https://bitbucket.org/osrf/gazebo/pull-request/1981)

1. Enter time during log playback
    * [Pull request #2000](https://bitbucket.org/osrf/gazebo/pull-request/2000)

1. Added Ignition Transport dependency.
    * [Pull request #1930](https://bitbucket.org/osrf/gazebo/pull-request/1930)

1. Make latched subscribers receive the message only once
    * [Issue #1789](https://bitbucket.org/osrf/gazebo/issue/1789)
    * [Pull request #2019](https://bitbucket.org/osrf/gazebo/pull-request/2019)

1. Implemented transport clear buffers
    * [Pull request #2017](https://bitbucket.org/osrf/gazebo/pull-request/2017)

1. KeyEvent constructor should be in a source file. Removed a few visibility
flags from c functions. Windows did not like `CPPTYPE_*` in
`gazebo/gui/ConfigWidget.cc`, so I replaced it with `TYPE_*`.
    * [Pull request #1943](https://bitbucket.org/osrf/gazebo/pull-request/1943)

1. Added wide angle camera sensor.
    * [Pull request #1866](https://bitbucket.org/osrf/gazebo/pull-request/1866)

1. Change the `near` and `far` members of `gazebo/msgs/logical_camera_sensors.proto` to `near_clip` and `far_clip`
    + [Pull request #1942](https://bitbucket.org/osrf/gazebo/pull-request/1942)

1. Resolve issue #1702
    * [Issue #1702](https://bitbucket.org/osrf/gazebo/issue/1702)
    * [Pull request #1905](https://bitbucket.org/osrf/gazebo/pull-request/1905)
    * [Pull request #1913](https://bitbucket.org/osrf/gazebo/pull-request/1913)
    * [Pull request #1914](https://bitbucket.org/osrf/gazebo/pull-request/1914)

1. Update physics when the world is reset
    * [Pull request #1903](https://bitbucket.org/osrf/gazebo/pull-request/1903)

1. Light and light state for the server side
    * [Pull request #1920](https://bitbucket.org/osrf/gazebo/pull-request/1920)

1. Add scale to model state so scaling works on log/playback.
    * [Pull request #2020](https://bitbucket.org/osrf/gazebo/pull-request/2020)

1. Added tests for WorldState
    * [Pull request #1968](https://bitbucket.org/osrf/gazebo/pull-request/1968)

1. Rename Reset to Reset Time in time widget
    * [Pull request #1892](https://bitbucket.org/osrf/gazebo/pull-request/1892)
    * [Issue #1730](https://bitbucket.org/osrf/gazebo/issue/1730)

1. Set QTestfFxture to verbose
    * [Pull request #1944](https://bitbucket.org/osrf/gazebo/pull-request/1944)
    * [Issue #1756](https://bitbucket.org/osrf/gazebo/issue/1756)

1. Added torsional friction
    * [Pull request #1831](https://bitbucket.org/osrf/gazebo/pull-request/1831)

1. Support loading and spawning nested models
    * [Pull request #1868](https://bitbucket.org/osrf/gazebo/pull-request/1868)
    * [Pull request #1895](https://bitbucket.org/osrf/gazebo/pull-request/1895)

1. Undo user motion commands during simulation, added physics::UserCmdManager and gui::UserCmdHistory.
    * [Pull request #1934](https://bitbucket.org/osrf/gazebo/pull-request/1934)

1. Forward user command messages for undo.
    * [Pull request #2009](https://bitbucket.org/osrf/gazebo/pull-request/2009)

1. Undo reset commands during simulation, forwarding commands
    * [Pull request #1986](https://bitbucket.org/osrf/gazebo/pull-request/1986)

1. Undo apply force / torque during simulation
    * [Pull request #2030](https://bitbucket.org/osrf/gazebo/pull-request/2030)

1. Add function to get the derived scale of a Visual
    * [Pull request #1881](https://bitbucket.org/osrf/gazebo/pull-request/1881)

1. Added EnumIface, which supports iterators over enums.
    * [Pull request #1847](https://bitbucket.org/osrf/gazebo/pull-request/1847)

1. Added RegionEventBoxPlugin - fires events when models enter / exit the region
    * [Pull request #1856](https://bitbucket.org/osrf/gazebo/pull-request/1856)

1. Added tests for checking the playback control via messages.
    * [Pull request #1885](https://bitbucket.org/osrf/gazebo/pull-request/1885)

1. Added LoadArgs() function to ServerFixture for being able to load a server
using the same arguments used in the command line.
    * [Pull request #1874](https://bitbucket.org/osrf/gazebo/pull-request/1874)

1. Added battery class, plugins and test world.
    * [Pull request #1872](https://bitbucket.org/osrf/gazebo/pull-request/1872)

1. Display gearbox and screw joint properties in property tree
    * [Pull request #1838](https://bitbucket.org/osrf/gazebo/pull-request/1838)

1. Set window flags for dialogs and file dialogs
    * [Pull request #1816](https://bitbucket.org/osrf/gazebo/pull-request/1816)

1. Fix minimum window height
   * [Pull request #1977](https://bitbucket.org/osrf/gazebo/pull-request/1977)
   * [Issue #1706](https://bitbucket.org/osrf/gazebo/issue/1706)

1. Add option to reverse alignment direction
   * [Pull request #2040](https://bitbucket.org/osrf/gazebo/pull-request/2040)
   * [Issue #1242](https://bitbucket.org/osrf/gazebo/issue/1242)

1. Fix unadvertising a publisher - only unadvertise topic if it is the last publisher.
   * [Pull request #2005](https://bitbucket.org/osrf/gazebo/pull-request/2005)
   * [Issue #1782](https://bitbucket.org/osrf/gazebo/issue/1782)

1. Log playback GUI for multistep, rewind, forward and seek
    * [Pull request #1791](https://bitbucket.org/osrf/gazebo/pull-request/1791)

1. Added Apply Force/Torque movable text
    * [Pull request #1789](https://bitbucket.org/osrf/gazebo/pull-request/1789)

1. Added cascade parameter (apply to children) for Visual SetMaterial, SetAmbient, SetEmissive, SetSpecular, SetDiffuse, SetTransparency
    * [Pull request #1851](https://bitbucket.org/osrf/gazebo/pull-request/1851)

1. Tweaks to Data Logger, such as multiline text edit for path
    * [Pull request #1800](https://bitbucket.org/osrf/gazebo/pull-request/1800)

1. Added TopToolbar and hide / disable several widgets according to WindowMode
    * [Pull request #1869](https://bitbucket.org/osrf/gazebo/pull-request/1869)

1. Added Visual::IsAncestorOf and Visual::IsDescendantOf
    * [Pull request #1850](https://bitbucket.org/osrf/gazebo/pull-request/1850)

1. Added msgs::PluginFromSDF and tests
    * [Pull request #1858](https://bitbucket.org/osrf/gazebo/pull-request/1858)

1. Added msgs::CollisionFromSDF msgs::SurfaceFromSDF and msgs::FrictionFromSDF
    * [Pull request #1900](https://bitbucket.org/osrf/gazebo/pull-request/1900)

1. Added hotkeys chart dialog
    * [Pull request #1835](https://bitbucket.org/osrf/gazebo/pull-request/1835)

1. Space bar to play / pause
   * [Pull request #2023](https://bitbucket.org/osrf/gazebo/pull-request/2023)
   * [Issue #1798](https://bitbucket.org/osrf/gazebo/issue/1798)

1. Make it possible to create custom ConfigWidgets
    * [Pull request #1861](https://bitbucket.org/osrf/gazebo/pull-request/1861)

1. AddItem / RemoveItem / Clear enum config widgets
    * [Pull request #1878](https://bitbucket.org/osrf/gazebo/pull-request/1878)

1. Make all child ConfigWidgets emit signals.
    * [Pull request #1884](https://bitbucket.org/osrf/gazebo/pull-request/1884)

1. Refactored makers
    * [Pull request #1828](https://bitbucket.org/osrf/gazebo/pull-request/1828)

1. Added gui::Conversions to convert between Gazebo and Qt
    * [Pull request #2034](https://bitbucket.org/osrf/gazebo/pull-request/2034)

1. Model editor updates
    1. Support adding model plugins in model editor
        * [Pull request #2060](https://bitbucket.org/osrf/gazebo/pull-request/2060)

    1. Added support for copying and pasting top level nested models
        * [Pull request #2006](https://bitbucket.org/osrf/gazebo/pull-request/2006)

    1. Make non-editable background models white in model editor
        * [Pull request #1950](https://bitbucket.org/osrf/gazebo/pull-request/1950)

    1. Choose / swap parent and child links in joint inspector
        * [Pull request #1887](https://bitbucket.org/osrf/gazebo/pull-request/1887)
        * [Issue #1500](https://bitbucket.org/osrf/gazebo/issue/1500)

    1. Presets combo box for Vector3 config widget
        * [Pull request #1954](https://bitbucket.org/osrf/gazebo/pull-request/1954)

    1. Added support for more joint types (gearbox and fixed joints).
        * [Pull request #1794](https://bitbucket.org/osrf/gazebo/pull-request/1794)

    1. Added support for selecting links and joints, opening context menu and inspectors in Schematic View.
        * [Pull request #1787](https://bitbucket.org/osrf/gazebo/pull-request/1787)

    1. Color-coded edges in Schematic View to match joint color.
        * [Pull request #1781](https://bitbucket.org/osrf/gazebo/pull-request/1781)

    1. Scale link mass and inertia when a link is scaled
        * [Pull request #1836](https://bitbucket.org/osrf/gazebo/pull-request/1836)

    1. Add density widget to config widget and link inspector
        * [Pull request #1978](https://bitbucket.org/osrf/gazebo/pull-request/1978)

    1. Added icons for child and parent link in joint inspector
        * [Pull request #1953](https://bitbucket.org/osrf/gazebo/pull-request/1953)

    1. Load and save nested models
        * [Pull request #1894](https://bitbucket.org/osrf/gazebo/pull-request/1894)

    1. Display model plugins on the left panel and added model plugin inspector
        * [Pull request #1863](https://bitbucket.org/osrf/gazebo/pull-request/1863)

    1. Context menu and deletion for model plugins
        * [Pull request #1890](https://bitbucket.org/osrf/gazebo/pull-request/1890)

    1. Delete self from inspector
        * [Pull request #1904](https://bitbucket.org/osrf/gazebo/pull-request/1904)
        * [Issue #1543](https://bitbucket.org/osrf/gazebo/issue/1543)

    1. Apply inspector changes in real time and add reset button
        * [Pull request #1945](https://bitbucket.org/osrf/gazebo/pull-request/1945)
        * [Issue #1472](https://bitbucket.org/osrf/gazebo/issue/1472)

    1. Set physics to be paused when exiting model editor mode
        * [Pull request #1893](https://bitbucket.org/osrf/gazebo/pull-request/1893)
        * [Issue #1734](https://bitbucket.org/osrf/gazebo/issue/1734)

    1. Add Insert tab to model editor
        * [Pull request #1924](https://bitbucket.org/osrf/gazebo/pull-request/1924)

    1. Support inserting nested models from model maker
        * [Pull request #1982](https://bitbucket.org/osrf/gazebo/pull-request/1982)

    1. Added joint creation dialog
        * [Pull request #2021](https://bitbucket.org/osrf/gazebo/pull-request/2021)

    1. Added reverse checkboxes to joint creation dialog
        * [Pull request #2086](https://bitbucket.org/osrf/gazebo/pull-request/2086)

    1. Use opaque pointers in the model editor
        * [Pull request #2056](https://bitbucket.org/osrf/gazebo/pull-request/2056)
        * [Pull request #2059](https://bitbucket.org/osrf/gazebo/pull-request/2059)
        * [Pull request #2087](https://bitbucket.org/osrf/gazebo/pull-request/2087)

    1. Support joint creation between links in nested model.
        * [Pull request #2080](https://bitbucket.org/osrf/gazebo/pull-request/2080)

1. Building editor updates

    1. Use opaque pointers in the building editor
        * [Pull request #2041](https://bitbucket.org/osrf/gazebo/pull-request/2041)
        * [Pull request #2039](https://bitbucket.org/osrf/gazebo/pull-request/2039)
        * [Pull request #2055](https://bitbucket.org/osrf/gazebo/pull-request/2055)
        * [Pull request #2032](https://bitbucket.org/osrf/gazebo/pull-request/2032)
        * [Pull request #2082](https://bitbucket.org/osrf/gazebo/pull-request/2082)
        * [Pull request #2038](https://bitbucket.org/osrf/gazebo/pull-request/2038)
        * [Pull request #2033](https://bitbucket.org/osrf/gazebo/pull-request/2033)

    1. Use opaque pointers for GrabberHandle, add *LinkedGrabbers functions
        * [Pull request #2034](https://bitbucket.org/osrf/gazebo/pull-request/2034)

    1. Removed unused class: BuildingItem
        * [Pull request #2045](https://bitbucket.org/osrf/gazebo/pull-request/2045)

    1. Use opaque pointers for BuildingModelManip, move attachment logic to BuildingMaker
        * [Pull request #2046](https://bitbucket.org/osrf/gazebo/pull-request/2046)

    1. Use opaque pointers for all Dialog classes, add conversion from QPointF, move common logic to BaseInspectorDialog.
        * [Pull request #2083](https://bitbucket.org/osrf/gazebo/pull-request/2083)

## Gazebo 6.0

### Gazebo 6.7.0 (201X-01-12)

1. Add vector3 and quaternion rendering conversions
    * [Pull request 2276](https://bitbucket.org/osrf/gazebo/pull-request/2276)

1. Reverse view angle widget left and right view
    * [Pull request 2265](https://bitbucket.org/osrf/gazebo/pull-request/2265)
    * [Issue 1924](https://bitbucket.org/osrf/gazebo/issue/1924)

1. Fix race condition in ~TimePanelPrivate (#1919)
    * [Pull request 2250](https://bitbucket.org/osrf/gazebo/pull-request/2250)

1. Prevent orthographic camera from resetting zoom after animation
    * [Pull request 2267](https://bitbucket.org/osrf/gazebo/pull-request/2267)
    * [Issue #1927](https://bitbucket.org/osrf/gazebo/issues/1927)

1. Fix MeshToSDF missing scale issue
    * [Pull request 2258](https://bitbucket.org/osrf/gazebo/pull-request/2258)
    * [Issue #1925](https://bitbucket.org/osrf/gazebo/issues/1925)

1. Register Qt metatypes in gui tests
    * [Pull request 2273](https://bitbucket.org/osrf/gazebo/pull-request/2273)

1. Fix resetting model to initial pose
    * [Pull request 2307](https://bitbucket.org/osrf/gazebo/pull-request/2307)
    * [Issue #1960](https://bitbucket.org/osrf/gazebo/issues/1960)


### Gazebo 6.6.0 (2016-04-07)

1. fix: remove back projection
    * [Pull request 2201](https://bitbucket.org/osrf/gazebo/pull-request/2201)
    * A contribution from Yuki Furuta

1. Backport depth camera OSX fix and test
    * [Pull request 2230](https://bitbucket.org/osrf/gazebo/pull-request/2230)

1. Add missing tinyxml includes (gazebo6)
    * [Pull request 2218](https://bitbucket.org/osrf/gazebo/pull-request/2218)

1. Fix ray-cylinder collision in ode
    * [Pull request 2125](https://bitbucket.org/osrf/gazebo/pull-request/2125)

1. backport fixes for ffmpeg3 to gazebo6 (from pull request #2154)
    * [Pull request 2162](https://bitbucket.org/osrf/gazebo/pull-request/2162)

1. Install shapes_bitmask.world
    * [Pull request 2104](https://bitbucket.org/osrf/gazebo/pull-request/2104)

1. Add gazebo_client to gazebo.pc (gazebo6)
    * [Pull request 2102](https://bitbucket.org/osrf/gazebo/pull-request/2102)

1. Fix removing multiple camera sensors that have the same camera name
    * [Pull request 2081](https://bitbucket.org/osrf/gazebo/pull-request/2081)

1. Ensure that LINK_FRAME_VISUAL arrow components are deleted (#1812)
    * [Pull request 2078](https://bitbucket.org/osrf/gazebo/pull-request/2078)

1. add migration notes for gazebo::setupClient to gazebo::client::setup
    * [Pull request 2068](https://bitbucket.org/osrf/gazebo/pull-request/2068)

1. Update inertia properties during simulation: part 2
    * [Pull request 1984](https://bitbucket.org/osrf/gazebo/pull-request/1984)

1. Fix minimum window height
    * [Pull request 2002](https://bitbucket.org/osrf/gazebo/pull-request/2002)

1. Backport gpu laser test fix
    * [Pull request 1999](https://bitbucket.org/osrf/gazebo/pull-request/1999)

1. Relax physics tolerances for single-precision bullet (gazebo6)
    * [Pull request 1997](https://bitbucket.org/osrf/gazebo/pull-request/1997)

1. Fix minimum window height
    * [Pull request 1998](https://bitbucket.org/osrf/gazebo/pull-request/1998)

1. backport model editor fixed joint option to gazebo6
    * [Pull request 1957](https://bitbucket.org/osrf/gazebo/pull-request/1957)

1. Update shaders once per render update
    * [Pull request 1991](https://bitbucket.org/osrf/gazebo/pull-request/1991)

1. Relax physics tolerances for single-precision bullet
    * [Pull request 1976](https://bitbucket.org/osrf/gazebo/pull-request/1976)

1. Fix visual transparency issues
    * [Pull request 1967](https://bitbucket.org/osrf/gazebo/pull-request/1967)

1. fix memory corruption in transport/Publisher.cc
    * [Pull request 1951](https://bitbucket.org/osrf/gazebo/pull-request/1951)

1. Add test for SphericalCoordinates::LocalFromGlobal
    * [Pull request 1959](https://bitbucket.org/osrf/gazebo/pull-request/1959)

### Gazebo 6.5.1 (2015-10-29)

1. Fix removing multiple camera sensors that have the same camera name.
    * [Pull request #2081](https://bitbucket.org/osrf/gazebo/pull-request/2081)
    * [Issue #1811](https://bitbucket.org/osrf/gazebo/issues/1811)

1. Backport model editor toolbar fixed joint option from [pull request #1794](https://bitbucket.org/osrf/gazebo/pull-request/1794)
    * [Pull request #1957](https://bitbucket.org/osrf/gazebo/pull-request/1957)

1. Fix minimum window height
    * Backport of [pull request #1977](https://bitbucket.org/osrf/gazebo/pull-request/1977)
    * [Pull request #1998](https://bitbucket.org/osrf/gazebo/pull-request/1998)
    * [Issue #1706](https://bitbucket.org/osrf/gazebo/issue/1706)

1. Fix visual transparency issues
    * [Pull request #1967](https://bitbucket.org/osrf/gazebo/pull-request/1967)
    * [Issue #1726](https://bitbucket.org/osrf/gazebo/issue/1726)

### Gazebo 6.5.0 (2015-10-22)

1. Added ability to convert from spherical coordinates to local coordinates.
    * [Pull request #1955](https://bitbucket.org/osrf/gazebo/pull-request/1955)

### Gazebo 6.4.0 (2015-10-14)

1. Fix ABI problem. Make `Sensor::SetPose` function non virtual.
    * [Pull request #1947](https://bitbucket.org/osrf/gazebo/pull-request/1947)

1. Update inertia properties during simulation
    * [Pull request #1909](https://bitbucket.org/osrf/gazebo/pull-requests/1909)
    * [Design document](https://bitbucket.org/osrf/gazebo_design/src/default/inertia_resize/inertia_resize.md)

1. Fix transparency correction for opaque materials
    * [Pull request #1946](https://bitbucket.org/osrf/gazebo/pull-requests/1946/fix-transparency-correction-for-opaque/diff)

### Gazebo 6.3.0 (2015-10-06)

1. Added `Sensor::SetPose` function
    * [Pull request #1935](https://bitbucket.org/osrf/gazebo/pull-request/1935)

### Gazebo 6.2.0 (2015-10-02)

1. Update physics when the world is reset
    * Backport of [pull request #1903](https://bitbucket.org/osrf/gazebo/pull-request/1903)
    * [Pull request #1916](https://bitbucket.org/osrf/gazebo/pull-request/1916)
    * [Issue #101](https://bitbucket.org/osrf/gazebo/issue/101)

1. Added Copy constructor and assignment operator to MouseEvent
    * [Pull request #1855](https://bitbucket.org/osrf/gazebo/pull-request/1855)

### Gazebo 6.1.0 (2015-08-02)

1. Added logical_camera sensor.
    * [Pull request #1845](https://bitbucket.org/osrf/gazebo/pull-request/1845)

1. Added RandomVelocityPlugin, which applies a random velocity to a model's link.
    * [Pull request #1839](https://bitbucket.org/osrf/gazebo/pull-request/1839)

1. Sim events for joint position, velocity and applied force
    * [Pull request #1849](https://bitbucket.org/osrf/gazebo/pull-request/1849)

### Gazebo 6.0.0 (2015-07-27)

1. Added magnetometer sensor. A contribution from Andrew Symington.
    * [Pull request #1788](https://bitbucket.org/osrf/gazebo/pull-request/1788)

1. Added altimeter sensor. A contribution from Andrew Symington.
    * [Pull request #1792](https://bitbucket.org/osrf/gazebo/pull-request/1792)

1. Implement more control options for log playback:
  1. Rewind: The simulation starts from the beginning.
  1. Forward: The simulation jumps to the end of the log file.
  1. Seek: The simulation jumps to a specific point specified by its simulation
  time.
      * [Pull request #1737](https://bitbucket.org/osrf/gazebo/pull-request/1737)

1. Added Gazebo splash screen
    * [Pull request #1745](https://bitbucket.org/osrf/gazebo/pull-request/1745)

1. Added a transporter plugin which allows models to move from one location
   to another based on their location and the location of transporter pads.
    * [Pull request #1738](https://bitbucket.org/osrf/gazebo/pull-request/1738)

1. Implement forward/backwards multi-step for log playback. Now, the semantics
of a multi-step while playing back a log session are different from a multi-step
during a live simulation. While playback, a multi-step simulates all the
intermediate steps as before, but the client only perceives a single step.
E.g: You have a log file containing a 1 hour simulation session. You want to
jump to the minute 00H::30M::00S to check a specific aspect of the simulation.
You should not see continuous updates until minute 00H:30M:00S. Instead, you
should visualize a single jump to the specific instant of the simulation that
you are interested.
    * [Pull request #1623](https://bitbucket.org/osrf/gazebo/pull-request/1623)

1. Added browse button to log record dialog.
    * [Pull request #1719](https://bitbucket.org/osrf/gazebo/pull-request/1719)

1. Improved SVG support: arcs in paths, and contours made of multiple paths.
    * [Pull request #1608](https://bitbucket.org/osrf/gazebo/pull-request/1608)

1. Added simulation iterations to the world state.
    * [Pull request #1722](https://bitbucket.org/osrf/gazebo/pull-request/1722)

1. Added multiple LiftDrag plugins to the cessna_demo.world to allow the Cessna
C-172 model to fly.
    * [Pull request #1715](https://bitbucket.org/osrf/gazebo/pull-request/1715)

1. Added a plugin to control a Cessna C-172 via messages (CessnaPlugin), and a
GUI plugin to test this functionality with the keyboard (CessnaGUIPlugin). Added
world with the Cessna model and the two previous plugins loaded
(cessna_demo.world).
    * [Pull request #1712](https://bitbucket.org/osrf/gazebo/pull-request/1712)

1. Added world with OSRF building and an elevator
    * [Pull request #1697](https://bitbucket.org/osrf/gazebo/pull-request/1697)

1. Fixed collide bitmask by changing default value from 0x1 to 0xffff.
    * [Pull request #1696](https://bitbucket.org/osrf/gazebo/pull-request/1696)

1. Added a plugin to control an elevator (ElevatorPlugin), and an OccupiedEvent plugin that sends a message when a model is within a specified region.
    * [Pull request #1694](https://bitbucket.org/osrf/gazebo/pull-request/1694)
    * [Pull request #1775](https://bitbucket.org/osrf/gazebo/pull-request/1775)

1. Added Layers tab and meta information for visuals.
    * [Pull request #1674](https://bitbucket.org/osrf/gazebo/pull-request/1674)

1. Added countdown behavior for common::Timer and exposed the feature in TimerGUIPlugin.
    * [Pull request #1690](https://bitbucket.org/osrf/gazebo/pull-request/1690)

1. Added BuoyancyPlugin for simulating the buoyancy of an object in a column of fluid.
    * [Pull request #1622](https://bitbucket.org/osrf/gazebo/pull-request/1622)

1. Added ComputeVolume function for simple shape subclasses of Shape.hh.
    * [Pull request #1605](https://bitbucket.org/osrf/gazebo/pull-request/1605)

1. Add option to parallelize the ODE quickstep constraint solver,
which solves an LCP twice with different parameters in order
to corrected for position projection errors.
    * [Pull request #1561](https://bitbucket.org/osrf/gazebo/pull-request/1561)

1. Get/Set user camera pose in GUI.
    * [Pull request #1649](https://bitbucket.org/osrf/gazebo/pull-request/1649)
    * [Issue #1595](https://bitbucket.org/osrf/gazebo/issue/1595)

1. Added ViewAngleWidget, removed hard-coded reset view and removed MainWindow::Reset(). Also added GLWidget::GetSelectedVisuals().
    * [Pull request #1768](https://bitbucket.org/osrf/gazebo/pull-request/1768)
    * [Issue #1507](https://bitbucket.org/osrf/gazebo/issue/1507)

1. Windows support. This consists mostly of numerous small changes to support
compilation on Windows.
    * [Pull request #1616](https://bitbucket.org/osrf/gazebo/pull-request/1616)
    * [Pull request #1618](https://bitbucket.org/osrf/gazebo/pull-request/1618)
    * [Pull request #1620](https://bitbucket.org/osrf/gazebo/pull-request/1620)
    * [Pull request #1625](https://bitbucket.org/osrf/gazebo/pull-request/1625)
    * [Pull request #1626](https://bitbucket.org/osrf/gazebo/pull-request/1626)
    * [Pull request #1627](https://bitbucket.org/osrf/gazebo/pull-request/1627)
    * [Pull request #1628](https://bitbucket.org/osrf/gazebo/pull-request/1628)
    * [Pull request #1629](https://bitbucket.org/osrf/gazebo/pull-request/1629)
    * [Pull request #1630](https://bitbucket.org/osrf/gazebo/pull-request/1630)
    * [Pull request #1631](https://bitbucket.org/osrf/gazebo/pull-request/1631)
    * [Pull request #1632](https://bitbucket.org/osrf/gazebo/pull-request/1632)
    * [Pull request #1633](https://bitbucket.org/osrf/gazebo/pull-request/1633)
    * [Pull request #1635](https://bitbucket.org/osrf/gazebo/pull-request/1635)
    * [Pull request #1637](https://bitbucket.org/osrf/gazebo/pull-request/1637)
    * [Pull request #1639](https://bitbucket.org/osrf/gazebo/pull-request/1639)
    * [Pull request #1647](https://bitbucket.org/osrf/gazebo/pull-request/1647)
    * [Pull request #1650](https://bitbucket.org/osrf/gazebo/pull-request/1650)
    * [Pull request #1651](https://bitbucket.org/osrf/gazebo/pull-request/1651)
    * [Pull request #1653](https://bitbucket.org/osrf/gazebo/pull-request/1653)
    * [Pull request #1654](https://bitbucket.org/osrf/gazebo/pull-request/1654)
    * [Pull request #1657](https://bitbucket.org/osrf/gazebo/pull-request/1657)
    * [Pull request #1658](https://bitbucket.org/osrf/gazebo/pull-request/1658)
    * [Pull request #1659](https://bitbucket.org/osrf/gazebo/pull-request/1659)
    * [Pull request #1660](https://bitbucket.org/osrf/gazebo/pull-request/1660)
    * [Pull request #1661](https://bitbucket.org/osrf/gazebo/pull-request/1661)
    * [Pull request #1669](https://bitbucket.org/osrf/gazebo/pull-request/1669)
    * [Pull request #1670](https://bitbucket.org/osrf/gazebo/pull-request/1670)
    * [Pull request #1672](https://bitbucket.org/osrf/gazebo/pull-request/1672)
    * [Pull request #1682](https://bitbucket.org/osrf/gazebo/pull-request/1682)
    * [Pull request #1683](https://bitbucket.org/osrf/gazebo/pull-request/1683)

1. Install `libgazebo_server_fixture`. This will facilitate tests external to the main gazebo repository. See `examples/stand_alone/test_fixture`.
    * [Pull request #1606](https://bitbucket.org/osrf/gazebo/pull-request/1606)

1. Laser visualization renders light blue for rays that do not hit obstacles, and dark blue for other rays.
    * [Pull request #1607](https://bitbucket.org/osrf/gazebo/pull-request/1607)
    * [Issue #1576](https://bitbucket.org/osrf/gazebo/issue/1576)

1. Add VisualType enum to Visual and clean up visuals when entity is deleted.
    * [Pull request #1614](https://bitbucket.org/osrf/gazebo/pull-request/1614)

1. Alert user of connection problems when using the REST service plugin
    * [Pull request #1655](https://bitbucket.org/osrf/gazebo/pull-request/1655)
    * [Issue #1574](https://bitbucket.org/osrf/gazebo/issue/1574)

1. ignition-math is now a dependency.
    + [http://ignitionrobotics.org/libraries/math](http://ignitionrobotics.org/libraries/math)
    + [Gazebo::math migration](https://bitbucket.org/osrf/gazebo/src/583edbeb90759d43d994cc57c0797119dd6d2794/ign-math-migration.md)

1. Detect uuid library during compilation.
    * [Pull request #1655](https://bitbucket.org/osrf/gazebo/pull-request/1655)
    * [Issue #1572](https://bitbucket.org/osrf/gazebo/issue/1572)

1. New accessors in LogPlay class.
    * [Pull request #1577](https://bitbucket.org/osrf/gazebo/pull-request/1577)

1. Added a plugin to send messages to an existing website.
   Added gui::MainWindow::AddMenu and msgs/rest_error, msgs/rest_login, msgs rest/post
    * [Pull request #1524](https://bitbucket.org/osrf/gazebo/pull-request/1524)

1. Fix deprecation warnings when using SDFormat 3.0.2, 3.0.3 prereleases
    * [Pull request #1568](https://bitbucket.org/osrf/gazebo/pull-request/1568)

1. Use GAZEBO_CFLAGS or GAZEBO_CXX_FLAGS in CMakeLists.txt for example plugins
    * [Pull request #1573](https://bitbucket.org/osrf/gazebo/pull-request/1573)

1. Added Link::OnWrenchMsg subscriber with test
    * [Pull request #1582](https://bitbucket.org/osrf/gazebo/pull-request/1582)

1. Show/hide GUI overlays using the menu bar.
    * [Pull request #1555](https://bitbucket.org/osrf/gazebo/pull-request/1555)

1. Added world origin indicator rendering::OriginVisual.
    * [Pull request #1700](https://bitbucket.org/osrf/gazebo/pull-request/1700)

1. Show/hide toolbars using the menu bars and shortcut.
   Added MainWindow::CloneAction.
   Added Window menu to Model Editor.
    * [Pull request #1584](https://bitbucket.org/osrf/gazebo/pull-request/1584)

1. Added event to show/hide toolbars.
    * [Pull request #1707](https://bitbucket.org/osrf/gazebo/pull-request/1707)

1. Added optional start/stop/reset buttons to timer GUI plugin.
    * [Pull request #1576](https://bitbucket.org/osrf/gazebo/pull-request/1576)

1. Timer GUI Plugin: Treat negative positions as positions from the ends
    * [Pull request #1703](https://bitbucket.org/osrf/gazebo/pull-request/1703)

1. Added Visual::GetDepth() and Visual::GetNthAncestor()
    * [Pull request #1613](https://bitbucket.org/osrf/gazebo/pull-request/1613)

1. Added a context menu for links
    * [Pull request #1589](https://bitbucket.org/osrf/gazebo/pull-request/1589)

1. Separate TimePanel's display into TimeWidget and LogPlayWidget.
    * [Pull request #1564](https://bitbucket.org/osrf/gazebo/pull-request/1564)

1. Display confirmation message after log is saved
    * [Pull request #1646](https://bitbucket.org/osrf/gazebo/pull-request/1646)

1. Added LogPlayView to display timeline and LogPlaybackStatistics message type.
    * [Pull request #1724](https://bitbucket.org/osrf/gazebo/pull-request/1724)

1. Added Time::FormattedString and removed all other FormatTime functions.
    * [Pull request #1710](https://bitbucket.org/osrf/gazebo/pull-request/1710)

1. Added support for Oculus DK2
    * [Pull request #1526](https://bitbucket.org/osrf/gazebo/pull-request/1526)

1. Use collide_bitmask from SDF to perform collision filtering
    * [Pull request #1470](https://bitbucket.org/osrf/gazebo/pull-request/1470)

1. Pass Coulomb surface friction parameters to DART.
    * [Pull request #1420](https://bitbucket.org/osrf/gazebo/pull-request/1420)

1. Added ModelAlign::SetHighlighted
    * [Pull request #1598](https://bitbucket.org/osrf/gazebo/pull-request/1598)

1. Added various Get functions to Visual. Also added a ConvertGeometryType function to msgs.
    * [Pull request #1402](https://bitbucket.org/osrf/gazebo/pull-request/1402)

1. Get and Set visibility of SelectionObj's handles, with unit test.
    * [Pull request #1417](https://bitbucket.org/osrf/gazebo/pull-request/1417)

1. Set material of SelectionObj's handles.
    * [Pull request #1472](https://bitbucket.org/osrf/gazebo/pull-request/1472)

1. Add SelectionObj::Fini with tests and make Visual::Fini virtual
    * [Pull request #1685](https://bitbucket.org/osrf/gazebo/pull-request/1685)

1. Allow link selection with the mouse if parent model already selected.
    * [Pull request #1409](https://bitbucket.org/osrf/gazebo/pull-request/1409)

1. Added ModelRightMenu::EntityTypes.
    * [Pull request #1414](https://bitbucket.org/osrf/gazebo/pull-request/1414)

1. Scale joint visuals according to link size.
    * [Pull request #1591](https://bitbucket.org/osrf/gazebo/pull-request/1591)
    * [Issue #1563](https://bitbucket.org/osrf/gazebo/issue/1563)

1. Added Gazebo/CoM material.
    * [Pull request #1439](https://bitbucket.org/osrf/gazebo/pull-request/1439)

1. Added arc parameter to MeshManager::CreateTube
    * [Pull request #1436](https://bitbucket.org/osrf/gazebo/pull-request/1436)

1. Added View Inertia and InertiaVisual, changed COMVisual to sphere proportional to mass.
    * [Pull request #1445](https://bitbucket.org/osrf/gazebo/pull-request/1445)

1. Added View Link Frame and LinkFrameVisual. Visual::SetTransparency goes into texture_unit.
    * [Pull request #1762](https://bitbucket.org/osrf/gazebo/pull-request/1762)
    * [Issue #853](https://bitbucket.org/osrf/gazebo/issue/853)

1. Changed the position of Save and Cancel buttons on editor dialogs
    * [Pull request #1442](https://bitbucket.org/osrf/gazebo/pull-request/1442)
    * [Issue #1377](https://bitbucket.org/osrf/gazebo/issue/1377)

1. Fixed Visual material updates
    * [Pull request #1454](https://bitbucket.org/osrf/gazebo/pull-request/1454)
    * [Issue #1455](https://bitbucket.org/osrf/gazebo/issue/1455)

1. Added Matrix3::Inverse() and tests
    * [Pull request #1481](https://bitbucket.org/osrf/gazebo/pull-request/1481)

1. Implemented AddLinkForce for ODE.
    * [Pull request #1456](https://bitbucket.org/osrf/gazebo/pull-request/1456)

1. Updated ConfigWidget class to parse enum values.
    * [Pull request #1518](https://bitbucket.org/osrf/gazebo/pull-request/1518)

1. Added PresetManager to physics libraries and corresponding integration test.
    * [Pull request #1471](https://bitbucket.org/osrf/gazebo/pull-request/1471)

1. Sync name and location on SaveDialog.
    * [Pull request #1563](https://bitbucket.org/osrf/gazebo/pull-request/1563)

1. Added Apply Force/Torque dialog
    * [Pull request #1600](https://bitbucket.org/osrf/gazebo/pull-request/1600)

1. Added Apply Force/Torque visuals
    * [Pull request #1619](https://bitbucket.org/osrf/gazebo/pull-request/1619)

1. Added Apply Force/Torque OnMouseRelease and ActivateWindow
    * [Pull request #1699](https://bitbucket.org/osrf/gazebo/pull-request/1699)

1. Added Apply Force/Torque mouse interactions, modes, activation
    * [Pull request #1731](https://bitbucket.org/osrf/gazebo/pull-request/1731)

1. Added inertia pose getter for COMVisual and COMVisual_TEST
    * [Pull request #1581](https://bitbucket.org/osrf/gazebo/pull-request/1581)

1. Model editor updates
    1. Joint preview using JointVisuals.
        * [Pull request #1369](https://bitbucket.org/osrf/gazebo/pull-request/1369)

    1. Added inspector for configuring link, visual, and collision properties.
        * [Pull request #1408](https://bitbucket.org/osrf/gazebo/pull-request/1408)

    1. Saving, exiting, generalizing SaveDialog.
        * [Pull request #1401](https://bitbucket.org/osrf/gazebo/pull-request/1401)

    1. Inspectors redesign
        * [Pull request #1586](https://bitbucket.org/osrf/gazebo/pull-request/1586)

    1. Edit existing model.
        * [Pull request #1425](https://bitbucket.org/osrf/gazebo/pull-request/1425)

    1. Add joint inspector to link's context menu.
        * [Pull request #1449](https://bitbucket.org/osrf/gazebo/pull-request/1449)
        * [Issue #1443](https://bitbucket.org/osrf/gazebo/issue/1443)

    1. Added button to select mesh file on inspector.
        * [Pull request #1460](https://bitbucket.org/osrf/gazebo/pull-request/1460)
        * [Issue #1450](https://bitbucket.org/osrf/gazebo/issue/1450)

    1. Renamed Part to Link.
        * [Pull request #1478](https://bitbucket.org/osrf/gazebo/pull-request/1478)

    1. Fix snapping inside editor.
        * [Pull request #1489](https://bitbucket.org/osrf/gazebo/pull-request/1489)
        * [Issue #1457](https://bitbucket.org/osrf/gazebo/issue/1457)

    1. Moved DataLogger from Window menu to the toolbar and moved screenshot button to the right.
        * [Pull request #1665](https://bitbucket.org/osrf/gazebo/pull-request/1665)

    1. Keep loaded model's name.
        * [Pull request #1516](https://bitbucket.org/osrf/gazebo/pull-request/1516)
        * [Issue #1504](https://bitbucket.org/osrf/gazebo/issue/1504)

    1. Added ExtrudeDialog.
        * [Pull request #1483](https://bitbucket.org/osrf/gazebo/pull-request/1483)

    1. Hide time panel inside editor and keep main window's paused state.
        * [Pull request #1500](https://bitbucket.org/osrf/gazebo/pull-request/1500)

    1. Fixed pose issues and added ModelCreator_TEST.
        * [Pull request #1509](https://bitbucket.org/osrf/gazebo/pull-request/1509)
        * [Issue #1497](https://bitbucket.org/osrf/gazebo/issue/1497)
        * [Issue #1509](https://bitbucket.org/osrf/gazebo/issue/1509)

    1. Added list of links and joints.
        * [Pull request #1515](https://bitbucket.org/osrf/gazebo/pull-request/1515)
        * [Issue #1418](https://bitbucket.org/osrf/gazebo/issue/1418)

    1. Expose API to support adding items to the palette.
        * [Pull request #1565](https://bitbucket.org/osrf/gazebo/pull-request/1565)

    1. Added menu for toggling joint visualization
        * [Pull request #1551](https://bitbucket.org/osrf/gazebo/pull-request/1551)
        * [Issue #1483](https://bitbucket.org/osrf/gazebo/issue/1483)

    1. Add schematic view to model editor
        * [Pull request #1562](https://bitbucket.org/osrf/gazebo/pull-request/1562)

1. Building editor updates
    1. Make palette tips tooltip clickable to open.
        * [Pull request #1519](https://bitbucket.org/osrf/gazebo/pull-request/1519)
        * [Issue #1370](https://bitbucket.org/osrf/gazebo/issue/1370)

    1. Add measurement unit to building inspectors.
        * [Pull request #1741](https://bitbucket.org/osrf/gazebo/pull-request/1741)
        * [Issue #1363](https://bitbucket.org/osrf/gazebo/issue/1363)

    1. Add `BaseInspectorDialog` as a base class for inspectors.
        * [Pull request #1749](https://bitbucket.org/osrf/gazebo/pull-request/1749)

## Gazebo 5.0

### Gazebo 5.4.0 (2017-01-17)

1. Check FSAA support when creating camera render textures
    * [Pull request 2442](https://bitbucket.org/osrf/gazebo/pull-request/2442)
    * [Issue #1837](https://bitbucket.org/osrf/gazebo/issue/1837)

1. Fix mouse picking with transparent visuals
    * [Pull request 2305](https://bitbucket.org/osrf/gazebo/pull-request/2305)
    * [Issue #1956](https://bitbucket.org/osrf/gazebo/issue/1956)

1. Backport fix for DepthCamera visibility mask
    * [Pull request 2286](https://bitbucket.org/osrf/gazebo/pull-request/2286)
    * [Pull request 2287](https://bitbucket.org/osrf/gazebo/pull-request/2287)

1. Backport sensor reset fix
    * [Pull request 2272](https://bitbucket.org/osrf/gazebo/pull-request/2272)
    * [Issue #1917](https://bitbucket.org/osrf/gazebo/issue/1917)

1. Fix model snap tool highlighting
    * [Pull request 2293](https://bitbucket.org/osrf/gazebo/pull-request/2293)
    * [Issue #1955](https://bitbucket.org/osrf/gazebo/issue/1955)

### Gazebo 5.3.0 (2015-04-07)

1. fix: remove back projection
    * [Pull request 2201](https://bitbucket.org/osrf/gazebo/pull-request/2201)
    * A contribution from Yuki Furuta

1. Backport depth camera OSX fix and test
    * [Pull request 2230](https://bitbucket.org/osrf/gazebo/pull-request/2230)

1. Add missing tinyxml includes
    * [Pull request 2216](https://bitbucket.org/osrf/gazebo/pull-request/2216)

1. backport fixes for ffmpeg3 to gazebo5 (from pull request #2154)
    * [Pull request 2161](https://bitbucket.org/osrf/gazebo/pull-request/2161)

1. Check for valid display using xwininfo -root
    * [Pull request 2111](https://bitbucket.org/osrf/gazebo/pull-request/2111)

1. Don't search for sdformat4 on gazebo5, since gazebo5 can't handle sdformat protocol 1.6
    * [Pull request 2092](https://bitbucket.org/osrf/gazebo/pull-request/2092)

1. Fix minimum window height
    * [Pull request 2002](https://bitbucket.org/osrf/gazebo/pull-request/2002)

1. Relax physics tolerances for single-precision bullet
    * [Pull request 1976](https://bitbucket.org/osrf/gazebo/pull-request/1976)

1. Try finding sdformat 4 in gazebo5 branch
    * [Pull request 1972](https://bitbucket.org/osrf/gazebo/pull-request/1972)

1. Fix_send_message (backport of pull request #1951)
    * [Pull request 1964](https://bitbucket.org/osrf/gazebo/pull-request/1964)
    * A contribution from Samuel Lekieffre

1. Export the media path in the cmake config file.
    * [Pull request 1933](https://bitbucket.org/osrf/gazebo/pull-request/1933)

1. Shorten gearbox test since it is failing via timeout on osx
    * [Pull request 1937](https://bitbucket.org/osrf/gazebo/pull-request/1937)

### Gazebo 5.2.1 (2015-10-02)

1. Fix minimum window height
    * Backport of [pull request #1977](https://bitbucket.org/osrf/gazebo/pull-request/1977)
    * [Pull request #2002](https://bitbucket.org/osrf/gazebo/pull-request/2002)
    * [Issue #1706](https://bitbucket.org/osrf/gazebo/issue/1706)

### Gazebo 5.2.0 (2015-10-02)

1. Initialize sigact struct fields that valgrind said were being used uninitialized
    * [Pull request #1809](https://bitbucket.org/osrf/gazebo/pull-request/1809)

1. Add missing ogre includes to ensure macros are properly defined
    * [Pull request #1813](https://bitbucket.org/osrf/gazebo/pull-request/1813)

1. Use ToSDF functions to simplify physics_friction test
    * [Pull request #1808](https://bitbucket.org/osrf/gazebo/pull-request/1808)

1. Added lines to laser sensor visualization
    * [Pull request #1742](https://bitbucket.org/osrf/gazebo/pull-request/1742)
    * [Issue #935](https://bitbucket.org/osrf/gazebo/issue/935)

1. Fix BulletSliderJoint friction for bullet 2.83
    * [Pull request #1686](https://bitbucket.org/osrf/gazebo/pull-request/1686)

1. Fix heightmap model texture loading.
    * [Pull request #1592](https://bitbucket.org/osrf/gazebo/pull-request/1592)

1. Disable failing pr2 test for dart
    * [Pull request #1540](https://bitbucket.org/osrf/gazebo/pull-request/1540)
    * [Issue #1435](https://bitbucket.org/osrf/gazebo/issue/1435)

### Gazebo 5.1.0 (2015-03-20)
1. Backport pull request #1527 (FindOGRE.cmake for non-Debian systems)
  * [Pull request #1532](https://bitbucket.org/osrf/gazebo/pull-request/1532)

1. Respect system cflags when not using USE_UPSTREAM_CFLAGS
  * [Pull request #1531](https://bitbucket.org/osrf/gazebo/pull-request/1531)

1. Allow light manipulation
  * [Pull request #1529](https://bitbucket.org/osrf/gazebo/pull-request/1529)

1. Allow sdformat 2.3.1+ or 3+ and fix tests
  * [Pull request #1484](https://bitbucket.org/osrf/gazebo/pull-request/1484)

1. Add Link::GetWorldAngularMomentum function and test.
  * [Pull request #1482](https://bitbucket.org/osrf/gazebo/pull-request/1482)

1. Preserve previous GAZEBO_MODEL_PATH values when sourcing setup.sh
  * [Pull request #1430](https://bitbucket.org/osrf/gazebo/pull-request/1430)

1. Implement Coulomb joint friction for DART
  * [Pull request #1427](https://bitbucket.org/osrf/gazebo/pull-request/1427)
  * [Issue #1281](https://bitbucket.org/osrf/gazebo/issue/1281)

1. Fix simple shape normals.
    * [Pull request #1477](https://bitbucket.org/osrf/gazebo/pull-request/1477)
    * [Issue #1369](https://bitbucket.org/osrf/gazebo/issue/1369)

1. Use Msg-to-SDF conversion functions in tests, add ServerFixture::SpawnModel(msgs::Model).
    * [Pull request #1466](https://bitbucket.org/osrf/gazebo/pull-request/1466)

1. Added Model Msg-to-SDF conversion functions and test.
    * [Pull request #1429](https://bitbucket.org/osrf/gazebo/pull-request/1429)

1. Added Joint Msg-to-SDF conversion functions and test.
    * [Pull request #1419](https://bitbucket.org/osrf/gazebo/pull-request/1419)

1. Added Visual, Material Msg-to-SDF conversion functions and ShaderType to string conversion functions.
    * [Pull request #1415](https://bitbucket.org/osrf/gazebo/pull-request/1415)

1. Implement Coulomb joint friction for BulletSliderJoint
  * [Pull request #1452](https://bitbucket.org/osrf/gazebo/pull-request/1452)
  * [Issue #1348](https://bitbucket.org/osrf/gazebo/issue/1348)

### Gazebo 5.0.0 (2015-01-27)
1. Support for using [digital elevation maps](http://gazebosim.org/tutorials?tut=dem) has been added to debian packages.

1. C++11 support (C++11 compatible compiler is now required)
    * [Pull request #1340](https://bitbucket.org/osrf/gazebo/pull-request/1340)

1. Implemented private data pointer for the World class.
    * [Pull request #1383](https://bitbucket.org/osrf/gazebo/pull-request/1383)

1. Implemented private data pointer for the Scene class.
    * [Pull request #1385](https://bitbucket.org/osrf/gazebo/pull-request/1385)

1. Added a events::Event::resetWorld event that is triggered when World::Reset is called.
    * [Pull request #1332](https://bitbucket.org/osrf/gazebo/pull-request/1332)
    * [Issue #1375](https://bitbucket.org/osrf/gazebo/issue/1375)

1. Fixed `math::Box::GetCenter` functionality.
    * [Pull request #1278](https://bitbucket.org/osrf/gazebo/pull-request/1278)
    * [Issue #1327](https://bitbucket.org/osrf/gazebo/issue/1327)

1. Added a GUI timer plugin that facilitates the display and control a timer inside the Gazebo UI.
    * [Pull request #1270](https://bitbucket.org/osrf/gazebo/pull-request/1270)

1. Added ability to load plugins via SDF.
    * [Pull request #1261](https://bitbucket.org/osrf/gazebo/pull-request/1261)

1. Added GUIEvent to hide/show the left GUI pane.
    * [Pull request #1269](https://bitbucket.org/osrf/gazebo/pull-request/1269)

1. Modified KeyEventHandler and GLWidget so that hotkeys can be suppressed by custom KeyEvents set up by developers
    * [Pull request #1251](https://bitbucket.org/osrf/gazebo/pull-request/1251)

1. Added ability to read the directory where the log files are stored.
    * [Pull request #1277](https://bitbucket.org/osrf/gazebo/pull-request/1277)

1. Implemented a simulation cloner
    * [Pull request #1180](https://bitbucket.org/osrf/gazebo/pull-request/1180/clone-a-simulation)

1. Added GUI overlay plugins. Users can now write a Gazebo + QT plugin that displays widgets over the render window.
  * [Pull request #1181](https://bitbucket.org/osrf/gazebo/pull-request/1181)

1. Change behavior of Joint::SetVelocity, add Joint::SetVelocityLimit(unsigned int, double)
  * [Pull request #1218](https://bitbucket.org/osrf/gazebo/pull-request/1218)
  * [Issue #964](https://bitbucket.org/osrf/gazebo/issue/964)

1. Implement Coulomb joint friction for ODE
  * [Pull request #1221](https://bitbucket.org/osrf/gazebo/pull-request/1221)
  * [Issue #381](https://bitbucket.org/osrf/gazebo/issue/381)

1. Implement Coulomb joint friction for BulletHingeJoint
  * [Pull request #1317](https://bitbucket.org/osrf/gazebo/pull-request/1317)
  * [Issue #1348](https://bitbucket.org/osrf/gazebo/issue/1348)

1. Implemented camera lens distortion.
  * [Pull request #1213](https://bitbucket.org/osrf/gazebo/pull-request/1213)

1. Kill rogue gzservers left over from failed INTEGRATION_world_clone tests
   and improve robustness of `UNIT_gz_TEST`
  * [Pull request #1232](https://bitbucket.org/osrf/gazebo/pull-request/1232)
  * [Issue #1299](https://bitbucket.org/osrf/gazebo/issue/1299)

1. Added RenderWidget::ShowToolbar to toggle visibility of top toolbar.
  * [Pull request #1248](https://bitbucket.org/osrf/gazebo/pull-request/1248)

1. Fix joint axis visualization.
  * [Pull request #1258](https://bitbucket.org/osrf/gazebo/pull-request/1258)

1. Change UserCamera view control via joysticks. Clean up rate control vs. pose control.
   see UserCamera::OnJoyPose and UserCamera::OnJoyTwist. Added view twist control toggle
   with joystick button 1.
  * [Pull request #1249](https://bitbucket.org/osrf/gazebo/pull-request/1249)

1. Added RenderWidget::GetToolbar to get the top toolbar and change its actions on ModelEditor.
    * [Pull request #1263](https://bitbucket.org/osrf/gazebo/pull-request/1263)

1. Added accessor for MainWindow graphical widget to GuiIface.
    * [Pull request #1250](https://bitbucket.org/osrf/gazebo/pull-request/1250)

1. Added a ConfigWidget class that takes in a google protobuf message and generates widgets for configuring the fields in the message
    * [Pull request #1285](https://bitbucket.org/osrf/gazebo/pull-request/1285)

1. Added GLWidget::OnModelEditor when model editor is triggered, and MainWindow::OnEditorGroup to manually uncheck editor actions.
    * [Pull request #1283](https://bitbucket.org/osrf/gazebo/pull-request/1283)

1. Added Collision, Geometry, Inertial, Surface Msg-to-SDF conversion functions.
    * [Pull request #1315](https://bitbucket.org/osrf/gazebo/pull-request/1315)

1. Added "button modifier" fields (control, shift, and alt) to common::KeyEvent.
    * [Pull request #1325](https://bitbucket.org/osrf/gazebo/pull-request/1325)

1. Added inputs for environment variable GAZEBO_GUI_INI_FILE for reading a custom .ini file.
    * [Pull request #1252](https://bitbucket.org/osrf/gazebo/pull-request/1252)

1. Fixed crash on "permission denied" bug, added insert_model integration test.
    * [Pull request #1329](https://bitbucket.org/osrf/gazebo/pull-request/1329/)

1. Enable simbody joint tests, implement `SimbodyJoint::GetParam`, create
   `Joint::GetParam`, fix bug in `BulletHingeJoint::SetParam`.
    * [Pull request #1404](https://bitbucket.org/osrf/gazebo/pull-request/1404/)

1. Building editor updates
    1. Fixed inspector resizing.
        * [Pull request #1230](https://bitbucket.org/osrf/gazebo/pull-request/1230)
        * [Issue #395](https://bitbucket.org/osrf/gazebo/issue/395)

    1. Doors and windows move proportionally with wall.
        * [Pull request #1231](https://bitbucket.org/osrf/gazebo/pull-request/1231)
        * [Issue #368](https://bitbucket.org/osrf/gazebo/issue/368)

    1. Inspector dialogs stay on top.
        * [Pull request #1229](https://bitbucket.org/osrf/gazebo/pull-request/1229)
        * [Issue #417](https://bitbucket.org/osrf/gazebo/issue/417)

    1. Make model name editable on palette.
        * [Pull request #1239](https://bitbucket.org/osrf/gazebo/pull-request/1239)

    1. Import background image and improve add/delete levels.
        * [Pull request #1214](https://bitbucket.org/osrf/gazebo/pull-request/1214)
        * [Issue #422](https://bitbucket.org/osrf/gazebo/issue/422)
        * [Issue #361](https://bitbucket.org/osrf/gazebo/issue/361)

    1. Fix changing draw mode.
        * [Pull request #1233](https://bitbucket.org/osrf/gazebo/pull-request/1233)
        * [Issue #405](https://bitbucket.org/osrf/gazebo/issue/405)

    1. Tips on palette's top-right corner.
        * [Pull request #1241](https://bitbucket.org/osrf/gazebo/pull-request/1241)

    1. New buttons and layout for the palette.
        * [Pull request #1242](https://bitbucket.org/osrf/gazebo/pull-request/1242)

    1. Individual wall segments instead of polylines.
        * [Pull request #1246](https://bitbucket.org/osrf/gazebo/pull-request/1246)
        * [Issue #389](https://bitbucket.org/osrf/gazebo/issue/389)
        * [Issue #415](https://bitbucket.org/osrf/gazebo/issue/415)

    1. Fix exiting and saving, exiting when there's nothing drawn, fix text on popups.
        * [Pull request #1296](https://bitbucket.org/osrf/gazebo/pull-request/1296)

    1. Display measure for selected wall segment.
        * [Pull request #1291](https://bitbucket.org/osrf/gazebo/pull-request/1291)
        * [Issue #366](https://bitbucket.org/osrf/gazebo/issue/366)

    1. Highlight selected item's 3D visual.
        * [Pull request #1292](https://bitbucket.org/osrf/gazebo/pull-request/1292)

    1. Added color picker to inspector dialogs.
        * [Pull request #1298](https://bitbucket.org/osrf/gazebo/pull-request/1298)

    1. Snapping on by default, off holding Shift. Improved snapping.
        * [Pull request #1304](https://bitbucket.org/osrf/gazebo/pull-request/1304)

    1. Snap walls to length increments, moved scale to SegmentItem and added Get/SetScale, added SegmentItem::SnapAngle and SegmentItem::SnapLength.
        * [Pull request #1311](https://bitbucket.org/osrf/gazebo/pull-request/1311)

    1. Make buildings available in "Insert Models" tab, improve save flow.
        * [Pull request #1312](https://bitbucket.org/osrf/gazebo/pull-request/1312)

    1. Added EditorItem::SetHighlighted.
        * [Pull request #1308](https://bitbucket.org/osrf/gazebo/pull-request/1308)

    1. Current level is transparent, lower levels opaque, higher levels invisible.
        * [Pull request #1303](https://bitbucket.org/osrf/gazebo/pull-request/1303)

    1. Detach all child manips when item is deleted, added BuildingMaker::DetachAllChildren.
        * [Pull request #1316](https://bitbucket.org/osrf/gazebo/pull-request/1316)

    1. Added texture picker to inspector dialogs.
        * [Pull request #1306](https://bitbucket.org/osrf/gazebo/pull-request/1306)

    1. Measures for doors and windows. Added RectItem::angleOnWall and related Get/Set.
        * [Pull request #1322](https://bitbucket.org/osrf/gazebo/pull-request/1322)
        * [Issue #370](https://bitbucket.org/osrf/gazebo/issue/370)

    1. Added Gazebo/BuildingFrame material to display holes for doors and windows on walls.
        * [Pull request #1338](https://bitbucket.org/osrf/gazebo/pull-request/1338)

    1. Added Gazebo/Bricks material to be used as texture on the building editor.
        * [Pull request #1333](https://bitbucket.org/osrf/gazebo/pull-request/1333)

    1. Pick colors from the palette and assign on 3D view. Added mouse and key event handlers to BuildingMaker, and events to communicate from BuildingModelManip to EditorItem.
        * [Pull request #1336](https://bitbucket.org/osrf/gazebo/pull-request/1336)

    1. Pick textures from the palette and assign in 3D view.
        * [Pull request #1368](https://bitbucket.org/osrf/gazebo/pull-request/1368)

1. Model editor updates
    1. Fix adding/removing event filters .
        * [Pull request #1279](https://bitbucket.org/osrf/gazebo/pull-request/1279)

    1. Enabled multi-selection and align tool inside model editor.
        * [Pull request #1302](https://bitbucket.org/osrf/gazebo/pull-request/1302)
        * [Issue #1323](https://bitbucket.org/osrf/gazebo/issue/1323)

    1. Enabled snap mode inside model editor.
        * [Pull request #1331](https://bitbucket.org/osrf/gazebo/pull-request/1331)
        * [Issue #1318](https://bitbucket.org/osrf/gazebo/issue/1318)

    1. Implemented copy/pasting of links.
        * [Pull request #1330](https://bitbucket.org/osrf/gazebo/pull-request/1330)

1. GUI publishes model selection information on ~/selection topic.
    * [Pull request #1318](https://bitbucket.org/osrf/gazebo/pull-request/1318)

## Gazebo 4.0

### Gazebo 4.x.x (2015-xx-xx)

1. Fix build for Bullet 2.83, enable angle wrapping for BulletHingeJoint
    * [Pull request #1664](https://bitbucket.org/osrf/gazebo/pull-request/1664)

### Gazebo 4.1.3 (2015-05-07)

1. Fix saving visual geom SDF values
    * [Pull request #1597](https://bitbucket.org/osrf/gazebo/pull-request/1597)
1. Fix heightmap model texture loading.
    * [Pull request #1595](https://bitbucket.org/osrf/gazebo/pull-request/1595)
1. Fix visual collision scale on separate client
    * [Pull request #1585](https://bitbucket.org/osrf/gazebo/pull-request/1585)
1. Fix several clang compiler warnings
    * [Pull request #1594](https://bitbucket.org/osrf/gazebo/pull-request/1594)
1. Fix blank save / browse dialogs
    * [Pull request #1544](https://bitbucket.org/osrf/gazebo/pull-request/1544)

### Gazebo 4.1.2 (2015-03-20)

1. Fix quaternion documentation: target Gazebo_4.1
    * [Pull request #1525](https://bitbucket.org/osrf/gazebo/pull-request/1525)
1. Speed up World::Step in loops
    * [Pull request #1492](https://bitbucket.org/osrf/gazebo/pull-request/1492)
1. Reduce selection buffer updates -> 4.1
    * [Pull request #1494](https://bitbucket.org/osrf/gazebo/pull-request/1494)
1. Fix loading of SimbodyPhysics parameters
    * [Pull request #1474](https://bitbucket.org/osrf/gazebo/pull-request/1474)
1. Fix heightmap on OSX -> 4.1
    * [Pull request #1455](https://bitbucket.org/osrf/gazebo/pull-request/1455)
1. Remove extra pose tag in a world file that should not be there
    * [Pull request #1458](https://bitbucket.org/osrf/gazebo/pull-request/1458)
1. Better fix for #236 for IMU that doesn't require ABI changes
    * [Pull request #1448](https://bitbucket.org/osrf/gazebo/pull-request/1448)
1. Fix regression of #236 for ImuSensor in 4.1
    * [Pull request #1446](https://bitbucket.org/osrf/gazebo/pull-request/1446)
1. Preserve previous GAZEBO_MODEL_PATH values when sourcing setup.sh
    * [Pull request #1430](https://bitbucket.org/osrf/gazebo/pull-request/1430)
1. issue #857: fix segfault for simbody screw joint when setting limits due to uninitialized limitForce.
    * [Pull request #1423](https://bitbucket.org/osrf/gazebo/pull-request/1423)
1. Allow multiple contact sensors per link (#960)
    * [Pull request #1413](https://bitbucket.org/osrf/gazebo/pull-request/1413)
1. Fix for issue #351, ODE World Step
    * [Pull request #1406](https://bitbucket.org/osrf/gazebo/pull-request/1406)
1. Disable failing InelasticCollision/0 test (#1394)
    * [Pull request #1405](https://bitbucket.org/osrf/gazebo/pull-request/1405)
1. Prevent out of bounds array access in SkidSteerDrivePlugin (found by cppcheck 1.68)
    * [Pull request #1379](https://bitbucket.org/osrf/gazebo/pull-request/1379)

### Gazebo 4.1.1 (2015-01-15)

1. Fix BulletPlaneShape bounding box (#1265)
    * [Pull request #1367](https://bitbucket.org/osrf/gazebo/pull-request/1367)
1. Fix dart linking errors on osx
    * [Pull request #1372](https://bitbucket.org/osrf/gazebo/pull-request/1372)
1. Update to player interfaces
    * [Pull request #1324](https://bitbucket.org/osrf/gazebo/pull-request/1324)
1. Handle GpuLaser name collisions (#1403)
    * [Pull request #1360](https://bitbucket.org/osrf/gazebo/pull-request/1360)
1. Add checks for handling array's with counts of zero, and read specular values
    * [Pull request #1339](https://bitbucket.org/osrf/gazebo/pull-request/1339)
1. Fix model list widget test
    * [Pull request #1327](https://bitbucket.org/osrf/gazebo/pull-request/1327)
1. Fix ogre includes
    * [Pull request #1323](https://bitbucket.org/osrf/gazebo/pull-request/1323)

### Gazebo 4.1.0 (2014-11-20)

1. Modified GUI rendering to improve the rendering update rate.
    * [Pull request #1487](https://bitbucket.org/osrf/gazebo/pull-request/1487)
1. Add ArrangePlugin for arranging groups of models.
   Also add Model::ResetPhysicsStates to call Link::ResetPhysicsStates
   recursively on all links in model.
    * [Pull request #1208](https://bitbucket.org/osrf/gazebo/pull-request/1208)
1. The `gz model` command line tool will output model info using either `-i` for complete info, or `-p` for just the model pose.
    * [Pull request #1212](https://bitbucket.org/osrf/gazebo/pull-request/1212)
    * [DRCSim Issue #389](https://bitbucket.org/osrf/drcsim/issue/389)
1. Added SignalStats class for computing incremental signal statistics.
    * [Pull request #1198](https://bitbucket.org/osrf/gazebo/pull-request/1198)
1. Add InitialVelocityPlugin to setting the initial state of links
    * [Pull request #1237](https://bitbucket.org/osrf/gazebo/pull-request/1237)
1. Added Quaternion::Integrate function.
    * [Pull request #1255](https://bitbucket.org/osrf/gazebo/pull-request/1255)
1. Added ConvertJointType functions, display more joint info on model list.
    * [Pull request #1259](https://bitbucket.org/osrf/gazebo/pull-request/1259)
1. Added ModelListWidget::AddProperty, removed unnecessary checks on ModelListWidget.
    * [Pull request #1271](https://bitbucket.org/osrf/gazebo/pull-request/1271)
1. Fix loading collada meshes with unsupported input semantics.
    * [Pull request #1319](https://bitbucket.org/osrf/gazebo/pull-request/1319)

### Gazebo 4.0.2 (2014-09-23)

1. Fix and improve mechanism to generate pkgconfig libs
    * [Pull request #1207](https://bitbucket.org/osrf/gazebo/pull-request/1207)
    * [Issue #1284](https://bitbucket.org/osrf/gazebo/issue/1284)
1. Added arat.world
    * [Pull request #1205](https://bitbucket.org/osrf/gazebo/pull-request/1205)
1. Update gzprop to output zip files.
    * [Pull request #1197](https://bitbucket.org/osrf/gazebo/pull-request/1197)
1. Make Collision::GetShape a const function
    * [Pull requset #1189](https://bitbucket.org/osrf/gazebo/pull-request/1189)
1. Install missing physics headers
    * [Pull requset #1183](https://bitbucket.org/osrf/gazebo/pull-request/1183)
1. Remove SimbodyLink::AddTorque console message
    * [Pull requset #1185](https://bitbucket.org/osrf/gazebo/pull-request/1185)
1. Fix log xml
    * [Pull requset #1188](https://bitbucket.org/osrf/gazebo/pull-request/1188)

### Gazebo 4.0.0 (2014-08-08)

1. Added lcov support to cmake
    * [Pull request #1047](https://bitbucket.org/osrf/gazebo/pull-request/1047)
1. Fixed memory leak in image conversion
    * [Pull request #1057](https://bitbucket.org/osrf/gazebo/pull-request/1057)
1. Removed deprecated function
    * [Pull request #1067](https://bitbucket.org/osrf/gazebo/pull-request/1067)
1. Improved collada loading performance
    * [Pull request #1066](https://bitbucket.org/osrf/gazebo/pull-request/1066)
    * [Pull request #1082](https://bitbucket.org/osrf/gazebo/pull-request/1082)
    * [Issue #1134](https://bitbucket.org/osrf/gazebo/issue/1134)
1. Implemented a collada exporter
    * [Pull request #1064](https://bitbucket.org/osrf/gazebo/pull-request/1064)
1. Force torque sensor now makes use of sensor's pose.
    * [Pull request #1076](https://bitbucket.org/osrf/gazebo/pull-request/1076)
    * [Issue #940](https://bitbucket.org/osrf/gazebo/issue/940)
1. Fix Model::GetLinks segfault
    * [Pull request #1093](https://bitbucket.org/osrf/gazebo/pull-request/1093)
1. Fix deleting and saving lights in gzserver
    * [Pull request #1094](https://bitbucket.org/osrf/gazebo/pull-request/1094)
    * [Issue #1182](https://bitbucket.org/osrf/gazebo/issue/1182)
    * [Issue #346](https://bitbucket.org/osrf/gazebo/issue/346)
1. Fix Collision::GetWorldPose. The pose of a collision would not update properly.
    * [Pull request #1049](https://bitbucket.org/osrf/gazebo/pull-request/1049)
    * [Issue #1124](https://bitbucket.org/osrf/gazebo/issue/1124)
1. Fixed the animate_box and animate_joints examples
    * [Pull request #1086](https://bitbucket.org/osrf/gazebo/pull-request/1086)
1. Integrated Oculus Rift functionality
    * [Pull request #1074](https://bitbucket.org/osrf/gazebo/pull-request/1074)
    * [Pull request #1136](https://bitbucket.org/osrf/gazebo/pull-request/1136)
    * [Pull request #1139](https://bitbucket.org/osrf/gazebo/pull-request/1139)
1. Updated Base::GetScopedName
    * [Pull request #1104](https://bitbucket.org/osrf/gazebo/pull-request/1104)
1. Fix collada loader from adding duplicate materials into a Mesh
    * [Pull request #1105](https://bitbucket.org/osrf/gazebo/pull-request/1105)
    * [Issue #1180](https://bitbucket.org/osrf/gazebo/issue/1180)
1. Integrated Razer Hydra functionality
    * [Pull request #1083](https://bitbucket.org/osrf/gazebo/pull-request/1083)
    * [Pull request #1109](https://bitbucket.org/osrf/gazebo/pull-request/1109)
1. Added ability to copy and paste models in the GUI
    * [Pull request #1103](https://bitbucket.org/osrf/gazebo/pull-request/1103)
1. Removed unnecessary inclusion of gazebo.hh and common.hh in plugins
    * [Pull request #1111](https://bitbucket.org/osrf/gazebo/pull-request/1111)
1. Added ability to specify custom road textures
    * [Pull request #1027](https://bitbucket.org/osrf/gazebo/pull-request/1027)
1. Added support for DART 4.1
    * [Pull request #1113](https://bitbucket.org/osrf/gazebo/pull-request/1113)
    * [Pull request #1132](https://bitbucket.org/osrf/gazebo/pull-request/1132)
    * [Pull request #1134](https://bitbucket.org/osrf/gazebo/pull-request/1134)
    * [Pull request #1154](https://bitbucket.org/osrf/gazebo/pull-request/1154)
1. Allow position of joints to be directly set.
    * [Pull request #1097](https://bitbucket.org/osrf/gazebo/pull-request/1097)
    * [Issue #1138](https://bitbucket.org/osrf/gazebo/issue/1138)
1. Added extruded polyline geometry
    * [Pull request #1026](https://bitbucket.org/osrf/gazebo/pull-request/1026)
1. Fixed actor animation
    * [Pull request #1133](https://bitbucket.org/osrf/gazebo/pull-request/1133)
    * [Pull request #1141](https://bitbucket.org/osrf/gazebo/pull-request/1141)
1. Generate a versioned cmake config file
    * [Pull request #1153](https://bitbucket.org/osrf/gazebo/pull-request/1153)
    * [Issue #1226](https://bitbucket.org/osrf/gazebo/issue/1226)
1. Added KMeans class
    * [Pull request #1147](https://bitbucket.org/osrf/gazebo/pull-request/1147)
1. Added --summary-range feature to bitbucket pullrequest tool
    * [Pull request #1156](https://bitbucket.org/osrf/gazebo/pull-request/1156)
1. Updated web links
    * [Pull request #1159](https://bitbucket.org/osrf/gazebo/pull-request/1159)
1. Update tests
    * [Pull request #1155](https://bitbucket.org/osrf/gazebo/pull-request/1155)
    * [Pull request #1143](https://bitbucket.org/osrf/gazebo/pull-request/1143)
    * [Pull request #1138](https://bitbucket.org/osrf/gazebo/pull-request/1138)
    * [Pull request #1140](https://bitbucket.org/osrf/gazebo/pull-request/1140)
    * [Pull request #1127](https://bitbucket.org/osrf/gazebo/pull-request/1127)
    * [Pull request #1115](https://bitbucket.org/osrf/gazebo/pull-request/1115)
    * [Pull request #1102](https://bitbucket.org/osrf/gazebo/pull-request/1102)
    * [Pull request #1087](https://bitbucket.org/osrf/gazebo/pull-request/1087)
    * [Pull request #1084](https://bitbucket.org/osrf/gazebo/pull-request/1084)

## Gazebo 3.0

### Gazebo 3.x.x (yyyy-mm-dd)

1. Fixed sonar and wireless sensor visualization
    * [Pull request #1254](https://bitbucket.org/osrf/gazebo/pull-request/1254)
1. Update visual bounding box when model is selected
    * [Pull request #1280](https://bitbucket.org/osrf/gazebo/pull-request/1280)

### Gazebo 3.1.0 (2014-08-08)

1. Implemented Simbody::Link::Set*Vel
    * [Pull request #1160](https://bitbucket.org/osrf/gazebo/pull-request/1160)
    * [Issue #1012](https://bitbucket.org/osrf/gazebo/issue/1012)
1. Added World::RemoveModel function
    * [Pull request #1106](https://bitbucket.org/osrf/gazebo/pull-request/1106)
    * [Issue #1177](https://bitbucket.org/osrf/gazebo/issue/1177)
1. Fix exit from camera follow mode using the escape key
    * [Pull request #1137](https://bitbucket.org/osrf/gazebo/pull-request/1137)
    * [Issue #1220](https://bitbucket.org/osrf/gazebo/issue/1220)
1. Added support for SDF joint spring stiffness and reference positions
    * [Pull request #1117](https://bitbucket.org/osrf/gazebo/pull-request/1117)
1. Removed the gzmodel_create script
    * [Pull request #1130](https://bitbucket.org/osrf/gazebo/pull-request/1130)
1. Added Vector2 dot product
    * [Pull request #1101](https://bitbucket.org/osrf/gazebo/pull-request/1101)
1. Added SetPositionPID and SetVelocityPID to JointController
    * [Pull request #1091](https://bitbucket.org/osrf/gazebo/pull-request/1091)
1. Fix gzclient startup crash with ogre 1.9
    * [Pull request #1098](https://bitbucket.org/osrf/gazebo/pull-request/1098)
    * [Issue #996](https://bitbucket.org/osrf/gazebo/issue/996)
1. Update the bitbucket_pullrequests tool
    * [Pull request #1108](https://bitbucket.org/osrf/gazebo/pull-request/1108)
1. Light properties now remain in place after move by the user via the GUI.
    * [Pull request #1110](https://bitbucket.org/osrf/gazebo/pull-request/1110)
    * [Issue #1211](https://bitbucket.org/osrf/gazebo/issue/1211)
1. Allow position of joints to be directly set.
    * [Pull request #1096](https://bitbucket.org/osrf/gazebo/pull-request/1096)
    * [Issue #1138](https://bitbucket.org/osrf/gazebo/issue/1138)

### Gazebo 3.0.0 (2014-04-11)

1. Fix bug when deleting the sun light
    * [Pull request #1088](https://bitbucket.org/osrf/gazebo/pull-request/1088)
    * [Issue #1133](https://bitbucket.org/osrf/gazebo/issue/1133)
1. Fix ODE screw joint
    * [Pull request #1078](https://bitbucket.org/osrf/gazebo/pull-request/1078)
    * [Issue #1167](https://bitbucket.org/osrf/gazebo/issue/1167)
1. Update joint integration tests
    * [Pull request #1081](https://bitbucket.org/osrf/gazebo/pull-request/1081)
1. Fixed false positives in cppcheck.
    * [Pull request #1061](https://bitbucket.org/osrf/gazebo/pull-request/1061)
1. Made joint axis reference frame relative to child, and updated simbody and dart accordingly.
    * [Pull request #1069](https://bitbucket.org/osrf/gazebo/pull-request/1069)
    * [Issue #494](https://bitbucket.org/osrf/gazebo/issue/494)
    * [Issue #1143](https://bitbucket.org/osrf/gazebo/issue/1143)
1. Added ability to pass vector of strings to SetupClient and SetupServer
    * [Pull request #1068](https://bitbucket.org/osrf/gazebo/pull-request/1068)
    * [Issue #1132](https://bitbucket.org/osrf/gazebo/issue/1132)
1. Fix error correction in screw constraints for ODE
    * [Pull request #1070](https://bitbucket.org/osrf/gazebo/pull-request/1070)
    * [Issue #1159](https://bitbucket.org/osrf/gazebo/issue/1159)
1. Improved pkgconfig with SDF
    * [Pull request #1062](https://bitbucket.org/osrf/gazebo/pull-request/1062)
1. Added a plugin to simulate aero dynamics
    * [Pull request #905](https://bitbucket.org/osrf/gazebo/pull-request/905)
1. Updated bullet support
    * [Issue #1069](https://bitbucket.org/osrf/gazebo/issue/1069)
    * [Pull request #1011](https://bitbucket.org/osrf/gazebo/pull-request/1011)
    * [Pull request #996](https://bitbucket.org/osrf/gazebo/pull-request/966)
    * [Pull request #1024](https://bitbucket.org/osrf/gazebo/pull-request/1024)
1. Updated simbody support
    * [Pull request #995](https://bitbucket.org/osrf/gazebo/pull-request/995)
1. Updated worlds to SDF 1.5
    * [Pull request #1021](https://bitbucket.org/osrf/gazebo/pull-request/1021)
1. Improvements to ODE
    * [Pull request #1001](https://bitbucket.org/osrf/gazebo/pull-request/1001)
    * [Pull request #1014](https://bitbucket.org/osrf/gazebo/pull-request/1014)
    * [Pull request #1015](https://bitbucket.org/osrf/gazebo/pull-request/1015)
    * [Pull request #1016](https://bitbucket.org/osrf/gazebo/pull-request/1016)
1. New command line tool
    * [Pull request #972](https://bitbucket.org/osrf/gazebo/pull-request/972)
1. Graphical user interface improvements
    * [Pull request #971](https://bitbucket.org/osrf/gazebo/pull-request/971)
    * [Pull request #1013](https://bitbucket.org/osrf/gazebo/pull-request/1013)
    * [Pull request #989](https://bitbucket.org/osrf/gazebo/pull-request/989)
1. Created a friction pyramid class
    * [Pull request #935](https://bitbucket.org/osrf/gazebo/pull-request/935)
1. Added GetWorldEnergy functions to Model, Joint, and Link
    * [Pull request #1017](https://bitbucket.org/osrf/gazebo/pull-request/1017)
1. Preparing Gazebo for admission into Ubuntu
    * [Pull request #969](https://bitbucket.org/osrf/gazebo/pull-request/969)
    * [Pull request #998](https://bitbucket.org/osrf/gazebo/pull-request/998)
    * [Pull request #1002](https://bitbucket.org/osrf/gazebo/pull-request/1002)
1. Add method for querying if useImplicitStiffnessDamping flag is set for a given joint
    * [Issue #629](https://bitbucket.org/osrf/gazebo/issue/629)
    * [Pull request #1006](https://bitbucket.org/osrf/gazebo/pull-request/1006)
1. Fix joint axis frames
    * [Issue #494](https://bitbucket.org/osrf/gazebo/issue/494)
    * [Pull request #963](https://bitbucket.org/osrf/gazebo/pull-request/963)
1. Compute joint anchor pose relative to parent
    * [Issue #1029](https://bitbucket.org/osrf/gazebo/issue/1029)
    * [Pull request #982](https://bitbucket.org/osrf/gazebo/pull-request/982)
1. Cleanup the installed worlds
    * [Issue #1036](https://bitbucket.org/osrf/gazebo/issue/1036)
    * [Pull request #984](https://bitbucket.org/osrf/gazebo/pull-request/984)
1. Update to the GPS sensor
    * [Issue #1059](https://bitbucket.org/osrf/gazebo/issue/1059)
    * [Pull request #978](https://bitbucket.org/osrf/gazebo/pull-request/978)
1. Removed libtool from plugin loading
    * [Pull request #981](https://bitbucket.org/osrf/gazebo/pull-request/981)
1. Added functions to get inertial information for a link in the world frame.
    * [Pull request #1005](https://bitbucket.org/osrf/gazebo/pull-request/1005)

## Gazebo 2.0

### Gazebo 2.2.6 (2015-09-28)

1. Backport fixes to setup.sh from pull request #1430 to 2.2 branch
    * [Pull request 1889](https://bitbucket.org/osrf/gazebo/pull-request/1889)
1. Fix heightmap texture loading (2.2)
    * [Pull request 1596](https://bitbucket.org/osrf/gazebo/pull-request/1596)
1. Prevent out of bounds array access in SkidSteerDrivePlugin (found by cppcheck 1.68)
    * [Pull request 1379](https://bitbucket.org/osrf/gazebo/pull-request/1379)
1. Fix build with boost 1.57 for 2.2 branch (#1399)
    * [Pull request 1358](https://bitbucket.org/osrf/gazebo/pull-request/1358)
1. Fix manpage test failures by incrementing year to 2015
    * [Pull request 1361](https://bitbucket.org/osrf/gazebo/pull-request/1361)
1. Fix build for OS X 10.10 (#1304, #1289)
    * [Pull request 1346](https://bitbucket.org/osrf/gazebo/pull-request/1346)
1. Restore ODELink ABI, use Link variables instead (#1354)
    * [Pull request 1347](https://bitbucket.org/osrf/gazebo/pull-request/1347)
1. Fix inertia_ratio test
    * [Pull request 1344](https://bitbucket.org/osrf/gazebo/pull-request/1344)
1. backport collision visual fix -> 2.2
    * [Pull request 1343](https://bitbucket.org/osrf/gazebo/pull-request/1343)
1. Fix two code_check errors on 2.2
    * [Pull request 1314](https://bitbucket.org/osrf/gazebo/pull-request/1314)
1. issue #243 fix Link::GetWorldLinearAccel and Link::GetWorldAngularAccel for ODE
    * [Pull request 1284](https://bitbucket.org/osrf/gazebo/pull-request/1284)

### Gazebo 2.2.3 (2014-04-29)

1. Removed redundant call to World::Init
    * [Pull request #1107](https://bitbucket.org/osrf/gazebo/pull-request/1107)
    * [Issue #1208](https://bitbucket.org/osrf/gazebo/issue/1208)
1. Return proper error codes when gazebo exits
    * [Pull request #1085](https://bitbucket.org/osrf/gazebo/pull-request/1085)
    * [Issue #1178](https://bitbucket.org/osrf/gazebo/issue/1178)
1. Fixed Camera::GetWorldRotation().
    * [Pull request #1071](https://bitbucket.org/osrf/gazebo/pull-request/1071)
    * [Issue #1087](https://bitbucket.org/osrf/gazebo/issue/1087)
1. Fixed memory leak in image conversion
    * [Pull request #1073](https://bitbucket.org/osrf/gazebo/pull-request/1073)

### Gazebo 2.2.1 (xxxx-xx-xx)

1. Fix heightmap model texture loading.
    * [Pull request #1596](https://bitbucket.org/osrf/gazebo/pull-request/1596)

### Gazebo 2.2.0 (2014-01-10)

1. Fix compilation when using OGRE-1.9 (full support is being worked on)
    * [Issue #994](https://bitbucket.org/osrf/gazebo/issue/994)
    * [Issue #995](https://bitbucket.org/osrf/gazebo/issue/995)
    * [Issue #996](https://bitbucket.org/osrf/gazebo/issue/996)
    * [Pull request #883](https://bitbucket.org/osrf/gazebo/pull-request/883)
1. Added unit test for issue 624.
    * [Issue #624](https://bitbucket.org/osrf/gazebo/issue/624).
    * [Pull request #889](https://bitbucket.org/osrf/gazebo/pull-request/889)
1. Use 3x3 PCF shadows for smoother shadows.
    * [Pull request #887](https://bitbucket.org/osrf/gazebo/pull-request/887)
1. Update manpage copyright to 2014.
    * [Pull request #893](https://bitbucket.org/osrf/gazebo/pull-request/893)
1. Added friction integration test .
    * [Pull request #885](https://bitbucket.org/osrf/gazebo/pull-request/885)
1. Fix joint anchor when link pose is not specified.
    * [Issue #978](https://bitbucket.org/osrf/gazebo/issue/978)
    * [Pull request #862](https://bitbucket.org/osrf/gazebo/pull-request/862)
1. Added (ESC) tooltip for GUI Selection Mode icon.
    * [Issue #993](https://bitbucket.org/osrf/gazebo/issue/993)
    * [Pull request #888](https://bitbucket.org/osrf/gazebo/pull-request/888)
1. Removed old comment about resolved issue.
    * [Issue #837](https://bitbucket.org/osrf/gazebo/issue/837)
    * [Pull request #880](https://bitbucket.org/osrf/gazebo/pull-request/880)
1. Made SimbodyLink::Get* function thread-safe
    * [Issue #918](https://bitbucket.org/osrf/gazebo/issue/918)
    * [Pull request #872](https://bitbucket.org/osrf/gazebo/pull-request/872)
1. Suppressed spurious gzlog messages in ODE::Body
    * [Issue #983](https://bitbucket.org/osrf/gazebo/issue/983)
    * [Pull request #875](https://bitbucket.org/osrf/gazebo/pull-request/875)
1. Fixed Force Torque Sensor Test by properly initializing some values.
    * [Issue #982](https://bitbucket.org/osrf/gazebo/issue/982)
    * [Pull request #869](https://bitbucket.org/osrf/gazebo/pull-request/869)
1. Added breakable joint plugin to support breakable walls.
    * [Pull request #865](https://bitbucket.org/osrf/gazebo/pull-request/865)
1. Used different tuple syntax to fix compilation on OSX mavericks.
    * [Issue #947](https://bitbucket.org/osrf/gazebo/issue/947)
    * [Pull request #858](https://bitbucket.org/osrf/gazebo/pull-request/858)
1. Fixed sonar test and deprecation warning.
    * [Pull request #856](https://bitbucket.org/osrf/gazebo/pull-request/856)
1. Speed up test compilation.
    * Part of [Issue #955](https://bitbucket.org/osrf/gazebo/issue/955)
    * [Pull request #846](https://bitbucket.org/osrf/gazebo/pull-request/846)
1. Added Joint::SetEffortLimit API
    * [Issue #923](https://bitbucket.org/osrf/gazebo/issue/923)
    * [Pull request #808](https://bitbucket.org/osrf/gazebo/pull-request/808)
1. Made bullet output less verbose.
    * [Pull request #839](https://bitbucket.org/osrf/gazebo/pull-request/839)
1. Convergence acceleration and stability tweak to make atlas_v3 stable
    * [Issue #895](https://bitbucket.org/osrf/gazebo/issue/895)
    * [Pull request #772](https://bitbucket.org/osrf/gazebo/pull-request/772)
1. Added colors, textures and world files for the SPL RoboCup environment
    * [Pull request #838](https://bitbucket.org/osrf/gazebo/pull-request/838)
1. Fixed bitbucket_pullrequests tool to work with latest BitBucket API.
    * [Issue #933](https://bitbucket.org/osrf/gazebo/issue/933)
    * [Pull request #841](https://bitbucket.org/osrf/gazebo/pull-request/841)
1. Fixed cppcheck warnings.
    * [Pull request #842](https://bitbucket.org/osrf/gazebo/pull-request/842)

### Gazebo 2.1.0 (2013-11-08)
1. Fix mainwindow unit test
    * [Pull request #752](https://bitbucket.org/osrf/gazebo/pull-request/752)
1. Visualize moment of inertia
    * Pull request [#745](https://bitbucket.org/osrf/gazebo/pull-request/745), [#769](https://bitbucket.org/osrf/gazebo/pull-request/769), [#787](https://bitbucket.org/osrf/gazebo/pull-request/787)
    * [Issue #203](https://bitbucket.org/osrf/gazebo/issue/203)
1. Update tool to count lines of code
    * [Pull request #758](https://bitbucket.org/osrf/gazebo/pull-request/758)
1. Implement World::Clear
    * Pull request [#785](https://bitbucket.org/osrf/gazebo/pull-request/785), [#804](https://bitbucket.org/osrf/gazebo/pull-request/804)
1. Improve Bullet support
    * [Pull request #805](https://bitbucket.org/osrf/gazebo/pull-request/805)
1. Fix doxygen spacing
    * [Pull request #740](https://bitbucket.org/osrf/gazebo/pull-request/740)
1. Add tool to generate model images for thepropshop.org
    * [Pull request #734](https://bitbucket.org/osrf/gazebo/pull-request/734)
1. Added paging support for terrains
    * [Pull request #707](https://bitbucket.org/osrf/gazebo/pull-request/707)
1. Added plugin path to LID_LIBRARY_PATH in setup.sh
    * [Pull request #750](https://bitbucket.org/osrf/gazebo/pull-request/750)
1. Fix for OSX
    * [Pull request #766](https://bitbucket.org/osrf/gazebo/pull-request/766)
    * [Pull request #786](https://bitbucket.org/osrf/gazebo/pull-request/786)
    * [Issue #906](https://bitbucket.org/osrf/gazebo/issue/906)
1. Update copyright information
    * [Pull request #771](https://bitbucket.org/osrf/gazebo/pull-request/771)
1. Enable screen dependent tests
    * [Pull request #764](https://bitbucket.org/osrf/gazebo/pull-request/764)
    * [Issue #811](https://bitbucket.org/osrf/gazebo/issue/811)
1. Fix gazebo command line help message
    * [Pull request #775](https://bitbucket.org/osrf/gazebo/pull-request/775)
    * [Issue #898](https://bitbucket.org/osrf/gazebo/issue/898)
1. Fix man page test
    * [Pull request #774](https://bitbucket.org/osrf/gazebo/pull-request/774)
1. Improve load time by reducing calls to RTShader::Update
    * [Pull request #773](https://bitbucket.org/osrf/gazebo/pull-request/773)
    * [Issue #877](https://bitbucket.org/osrf/gazebo/issue/877)
1. Fix joint visualization
    * [Pull request #776](https://bitbucket.org/osrf/gazebo/pull-request/776)
    * [Pull request #802](https://bitbucket.org/osrf/gazebo/pull-request/802)
    * [Issue #464](https://bitbucket.org/osrf/gazebo/issue/464)
1. Add helpers to fix NaN
    * [Pull request #742](https://bitbucket.org/osrf/gazebo/pull-request/742)
1. Fix model resizing via the GUI
    * [Pull request #763](https://bitbucket.org/osrf/gazebo/pull-request/763)
    * [Issue #885](https://bitbucket.org/osrf/gazebo/issue/885)
1. Simplify gzlog test by using sha1
    * [Pull request #781](https://bitbucket.org/osrf/gazebo/pull-request/781)
    * [Issue #837](https://bitbucket.org/osrf/gazebo/issue/837)
1. Enable cppcheck for header files
    * [Pull request #782](https://bitbucket.org/osrf/gazebo/pull-request/782)
    * [Issue #907](https://bitbucket.org/osrf/gazebo/issue/907)
1. Fix broken regression test
    * [Pull request #784](https://bitbucket.org/osrf/gazebo/pull-request/784)
    * [Issue #884](https://bitbucket.org/osrf/gazebo/issue/884)
1. All simbody and dart to pass tests
    * [Pull request #790](https://bitbucket.org/osrf/gazebo/pull-request/790)
    * [Issue #873](https://bitbucket.org/osrf/gazebo/issue/873)
1. Fix camera rotation from SDF
    * [Pull request #789](https://bitbucket.org/osrf/gazebo/pull-request/789)
    * [Issue #920](https://bitbucket.org/osrf/gazebo/issue/920)
1. Fix bitbucket pullrequest command line tool to match new API
    * [Pull request #803](https://bitbucket.org/osrf/gazebo/pull-request/803)
1. Fix transceiver spawn errors in tests
    * [Pull request #811](https://bitbucket.org/osrf/gazebo/pull-request/811)
    * [Pull request #814](https://bitbucket.org/osrf/gazebo/pull-request/814)

### Gazebo 2.0.0 (2013-10-08)
1. Refactor code check tool.
    * [Pull Request #669](https://bitbucket.org/osrf/gazebo/pull-request/669)
1. Added pull request tool for Bitbucket.
    * [Pull Request #670](https://bitbucket.org/osrf/gazebo/pull-request/670)
    * [Pull Request #691](https://bitbucket.org/osrf/gazebo/pull-request/671)
1. New wireless receiver and transmitter sensor models.
    * [Pull Request #644](https://bitbucket.org/osrf/gazebo/pull-request/644)
    * [Pull Request #675](https://bitbucket.org/osrf/gazebo/pull-request/675)
    * [Pull Request #727](https://bitbucket.org/osrf/gazebo/pull-request/727)
1. Audio support using OpenAL.
    * [Pull Request #648](https://bitbucket.org/osrf/gazebo/pull-request/648)
    * [Pull Request #704](https://bitbucket.org/osrf/gazebo/pull-request/704)
1. Simplify command-line parsing of gztopic echo output.
    * [Pull Request #674](https://bitbucket.org/osrf/gazebo/pull-request/674)
    * Resolves: [Issue #795](https://bitbucket.org/osrf/gazebo/issue/795)
1. Use UNIX directories through the user of GNUInstallDirs cmake module.
    * [Pull Request #676](https://bitbucket.org/osrf/gazebo/pull-request/676)
    * [Pull Request #681](https://bitbucket.org/osrf/gazebo/pull-request/681)
1. New GUI interactions for object manipulation.
    * [Pull Request #634](https://bitbucket.org/osrf/gazebo/pull-request/634)
1. Fix for OSX menubar.
    * [Pull Request #677](https://bitbucket.org/osrf/gazebo/pull-request/677)
1. Remove internal SDF directories and dependencies.
    * [Pull Request #680](https://bitbucket.org/osrf/gazebo/pull-request/680)
1. Add minimum version for sdformat.
    * [Pull Request #682](https://bitbucket.org/osrf/gazebo/pull-request/682)
    * Resolves: [Issue #818](https://bitbucket.org/osrf/gazebo/issue/818)
1. Allow different gtest parameter types with ServerFixture
    * [Pull Request #686](https://bitbucket.org/osrf/gazebo/pull-request/686)
    * Resolves: [Issue #820](https://bitbucket.org/osrf/gazebo/issue/820)
1. GUI model scaling when using Bullet.
    * [Pull Request #683](https://bitbucket.org/osrf/gazebo/pull-request/683)
1. Fix typo in cmake config.
    * [Pull Request #694](https://bitbucket.org/osrf/gazebo/pull-request/694)
    * Resolves: [Issue #824](https://bitbucket.org/osrf/gazebo/issue/824)
1. Remove gazebo include subdir from pkgconfig and cmake config.
    * [Pull Request #691](https://bitbucket.org/osrf/gazebo/pull-request/691)
1. Torsional spring demo
    * [Pull Request #693](https://bitbucket.org/osrf/gazebo/pull-request/693)
1. Remove repeated call to SetAxis in Joint.cc
    * [Pull Request #695](https://bitbucket.org/osrf/gazebo/pull-request/695)
    * Resolves: [Issue #823](https://bitbucket.org/osrf/gazebo/issue/823)
1. Add test for rotational joints.
    * [Pull Request #697](https://bitbucket.org/osrf/gazebo/pull-request/697)
    * Resolves: [Issue #820](https://bitbucket.org/osrf/gazebo/issue/820)
1. Fix compilation of tests using Joint base class
    * [Pull Request #701](https://bitbucket.org/osrf/gazebo/pull-request/701)
1. Terrain paging implemented.
    * [Pull Request #687](https://bitbucket.org/osrf/gazebo/pull-request/687)
1. Improve timeout error reporting in ServerFixture
    * [Pull Request #705](https://bitbucket.org/osrf/gazebo/pull-request/705)
1. Fix mouse picking for cases where visuals overlap with the laser
    * [Pull Request #709](https://bitbucket.org/osrf/gazebo/pull-request/709)
1. Fix string literals for OSX
    * [Pull Request #712](https://bitbucket.org/osrf/gazebo/pull-request/712)
    * Resolves: [Issue #803](https://bitbucket.org/osrf/gazebo/issue/803)
1. Support for ENABLE_TESTS_COMPILATION cmake parameter
    * [Pull Request #708](https://bitbucket.org/osrf/gazebo/pull-request/708)
1. Updated system gui plugin
    * [Pull Request #702](https://bitbucket.org/osrf/gazebo/pull-request/702)
1. Fix force torque unit test issue
    * [Pull Request #673](https://bitbucket.org/osrf/gazebo/pull-request/673)
    * Resolves: [Issue #813](https://bitbucket.org/osrf/gazebo/issue/813)
1. Use variables to control auto generation of CFlags
    * [Pull Request #699](https://bitbucket.org/osrf/gazebo/pull-request/699)
1. Remove deprecated functions.
    * [Pull Request #715](https://bitbucket.org/osrf/gazebo/pull-request/715)
1. Fix typo in `Camera.cc`
    * [Pull Request #719](https://bitbucket.org/osrf/gazebo/pull-request/719)
    * Resolves: [Issue #846](https://bitbucket.org/osrf/gazebo/issue/846)
1. Performance improvements
    * [Pull Request #561](https://bitbucket.org/osrf/gazebo/pull-request/561)
1. Fix gripper model.
    * [Pull Request #713](https://bitbucket.org/osrf/gazebo/pull-request/713)
    * Resolves: [Issue #314](https://bitbucket.org/osrf/gazebo/issue/314)
1. First part of Simbody integration
    * [Pull Request #716](https://bitbucket.org/osrf/gazebo/pull-request/716)

## Gazebo 1.9

### Gazebo 1.9.6 (2014-04-29)

1. Refactored inertia ratio reduction for ODE
    * [Pull request #1114](https://bitbucket.org/osrf/gazebo/pull-request/1114)
1. Improved collada loading performance
    * [Pull request #1075](https://bitbucket.org/osrf/gazebo/pull-request/1075)

### Gazebo 1.9.3 (2014-01-10)

1. Add thickness to plane to remove shadow flickering.
    * [Pull request #886](https://bitbucket.org/osrf/gazebo/pull-request/886)
1. Temporary GUI shadow toggle fix.
    * [Issue #925](https://bitbucket.org/osrf/gazebo/issue/925)
    * [Pull request #868](https://bitbucket.org/osrf/gazebo/pull-request/868)
1. Fix memory access bugs with libc++ on mavericks.
    * [Issue #965](https://bitbucket.org/osrf/gazebo/issue/965)
    * [Pull request #857](https://bitbucket.org/osrf/gazebo/pull-request/857)
    * [Pull request #881](https://bitbucket.org/osrf/gazebo/pull-request/881)
1. Replaced printf with cout in gztopic hz.
    * [Issue #969](https://bitbucket.org/osrf/gazebo/issue/969)
    * [Pull request #854](https://bitbucket.org/osrf/gazebo/pull-request/854)
1. Add Dark grey material and fix indentation.
    * [Pull request #851](https://bitbucket.org/osrf/gazebo/pull-request/851)
1. Fixed sonar sensor unit test.
    * [Pull request #848](https://bitbucket.org/osrf/gazebo/pull-request/848)
1. Convergence acceleration and stability tweak to make atlas_v3 stable.
    * [Pull request #845](https://bitbucket.org/osrf/gazebo/pull-request/845)
1. Update gtest to 1.7.0 to resolve problems with libc++.
    * [Issue #947](https://bitbucket.org/osrf/gazebo/issue/947)
    * [Pull request #827](https://bitbucket.org/osrf/gazebo/pull-request/827)
1. Fixed LD_LIBRARY_PATH for plugins.
    * [Issue #957](https://bitbucket.org/osrf/gazebo/issue/957)
    * [Pull request #844](https://bitbucket.org/osrf/gazebo/pull-request/844)
1. Fix transceiver sporadic errors.
    * Backport of [pull request #811](https://bitbucket.org/osrf/gazebo/pull-request/811)
    * [Pull request #836](https://bitbucket.org/osrf/gazebo/pull-request/836)
1. Modified the MsgTest to be deterministic with time checks.
    * [Pull request #843](https://bitbucket.org/osrf/gazebo/pull-request/843)
1. Fixed seg fault in LaserVisual.
    * [Issue #950](https://bitbucket.org/osrf/gazebo/issue/950)
    * [Pull request #832](https://bitbucket.org/osrf/gazebo/pull-request/832)
1. Implemented the option to disable tests that need a working screen to run properly.
    * Backport of [Pull request #764](https://bitbucket.org/osrf/gazebo/pull-request/764)
    * [Pull request #837](https://bitbucket.org/osrf/gazebo/pull-request/837)
1. Cleaned up gazebo shutdown.
    * [Pull request #829](https://bitbucket.org/osrf/gazebo/pull-request/829)
1. Fixed bug associated with loading joint child links.
    * [Issue #943](https://bitbucket.org/osrf/gazebo/issue/943)
    * [Pull request #820](https://bitbucket.org/osrf/gazebo/pull-request/820)

### Gazebo 1.9.2 (2013-11-08)
1. Fix enable/disable sky and clouds from SDF
    * [Pull request #809](https://bitbucket.org/osrf/gazebo/pull-request/809])
1. Fix occasional blank GUI screen on startup
    * [Pull request #815](https://bitbucket.org/osrf/gazebo/pull-request/815])
1. Fix GPU laser when interacting with heightmaps
    * [Pull request #796](https://bitbucket.org/osrf/gazebo/pull-request/796])
1. Added API/ABI checker command line tool
    * [Pull request #765](https://bitbucket.org/osrf/gazebo/pull-request/765])
1. Added gtest version information
    * [Pull request #801](https://bitbucket.org/osrf/gazebo/pull-request/801])
1. Fix GUI world saving
    * [Pull request #806](https://bitbucket.org/osrf/gazebo/pull-request/806])
1. Enable anti-aliasing for camera sensor
    * [Pull request #800](https://bitbucket.org/osrf/gazebo/pull-request/800])
1. Make sensor noise deterministic
    * [Pull request #788](https://bitbucket.org/osrf/gazebo/pull-request/788])
1. Fix build problem
    * [Issue #901](https://bitbucket.org/osrf/gazebo/issue/901)
    * [Pull request #778](https://bitbucket.org/osrf/gazebo/pull-request/778])
1. Fix a typo in Camera.cc
    * [Pull request #720](https://bitbucket.org/osrf/gazebo/pull-request/720])
    * [Issue #846](https://bitbucket.org/osrf/gazebo/issue/846)
1. Fix OSX menu bar
    * [Pull request #688](https://bitbucket.org/osrf/gazebo/pull-request/688])
1. Fix gazebo::init by calling sdf::setFindCallback() before loading the sdf in gzfactory.
    * [Pull request #678](https://bitbucket.org/osrf/gazebo/pull-request/678])
    * [Issue #817](https://bitbucket.org/osrf/gazebo/issue/817)

### Gazebo 1.9.1 (2013-08-20)
* Deprecate header files that require case-sensitive filesystem (e.g. Common.hh, Physics.hh) [https://bitbucket.org/osrf/gazebo/pull-request/638/fix-for-775-deprecate-headers-that-require]
* Initial support for building on Mac OS X [https://bitbucket.org/osrf/gazebo/pull-request/660/osx-support-for-gazebo-19] [https://bitbucket.org/osrf/gazebo/pull-request/657/cmake-fixes-for-osx]
* Fixes for various issues [https://bitbucket.org/osrf/gazebo/pull-request/635/fix-for-issue-792/diff] [https://bitbucket.org/osrf/gazebo/pull-request/628/allow-scoped-and-non-scoped-joint-names-to/diff] [https://bitbucket.org/osrf/gazebo/pull-request/636/fix-build-dependency-in-message-generation/diff] [https://bitbucket.org/osrf/gazebo/pull-request/639/make-the-unversioned-setupsh-a-copy-of-the/diff] [https://bitbucket.org/osrf/gazebo/pull-request/650/added-missing-lib-to-player-client-library/diff] [https://bitbucket.org/osrf/gazebo/pull-request/656/install-gzmode_create-without-sh-suffix/diff]

### Gazebo 1.9.0 (2013-07-23)
* Use external package [sdformat](https://bitbucket.org/osrf/sdformat) for sdf parsing, refactor the `Element::GetValue*` function calls, and deprecate Gazebo's internal sdf parser [https://bitbucket.org/osrf/gazebo/pull-request/627]
* Improved ROS support ([[Tutorials#ROS_Integration |documentation here]]) [https://bitbucket.org/osrf/gazebo/pull-request/559]
* Added Sonar, Force-Torque, and Tactile Pressure sensors [https://bitbucket.org/osrf/gazebo/pull-request/557], [https://bitbucket.org/osrf/gazebo/pull-request/567]
* Add compile-time defaults for environment variables so that sourcing setup.sh is unnecessary in most cases [https://bitbucket.org/osrf/gazebo/pull-request/620]
* Enable user camera to follow objects in client window [https://bitbucket.org/osrf/gazebo/pull-request/603]
* Install protobuf message files for use in custom messages [https://bitbucket.org/osrf/gazebo/pull-request/614]
* Change default compilation flags to improve debugging [https://bitbucket.org/osrf/gazebo/pull-request/617]
* Change to supported relative include paths [https://bitbucket.org/osrf/gazebo/pull-request/594]
* Fix display of laser scans when sensor is rotated [https://bitbucket.org/osrf/gazebo/pull-request/599]

## Gazebo 1.8

### Gazebo 1.8.7 (2013-07-16)
* Fix bug in URDF parsing of Vector3 elements [https://bitbucket.org/osrf/gazebo/pull-request/613]
* Fix compilation errors with newest libraries [https://bitbucket.org/osrf/gazebo/pull-request/615]

### Gazebo 1.8.6 (2013-06-07)
* Fix inertia lumping in the URDF parser[https://bitbucket.org/osrf/gazebo/pull-request/554]
* Fix for ODEJoint CFM damping sign error [https://bitbucket.org/osrf/gazebo/pull-request/586]
* Fix transport memory growth[https://bitbucket.org/osrf/gazebo/pull-request/584]
* Reduce log file data in order to reduce buffer growth that results in out of memory kernel errors[https://bitbucket.org/osrf/gazebo/pull-request/587]

### Gazebo 1.8.5 (2013-06-04)
* Fix Gazebo build for machines without a valid display.[https://bitbucket.org/osrf/gazebo/commits/37f00422eea03365b839a632c1850431ee6a1d67]

### Gazebo 1.8.4 (2013-06-03)
* Fix UDRF to SDF converter so that URDF gazebo extensions are applied to all collisions in a link.[https://bitbucket.org/osrf/gazebo/pull-request/579]
* Prevent transport layer from locking when a gzclient connects to a gzserver over a connection with high latency.[https://bitbucket.org/osrf/gazebo/pull-request/572]
* Improve performance and fix uninitialized conditional jumps.[https://bitbucket.org/osrf/gazebo/pull-request/571]

### Gazebo 1.8.3 (2013-06-03)
* Fix for gzlog hanging when gzserver is not present or not responsive[https://bitbucket.org/osrf/gazebo/pull-request/577]
* Fix occasional segfault when generating log files[https://bitbucket.org/osrf/gazebo/pull-request/575]
* Performance improvement to ODE[https://bitbucket.org/osrf/gazebo/pull-request/556]
* Fix node initialization[https://bitbucket.org/osrf/gazebo/pull-request/570]
* Fix GPU laser Hz rate reduction when sensor moved away from world origin[https://bitbucket.org/osrf/gazebo/pull-request/566]
* Fix incorrect lighting in camera sensors when GPU laser is subscribe to[https://bitbucket.org/osrf/gazebo/pull-request/563]

### Gazebo 1.8.2 (2013-05-28)
* ODE performance improvements[https://bitbucket.org/osrf/gazebo/pull-request/535][https://bitbucket.org/osrf/gazebo/pull-request/537]
* Fixed tests[https://bitbucket.org/osrf/gazebo/pull-request/538][https://bitbucket.org/osrf/gazebo/pull-request/541][https://bitbucket.org/osrf/gazebo/pull-request/542]
* Fixed sinking vehicle bug[https://bitbucket.org/osrf/drcsim/issue/300] in pull-request[https://bitbucket.org/osrf/gazebo/pull-request/538]
* Fix GPU sensor throttling[https://bitbucket.org/osrf/gazebo/pull-request/536]
* Reduce string comparisons for better performance[https://bitbucket.org/osrf/gazebo/pull-request/546]
* Contact manager performance improvements[https://bitbucket.org/osrf/gazebo/pull-request/543]
* Transport performance improvements[https://bitbucket.org/osrf/gazebo/pull-request/548]
* Reduce friction noise[https://bitbucket.org/osrf/gazebo/pull-request/545]

### Gazebo 1.8.1 (2013-05-22)
* Please note that 1.8.1 contains a bug[https://bitbucket.org/osrf/drcsim/issue/300] that causes interpenetration between objects in resting contact to grow slowly.  Please update to 1.8.2 for the patch.
* Added warm starting[https://bitbucket.org/osrf/gazebo/pull-request/529]
* Reduced console output[https://bitbucket.org/osrf/gazebo/pull-request/533]
* Improved off screen rendering performance[https://bitbucket.org/osrf/gazebo/pull-request/530]
* Performance improvements [https://bitbucket.org/osrf/gazebo/pull-request/535] [https://bitbucket.org/osrf/gazebo/pull-request/537]

### Gazebo 1.8.0 (2013-05-17)
* Fixed slider axis [https://bitbucket.org/osrf/gazebo/pull-request/527]
* Fixed heightmap shadows [https://bitbucket.org/osrf/gazebo/pull-request/525]
* Fixed model and canonical link pose [https://bitbucket.org/osrf/gazebo/pull-request/519]
* Fixed OSX message header[https://bitbucket.org/osrf/gazebo/pull-request/524]
* Added zlib compression for logging [https://bitbucket.org/osrf/gazebo/pull-request/515]
* Allow clouds to be disabled in cameras [https://bitbucket.org/osrf/gazebo/pull-request/507]
* Camera rendering performance [https://bitbucket.org/osrf/gazebo/pull-request/528]


## Gazebo 1.7

### Gazebo 1.7.3 (2013-05-08)
* Fixed log cleanup (again) [https://bitbucket.org/osrf/gazebo/pull-request/511/fix-log-cleanup-logic]

### Gazebo 1.7.2 (2013-05-07)
* Fixed log cleanup [https://bitbucket.org/osrf/gazebo/pull-request/506/fix-gzlog-stop-command-line]
* Minor documentation fix [https://bitbucket.org/osrf/gazebo/pull-request/488/minor-documentation-fix]

### Gazebo 1.7.1 (2013-04-19)
* Fixed tests
* IMU sensor receives time stamped data from links
* Fix saving image frames [https://bitbucket.org/osrf/gazebo/pull-request/466/fix-saving-frames/diff]
* Wireframe rendering in GUI [https://bitbucket.org/osrf/gazebo/pull-request/414/allow-rendering-of-models-in-wireframe]
* Improved logging performance [https://bitbucket.org/osrf/gazebo/pull-request/457/improvements-to-gzlog-filter-and-logging]
* Viscous mud model [https://bitbucket.org/osrf/gazebo/pull-request/448/mud-plugin/diff]

## Gazebo 1.6

### Gazebo 1.6.3 (2013-04-15)
* Fixed a [critical SDF bug](https://bitbucket.org/osrf/gazebo/pull-request/451)
* Fixed a [laser offset bug](https://bitbucket.org/osrf/gazebo/pull-request/449)

### Gazebo 1.6.2 (2013-04-14)
* Fix for fdir1 physics property [https://bitbucket.org/osrf/gazebo/pull-request/429/fixes-to-treat-fdir1-better-1-rotate-into/diff]
* Fix for force torque sensor [https://bitbucket.org/osrf/gazebo/pull-request/447]
* SDF documentation fix [https://bitbucket.org/osrf/gazebo/issue/494/joint-axis-reference-frame-doesnt-match]

### Gazebo 1.6.1 (2013-04-05)
* Switch default build type to Release.

### Gazebo 1.6.0 (2013-04-05)
* Improvements to inertia in rubble pile
* Various Bullet integration advances.
* Noise models for ray, camera, and imu sensors.
* SDF 1.4, which accommodates more physics engine parameters and also some sensor noise models.
* Initial support for making movies from within Gazebo.
* Many performance improvements.
* Many bug fixes.
* Progress toward to building on OS X.

## Gazebo 1.5

### Gazebo 1.5.0 (2013-03-11)
* Partial integration of Bullet
  * Includes: cubes, spheres, cylinders, planes, meshes, revolute joints, ray sensors
* GUI Interface for log writing.
* Threaded sensors.
* Multi-camera sensor.

* Fixed the following issues:
 * [https://bitbucket.org/osrf/gazebo/issue/236 Issue #236]
 * [https://bitbucket.org/osrf/gazebo/issue/507 Issue #507]
 * [https://bitbucket.org/osrf/gazebo/issue/530 Issue #530]
 * [https://bitbucket.org/osrf/gazebo/issue/279 Issue #279]
 * [https://bitbucket.org/osrf/gazebo/issue/529 Issue #529]
 * [https://bitbucket.org/osrf/gazebo/issue/239 Issue #239]
 * [https://bitbucket.org/osrf/gazebo/issue/5 Issue #5]

## Gazebo 1.4

### Gazebo 1.4.0 (2013-02-01)
* New Features:
 * GUI elements to display messages from the server.
 * Multi-floor building editor and creator.
 * Improved sensor visualizations.
 * Improved mouse interactions

* Fixed the following issues:
 * [https://bitbucket.org/osrf/gazebo/issue/16 Issue #16]
 * [https://bitbucket.org/osrf/gazebo/issue/142 Issue #142]
 * [https://bitbucket.org/osrf/gazebo/issue/229 Issue #229]
 * [https://bitbucket.org/osrf/gazebo/issue/277 Issue #277]
 * [https://bitbucket.org/osrf/gazebo/issue/291 Issue #291]
 * [https://bitbucket.org/osrf/gazebo/issue/310 Issue #310]
 * [https://bitbucket.org/osrf/gazebo/issue/320 Issue #320]
 * [https://bitbucket.org/osrf/gazebo/issue/329 Issue #329]
 * [https://bitbucket.org/osrf/gazebo/issue/333 Issue #333]
 * [https://bitbucket.org/osrf/gazebo/issue/334 Issue #334]
 * [https://bitbucket.org/osrf/gazebo/issue/335 Issue #335]
 * [https://bitbucket.org/osrf/gazebo/issue/341 Issue #341]
 * [https://bitbucket.org/osrf/gazebo/issue/350 Issue #350]
 * [https://bitbucket.org/osrf/gazebo/issue/384 Issue #384]
 * [https://bitbucket.org/osrf/gazebo/issue/431 Issue #431]
 * [https://bitbucket.org/osrf/gazebo/issue/433 Issue #433]
 * [https://bitbucket.org/osrf/gazebo/issue/453 Issue #453]
 * [https://bitbucket.org/osrf/gazebo/issue/456 Issue #456]
 * [https://bitbucket.org/osrf/gazebo/issue/457 Issue #457]
 * [https://bitbucket.org/osrf/gazebo/issue/459 Issue #459]

## Gazebo 1.3

### Gazebo 1.3.1 (2012-12-14)
* Fixed the following issues:
 * [https://bitbucket.org/osrf/gazebo/issue/297 Issue #297]
* Other bugs fixed:
 * [https://bitbucket.org/osrf/gazebo/pull-request/164/ Fix light bounding box to disable properly when deselected]
 * [https://bitbucket.org/osrf/gazebo/pull-request/169/ Determine correct local IP address, to make remote clients work properly]
 * Various test fixes

### Gazebo 1.3.0 (2012-12-03)
* Fixed the following issues:
 * [https://bitbucket.org/osrf/gazebo/issue/233 Issue #233]
 * [https://bitbucket.org/osrf/gazebo/issue/238 Issue #238]
 * [https://bitbucket.org/osrf/gazebo/issue/2 Issue #2]
 * [https://bitbucket.org/osrf/gazebo/issue/95 Issue #95]
 * [https://bitbucket.org/osrf/gazebo/issue/97 Issue #97]
 * [https://bitbucket.org/osrf/gazebo/issue/90 Issue #90]
 * [https://bitbucket.org/osrf/gazebo/issue/253 Issue #253]
 * [https://bitbucket.org/osrf/gazebo/issue/163 Issue #163]
 * [https://bitbucket.org/osrf/gazebo/issue/91 Issue #91]
 * [https://bitbucket.org/osrf/gazebo/issue/245 Issue #245]
 * [https://bitbucket.org/osrf/gazebo/issue/242 Issue #242]
 * [https://bitbucket.org/osrf/gazebo/issue/156 Issue #156]
 * [https://bitbucket.org/osrf/gazebo/issue/78 Issue #78]
 * [https://bitbucket.org/osrf/gazebo/issue/36 Issue #36]
 * [https://bitbucket.org/osrf/gazebo/issue/104 Issue #104]
 * [https://bitbucket.org/osrf/gazebo/issue/249 Issue #249]
 * [https://bitbucket.org/osrf/gazebo/issue/244 Issue #244]

* New features:
 * Default camera view changed to look down at the origin from a height of 2 meters at location (5, -5, 2).
 * Record state data using the '-r' command line option, playback recorded state data using the '-p' command line option
 * Adjust placement of lights using the mouse.
 * Reduced the startup time.
 * Added visual reference for GUI mouse movements.
 * SDF version 1.3 released (changes from 1.2 listed below):
     - added `name` to `<camera name="cam_name"/>`
     - added `pose` to `<camera><pose>...</pose></camera>`
     - removed `filename` from `<mesh><filename>...</filename><mesh>`, use uri only.
     - recovered `provide_feedback` under `<joint>`, allowing calling `physics::Joint::GetForceTorque` in plugins.
     - added `imu` under `<sensor>`.

## Gazebo 1.2

### Gazebo 1.2.6 (2012-11-08)
* Fixed a transport issue with the GUI. Fixed saving the world via the GUI. Added more documentation. ([https://bitbucket.org/osrf/gazebo/pull-request/43/fixed-a-transport-issue-with-the-gui-fixed/diff pull request #43])
* Clean up mutex usage. ([https://bitbucket.org/osrf/gazebo/pull-request/54/fix-mutex-in-modellistwidget-using-boost/diff pull request #54])
* Fix OGRE path determination ([https://bitbucket.org/osrf/gazebo/pull-request/58/fix-ogre-paths-so-this-also-works-with/diff pull request #58], [https://bitbucket.org/osrf/gazebo/pull-request/68/fix-ogre-plugindir-determination/diff pull request #68])
* Fixed a couple of crashes and model selection/dragging problems ([https://bitbucket.org/osrf/gazebo/pull-request/59/fixed-a-couple-of-crashes-and-model/diff pull request #59])

### Gazebo 1.2.5 (2012-10-22)
* Step increment update while paused fixed ([https://bitbucket.org/osrf/gazebo/pull-request/45/fix-proper-world-stepinc-count-we-were/diff pull request #45])
* Actually call plugin destructors on shutdown ([https://bitbucket.org/osrf/gazebo/pull-request/51/fixed-a-bug-which-prevent-a-plugin/diff pull request #51])
* Don't crash on bad SDF input ([https://bitbucket.org/osrf/gazebo/pull-request/52/fixed-loading-of-bad-sdf-files/diff pull request #52])
* Fix cleanup of ray sensors on model deletion ([https://bitbucket.org/osrf/gazebo/pull-request/53/deleting-a-model-with-a-ray-sensor-did/diff pull request #53])
* Fix loading / deletion of improperly specified models ([https://bitbucket.org/osrf/gazebo/pull-request/56/catch-when-loading-bad-models-joint/diff pull request #56])

### Gazebo 1.2.4 (10-19-2012:08:00:52)
*  Style fixes ([https://bitbucket.org/osrf/gazebo/pull-request/30/style-fixes/diff pull request #30]).
*  Fix joint position control ([https://bitbucket.org/osrf/gazebo/pull-request/49/fixed-position-joint-control/diff pull request #49])

### Gazebo 1.2.3 (10-16-2012:18:39:54)
*  Disabled selection highlighting due to bug ([https://bitbucket.org/osrf/gazebo/pull-request/44/disabled-selection-highlighting-fixed/diff pull request #44]).
*  Fixed saving a world via the GUI.

### Gazebo 1.2.2 (10-16-2012:15:12:22)
*  Skip search for system install of libccd, use version inside gazebo ([https://bitbucket.org/osrf/gazebo/pull-request/39/skip-search-for-system-install-of-libccd/diff pull request #39]).
*  Fixed sensor initialization race condition ([https://bitbucket.org/osrf/gazebo/pull-request/42/fix-sensor-initializaiton-race-condition pull request #42]).

### Gazebo 1.2.1 (10-15-2012:21:32:55)
*  Properly removed projectors attached to deleted models ([https://bitbucket.org/osrf/gazebo/pull-request/37/remove-projectors-that-are-attached-to/diff pull request #37]).
*  Fix model plugin loading bug ([https://bitbucket.org/osrf/gazebo/pull-request/31/moving-bool-first-in-model-and-world pull request #31]).
*  Fix light insertion and visualization of models prior to insertion ([https://bitbucket.org/osrf/gazebo/pull-request/35/fixed-light-insertion-and-visualization-of/diff pull request #35]).
*  Fixed GUI manipulation of static objects ([https://bitbucket.org/osrf/gazebo/issue/63/moving-static-objects-does-not-move-the issue #63] [https://bitbucket.org/osrf/gazebo/pull-request/38/issue-63-bug-patch-moving-static-objects/diff pull request #38]).
*  Fixed GUI selection bug ([https://bitbucket.org/osrf/gazebo/pull-request/40/fixed-selection-of-multiple-objects-at/diff pull request #40])

### Gazebo 1.2.0 (10-04-2012:20:01:20)
*  Updated GUI: new style, improved mouse controls, and removal of non-functional items.
*  Model database: An online repository of models.
*  Numerous bug fixes
*  APT repository hosted at [http://osrfoundation.org OSRF]
*  Improved process control prevents zombie processes<|MERGE_RESOLUTION|>--- conflicted
+++ resolved
@@ -2,10 +2,6 @@
 
 ## Gazebo 9.x.x (2018-xx-xx)
 
-<<<<<<< HEAD
-1. Integration of DART-6
-    * [Pull request #2547](https://bitbucket.org/osrf/gazebo/pull-requests/2547)
-=======
 1. Fix compile error with due to using gazebo::common::Color with sdformat 6
     * [Pull request #2786](https://bitbucket.org/osrf/gazebo/pull-request/2786)
 
@@ -30,7 +26,9 @@
 
 1. DART: Update contact information also if physics engine is disabled
     * [Pull request #2704](https://bitbucket.org/osrf/gazebo/pull-requests/2704)
->>>>>>> 86e9d407
+
+1. Integration of DART-6
+    * [Pull request #2547](https://bitbucket.org/osrf/gazebo/
 
 1. Remove Gazebo 8 deprecations
     * [Pull request #2605](https://bitbucket.org/osrf/gazebo/pull-request/2605)
