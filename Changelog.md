## Gazebo 8

## Gazebo 8.x.x (2017-xx-xx)
1. Changed the type of `FrictionPyramid::direction1` from `gazebo::math::Vector3` to `ignition::math::Vector3d`.
    * [Pull request #2548](https://bitbucket.org/osrf/gazebo/pull-request/2548)

1. Added ignition transport dependency, and output camera sensor images on
   an ignition transport topic.
    * [Pull request #2544](https://bitbucket.org/osrf/gazebo/pull-request/2544)

1. Fix restoring submesh material transparency
    * [Pull request #2536](https://bitbucket.org/osrf/gazebo/pull-request/2536)

1. Updated `gz_log` tool to use `ignition::math`.
    * [Pull request #2532](https://bitbucket.org/osrf/gazebo/pull-request/2532)

1. Update examples to use ign-math.
    * [Pull request #2539](https://bitbucket.org/osrf/gazebo/pull-request/2539)

1. Update plugins to use ign-math.
    * [Pull request #2531](https://bitbucket.org/osrf/gazebo/pull-request/2531)
    * [Pull request #2534](https://bitbucket.org/osrf/gazebo/pull-request/2534)
    * [Pull request #2538](https://bitbucket.org/osrf/gazebo/pull-request/2538)

1. Use ignition math with `rendering/Distortion` and update function names.
    * [Pull request #2529](https://bitbucket.org/osrf/gazebo/pull-request/2529)

1. Updated COMVisual class to use `ignition::math`.
    * [Pull request #2528](https://bitbucket.org/osrf/gazebo/pull-request/2528)

1. PIMPL-ize `gazebo/physics/Gripper` and use ignition-math.
    * [Pull request #2523](https://bitbucket.org/osrf/gazebo/pull-request/2523)

1. Support version 5 of the DART Physics Engine.
    * [Pull request #2459](https://bitbucket.org/osrf/gazebo/pull-request/2459)

1. UserCamera overrides `Camera::Render` to reduce CPU usage.
    * [Pull request 2480](https://bitbucket.org/osrf/gazebo/pull-request/2480)

1. Static links no longer subscribe to wrench topics.
    * [Pull request #2452]((https://bitbucket.org/osrf/gazebo/pull-request/2452)

1. Add Gazebo math helper functions to convert to and from Ignition Math
   objects.
    * [Pull request #2461](https://bitbucket.org/osrf/gazebo/pull-request/2461)

1. Add video recording of user camera. This change added an optional
   dependency on libavdevice>=56.4.100 for linux systems. When installed,
   libavdevice will allow a user to stream a simulated camera to a video4linux2
   loopback device.
    * [Pull request #2443](https://bitbucket.org/osrf/gazebo/pull-request/2443)

1. Removed deprecations
    * [Pull request #2427]((https://bitbucket.org/osrf/gazebo/pull-request/2427)

1. Include basic support for GNU Precompiled Headers to reduce compile time
    * [Pull request #2268](https://bitbucket.org/osrf/gazebo/pull-request/2268)

1. Plotting utility
    * [Pull request #2348](https://bitbucket.org/osrf/gazebo/pull-request/2348)
    * [Pull request #2325](https://bitbucket.org/osrf/gazebo/pull-request/2325)
    * [Pull request #2382](https://bitbucket.org/osrf/gazebo/pull-request/2382)
    * [Pull request #2448](https://bitbucket.org/osrf/gazebo/pull-request/2448)

1. Renamed `gazebo/gui/SaveDialog` to `gazebo/gui/SaveEntityDialog`. A new
   `SaveDialog` class will be added in a future pull request. The migration
   guide will be updated with that pull request.
    * [Pull request #2384](https://bitbucket.org/osrf/gazebo/pull-request/2384)

1. Add FiducialCameraPlugin for Camera Sensors
    * [Pull request #2350](https://bitbucket.org/osrf/gazebo/pull-request/2350)

1. Fix Road2d vertices and shadows
    * [Pull request #2362](https://bitbucket.org/osrf/gazebo/pull-request/2362)

1. Rearrange GLWidget::OnMouseMove so that the more common use cases it
   fewer if statements. Use std::thread in place of boost in OculusWindow.
   Pragma statements to prevent warnings. Prevent variable hiding in
   WallSegmentItem.
    * [Pull request #2376](https://bitbucket.org/osrf/gazebo/pull-request/2376)

1. Use single pixel selection buffer for mouse picking
    * [Pull request #2335](https://bitbucket.org/osrf/gazebo/pull-request/2335)

1. Refactor Visual classes
  * [Pull request #2331](https://bitbucket.org/osrf/gazebo/pull-requests/2331)

1. Windows plugins (with .dll extension) now accepted
    * [Pull request #2311](https://bitbucket.org/osrf/gazebo/pull-requests/2311)
    * Writing libMyPlugin.so in the sdf file will look for MyPlugin.dll on windows.

1. Add Introspection Manager and Client util
    * [Pull request #2304](https://bitbucket.org/osrf/gazebo/pull-request/2304)

1. Refactor Event classes and improve memory management.
    * [Pull request #2277](https://bitbucket.org/osrf/gazebo/pull-request/2277)
    * [Pull request #2317](https://bitbucket.org/osrf/gazebo/pull-request/2317)
    * [Pull request #2329](https://bitbucket.org/osrf/gazebo/pull-request/2329)
    * [gazebo_design Pull request #33](https://bitbucket.org/osrf/gazebo_design/pull-requests/33)

1. Remove EntityMakerPrivate and move its members to derived classes
    * [Pull request #2310](https://bitbucket.org/osrf/gazebo/pull-request/2310)

1. Conversion between ign-msgs and sdf, for plugin
    * [Pull request #2403](https://bitbucket.org/osrf/gazebo/pull-request/2403)

1. Change NULL to nullptr.
    * [Pull request #2294](https://bitbucket.org/osrf/gazebo/pull-request/2294)
    * [Pull request #2297](https://bitbucket.org/osrf/gazebo/pull-request/2297)
    * [Pull request #2298](https://bitbucket.org/osrf/gazebo/pull-request/2298)
    * [Pull request #2302](https://bitbucket.org/osrf/gazebo/pull-request/2302)
    * [Pull request #2295](https://bitbucket.org/osrf/gazebo/pull-request/2295)
    * [Pull request #2300](https://bitbucket.org/osrf/gazebo/pull-request/2300)

1. Fix memory and other issues found from running Coverity.
    * A contribution from Olivier Crave
    * [Pull request #2241](https://bitbucket.org/osrf/gazebo/pull-request/2241)
    * [Pull request #2242](https://bitbucket.org/osrf/gazebo/pull-request/2242)
    * [Pull request #2243](https://bitbucket.org/osrf/gazebo/pull-request/2243)
    * [Pull request #2244](https://bitbucket.org/osrf/gazebo/pull-request/2244)
    * [Pull request #2245](https://bitbucket.org/osrf/gazebo/pull-request/2245)

1. Deprecate gazebo::math
    * [Pull request #2513](https://bitbucket.org/osrf/gazebo/pull-request/2513)
    * [Pull request #2326](https://bitbucket.org/osrf/gazebo/pull-request/2326)
    * [Pull request #2426](https://bitbucket.org/osrf/gazebo/pull-request/2426)
    * [Pull request #2355](https://bitbucket.org/osrf/gazebo/pull-request/2355)
    * [Pull request #2407](https://bitbucket.org/osrf/gazebo/pull-request/2407)
    * [Pull request #2425](https://bitbucket.org/osrf/gazebo/pull-request/2425)
    * [Pull request #2436](https://bitbucket.org/osrf/gazebo/pull-request/2436)
    * [Pull request #2556](https://bitbucket.org/osrf/gazebo/pull-request/2556)
    * [Pull request #2472](https://bitbucket.org/osrf/gazebo/pull-request/2472)
    * [Pull request #2505](https://bitbucket.org/osrf/gazebo/pull-request/2505)
    * [Pull request #2514](https://bitbucket.org/osrf/gazebo/pull-request/2514)
    * [Pull request #2522](https://bitbucket.org/osrf/gazebo/pull-request/2522)
    * [Pull request #2525](https://bitbucket.org/osrf/gazebo/pull-request/2525)
    * [Pull request #2533](https://bitbucket.org/osrf/gazebo/pull-request/2533)
    * [Pull request #2543](https://bitbucket.org/osrf/gazebo/pull-request/2543)
    * [Pull request #2549](https://bitbucket.org/osrf/gazebo/pull-request/2549)
    * [Pull request #2554](https://bitbucket.org/osrf/gazebo/pull-request/2554)
<<<<<<< HEAD
    * [Pull request #2560](https://bitbucket.org/osrf/gazebo/pull-request/2560)
=======
    * [Pull request #2563](https://bitbucket.org/osrf/gazebo/pull-request/2563)
>>>>>>> ecde676d

1. Add Wind support
    * [Pull request #1985](https://bitbucket.org/osrf/gazebo/pull-request/1985)
    * A contribution from Olivier Crave

1. Add const accessors to uri path and query
    * [Pull request #2400](https://bitbucket.org/osrf/gazebo/pull-request/2400)

1. Server generates unique model names in case of overlap, and added allow_renaming field to factory message.
    * [Pull request 2301](https://bitbucket.org/osrf/gazebo/pull-request/2301)
    * [Issue 510](https://bitbucket.org/osrf/gazebo/issues/510)

1. Adds an output option to gz log that allows the tool to filter a log file and write to a new log file.
    * [Pull request #2149](https://bitbucket.org/osrf/gazebo/pull-request/2149)

1. Add common::URI class
    * [Pull request #2275](https://bitbucket.org/osrf/gazebo/pull-request/2275)

1. Update Actor animations by faciliting skeleton visualization, control via a plugin. Also resolves issue #1785.
    * [Pull request #2219](https://bitbucket.org/osrf/gazebo/pull-request/2219)

1. Generalize actors to work even if not all elements are specified
    * [Pull request #2360](https://bitbucket.org/osrf/gazebo/pull-request/2360)

1. PIMPLize rendering/Grid
    * [Pull request 2330](https://bitbucket.org/osrf/gazebo/pull-request/2330)

1. Use only Gazebo's internal version of tinyxml2. The version of tinyxml2 distributed with Ubuntu fails when parsing large log files.
    * [Pull request #2146](https://bitbucket.org/osrf/gazebo/pull-request/2146)

1. Moved gazebo ODE includes to have correct include path
    * [Pull request #2186](https://bitbucket.org/osrf/gazebo/pull-request/2186)

1. Atmosphere model
    * [Pull request #1989](https://bitbucket.org/osrf/gazebo/pull-request/1989)

1. Added static camera when following a model.
    * [Pull request #1980](https://bitbucket.org/osrf/gazebo/pull-request/1980)
    * A contribution from Oliver Crave

1. Get plugin info with Ignition transport service
    * [Pull request #2420](https://bitbucket.org/osrf/gazebo/pull-request/2420)

1. Support conversions between SDF and protobuf for more sensors.
    * [Pull request #2118](https://bitbucket.org/osrf/gazebo/pull-request/2118)

1. Fix ODE Ray-Cylinder collision, and added ability to instantiate stand alone MultiRayShapes.
    * [Pull request #2122](https://bitbucket.org/osrf/gazebo/pull-request/2122)

1. Update depth camera sensor to publish depth data over a topic.
    * [Pull request #2112](https://bitbucket.org/osrf/gazebo/pull-request/2112)

1. Add color picker to config widget and fix visual and collision duplication.
    * [Pull request #2381](https://bitbucket.org/osrf/gazebo/pull-request/2381)

1. Model editor updates

    1. Undo / redo inserting and deleting links
        * [Pull request #2151](https://bitbucket.org/osrf/gazebo/pull-request/2151)

    1. Undo / redo inserting and deleting nested models
        * [Pull request #2229](https://bitbucket.org/osrf/gazebo/pull-request/2229)

    1. Undo insert / delete joints
        * [Pull request #2266](https://bitbucket.org/osrf/gazebo/pull-request/2266)

    1. Undo insert / delete model plugins
        * [Pull request #2334](https://bitbucket.org/osrf/gazebo/pull-request/2334)

    1. Undo translate, rotate, snap and align links and nested models
        * [Pull request #2314](https://bitbucket.org/osrf/gazebo/pull-request/2314)

    1. Undo scale links
        * [Pull request #2368](https://bitbucket.org/osrf/gazebo/pull-request/2368)

1. Google Summer of Code Graphical interface for inserting plugins during simulation.

    1. Display attached model plugins in the world tab / Add subheaders for model links, joints and plugins
        * [Pull request #2323](https://bitbucket.org/osrf/gazebo/pull-request/2323)
        * [Issue #1698](https://bitbucket.org/osrf/gazebo/issues/1698)

## Gazebo 7

## Gazebo 7.x.x (2016-xx-xx)

1. Fix `model.config` dependency support, and add ability to reference
   textures using a URI.
    * [Pull request 2517](https://bitbucket.org/osrf/gazebo/pull-request/2517)

1. Fix DEM heightmap size, collision, scale
    * [Pull request 2477](https://bitbucket.org/osrf/gazebo/pull-request/2477)

1. Create ode_quiet parameter to silence solver messages
    * [Pull request 2512](https://bitbucket.org/osrf/gazebo/pull-request/2512)

1. Update QT render loop to throttle based on UserCamera::RenderRate.
    * [Pull request 2476](https://bitbucket.org/osrf/gazebo/pull-request/2476)
    * [Issue 1560](https://bitbucket.org/osrf/gazebo/issues/1560)

1. Generate visualization on demand, instead of on load. This helps to
   reduce load time.
    * [Pull request 2457](https://bitbucket.org/osrf/gazebo/pull-request/2457)

1. Added a plugin to teleoperate joints in a model with the keyboard.
    * [Pull request 2490](https://bitbucket.org/osrf/gazebo/pull-request/2490)

1. Add GUI items to change the user camera clip distance
    * [Pull request 2470](https://bitbucket.org/osrf/gazebo/pull-request/2470)
    * [Issue 2064](https://bitbucket.org/osrf/gazebo/issues/2064)

1. Support custom material scripts for heightmaps
    * [Pull request 2473](https://bitbucket.org/osrf/gazebo/pull-request/2473)

1. Model Editor: Show / hide collisions
    * [Pull request 2503](https://bitbucket.org/osrf/gazebo/pull-request/2503)

## Gazebo 7.4.0 (2016-10-11)

1. Add test for HarnessPlugin, reduce likelihood of race condition
    * [Pull request 2431](https://bitbucket.org/osrf/gazebo/pull-request/2431)
    * [Issue 2034](https://bitbucket.org/osrf/gazebo/issues/2034)

1. Add `syntax = proto2` in proto files to fix some protobuf3 warnings
    * [Pull request 2456](https://bitbucket.org/osrf/gazebo/pull-request/2456)

1. Add support for loading wavefront obj mesh files
    * [Pull request 2454](https://bitbucket.org/osrf/gazebo/pull-request/2454)

1. Added filesystem operations to the common library. Additions include
   `cwd`, `exists`, `isDirectory`, `isFile`, `copyFile`, and `moveFile`.
    * [Pull request 2417](https://bitbucket.org/osrf/gazebo/pull-request/2417)

1. Fix loading collada files with multiple texture coordinates.
    * [Pull request 2413](https://bitbucket.org/osrf/gazebo/pull-request/2413)

1. Added visualization of minimum range to laservisual.
    * [Pull request 2412](https://bitbucket.org/osrf/gazebo/pull-request/2412)
    * [Issue 2018](https://bitbucket.org/osrf/gazebo/issues/2018)

1. Use precision 2 for FPS display in TimePanel
    * [Pull request 2405](https://bitbucket.org/osrf/gazebo/pull-request/2405)

1. Switch ImuSensor::worldToReference transform from Pose to Quaternion
    * [Pull request 2410](https://bitbucket.org/osrf/gazebo/pull-request/2410)
    * [Issue 1959](https://bitbucket.org/osrf/gazebo/issues/1959)

1. Include Boost_LIBRARIES  in the linking of gazebo_physics
    * [Pull request 2402](https://bitbucket.org/osrf/gazebo/pull-request/2402)

1. Backported KeyboardGUIPlugin and msgs::Any
    * [Pull request 2416](https://bitbucket.org/osrf/gazebo/pull-request/2416)

1. Use XML_SUCCESS enum instead of XML_NO_ERROR, which has been deleted in tinyxml2 4.0
    * [Pull request 2397](https://bitbucket.org/osrf/gazebo/pull-request/2397)

1. Ignore ffmpeg deprecation warnings to clean up CI since they are noted in #2002
    * [Pull request 2388](https://bitbucket.org/osrf/gazebo/pull-request/2388)

1. Added a visual blinking plugin
    * [Pull request 2394](https://bitbucket.org/osrf/gazebo/pull-request/2394)

1. Fix InertiaVisual for non-diagonal inertia matrices
    * [Pull request 2354](https://bitbucket.org/osrf/gazebo/pull-request/2354)

## Gazebo 7.3.1 (2016-07-13)

1. Fix homebrew test failure of UNIT_ApplyWrenchDialog_TEST
    * [Pull request 2393](https://bitbucket.org/osrf/gazebo/pull-request/2393)

1. Fix MainWindow crash when window is minimized and maximized
    * [Pull request 2392](https://bitbucket.org/osrf/gazebo/pull-request/2392)
    * [Issue 2003](https://bitbucket.org/osrf/gazebo/issues/2003)

## Gazebo 7.3.0 (2016-07-12)

1. Fix selecting ApplyWrenchVisual's force torque visuals
    * [Pull request 2377](https://bitbucket.org/osrf/gazebo/pull-request/2377)
    * [Issue 1999](https://bitbucket.org/osrf/gazebo/issues/1999)

1. Use ignition math in gazebo::msgs
    * [Pull request 2389](https://bitbucket.org/osrf/gazebo/pull-request/2389)

1. Parse command-line options for GUI plugins in Server to fix parsing of
   positional argument for world file.
   This fixes command-line parsing for `gazebo -g gui_plugin.so`.
    * [Pull request 2387](https://bitbucket.org/osrf/gazebo/pull-request/2387)

1. Added a harness plugin that supports lowering a model at a controlled rate
    * [Pull request 2346](https://bitbucket.org/osrf/gazebo/pull-request/2346)

1. Fix ogre log test on xenial+nvidia
    * [Pull request 2374](https://bitbucket.org/osrf/gazebo/pull-request/2374)

1. Redirect QT messages to Gazebo's console message handling system.
    * [Pull request 2375](https://bitbucket.org/osrf/gazebo/pull-request/2375)

1. Fix buoyancy plugin when multiple link tags are used within the plugin
    * [Pull request 2369](https://bitbucket.org/osrf/gazebo/pull-request/2369)

1. Remove contact filters with names that contain `::`
    * [Pull request 2363](https://bitbucket.org/osrf/gazebo/pull-request/2363)
    * [Issue 1805](https://bitbucket.org/osrf/gazebo/issues/1805)

1. Fix Model Manipulator switching between local and global frames
    * [Pull request 2361](https://bitbucket.org/osrf/gazebo/pull-request/2361)

1. Remove duplicate code from cmake config file caused by bad merge
    * [Pull request 2347](https://bitbucket.org/osrf/gazebo/pull-request/2347)

1. Properly cleanup pointers when destroying a world with joints.
    * [Pull request 2309](https://bitbucket.org/osrf/gazebo/pull-request/2309)

1. Fix right click view options after deleting and respawning a model.
    * [Pull request 2349](https://bitbucket.org/osrf/gazebo/pull-request/2349)
    * [Issue 1985](https://bitbucket.org/osrf/gazebo/issues/1985)

1. Implement missing function: LogicalCamera::Topic()
    * [Pull request 2343](https://bitbucket.org/osrf/gazebo/pull-request/2343)
    * [Issue 1980](https://bitbucket.org/osrf/gazebo/issues/1980)

## Gazebo 7.2.0 (2016-06-13)

1. Backport single pixel selection buffer for mouse picking
    * [Pull request 2338](https://bitbucket.org/osrf/gazebo/pull-request/2338)

1. Prevent mouse pan and orbit from deselecting entities in model editor
    * [Pull request 2333](https://bitbucket.org/osrf/gazebo/pull-request/2333)

1. Handle model manipulation tool RTS shortcuts in keyPress
    * [Pull request 2312](https://bitbucket.org/osrf/gazebo/pull-request/2312)

1. Reset ODE joint force feedback after world reset
    * [Pull request 2255](https://bitbucket.org/osrf/gazebo/pull-request/2255)

1. Update model editor snap to grid modifier key
    * [Pull request 2259](https://bitbucket.org/osrf/gazebo/pull-request/2259)
    * [Issue #1583](https://bitbucket.org/osrf/gazebo/issues/1583)

1. PIMPLize gui/model/ModelEditorPalette
    * [Pull request 2279](https://bitbucket.org/osrf/gazebo/pull-request/2279)

1. Properly cleanup pointers when destroying a blank world.
    * [Pull request 2220](https://bitbucket.org/osrf/gazebo/pull-request/2220)

1. Properly cleanup pointers when destroying a world with models and lights.
    * [Pull request 2263](https://bitbucket.org/osrf/gazebo/pull-request/2263)

1. Fix view control mouse focus in model editor
    * [Pull request 2315](https://bitbucket.org/osrf/gazebo/pull-request/2315)
    * [Issue #1791](https://bitbucket.org/osrf/gazebo/issues/1791)

1. Server generates unique model names in case of overlap
    * [Pull request 2296](https://bitbucket.org/osrf/gazebo/pull-request/2296)
    * [Issue 510](https://bitbucket.org/osrf/gazebo/issues/510)

1. Model Editor: Select and align nested models
    * [Pull request 2282](https://bitbucket.org/osrf/gazebo/pull-request/2282)

## Gazebo 7.1.0 (2016-04-07)

1. fix: remove back projection
    * [Pull request 2201](https://bitbucket.org/osrf/gazebo/pull-request/2201)
    * A contribution from Yuki Furuta

1. Fix oculus 2 camera field of view
    * [Pull request 2157](https://bitbucket.org/osrf/gazebo/pull-request/2157)

1. Added BeforePhysicsUpdate world event
    * [Pull request 2128](https://bitbucket.org/osrf/gazebo/pull-request/2128)
    * A contribution from Martin Pecka

1. Update `gz sdf -c` command line tool to use the new `sdf::convertFile` API.
    * [Pull request #2227](https://bitbucket.org/osrf/gazebo/pull-requests/2227)

1. Backport depth camera OSX fix
    * [Pull request 2233](https://bitbucket.org/osrf/gazebo/pull-request/2233)

1. Feat load collision.sdf only once
    * [Pull request 2236](https://bitbucket.org/osrf/gazebo/pull-request/2236)

1. Update gui/building/Item API
    * [Pull request 2228](https://bitbucket.org/osrf/gazebo/pull-request/2228)

1. Semantic version class to compare model versions in the model database.
    * [Pull request 2207](https://bitbucket.org/osrf/gazebo/pull-request/2207)

1. Backport issue 1834 fix to gazebo7
    * [Pull request 2222](https://bitbucket.org/osrf/gazebo/pull-request/2222)

1. Backport ImagesView_TEST changes
    * [Pull request 2217](https://bitbucket.org/osrf/gazebo/pull-request/2217)

1. Backport pull request #2189 (mutex in Transport::Conection)
    * [Pull request 2208](https://bitbucket.org/osrf/gazebo/pull-request/2208)

1. Process insertions on World::SetState
    * [Pull request #2200](https://bitbucket.org/osrf/gazebo/pull-requests/2200)

1. Process deletions on World::SetState
    * [Pull request #2204](https://bitbucket.org/osrf/gazebo/pull-requests/2204)

1. Fix ray-cylinder collision
    * [Pull request 2124](https://bitbucket.org/osrf/gazebo/pull-request/2124)

1. Fix editing physics parameters in gzclient, update test
    * [Pull request 2192](https://bitbucket.org/osrf/gazebo/pull-request/2192)

1. Fix Audio Decoder test failure
    * [Pull request 2193](https://bitbucket.org/osrf/gazebo/pull-request/2193)

1. Add layers to building levels
    * [Pull request 2180](https://bitbucket.org/osrf/gazebo/pull-request/2180)

1. Allow dynamically adding links to a model.
    * [Pull request #2185](https://bitbucket.org/osrf/gazebo/pull-requests/2185)

1. Fix editing physics parameters in gzclient, update test
    * [Pull request #2192](https://bitbucket.org/osrf/gazebo/pull-requests/2192)
    * [Issue #1876](https://bitbucket.org/osrf/gazebo/issues/1876)

1. Model database selects the latest model version.
    * [Pull request #2207](https://bitbucket.org/osrf/gazebo/pull-requests/2207)

1. Only link relevant libraries to tests
    * [Pull request 2130](https://bitbucket.org/osrf/gazebo/pull-request/2130)

1. PIMPLize gui/model/ModelCreator
    * [Pull request 2171](https://bitbucket.org/osrf/gazebo/pull-request/2171)

1. backport warning and test fixes from pull request #2177
    * [Pull request 2179](https://bitbucket.org/osrf/gazebo/pull-request/2179)

1. Prevent xml parser error from crashing LogPlay on osx -> gazebo7
    * [Pull request 2174](https://bitbucket.org/osrf/gazebo/pull-request/2174)

1. PIMPLize gui/building/ScaleWidget
    * [Pull request 2164](https://bitbucket.org/osrf/gazebo/pull-request/2164)

1. Fix using Shift key while scaling inside the model editor
    * [Pull request 2165](https://bitbucket.org/osrf/gazebo/pull-request/2165)

1. Backport fix for ign-math explicit constructors -> gazebo7
    * [Pull request 2163](https://bitbucket.org/osrf/gazebo/pull-request/2163)

1. Display physics engine type in the GUI
    * [Pull request #2155](https://bitbucket.org/osrf/gazebo/pull-requests/2155)
    * [Issue #1121](https://bitbucket.org/osrf/gazebo/issues/1121)
    * A contribution from Mohamd Ayman

1. Fix compilation against ffmpeg3 (libavcodec)
    * [Pull request #2154](https://bitbucket.org/osrf/gazebo/pull-request/2154)

1. Append a missing </gazebo_log> tag to log files when played.
    * [Pull request #2143](https://bitbucket.org/osrf/gazebo/pull-request/2143)

1. Add helper function QTestFixture::ProcessEventsAndDraw
    * [Pull request #2147](https://bitbucket.org/osrf/gazebo/pull-request/2147)

1. Add qt resources to gazebo gui library
    * [Pull request 2134](https://bitbucket.org/osrf/gazebo/pull-request/2134)

1. Undo scaling during simulation
    * [Pull request #2108](https://bitbucket.org/osrf/gazebo/pull-request/2108)

1. Fix SensorManager::SensorContainer::RunLoop sensor update time assertion
    * [Pull request #2115](https://bitbucket.org/osrf/gazebo/pull-request/2115)

1. Fix use of not initialized static attribute in Light class
    * [Pull request 2075](https://bitbucket.org/osrf/gazebo/pull-request/2075)
    * A contribution from Silvio Traversaro

1. Install GuiTypes header
    * [Pull request 2106](https://bitbucket.org/osrf/gazebo/pull-request/2106)

1. Removes one function call and replaces a manual swap with std::swap in ODE heightfield.
    * [Pull request #2114](https://bitbucket.org/osrf/gazebo/pull-request/2114)

1. New world event: BeforePhysicsUpdate
    * [Pull request #2128](https://bitbucket.org/osrf/gazebo/pull-request/2128)
    * [Issue #1851](https://bitbucket.org/osrf/gazebo/issues/1851)

1. Model editor: Fix setting relative pose after alignment during joint creation.
    * [Issue #1844](https://bitbucket.org/osrf/gazebo/issues/1844)
    * [Pull request #2150](https://bitbucket.org/osrf/gazebo/pull-request/2150)

1. Model editor: Fix saving and spawning model with its original name
    * [Pull request #2183](https://bitbucket.org/osrf/gazebo/pull-request/2183)

1. Model editor: Fix inserting custom links
    * [Pull request #2222](https://bitbucket.org/osrf/gazebo/pull-request/2222)
    * [Issue #1834](https://bitbucket.org/osrf/gazebo/issues/1834)

1. Model editor: Reset visual / collision insertion / deletion
        * [Pull request #2254](https://bitbucket.org/osrf/gazebo/pull-request/2254)
        * [Issue #1777](https://bitbucket.org/osrf/gazebo/issues/1777)
        * [Issue #1852](https://bitbucket.org/osrf/gazebo/issues/1852)

1. Building editor: Add layers to building levels
    * [Pull request #2180](https://bitbucket.org/osrf/gazebo/pull-request/2180)
    * [Issue #1806](https://bitbucket.org/osrf/gazebo/issues/1806)

1. Building editor: Update gui/building/Item API
    * [Pull request #2228](https://bitbucket.org/osrf/gazebo/pull-request/2228)

## Gazebo 7.0.0 (2016-01-25)

1. Add FollowerPlugin
    * [Pull request #2085](https://bitbucket.org/osrf/gazebo/pull-request/2085)

1. Fix circular dependency so that physics does not call the sensors API.
    * [Pull request #2089](https://bitbucket.org/osrf/gazebo/pull-request/2089)
    * [Issue #1516](https://bitbucket.org/osrf/gazebo/issues/1516)

1. Add Gravity and MagneticField API to World class to match sdformat change.
    * [SDFormat pull request 247](https://bitbucket.org/osrf/sdformat/pull-requests/247)
    * [Issue #1823](https://bitbucket.org/osrf/gazebo/issues/1823)
    * [Pull request #2090](https://bitbucket.org/osrf/gazebo/pull-request/2090)

1. Use opaque pointers and deprecate functions in the rendering library
    * [Pull request #2069](https://bitbucket.org/osrf/gazebo/pull-request/2069)
    * [Pull request #2064](https://bitbucket.org/osrf/gazebo/pull-request/2064)
    * [Pull request #2066](https://bitbucket.org/osrf/gazebo/pull-request/2066)
    * [Pull request #2069](https://bitbucket.org/osrf/gazebo/pull-request/2069)
    * [Pull request #2074](https://bitbucket.org/osrf/gazebo/pull-request/2074)
    * [Pull request #2076](https://bitbucket.org/osrf/gazebo/pull-request/2076)
    * [Pull request #2070](https://bitbucket.org/osrf/gazebo/pull-request/2070)
    * [Pull request #2071](https://bitbucket.org/osrf/gazebo/pull-request/2071)
    * [Pull request #2084](https://bitbucket.org/osrf/gazebo/pull-request/2084)
    * [Pull request #2073](https://bitbucket.org/osrf/gazebo/pull-request/2073)

1. Use opaque pointers for the Master class.
    * [Pull request #2036](https://bitbucket.org/osrf/gazebo/pull-request/2036)

1. Use opaque pointers in the gui library
    * [Pull request #2057](https://bitbucket.org/osrf/gazebo/pull-request/2057)
    * [Pull request #2037](https://bitbucket.org/osrf/gazebo/pull-request/2037)
    * [Pull request #2052](https://bitbucket.org/osrf/gazebo/pull-request/2052)
    * [Pull request #2053](https://bitbucket.org/osrf/gazebo/pull-request/2053)
    * [Pull request #2028](https://bitbucket.org/osrf/gazebo/pull-request/2028)
    * [Pull request #2051](https://bitbucket.org/osrf/gazebo/pull-request/2051)
    * [Pull request #2027](https://bitbucket.org/osrf/gazebo/pull-request/2027)
    * [Pull request #2026](https://bitbucket.org/osrf/gazebo/pull-request/2026)
    * [Pull request #2029](https://bitbucket.org/osrf/gazebo/pull-request/2029)
    * [Pull request #2042](https://bitbucket.org/osrf/gazebo/pull-request/2042)

1. Use more opaque pointers.
    * [Pull request #2022](https://bitbucket.org/osrf/gazebo/pull-request/2022)
    * [Pull request #2025](https://bitbucket.org/osrf/gazebo/pull-request/2025)
    * [Pull request #2043](https://bitbucket.org/osrf/gazebo/pull-request/2043)
    * [Pull request #2044](https://bitbucket.org/osrf/gazebo/pull-request/2044)
    * [Pull request #2065](https://bitbucket.org/osrf/gazebo/pull-request/2065)
    * [Pull request #2067](https://bitbucket.org/osrf/gazebo/pull-request/2067)
    * [Pull request #2079](https://bitbucket.org/osrf/gazebo/pull-request/2079)

1. Fix visual transparency issues
    * [Pull request #2031](https://bitbucket.org/osrf/gazebo/pull-request/2031)
    * [Issue #1726](https://bitbucket.org/osrf/gazebo/issue/1726)
    * [Issue #1790](https://bitbucket.org/osrf/gazebo/issue/1790)

1. Implemented private data pointer for the RTShaderSystem class. Minimized shader updates to once per render update.
    * [Pull request #2003](https://bitbucket.org/osrf/gazebo/pull-request/2003)

1. Updating physics library to use ignition math.
    * [Pull request #2007](https://bitbucket.org/osrf/gazebo/pull-request/2007)

1. Switching to ignition math for the rendering library.
    * [Pull request #1993](https://bitbucket.org/osrf/gazebo/pull-request/1993)
    * [Pull request #1994](https://bitbucket.org/osrf/gazebo/pull-request/1994)
    * [Pull request #1995](https://bitbucket.org/osrf/gazebo/pull-request/1995)
    * [Pull request #1996](https://bitbucket.org/osrf/gazebo/pull-request/1996)

1. Removed deprecations
    * [Pull request #1992]((https://bitbucket.org/osrf/gazebo/pull-request/1992)

1. Add ability to set the pose of a visual from a link.
    * [Pull request #1963](https://bitbucket.org/osrf/gazebo/pull-request/1963)

1. Copy visual visibility flags on clone
    * [Pull request #2008](https://bitbucket.org/osrf/gazebo/pull-request/2008)

1. Publish camera sensor image size when rendering is not enabled
    * [Pull request #1969](https://bitbucket.org/osrf/gazebo/pull-request/1969)

1. Added Poissons Ratio and Elastic Modulus for ODE.
    * [Pull request #1974](https://bitbucket.org/osrf/gazebo/pull-request/1974)

1. Update rest web plugin to publish response messages and display login user name in toolbar.
    * [Pull request #1956](https://bitbucket.org/osrf/gazebo/pull-request/1956)

1. Improve overall speed of log playback. Added new functions to LogPlay.
   Use tinyxml2 for playback.
    * [Pull request #1931](https://bitbucket.org/osrf/gazebo/pull-request/1931)

1. Improve SVG import. Added support for transforms in paths.
    * [Pull request #1981](https://bitbucket.org/osrf/gazebo/pull-request/1981)

1. Enter time during log playback
    * [Pull request #2000](https://bitbucket.org/osrf/gazebo/pull-request/2000)

1. Added Ignition Transport dependency.
    * [Pull request #1930](https://bitbucket.org/osrf/gazebo/pull-request/1930)

1. Make latched subscribers receive the message only once
    * [Issue #1789](https://bitbucket.org/osrf/gazebo/issue/1789)
    * [Pull request #2019](https://bitbucket.org/osrf/gazebo/pull-request/2019)

1. Implemented transport clear buffers
    * [Pull request #2017](https://bitbucket.org/osrf/gazebo/pull-request/2017)

1. KeyEvent constructor should be in a source file. Removed a few visibility
flags from c functions. Windows did not like `CPPTYPE_*` in
`gazebo/gui/ConfigWidget.cc`, so I replaced it with `TYPE_*`.
    * [Pull request #1943](https://bitbucket.org/osrf/gazebo/pull-request/1943)

1. Added wide angle camera sensor.
    * [Pull request #1866](https://bitbucket.org/osrf/gazebo/pull-request/1866)

1. Change the `near` and `far` members of `gazebo/msgs/logical_camera_sensors.proto` to `near_clip` and `far_clip`
    + [Pull request #1942](https://bitbucket.org/osrf/gazebo/pull-request/1942)

1. Resolve issue #1702
    * [Issue #1702](https://bitbucket.org/osrf/gazebo/issue/1702)
    * [Pull request #1905](https://bitbucket.org/osrf/gazebo/pull-request/1905)
    * [Pull request #1913](https://bitbucket.org/osrf/gazebo/pull-request/1913)
    * [Pull request #1914](https://bitbucket.org/osrf/gazebo/pull-request/1914)

1. Update physics when the world is reset
    * [Pull request #1903](https://bitbucket.org/osrf/gazebo/pull-request/1903)

1. Light and light state for the server side
    * [Pull request #1920](https://bitbucket.org/osrf/gazebo/pull-request/1920)

1. Add scale to model state so scaling works on log/playback.
    * [Pull request #2020](https://bitbucket.org/osrf/gazebo/pull-request/2020)

1. Added tests for WorldState
    * [Pull request #1968](https://bitbucket.org/osrf/gazebo/pull-request/1968)

1. Rename Reset to Reset Time in time widget
    * [Pull request #1892](https://bitbucket.org/osrf/gazebo/pull-request/1892)
    * [Issue #1730](https://bitbucket.org/osrf/gazebo/issue/1730)

1. Set QTestfFxture to verbose
    * [Pull request #1944](https://bitbucket.org/osrf/gazebo/pull-request/1944)
    * [Issue #1756](https://bitbucket.org/osrf/gazebo/issue/1756)

1. Added torsional friction
    * [Pull request #1831](https://bitbucket.org/osrf/gazebo/pull-request/1831)

1. Support loading and spawning nested models
    * [Pull request #1868](https://bitbucket.org/osrf/gazebo/pull-request/1868)
    * [Pull request #1895](https://bitbucket.org/osrf/gazebo/pull-request/1895)

1. Undo user motion commands during simulation, added physics::UserCmdManager and gui::UserCmdHistory.
    * [Pull request #1934](https://bitbucket.org/osrf/gazebo/pull-request/1934)

1. Forward user command messages for undo.
    * [Pull request #2009](https://bitbucket.org/osrf/gazebo/pull-request/2009)

1. Undo reset commands during simulation, forwarding commands
    * [Pull request #1986](https://bitbucket.org/osrf/gazebo/pull-request/1986)

1. Undo apply force / torque during simulation
    * [Pull request #2030](https://bitbucket.org/osrf/gazebo/pull-request/2030)

1. Add function to get the derived scale of a Visual
    * [Pull request #1881](https://bitbucket.org/osrf/gazebo/pull-request/1881)

1. Added EnumIface, which supports iterators over enums.
    * [Pull request #1847](https://bitbucket.org/osrf/gazebo/pull-request/1847)

1. Added RegionEventBoxPlugin - fires events when models enter / exit the region
    * [Pull request #1856](https://bitbucket.org/osrf/gazebo/pull-request/1856)

1. Added tests for checking the playback control via messages.
    * [Pull request #1885](https://bitbucket.org/osrf/gazebo/pull-request/1885)

1. Added LoadArgs() function to ServerFixture for being able to load a server
using the same arguments used in the command line.
    * [Pull request #1874](https://bitbucket.org/osrf/gazebo/pull-request/1874)

1. Added battery class, plugins and test world.
    * [Pull request #1872](https://bitbucket.org/osrf/gazebo/pull-request/1872)

1. Display gearbox and screw joint properties in property tree
    * [Pull request #1838](https://bitbucket.org/osrf/gazebo/pull-request/1838)

1. Set window flags for dialogs and file dialogs
    * [Pull request #1816](https://bitbucket.org/osrf/gazebo/pull-request/1816)

1. Fix minimum window height
   * [Pull request #1977](https://bitbucket.org/osrf/gazebo/pull-request/1977)
   * [Issue #1706](https://bitbucket.org/osrf/gazebo/issue/1706)

1. Add option to reverse alignment direction
   * [Pull request #2040](https://bitbucket.org/osrf/gazebo/pull-request/2040)
   * [Issue #1242](https://bitbucket.org/osrf/gazebo/issue/1242)

1. Fix unadvertising a publisher - only unadvertise topic if it is the last publisher.
   * [Pull request #2005](https://bitbucket.org/osrf/gazebo/pull-request/2005)
   * [Issue #1782](https://bitbucket.org/osrf/gazebo/issue/1782)

1. Log playback GUI for multistep, rewind, forward and seek
    * [Pull request #1791](https://bitbucket.org/osrf/gazebo/pull-request/1791)

1. Added Apply Force/Torque movable text
    * [Pull request #1789](https://bitbucket.org/osrf/gazebo/pull-request/1789)

1. Added cascade parameter (apply to children) for Visual SetMaterial, SetAmbient, SetEmissive, SetSpecular, SetDiffuse, SetTransparency
    * [Pull request #1851](https://bitbucket.org/osrf/gazebo/pull-request/1851)

1. Tweaks to Data Logger, such as multiline text edit for path
    * [Pull request #1800](https://bitbucket.org/osrf/gazebo/pull-request/1800)

1. Added TopToolbar and hide / disable several widgets according to WindowMode
    * [Pull request #1869](https://bitbucket.org/osrf/gazebo/pull-request/1869)

1. Added Visual::IsAncestorOf and Visual::IsDescendantOf
    * [Pull request #1850](https://bitbucket.org/osrf/gazebo/pull-request/1850)

1. Added msgs::PluginFromSDF and tests
    * [Pull request #1858](https://bitbucket.org/osrf/gazebo/pull-request/1858)

1. Added msgs::CollisionFromSDF msgs::SurfaceFromSDF and msgs::FrictionFromSDF
    * [Pull request #1900](https://bitbucket.org/osrf/gazebo/pull-request/1900)

1. Added hotkeys chart dialog
    * [Pull request #1835](https://bitbucket.org/osrf/gazebo/pull-request/1835)

1. Space bar to play / pause
   * [Pull request #2023](https://bitbucket.org/osrf/gazebo/pull-request/2023)
   * [Issue #1798](https://bitbucket.org/osrf/gazebo/issue/1798)

1. Make it possible to create custom ConfigWidgets
    * [Pull request #1861](https://bitbucket.org/osrf/gazebo/pull-request/1861)

1. AddItem / RemoveItem / Clear enum config widgets
    * [Pull request #1878](https://bitbucket.org/osrf/gazebo/pull-request/1878)

1. Make all child ConfigWidgets emit signals.
    * [Pull request #1884](https://bitbucket.org/osrf/gazebo/pull-request/1884)

1. Refactored makers
    * [Pull request #1828](https://bitbucket.org/osrf/gazebo/pull-request/1828)

1. Added gui::Conversions to convert between Gazebo and Qt
    * [Pull request #2034](https://bitbucket.org/osrf/gazebo/pull-request/2034)

1. Model editor updates
    1. Support adding model plugins in model editor
        * [Pull request #2060](https://bitbucket.org/osrf/gazebo/pull-request/2060)

    1. Added support for copying and pasting top level nested models
        * [Pull request #2006](https://bitbucket.org/osrf/gazebo/pull-request/2006)

    1. Make non-editable background models white in model editor
        * [Pull request #1950](https://bitbucket.org/osrf/gazebo/pull-request/1950)

    1. Choose / swap parent and child links in joint inspector
        * [Pull request #1887](https://bitbucket.org/osrf/gazebo/pull-request/1887)
        * [Issue #1500](https://bitbucket.org/osrf/gazebo/issue/1500)

    1. Presets combo box for Vector3 config widget
        * [Pull request #1954](https://bitbucket.org/osrf/gazebo/pull-request/1954)

    1. Added support for more joint types (gearbox and fixed joints).
        * [Pull request #1794](https://bitbucket.org/osrf/gazebo/pull-request/1794)

    1. Added support for selecting links and joints, opening context menu and inspectors in Schematic View.
        * [Pull request #1787](https://bitbucket.org/osrf/gazebo/pull-request/1787)

    1. Color-coded edges in Schematic View to match joint color.
        * [Pull request #1781](https://bitbucket.org/osrf/gazebo/pull-request/1781)

    1. Scale link mass and inertia when a link is scaled
        * [Pull request #1836](https://bitbucket.org/osrf/gazebo/pull-request/1836)

    1. Add density widget to config widget and link inspector
        * [Pull request #1978](https://bitbucket.org/osrf/gazebo/pull-request/1978)

    1. Added icons for child and parent link in joint inspector
        * [Pull request #1953](https://bitbucket.org/osrf/gazebo/pull-request/1953)

    1. Load and save nested models
        * [Pull request #1894](https://bitbucket.org/osrf/gazebo/pull-request/1894)

    1. Display model plugins on the left panel and added model plugin inspector
        * [Pull request #1863](https://bitbucket.org/osrf/gazebo/pull-request/1863)

    1. Context menu and deletion for model plugins
        * [Pull request #1890](https://bitbucket.org/osrf/gazebo/pull-request/1890)

    1. Delete self from inspector
        * [Pull request #1904](https://bitbucket.org/osrf/gazebo/pull-request/1904)
        * [Issue #1543](https://bitbucket.org/osrf/gazebo/issue/1543)

    1. Apply inspector changes in real time and add reset button
        * [Pull request #1945](https://bitbucket.org/osrf/gazebo/pull-request/1945)
        * [Issue #1472](https://bitbucket.org/osrf/gazebo/issue/1472)

    1. Set physics to be paused when exiting model editor mode
        * [Pull request #1893](https://bitbucket.org/osrf/gazebo/pull-request/1893)
        * [Issue #1734](https://bitbucket.org/osrf/gazebo/issue/1734)

    1. Add Insert tab to model editor
        * [Pull request #1924](https://bitbucket.org/osrf/gazebo/pull-request/1924)

    1. Support inserting nested models from model maker
        * [Pull request #1982](https://bitbucket.org/osrf/gazebo/pull-request/1982)

    1. Added joint creation dialog
        * [Pull request #2021](https://bitbucket.org/osrf/gazebo/pull-request/2021)

    1. Added reverse checkboxes to joint creation dialog
        * [Pull request #2086](https://bitbucket.org/osrf/gazebo/pull-request/2086)

    1. Use opaque pointers in the model editor
        * [Pull request #2056](https://bitbucket.org/osrf/gazebo/pull-request/2056)
        * [Pull request #2059](https://bitbucket.org/osrf/gazebo/pull-request/2059)
        * [Pull request #2087](https://bitbucket.org/osrf/gazebo/pull-request/2087)

    1. Support joint creation between links in nested model.
        * [Pull request #2080](https://bitbucket.org/osrf/gazebo/pull-request/2080)

1. Building editor updates

    1. Use opaque pointers in the building editor
        * [Pull request #2041](https://bitbucket.org/osrf/gazebo/pull-request/2041)
        * [Pull request #2039](https://bitbucket.org/osrf/gazebo/pull-request/2039)
        * [Pull request #2055](https://bitbucket.org/osrf/gazebo/pull-request/2055)
        * [Pull request #2032](https://bitbucket.org/osrf/gazebo/pull-request/2032)
        * [Pull request #2082](https://bitbucket.org/osrf/gazebo/pull-request/2082)
        * [Pull request #2038](https://bitbucket.org/osrf/gazebo/pull-request/2038)
        * [Pull request #2033](https://bitbucket.org/osrf/gazebo/pull-request/2033)

    1. Use opaque pointers for GrabberHandle, add *LinkedGrabbers functions
        * [Pull request #2034](https://bitbucket.org/osrf/gazebo/pull-request/2034)

    1. Removed unused class: BuildingItem
        * [Pull request #2045](https://bitbucket.org/osrf/gazebo/pull-request/2045)

    1. Use opaque pointers for BuildingModelManip, move attachment logic to BuildingMaker
        * [Pull request #2046](https://bitbucket.org/osrf/gazebo/pull-request/2046)

    1. Use opaque pointers for all Dialog classes, add conversion from QPointF, move common logic to BaseInspectorDialog.
        * [Pull request #2083](https://bitbucket.org/osrf/gazebo/pull-request/2083)

## Gazebo 6.0

### Gazebo 6.X.X (201X-XX-XX)

1. Fix buoyancy plugin when multiple link tags are used within the plugin
    * [Pull request 2369](https://bitbucket.org/osrf/gazebo/pull-request/2369)

1. Fix race condition in ~TimePanelPrivate (#1919)
    * [Pull request 2250](https://bitbucket.org/osrf/gazebo/pull-request/2250)

### Gazebo 6.6.0 (2016-04-07)

1. fix: remove back projection
    * [Pull request 2201](https://bitbucket.org/osrf/gazebo/pull-request/2201)
    * A contribution from Yuki Furuta

1. Backport depth camera OSX fix and test
    * [Pull request 2230](https://bitbucket.org/osrf/gazebo/pull-request/2230)

1. Add missing tinyxml includes (gazebo6)
    * [Pull request 2218](https://bitbucket.org/osrf/gazebo/pull-request/2218)

1. Fix ray-cylinder collision in ode
    * [Pull request 2125](https://bitbucket.org/osrf/gazebo/pull-request/2125)

1. backport fixes for ffmpeg3 to gazebo6 (from pull request #2154)
    * [Pull request 2162](https://bitbucket.org/osrf/gazebo/pull-request/2162)

1. Install shapes_bitmask.world
    * [Pull request 2104](https://bitbucket.org/osrf/gazebo/pull-request/2104)

1. Add gazebo_client to gazebo.pc (gazebo6)
    * [Pull request 2102](https://bitbucket.org/osrf/gazebo/pull-request/2102)

1. Fix removing multiple camera sensors that have the same camera name
    * [Pull request 2081](https://bitbucket.org/osrf/gazebo/pull-request/2081)

1. Ensure that LINK_FRAME_VISUAL arrow components are deleted (#1812)
    * [Pull request 2078](https://bitbucket.org/osrf/gazebo/pull-request/2078)

1. add migration notes for gazebo::setupClient to gazebo::client::setup
    * [Pull request 2068](https://bitbucket.org/osrf/gazebo/pull-request/2068)

1. Update inertia properties during simulation: part 2
    * [Pull request 1984](https://bitbucket.org/osrf/gazebo/pull-request/1984)

1. Fix minimum window height
    * [Pull request 2002](https://bitbucket.org/osrf/gazebo/pull-request/2002)

1. Backport gpu laser test fix
    * [Pull request 1999](https://bitbucket.org/osrf/gazebo/pull-request/1999)

1. Relax physics tolerances for single-precision bullet (gazebo6)
    * [Pull request 1997](https://bitbucket.org/osrf/gazebo/pull-request/1997)

1. Fix minimum window height
    * [Pull request 1998](https://bitbucket.org/osrf/gazebo/pull-request/1998)

1. backport model editor fixed joint option to gazebo6
    * [Pull request 1957](https://bitbucket.org/osrf/gazebo/pull-request/1957)

1. Update shaders once per render update
    * [Pull request 1991](https://bitbucket.org/osrf/gazebo/pull-request/1991)

1. Relax physics tolerances for single-precision bullet
    * [Pull request 1976](https://bitbucket.org/osrf/gazebo/pull-request/1976)

1. Fix visual transparency issues
    * [Pull request 1967](https://bitbucket.org/osrf/gazebo/pull-request/1967)

1. fix memory corruption in transport/Publisher.cc
    * [Pull request 1951](https://bitbucket.org/osrf/gazebo/pull-request/1951)

1. Add test for SphericalCoordinates::LocalFromGlobal
    * [Pull request 1959](https://bitbucket.org/osrf/gazebo/pull-request/1959)

### Gazebo 6.5.1 (2015-10-29)

1. Fix removing multiple camera sensors that have the same camera name.
    * [Pull request #2081](https://bitbucket.org/osrf/gazebo/pull-request/2081)
    * [Issue #1811](https://bitbucket.org/osrf/gazebo/issues/1811)

1. Backport model editor toolbar fixed joint option from [pull request #1794](https://bitbucket.org/osrf/gazebo/pull-request/1794)
    * [Pull request #1957](https://bitbucket.org/osrf/gazebo/pull-request/1957)

1. Fix minimum window height
    * Backport of [pull request #1977](https://bitbucket.org/osrf/gazebo/pull-request/1977)
    * [Pull request #1998](https://bitbucket.org/osrf/gazebo/pull-request/1998)
    * [Issue #1706](https://bitbucket.org/osrf/gazebo/issue/1706)

1. Fix visual transparency issues
    * [Pull request #1967](https://bitbucket.org/osrf/gazebo/pull-request/1967)
    * [Issue #1726](https://bitbucket.org/osrf/gazebo/issue/1726)

### Gazebo 6.5.0 (2015-10-22)

1. Added ability to convert from spherical coordinates to local coordinates.
    * [Pull request #1955](https://bitbucket.org/osrf/gazebo/pull-request/1955)

### Gazebo 6.4.0 (2015-10-14)

1. Fix ABI problem. Make `Sensor::SetPose` function non virtual.
    * [Pull request #1947](https://bitbucket.org/osrf/gazebo/pull-request/1947)

1. Update inertia properties during simulation
    * [Pull request #1909](https://bitbucket.org/osrf/gazebo/pull-requests/1909)
    * [Design document](https://bitbucket.org/osrf/gazebo_design/src/default/inertia_resize/inertia_resize.md)

1. Fix transparency correction for opaque materials
    * [Pull request #1946](https://bitbucket.org/osrf/gazebo/pull-requests/1946/fix-transparency-correction-for-opaque/diff)

### Gazebo 6.3.0 (2015-10-06)

1. Added `Sensor::SetPose` function
    * [Pull request #1935](https://bitbucket.org/osrf/gazebo/pull-request/1935)

### Gazebo 6.2.0 (2015-10-02)

1. Update physics when the world is reset
    * Backport of [pull request #1903](https://bitbucket.org/osrf/gazebo/pull-request/1903)
    * [Pull request #1916](https://bitbucket.org/osrf/gazebo/pull-request/1916)
    * [Issue #101](https://bitbucket.org/osrf/gazebo/issue/101)

1. Added Copy constructor and assignment operator to MouseEvent
    * [Pull request #1855](https://bitbucket.org/osrf/gazebo/pull-request/1855)

### Gazebo 6.1.0 (2015-08-02)

1. Added logical_camera sensor.
    * [Pull request #1845](https://bitbucket.org/osrf/gazebo/pull-request/1845)

1. Added RandomVelocityPlugin, which applies a random velocity to a model's link.
    * [Pull request #1839](https://bitbucket.org/osrf/gazebo/pull-request/1839)

1. Sim events for joint position, velocity and applied force
    * [Pull request #1849](https://bitbucket.org/osrf/gazebo/pull-request/1849)

### Gazebo 6.0.0 (2015-07-27)

1. Added magnetometer sensor. A contribution from Andrew Symington.
    * [Pull request #1788](https://bitbucket.org/osrf/gazebo/pull-request/1788)

1. Added altimeter sensor. A contribution from Andrew Symington.
    * [Pull request #1792](https://bitbucket.org/osrf/gazebo/pull-request/1792)

1. Implement more control options for log playback:
  1. Rewind: The simulation starts from the beginning.
  1. Forward: The simulation jumps to the end of the log file.
  1. Seek: The simulation jumps to a specific point specified by its simulation
  time.
      * [Pull request #1737](https://bitbucket.org/osrf/gazebo/pull-request/1737)

1. Added Gazebo splash screen
    * [Pull request #1745](https://bitbucket.org/osrf/gazebo/pull-request/1745)

1. Added a transporter plugin which allows models to move from one location
   to another based on their location and the location of transporter pads.
    * [Pull request #1738](https://bitbucket.org/osrf/gazebo/pull-request/1738)

1. Implement forward/backwards multi-step for log playback. Now, the semantics
of a multi-step while playing back a log session are different from a multi-step
during a live simulation. While playback, a multi-step simulates all the
intermediate steps as before, but the client only perceives a single step.
E.g: You have a log file containing a 1 hour simulation session. You want to
jump to the minute 00H::30M::00S to check a specific aspect of the simulation.
You should not see continuous updates until minute 00H:30M:00S. Instead, you
should visualize a single jump to the specific instant of the simulation that
you are interested.
    * [Pull request #1623](https://bitbucket.org/osrf/gazebo/pull-request/1623)

1. Added browse button to log record dialog.
    * [Pull request #1719](https://bitbucket.org/osrf/gazebo/pull-request/1719)

1. Improved SVG support: arcs in paths, and contours made of multiple paths.
    * [Pull request #1608](https://bitbucket.org/osrf/gazebo/pull-request/1608)

1. Added simulation iterations to the world state.
    * [Pull request #1722](https://bitbucket.org/osrf/gazebo/pull-request/1722)

1. Added multiple LiftDrag plugins to the cessna_demo.world to allow the Cessna
C-172 model to fly.
    * [Pull request #1715](https://bitbucket.org/osrf/gazebo/pull-request/1715)

1. Added a plugin to control a Cessna C-172 via messages (CessnaPlugin), and a
GUI plugin to test this functionality with the keyboard (CessnaGUIPlugin). Added
world with the Cessna model and the two previous plugins loaded
(cessna_demo.world).
    * [Pull request #1712](https://bitbucket.org/osrf/gazebo/pull-request/1712)

1. Added world with OSRF building and an elevator
    * [Pull request #1697](https://bitbucket.org/osrf/gazebo/pull-request/1697)

1. Fixed collide bitmask by changing default value from 0x1 to 0xffff.
    * [Pull request #1696](https://bitbucket.org/osrf/gazebo/pull-request/1696)

1. Added a plugin to control an elevator (ElevatorPlugin), and an OccupiedEvent plugin that sends a message when a model is within a specified region.
    * [Pull request #1694](https://bitbucket.org/osrf/gazebo/pull-request/1694)
    * [Pull request #1775](https://bitbucket.org/osrf/gazebo/pull-request/1775)

1. Added Layers tab and meta information for visuals.
    * [Pull request #1674](https://bitbucket.org/osrf/gazebo/pull-request/1674)

1. Added countdown behavior for common::Timer and exposed the feature in TimerGUIPlugin.
    * [Pull request #1690](https://bitbucket.org/osrf/gazebo/pull-request/1690)

1. Added BuoyancyPlugin for simulating the buoyancy of an object in a column of fluid.
    * [Pull request #1622](https://bitbucket.org/osrf/gazebo/pull-request/1622)

1. Added ComputeVolume function for simple shape subclasses of Shape.hh.
    * [Pull request #1605](https://bitbucket.org/osrf/gazebo/pull-request/1605)

1. Add option to parallelize the ODE quickstep constraint solver,
which solves an LCP twice with different parameters in order
to corrected for position projection errors.
    * [Pull request #1561](https://bitbucket.org/osrf/gazebo/pull-request/1561)

1. Get/Set user camera pose in GUI.
    * [Pull request #1649](https://bitbucket.org/osrf/gazebo/pull-request/1649)
    * [Issue #1595](https://bitbucket.org/osrf/gazebo/issue/1595)

1. Added ViewAngleWidget, removed hard-coded reset view and removed MainWindow::Reset(). Also added GLWidget::GetSelectedVisuals().
    * [Pull request #1768](https://bitbucket.org/osrf/gazebo/pull-request/1768)
    * [Issue #1507](https://bitbucket.org/osrf/gazebo/issue/1507)

1. Windows support. This consists mostly of numerous small changes to support
compilation on Windows.
    * [Pull request #1616](https://bitbucket.org/osrf/gazebo/pull-request/1616)
    * [Pull request #1618](https://bitbucket.org/osrf/gazebo/pull-request/1618)
    * [Pull request #1620](https://bitbucket.org/osrf/gazebo/pull-request/1620)
    * [Pull request #1625](https://bitbucket.org/osrf/gazebo/pull-request/1625)
    * [Pull request #1626](https://bitbucket.org/osrf/gazebo/pull-request/1626)
    * [Pull request #1627](https://bitbucket.org/osrf/gazebo/pull-request/1627)
    * [Pull request #1628](https://bitbucket.org/osrf/gazebo/pull-request/1628)
    * [Pull request #1629](https://bitbucket.org/osrf/gazebo/pull-request/1629)
    * [Pull request #1630](https://bitbucket.org/osrf/gazebo/pull-request/1630)
    * [Pull request #1631](https://bitbucket.org/osrf/gazebo/pull-request/1631)
    * [Pull request #1632](https://bitbucket.org/osrf/gazebo/pull-request/1632)
    * [Pull request #1633](https://bitbucket.org/osrf/gazebo/pull-request/1633)
    * [Pull request #1635](https://bitbucket.org/osrf/gazebo/pull-request/1635)
    * [Pull request #1637](https://bitbucket.org/osrf/gazebo/pull-request/1637)
    * [Pull request #1639](https://bitbucket.org/osrf/gazebo/pull-request/1639)
    * [Pull request #1647](https://bitbucket.org/osrf/gazebo/pull-request/1647)
    * [Pull request #1650](https://bitbucket.org/osrf/gazebo/pull-request/1650)
    * [Pull request #1651](https://bitbucket.org/osrf/gazebo/pull-request/1651)
    * [Pull request #1653](https://bitbucket.org/osrf/gazebo/pull-request/1653)
    * [Pull request #1654](https://bitbucket.org/osrf/gazebo/pull-request/1654)
    * [Pull request #1657](https://bitbucket.org/osrf/gazebo/pull-request/1657)
    * [Pull request #1658](https://bitbucket.org/osrf/gazebo/pull-request/1658)
    * [Pull request #1659](https://bitbucket.org/osrf/gazebo/pull-request/1659)
    * [Pull request #1660](https://bitbucket.org/osrf/gazebo/pull-request/1660)
    * [Pull request #1661](https://bitbucket.org/osrf/gazebo/pull-request/1661)
    * [Pull request #1669](https://bitbucket.org/osrf/gazebo/pull-request/1669)
    * [Pull request #1670](https://bitbucket.org/osrf/gazebo/pull-request/1670)
    * [Pull request #1672](https://bitbucket.org/osrf/gazebo/pull-request/1672)
    * [Pull request #1682](https://bitbucket.org/osrf/gazebo/pull-request/1682)
    * [Pull request #1683](https://bitbucket.org/osrf/gazebo/pull-request/1683)

1. Install `libgazebo_server_fixture`. This will facilitate tests external to the main gazebo repository. See `examples/stand_alone/test_fixture`.
    * [Pull request #1606](https://bitbucket.org/osrf/gazebo/pull-request/1606)

1. Laser visualization renders light blue for rays that do not hit obstacles, and dark blue for other rays.
    * [Pull request #1607](https://bitbucket.org/osrf/gazebo/pull-request/1607)
    * [Issue #1576](https://bitbucket.org/osrf/gazebo/issue/1576)

1. Add VisualType enum to Visual and clean up visuals when entity is deleted.
    * [Pull request #1614](https://bitbucket.org/osrf/gazebo/pull-request/1614)

1. Alert user of connection problems when using the REST service plugin
    * [Pull request #1655](https://bitbucket.org/osrf/gazebo/pull-request/1655)
    * [Issue #1574](https://bitbucket.org/osrf/gazebo/issue/1574)

1. ignition-math is now a dependency.
    + [http://ignitionrobotics.org/libraries/math](http://ignitionrobotics.org/libraries/math)
    + [Gazebo::math migration](https://bitbucket.org/osrf/gazebo/src/583edbeb90759d43d994cc57c0797119dd6d2794/ign-math-migration.md)

1. Detect uuid library during compilation.
    * [Pull request #1655](https://bitbucket.org/osrf/gazebo/pull-request/1655)
    * [Issue #1572](https://bitbucket.org/osrf/gazebo/issue/1572)

1. New accessors in LogPlay class.
    * [Pull request #1577](https://bitbucket.org/osrf/gazebo/pull-request/1577)

1. Added a plugin to send messages to an existing website.
   Added gui::MainWindow::AddMenu and msgs/rest_error, msgs/rest_login, msgs rest/post
    * [Pull request #1524](https://bitbucket.org/osrf/gazebo/pull-request/1524)

1. Fix deprecation warnings when using SDFormat 3.0.2, 3.0.3 prereleases
    * [Pull request #1568](https://bitbucket.org/osrf/gazebo/pull-request/1568)

1. Use GAZEBO_CFLAGS or GAZEBO_CXX_FLAGS in CMakeLists.txt for example plugins
    * [Pull request #1573](https://bitbucket.org/osrf/gazebo/pull-request/1573)

1. Added Link::OnWrenchMsg subscriber with test
    * [Pull request #1582](https://bitbucket.org/osrf/gazebo/pull-request/1582)

1. Show/hide GUI overlays using the menu bar.
    * [Pull request #1555](https://bitbucket.org/osrf/gazebo/pull-request/1555)

1. Added world origin indicator rendering::OriginVisual.
    * [Pull request #1700](https://bitbucket.org/osrf/gazebo/pull-request/1700)

1. Show/hide toolbars using the menu bars and shortcut.
   Added MainWindow::CloneAction.
   Added Window menu to Model Editor.
    * [Pull request #1584](https://bitbucket.org/osrf/gazebo/pull-request/1584)

1. Added event to show/hide toolbars.
    * [Pull request #1707](https://bitbucket.org/osrf/gazebo/pull-request/1707)

1. Added optional start/stop/reset buttons to timer GUI plugin.
    * [Pull request #1576](https://bitbucket.org/osrf/gazebo/pull-request/1576)

1. Timer GUI Plugin: Treat negative positions as positions from the ends
    * [Pull request #1703](https://bitbucket.org/osrf/gazebo/pull-request/1703)

1. Added Visual::GetDepth() and Visual::GetNthAncestor()
    * [Pull request #1613](https://bitbucket.org/osrf/gazebo/pull-request/1613)

1. Added a context menu for links
    * [Pull request #1589](https://bitbucket.org/osrf/gazebo/pull-request/1589)

1. Separate TimePanel's display into TimeWidget and LogPlayWidget.
    * [Pull request #1564](https://bitbucket.org/osrf/gazebo/pull-request/1564)

1. Display confirmation message after log is saved
    * [Pull request #1646](https://bitbucket.org/osrf/gazebo/pull-request/1646)

1. Added LogPlayView to display timeline and LogPlaybackStatistics message type.
    * [Pull request #1724](https://bitbucket.org/osrf/gazebo/pull-request/1724)

1. Added Time::FormattedString and removed all other FormatTime functions.
    * [Pull request #1710](https://bitbucket.org/osrf/gazebo/pull-request/1710)

1. Added support for Oculus DK2
    * [Pull request #1526](https://bitbucket.org/osrf/gazebo/pull-request/1526)

1. Use collide_bitmask from SDF to perform collision filtering
    * [Pull request #1470](https://bitbucket.org/osrf/gazebo/pull-request/1470)

1. Pass Coulomb surface friction parameters to DART.
    * [Pull request #1420](https://bitbucket.org/osrf/gazebo/pull-request/1420)

1. Added ModelAlign::SetHighlighted
    * [Pull request #1598](https://bitbucket.org/osrf/gazebo/pull-request/1598)

1. Added various Get functions to Visual. Also added a ConvertGeometryType function to msgs.
    * [Pull request #1402](https://bitbucket.org/osrf/gazebo/pull-request/1402)

1. Get and Set visibility of SelectionObj's handles, with unit test.
    * [Pull request #1417](https://bitbucket.org/osrf/gazebo/pull-request/1417)

1. Set material of SelectionObj's handles.
    * [Pull request #1472](https://bitbucket.org/osrf/gazebo/pull-request/1472)

1. Add SelectionObj::Fini with tests and make Visual::Fini virtual
    * [Pull request #1685](https://bitbucket.org/osrf/gazebo/pull-request/1685)

1. Allow link selection with the mouse if parent model already selected.
    * [Pull request #1409](https://bitbucket.org/osrf/gazebo/pull-request/1409)

1. Added ModelRightMenu::EntityTypes.
    * [Pull request #1414](https://bitbucket.org/osrf/gazebo/pull-request/1414)

1. Scale joint visuals according to link size.
    * [Pull request #1591](https://bitbucket.org/osrf/gazebo/pull-request/1591)
    * [Issue #1563](https://bitbucket.org/osrf/gazebo/issue/1563)

1. Added Gazebo/CoM material.
    * [Pull request #1439](https://bitbucket.org/osrf/gazebo/pull-request/1439)

1. Added arc parameter to MeshManager::CreateTube
    * [Pull request #1436](https://bitbucket.org/osrf/gazebo/pull-request/1436)

1. Added View Inertia and InertiaVisual, changed COMVisual to sphere proportional to mass.
    * [Pull request #1445](https://bitbucket.org/osrf/gazebo/pull-request/1445)

1. Added View Link Frame and LinkFrameVisual. Visual::SetTransparency goes into texture_unit.
    * [Pull request #1762](https://bitbucket.org/osrf/gazebo/pull-request/1762)
    * [Issue #853](https://bitbucket.org/osrf/gazebo/issue/853)

1. Changed the position of Save and Cancel buttons on editor dialogs
    * [Pull request #1442](https://bitbucket.org/osrf/gazebo/pull-request/1442)
    * [Issue #1377](https://bitbucket.org/osrf/gazebo/issue/1377)

1. Fixed Visual material updates
    * [Pull request #1454](https://bitbucket.org/osrf/gazebo/pull-request/1454)
    * [Issue #1455](https://bitbucket.org/osrf/gazebo/issue/1455)

1. Added Matrix3::Inverse() and tests
    * [Pull request #1481](https://bitbucket.org/osrf/gazebo/pull-request/1481)

1. Implemented AddLinkForce for ODE.
    * [Pull request #1456](https://bitbucket.org/osrf/gazebo/pull-request/1456)

1. Updated ConfigWidget class to parse enum values.
    * [Pull request #1518](https://bitbucket.org/osrf/gazebo/pull-request/1518)

1. Added PresetManager to physics libraries and corresponding integration test.
    * [Pull request #1471](https://bitbucket.org/osrf/gazebo/pull-request/1471)

1. Sync name and location on SaveDialog.
    * [Pull request #1563](https://bitbucket.org/osrf/gazebo/pull-request/1563)

1. Added Apply Force/Torque dialog
    * [Pull request #1600](https://bitbucket.org/osrf/gazebo/pull-request/1600)

1. Added Apply Force/Torque visuals
    * [Pull request #1619](https://bitbucket.org/osrf/gazebo/pull-request/1619)

1. Added Apply Force/Torque OnMouseRelease and ActivateWindow
    * [Pull request #1699](https://bitbucket.org/osrf/gazebo/pull-request/1699)

1. Added Apply Force/Torque mouse interactions, modes, activation
    * [Pull request #1731](https://bitbucket.org/osrf/gazebo/pull-request/1731)

1. Added inertia pose getter for COMVisual and COMVisual_TEST
    * [Pull request #1581](https://bitbucket.org/osrf/gazebo/pull-request/1581)

1. Model editor updates
    1. Joint preview using JointVisuals.
        * [Pull request #1369](https://bitbucket.org/osrf/gazebo/pull-request/1369)

    1. Added inspector for configuring link, visual, and collision properties.
        * [Pull request #1408](https://bitbucket.org/osrf/gazebo/pull-request/1408)

    1. Saving, exiting, generalizing SaveDialog.
        * [Pull request #1401](https://bitbucket.org/osrf/gazebo/pull-request/1401)

    1. Inspectors redesign
        * [Pull request #1586](https://bitbucket.org/osrf/gazebo/pull-request/1586)

    1. Edit existing model.
        * [Pull request #1425](https://bitbucket.org/osrf/gazebo/pull-request/1425)

    1. Add joint inspector to link's context menu.
        * [Pull request #1449](https://bitbucket.org/osrf/gazebo/pull-request/1449)
        * [Issue #1443](https://bitbucket.org/osrf/gazebo/issue/1443)

    1. Added button to select mesh file on inspector.
        * [Pull request #1460](https://bitbucket.org/osrf/gazebo/pull-request/1460)
        * [Issue #1450](https://bitbucket.org/osrf/gazebo/issue/1450)

    1. Renamed Part to Link.
        * [Pull request #1478](https://bitbucket.org/osrf/gazebo/pull-request/1478)

    1. Fix snapping inside editor.
        * [Pull request #1489](https://bitbucket.org/osrf/gazebo/pull-request/1489)
        * [Issue #1457](https://bitbucket.org/osrf/gazebo/issue/1457)

    1. Moved DataLogger from Window menu to the toolbar and moved screenshot button to the right.
        * [Pull request #1665](https://bitbucket.org/osrf/gazebo/pull-request/1665)

    1. Keep loaded model's name.
        * [Pull request #1516](https://bitbucket.org/osrf/gazebo/pull-request/1516)
        * [Issue #1504](https://bitbucket.org/osrf/gazebo/issue/1504)

    1. Added ExtrudeDialog.
        * [Pull request #1483](https://bitbucket.org/osrf/gazebo/pull-request/1483)

    1. Hide time panel inside editor and keep main window's paused state.
        * [Pull request #1500](https://bitbucket.org/osrf/gazebo/pull-request/1500)

    1. Fixed pose issues and added ModelCreator_TEST.
        * [Pull request #1509](https://bitbucket.org/osrf/gazebo/pull-request/1509)
        * [Issue #1497](https://bitbucket.org/osrf/gazebo/issue/1497)
        * [Issue #1509](https://bitbucket.org/osrf/gazebo/issue/1509)

    1. Added list of links and joints.
        * [Pull request #1515](https://bitbucket.org/osrf/gazebo/pull-request/1515)
        * [Issue #1418](https://bitbucket.org/osrf/gazebo/issue/1418)

    1. Expose API to support adding items to the palette.
        * [Pull request #1565](https://bitbucket.org/osrf/gazebo/pull-request/1565)

    1. Added menu for toggling joint visualization
        * [Pull request #1551](https://bitbucket.org/osrf/gazebo/pull-request/1551)
        * [Issue #1483](https://bitbucket.org/osrf/gazebo/issue/1483)

    1. Add schematic view to model editor
        * [Pull request #1562](https://bitbucket.org/osrf/gazebo/pull-request/1562)

1. Building editor updates
    1. Make palette tips tooltip clickable to open.
        * [Pull request #1519](https://bitbucket.org/osrf/gazebo/pull-request/1519)
        * [Issue #1370](https://bitbucket.org/osrf/gazebo/issue/1370)

    1. Add measurement unit to building inspectors.
        * [Pull request #1741](https://bitbucket.org/osrf/gazebo/pull-request/1741)
        * [Issue #1363](https://bitbucket.org/osrf/gazebo/issue/1363)

    1. Add `BaseInspectorDialog` as a base class for inspectors.
        * [Pull request #1749](https://bitbucket.org/osrf/gazebo/pull-request/1749)

## Gazebo 5.0

### Gazebo 5.x.x

1. Fix mouse picking with transparent visuals
    * [Pull request 2305](https://bitbucket.org/osrf/gazebo/pull-request/2305)
    * [Issue #1956](https://bitbucket.org/osrf/gazebo/issue/1956)

1. Backport fix for DepthCamera visibility mask
    * [Pull request 2286](https://bitbucket.org/osrf/gazebo/pull-request/2286)
    * [Pull request 2287](https://bitbucket.org/osrf/gazebo/pull-request/2287)

1. Backport sensor reset fix
    * [Pull request 2272](https://bitbucket.org/osrf/gazebo/pull-request/2272)
    * [Issue #1917](https://bitbucket.org/osrf/gazebo/issue/1917)

1. Fix model snap tool highlighting
    * [Pull request 2293](https://bitbucket.org/osrf/gazebo/pull-request/2293)
    * [Issue #1955](https://bitbucket.org/osrf/gazebo/issue/1955)

### Gazebo 5.3.0 (2015-04-07)

1. fix: remove back projection
    * [Pull request 2201](https://bitbucket.org/osrf/gazebo/pull-request/2201)
    * A contribution from Yuki Furuta

1. Backport depth camera OSX fix and test
    * [Pull request 2230](https://bitbucket.org/osrf/gazebo/pull-request/2230)

1. Add missing tinyxml includes
    * [Pull request 2216](https://bitbucket.org/osrf/gazebo/pull-request/2216)

1. backport fixes for ffmpeg3 to gazebo5 (from pull request #2154)
    * [Pull request 2161](https://bitbucket.org/osrf/gazebo/pull-request/2161)

1. Check for valid display using xwininfo -root
    * [Pull request 2111](https://bitbucket.org/osrf/gazebo/pull-request/2111)

1. Don't search for sdformat4 on gazebo5, since gazebo5 can't handle sdformat protocol 1.6
    * [Pull request 2092](https://bitbucket.org/osrf/gazebo/pull-request/2092)

1. Fix minimum window height
    * [Pull request 2002](https://bitbucket.org/osrf/gazebo/pull-request/2002)

1. Relax physics tolerances for single-precision bullet
    * [Pull request 1976](https://bitbucket.org/osrf/gazebo/pull-request/1976)

1. Try finding sdformat 4 in gazebo5 branch
    * [Pull request 1972](https://bitbucket.org/osrf/gazebo/pull-request/1972)

1. Fix_send_message (backport of pull request #1951)
    * [Pull request 1964](https://bitbucket.org/osrf/gazebo/pull-request/1964)
    * A contribution from Samuel Lekieffre

1. Export the media path in the cmake config file.
    * [Pull request 1933](https://bitbucket.org/osrf/gazebo/pull-request/1933)

1. Shorten gearbox test since it is failing via timeout on osx
    * [Pull request 1937](https://bitbucket.org/osrf/gazebo/pull-request/1937)

### Gazebo 5.2.1 (2015-10-02)

1. Fix minimum window height
    * Backport of [pull request #1977](https://bitbucket.org/osrf/gazebo/pull-request/1977)
    * [Pull request #2002](https://bitbucket.org/osrf/gazebo/pull-request/2002)
    * [Issue #1706](https://bitbucket.org/osrf/gazebo/issue/1706)

### Gazebo 5.2.0 (2015-10-02)

1. Initialize sigact struct fields that valgrind said were being used uninitialized
    * [Pull request #1809](https://bitbucket.org/osrf/gazebo/pull-request/1809)

1. Add missing ogre includes to ensure macros are properly defined
    * [Pull request #1813](https://bitbucket.org/osrf/gazebo/pull-request/1813)

1. Use ToSDF functions to simplify physics_friction test
    * [Pull request #1808](https://bitbucket.org/osrf/gazebo/pull-request/1808)

1. Added lines to laser sensor visualization
    * [Pull request #1742](https://bitbucket.org/osrf/gazebo/pull-request/1742)
    * [Issue #935](https://bitbucket.org/osrf/gazebo/issue/935)

1. Fix BulletSliderJoint friction for bullet 2.83
    * [Pull request #1686](https://bitbucket.org/osrf/gazebo/pull-request/1686)

1. Fix heightmap model texture loading.
    * [Pull request #1592](https://bitbucket.org/osrf/gazebo/pull-request/1592)

1. Disable failing pr2 test for dart
    * [Pull request #1540](https://bitbucket.org/osrf/gazebo/pull-request/1540)
    * [Issue #1435](https://bitbucket.org/osrf/gazebo/issue/1435)

### Gazebo 5.1.0 (2015-03-20)
1. Backport pull request #1527 (FindOGRE.cmake for non-Debian systems)
  * [Pull request #1532](https://bitbucket.org/osrf/gazebo/pull-request/1532)

1. Respect system cflags when not using USE_UPSTREAM_CFLAGS
  * [Pull request #1531](https://bitbucket.org/osrf/gazebo/pull-request/1531)

1. Allow light manipulation
  * [Pull request #1529](https://bitbucket.org/osrf/gazebo/pull-request/1529)

1. Allow sdformat 2.3.1+ or 3+ and fix tests
  * [Pull request #1484](https://bitbucket.org/osrf/gazebo/pull-request/1484)

1. Add Link::GetWorldAngularMomentum function and test.
  * [Pull request #1482](https://bitbucket.org/osrf/gazebo/pull-request/1482)

1. Preserve previous GAZEBO_MODEL_PATH values when sourcing setup.sh
  * [Pull request #1430](https://bitbucket.org/osrf/gazebo/pull-request/1430)

1. Implement Coulomb joint friction for DART
  * [Pull request #1427](https://bitbucket.org/osrf/gazebo/pull-request/1427)
  * [Issue #1281](https://bitbucket.org/osrf/gazebo/issue/1281)

1. Fix simple shape normals.
    * [Pull request #1477](https://bitbucket.org/osrf/gazebo/pull-request/1477)
    * [Issue #1369](https://bitbucket.org/osrf/gazebo/issue/1369)

1. Use Msg-to-SDF conversion functions in tests, add ServerFixture::SpawnModel(msgs::Model).
    * [Pull request #1466](https://bitbucket.org/osrf/gazebo/pull-request/1466)

1. Added Model Msg-to-SDF conversion functions and test.
    * [Pull request #1429](https://bitbucket.org/osrf/gazebo/pull-request/1429)

1. Added Joint Msg-to-SDF conversion functions and test.
    * [Pull request #1419](https://bitbucket.org/osrf/gazebo/pull-request/1419)

1. Added Visual, Material Msg-to-SDF conversion functions and ShaderType to string conversion functions.
    * [Pull request #1415](https://bitbucket.org/osrf/gazebo/pull-request/1415)

1. Implement Coulomb joint friction for BulletSliderJoint
  * [Pull request #1452](https://bitbucket.org/osrf/gazebo/pull-request/1452)
  * [Issue #1348](https://bitbucket.org/osrf/gazebo/issue/1348)

### Gazebo 5.0.0 (2015-01-27)
1. Support for using [digital elevation maps](http://gazebosim.org/tutorials?tut=dem) has been added to debian packages.

1. C++11 support (C++11 compatible compiler is now required)
    * [Pull request #1340](https://bitbucket.org/osrf/gazebo/pull-request/1340)

1. Implemented private data pointer for the World class.
    * [Pull request #1383](https://bitbucket.org/osrf/gazebo/pull-request/1383)

1. Implemented private data pointer for the Scene class.
    * [Pull request #1385](https://bitbucket.org/osrf/gazebo/pull-request/1385)

1. Added a events::Event::resetWorld event that is triggered when World::Reset is called.
    * [Pull request #1332](https://bitbucket.org/osrf/gazebo/pull-request/1332)
    * [Issue #1375](https://bitbucket.org/osrf/gazebo/issue/1375)

1. Fixed `math::Box::GetCenter` functionality.
    * [Pull request #1278](https://bitbucket.org/osrf/gazebo/pull-request/1278)
    * [Issue #1327](https://bitbucket.org/osrf/gazebo/issue/1327)

1. Added a GUI timer plugin that facilitates the display and control a timer inside the Gazebo UI.
    * [Pull request #1270](https://bitbucket.org/osrf/gazebo/pull-request/1270)

1. Added ability to load plugins via SDF.
    * [Pull request #1261](https://bitbucket.org/osrf/gazebo/pull-request/1261)

1. Added GUIEvent to hide/show the left GUI pane.
    * [Pull request #1269](https://bitbucket.org/osrf/gazebo/pull-request/1269)

1. Modified KeyEventHandler and GLWidget so that hotkeys can be suppressed by custom KeyEvents set up by developers
    * [Pull request #1251](https://bitbucket.org/osrf/gazebo/pull-request/1251)

1. Added ability to read the directory where the log files are stored.
    * [Pull request #1277](https://bitbucket.org/osrf/gazebo/pull-request/1277)

1. Implemented a simulation cloner
    * [Pull request #1180](https://bitbucket.org/osrf/gazebo/pull-request/1180/clone-a-simulation)

1. Added GUI overlay plugins. Users can now write a Gazebo + QT plugin that displays widgets over the render window.
  * [Pull request #1181](https://bitbucket.org/osrf/gazebo/pull-request/1181)

1. Change behavior of Joint::SetVelocity, add Joint::SetVelocityLimit(unsigned int, double)
  * [Pull request #1218](https://bitbucket.org/osrf/gazebo/pull-request/1218)
  * [Issue #964](https://bitbucket.org/osrf/gazebo/issue/964)

1. Implement Coulomb joint friction for ODE
  * [Pull request #1221](https://bitbucket.org/osrf/gazebo/pull-request/1221)
  * [Issue #381](https://bitbucket.org/osrf/gazebo/issue/381)

1. Implement Coulomb joint friction for BulletHingeJoint
  * [Pull request #1317](https://bitbucket.org/osrf/gazebo/pull-request/1317)
  * [Issue #1348](https://bitbucket.org/osrf/gazebo/issue/1348)

1. Implemented camera lens distortion.
  * [Pull request #1213](https://bitbucket.org/osrf/gazebo/pull-request/1213)

1. Kill rogue gzservers left over from failed INTEGRATION_world_clone tests
   and improve robustness of `UNIT_gz_TEST`
  * [Pull request #1232](https://bitbucket.org/osrf/gazebo/pull-request/1232)
  * [Issue #1299](https://bitbucket.org/osrf/gazebo/issue/1299)

1. Added RenderWidget::ShowToolbar to toggle visibility of top toolbar.
  * [Pull request #1248](https://bitbucket.org/osrf/gazebo/pull-request/1248)

1. Fix joint axis visualization.
  * [Pull request #1258](https://bitbucket.org/osrf/gazebo/pull-request/1258)

1. Change UserCamera view control via joysticks. Clean up rate control vs. pose control.
   see UserCamera::OnJoyPose and UserCamera::OnJoyTwist. Added view twist control toggle
   with joystick button 1.
  * [Pull request #1249](https://bitbucket.org/osrf/gazebo/pull-request/1249)

1. Added RenderWidget::GetToolbar to get the top toolbar and change its actions on ModelEditor.
    * [Pull request #1263](https://bitbucket.org/osrf/gazebo/pull-request/1263)

1. Added accessor for MainWindow graphical widget to GuiIface.
    * [Pull request #1250](https://bitbucket.org/osrf/gazebo/pull-request/1250)

1. Added a ConfigWidget class that takes in a google protobuf message and generates widgets for configuring the fields in the message
    * [Pull request #1285](https://bitbucket.org/osrf/gazebo/pull-request/1285)

1. Added GLWidget::OnModelEditor when model editor is triggered, and MainWindow::OnEditorGroup to manually uncheck editor actions.
    * [Pull request #1283](https://bitbucket.org/osrf/gazebo/pull-request/1283)

1. Added Collision, Geometry, Inertial, Surface Msg-to-SDF conversion functions.
    * [Pull request #1315](https://bitbucket.org/osrf/gazebo/pull-request/1315)

1. Added "button modifier" fields (control, shift, and alt) to common::KeyEvent.
    * [Pull request #1325](https://bitbucket.org/osrf/gazebo/pull-request/1325)

1. Added inputs for environment variable GAZEBO_GUI_INI_FILE for reading a custom .ini file.
    * [Pull request #1252](https://bitbucket.org/osrf/gazebo/pull-request/1252)

1. Fixed crash on "permission denied" bug, added insert_model integration test.
    * [Pull request #1329](https://bitbucket.org/osrf/gazebo/pull-request/1329/)

1. Enable simbody joint tests, implement `SimbodyJoint::GetParam`, create
   `Joint::GetParam`, fix bug in `BulletHingeJoint::SetParam`.
    * [Pull request #1404](https://bitbucket.org/osrf/gazebo/pull-request/1404/)

1. Building editor updates
    1. Fixed inspector resizing.
        * [Pull request #1230](https://bitbucket.org/osrf/gazebo/pull-request/1230)
        * [Issue #395](https://bitbucket.org/osrf/gazebo/issue/395)

    1. Doors and windows move proportionally with wall.
        * [Pull request #1231](https://bitbucket.org/osrf/gazebo/pull-request/1231)
        * [Issue #368](https://bitbucket.org/osrf/gazebo/issue/368)

    1. Inspector dialogs stay on top.
        * [Pull request #1229](https://bitbucket.org/osrf/gazebo/pull-request/1229)
        * [Issue #417](https://bitbucket.org/osrf/gazebo/issue/417)

    1. Make model name editable on palette.
        * [Pull request #1239](https://bitbucket.org/osrf/gazebo/pull-request/1239)

    1. Import background image and improve add/delete levels.
        * [Pull request #1214](https://bitbucket.org/osrf/gazebo/pull-request/1214)
        * [Issue #422](https://bitbucket.org/osrf/gazebo/issue/422)
        * [Issue #361](https://bitbucket.org/osrf/gazebo/issue/361)

    1. Fix changing draw mode.
        * [Pull request #1233](https://bitbucket.org/osrf/gazebo/pull-request/1233)
        * [Issue #405](https://bitbucket.org/osrf/gazebo/issue/405)

    1. Tips on palette's top-right corner.
        * [Pull request #1241](https://bitbucket.org/osrf/gazebo/pull-request/1241)

    1. New buttons and layout for the palette.
        * [Pull request #1242](https://bitbucket.org/osrf/gazebo/pull-request/1242)

    1. Individual wall segments instead of polylines.
        * [Pull request #1246](https://bitbucket.org/osrf/gazebo/pull-request/1246)
        * [Issue #389](https://bitbucket.org/osrf/gazebo/issue/389)
        * [Issue #415](https://bitbucket.org/osrf/gazebo/issue/415)

    1. Fix exiting and saving, exiting when there's nothing drawn, fix text on popups.
        * [Pull request #1296](https://bitbucket.org/osrf/gazebo/pull-request/1296)

    1. Display measure for selected wall segment.
        * [Pull request #1291](https://bitbucket.org/osrf/gazebo/pull-request/1291)
        * [Issue #366](https://bitbucket.org/osrf/gazebo/issue/366)

    1. Highlight selected item's 3D visual.
        * [Pull request #1292](https://bitbucket.org/osrf/gazebo/pull-request/1292)

    1. Added color picker to inspector dialogs.
        * [Pull request #1298](https://bitbucket.org/osrf/gazebo/pull-request/1298)

    1. Snapping on by default, off holding Shift. Improved snapping.
        * [Pull request #1304](https://bitbucket.org/osrf/gazebo/pull-request/1304)

    1. Snap walls to length increments, moved scale to SegmentItem and added Get/SetScale, added SegmentItem::SnapAngle and SegmentItem::SnapLength.
        * [Pull request #1311](https://bitbucket.org/osrf/gazebo/pull-request/1311)

    1. Make buildings available in "Insert Models" tab, improve save flow.
        * [Pull request #1312](https://bitbucket.org/osrf/gazebo/pull-request/1312)

    1. Added EditorItem::SetHighlighted.
        * [Pull request #1308](https://bitbucket.org/osrf/gazebo/pull-request/1308)

    1. Current level is transparent, lower levels opaque, higher levels invisible.
        * [Pull request #1303](https://bitbucket.org/osrf/gazebo/pull-request/1303)

    1. Detach all child manips when item is deleted, added BuildingMaker::DetachAllChildren.
        * [Pull request #1316](https://bitbucket.org/osrf/gazebo/pull-request/1316)

    1. Added texture picker to inspector dialogs.
        * [Pull request #1306](https://bitbucket.org/osrf/gazebo/pull-request/1306)

    1. Measures for doors and windows. Added RectItem::angleOnWall and related Get/Set.
        * [Pull request #1322](https://bitbucket.org/osrf/gazebo/pull-request/1322)
        * [Issue #370](https://bitbucket.org/osrf/gazebo/issue/370)

    1. Added Gazebo/BuildingFrame material to display holes for doors and windows on walls.
        * [Pull request #1338](https://bitbucket.org/osrf/gazebo/pull-request/1338)

    1. Added Gazebo/Bricks material to be used as texture on the building editor.
        * [Pull request #1333](https://bitbucket.org/osrf/gazebo/pull-request/1333)

    1. Pick colors from the palette and assign on 3D view. Added mouse and key event handlers to BuildingMaker, and events to communicate from BuildingModelManip to EditorItem.
        * [Pull request #1336](https://bitbucket.org/osrf/gazebo/pull-request/1336)

    1. Pick textures from the palette and assign in 3D view.
        * [Pull request #1368](https://bitbucket.org/osrf/gazebo/pull-request/1368)

1. Model editor updates
    1. Fix adding/removing event filters .
        * [Pull request #1279](https://bitbucket.org/osrf/gazebo/pull-request/1279)

    1. Enabled multi-selection and align tool inside model editor.
        * [Pull request #1302](https://bitbucket.org/osrf/gazebo/pull-request/1302)
        * [Issue #1323](https://bitbucket.org/osrf/gazebo/issue/1323)

    1. Enabled snap mode inside model editor.
        * [Pull request #1331](https://bitbucket.org/osrf/gazebo/pull-request/1331)
        * [Issue #1318](https://bitbucket.org/osrf/gazebo/issue/1318)

    1. Implemented copy/pasting of links.
        * [Pull request #1330](https://bitbucket.org/osrf/gazebo/pull-request/1330)

1. GUI publishes model selection information on ~/selection topic.
    * [Pull request #1318](https://bitbucket.org/osrf/gazebo/pull-request/1318)

## Gazebo 4.0

### Gazebo 4.x.x (2015-xx-xx)

1. Fix build for Bullet 2.83, enable angle wrapping for BulletHingeJoint
    * [Pull request #1664](https://bitbucket.org/osrf/gazebo/pull-request/1664)

### Gazebo 4.1.3 (2015-05-07)

1. Fix saving visual geom SDF values
    * [Pull request #1597](https://bitbucket.org/osrf/gazebo/pull-request/1597)
1. Fix heightmap model texture loading.
    * [Pull request #1595](https://bitbucket.org/osrf/gazebo/pull-request/1595)
1. Fix visual collision scale on separate client
    * [Pull request #1585](https://bitbucket.org/osrf/gazebo/pull-request/1585)
1. Fix several clang compiler warnings
    * [Pull request #1594](https://bitbucket.org/osrf/gazebo/pull-request/1594)
1. Fix blank save / browse dialogs
    * [Pull request #1544](https://bitbucket.org/osrf/gazebo/pull-request/1544)

### Gazebo 4.1.2 (2015-03-20)

1. Fix quaternion documentation: target Gazebo_4.1
    * [Pull request #1525](https://bitbucket.org/osrf/gazebo/pull-request/1525)
1. Speed up World::Step in loops
    * [Pull request #1492](https://bitbucket.org/osrf/gazebo/pull-request/1492)
1. Reduce selection buffer updates -> 4.1
    * [Pull request #1494](https://bitbucket.org/osrf/gazebo/pull-request/1494)
1. Fix loading of SimbodyPhysics parameters
    * [Pull request #1474](https://bitbucket.org/osrf/gazebo/pull-request/1474)
1. Fix heightmap on OSX -> 4.1
    * [Pull request #1455](https://bitbucket.org/osrf/gazebo/pull-request/1455)
1. Remove extra pose tag in a world file that should not be there
    * [Pull request #1458](https://bitbucket.org/osrf/gazebo/pull-request/1458)
1. Better fix for #236 for IMU that doesn't require ABI changes
    * [Pull request #1448](https://bitbucket.org/osrf/gazebo/pull-request/1448)
1. Fix regression of #236 for ImuSensor in 4.1
    * [Pull request #1446](https://bitbucket.org/osrf/gazebo/pull-request/1446)
1. Preserve previous GAZEBO_MODEL_PATH values when sourcing setup.sh
    * [Pull request #1430](https://bitbucket.org/osrf/gazebo/pull-request/1430)
1. issue #857: fix segfault for simbody screw joint when setting limits due to uninitialized limitForce.
    * [Pull request #1423](https://bitbucket.org/osrf/gazebo/pull-request/1423)
1. Allow multiple contact sensors per link (#960)
    * [Pull request #1413](https://bitbucket.org/osrf/gazebo/pull-request/1413)
1. Fix for issue #351, ODE World Step
    * [Pull request #1406](https://bitbucket.org/osrf/gazebo/pull-request/1406)
1. Disable failing InelasticCollision/0 test (#1394)
    * [Pull request #1405](https://bitbucket.org/osrf/gazebo/pull-request/1405)
1. Prevent out of bounds array access in SkidSteerDrivePlugin (found by cppcheck 1.68)
    * [Pull request #1379](https://bitbucket.org/osrf/gazebo/pull-request/1379)

### Gazebo 4.1.1 (2015-01-15)

1. Fix BulletPlaneShape bounding box (#1265)
    * [Pull request #1367](https://bitbucket.org/osrf/gazebo/pull-request/1367)
1. Fix dart linking errors on osx
    * [Pull request #1372](https://bitbucket.org/osrf/gazebo/pull-request/1372)
1. Update to player interfaces
    * [Pull request #1324](https://bitbucket.org/osrf/gazebo/pull-request/1324)
1. Handle GpuLaser name collisions (#1403)
    * [Pull request #1360](https://bitbucket.org/osrf/gazebo/pull-request/1360)
1. Add checks for handling array's with counts of zero, and read specular values
    * [Pull request #1339](https://bitbucket.org/osrf/gazebo/pull-request/1339)
1. Fix model list widget test
    * [Pull request #1327](https://bitbucket.org/osrf/gazebo/pull-request/1327)
1. Fix ogre includes
    * [Pull request #1323](https://bitbucket.org/osrf/gazebo/pull-request/1323)

### Gazebo 4.1.0 (2014-11-20)

1. Modified GUI rendering to improve the rendering update rate.
    * [Pull request #1487](https://bitbucket.org/osrf/gazebo/pull-request/1487)
1. Add ArrangePlugin for arranging groups of models.
   Also add Model::ResetPhysicsStates to call Link::ResetPhysicsStates
   recursively on all links in model.
    * [Pull request #1208](https://bitbucket.org/osrf/gazebo/pull-request/1208)
1. The `gz model` command line tool will output model info using either `-i` for complete info, or `-p` for just the model pose.
    * [Pull request #1212](https://bitbucket.org/osrf/gazebo/pull-request/1212)
    * [DRCSim Issue #389](https://bitbucket.org/osrf/drcsim/issue/389)
1. Added SignalStats class for computing incremental signal statistics.
    * [Pull request #1198](https://bitbucket.org/osrf/gazebo/pull-request/1198)
1. Add InitialVelocityPlugin to setting the initial state of links
    * [Pull request #1237](https://bitbucket.org/osrf/gazebo/pull-request/1237)
1. Added Quaternion::Integrate function.
    * [Pull request #1255](https://bitbucket.org/osrf/gazebo/pull-request/1255)
1. Added ConvertJointType functions, display more joint info on model list.
    * [Pull request #1259](https://bitbucket.org/osrf/gazebo/pull-request/1259)
1. Added ModelListWidget::AddProperty, removed unnecessary checks on ModelListWidget.
    * [Pull request #1271](https://bitbucket.org/osrf/gazebo/pull-request/1271)
1. Fix loading collada meshes with unsupported input semantics.
    * [Pull request #1319](https://bitbucket.org/osrf/gazebo/pull-request/1319)

### Gazebo 4.0.2 (2014-09-23)

1. Fix and improve mechanism to generate pkgconfig libs
    * [Pull request #1207](https://bitbucket.org/osrf/gazebo/pull-request/1207)
    * [Issue #1284](https://bitbucket.org/osrf/gazebo/issue/1284)
1. Added arat.world
    * [Pull request #1205](https://bitbucket.org/osrf/gazebo/pull-request/1205)
1. Update gzprop to output zip files.
    * [Pull request #1197](https://bitbucket.org/osrf/gazebo/pull-request/1197)
1. Make Collision::GetShape a const function
    * [Pull requset #1189](https://bitbucket.org/osrf/gazebo/pull-request/1189)
1. Install missing physics headers
    * [Pull requset #1183](https://bitbucket.org/osrf/gazebo/pull-request/1183)
1. Remove SimbodyLink::AddTorque console message
    * [Pull requset #1185](https://bitbucket.org/osrf/gazebo/pull-request/1185)
1. Fix log xml
    * [Pull requset #1188](https://bitbucket.org/osrf/gazebo/pull-request/1188)

### Gazebo 4.0.0 (2014-08-08)

1. Added lcov support to cmake
    * [Pull request #1047](https://bitbucket.org/osrf/gazebo/pull-request/1047)
1. Fixed memory leak in image conversion
    * [Pull request #1057](https://bitbucket.org/osrf/gazebo/pull-request/1057)
1. Removed deprecated function
    * [Pull request #1067](https://bitbucket.org/osrf/gazebo/pull-request/1067)
1. Improved collada loading performance
    * [Pull request #1066](https://bitbucket.org/osrf/gazebo/pull-request/1066)
    * [Pull request #1082](https://bitbucket.org/osrf/gazebo/pull-request/1082)
    * [Issue #1134](https://bitbucket.org/osrf/gazebo/issue/1134)
1. Implemented a collada exporter
    * [Pull request #1064](https://bitbucket.org/osrf/gazebo/pull-request/1064)
1. Force torque sensor now makes use of sensor's pose.
    * [Pull request #1076](https://bitbucket.org/osrf/gazebo/pull-request/1076)
    * [Issue #940](https://bitbucket.org/osrf/gazebo/issue/940)
1. Fix Model::GetLinks segfault
    * [Pull request #1093](https://bitbucket.org/osrf/gazebo/pull-request/1093)
1. Fix deleting and saving lights in gzserver
    * [Pull request #1094](https://bitbucket.org/osrf/gazebo/pull-request/1094)
    * [Issue #1182](https://bitbucket.org/osrf/gazebo/issue/1182)
    * [Issue #346](https://bitbucket.org/osrf/gazebo/issue/346)
1. Fix Collision::GetWorldPose. The pose of a collision would not update properly.
    * [Pull request #1049](https://bitbucket.org/osrf/gazebo/pull-request/1049)
    * [Issue #1124](https://bitbucket.org/osrf/gazebo/issue/1124)
1. Fixed the animate_box and animate_joints examples
    * [Pull request #1086](https://bitbucket.org/osrf/gazebo/pull-request/1086)
1. Integrated Oculus Rift functionality
    * [Pull request #1074](https://bitbucket.org/osrf/gazebo/pull-request/1074)
    * [Pull request #1136](https://bitbucket.org/osrf/gazebo/pull-request/1136)
    * [Pull request #1139](https://bitbucket.org/osrf/gazebo/pull-request/1139)
1. Updated Base::GetScopedName
    * [Pull request #1104](https://bitbucket.org/osrf/gazebo/pull-request/1104)
1. Fix collada loader from adding duplicate materials into a Mesh
    * [Pull request #1105](https://bitbucket.org/osrf/gazebo/pull-request/1105)
    * [Issue #1180](https://bitbucket.org/osrf/gazebo/issue/1180)
1. Integrated Razer Hydra functionality
    * [Pull request #1083](https://bitbucket.org/osrf/gazebo/pull-request/1083)
    * [Pull request #1109](https://bitbucket.org/osrf/gazebo/pull-request/1109)
1. Added ability to copy and paste models in the GUI
    * [Pull request #1103](https://bitbucket.org/osrf/gazebo/pull-request/1103)
1. Removed unnecessary inclusion of gazebo.hh and common.hh in plugins
    * [Pull request #1111](https://bitbucket.org/osrf/gazebo/pull-request/1111)
1. Added ability to specify custom road textures
    * [Pull request #1027](https://bitbucket.org/osrf/gazebo/pull-request/1027)
1. Added support for DART 4.1
    * [Pull request #1113](https://bitbucket.org/osrf/gazebo/pull-request/1113)
    * [Pull request #1132](https://bitbucket.org/osrf/gazebo/pull-request/1132)
    * [Pull request #1134](https://bitbucket.org/osrf/gazebo/pull-request/1134)
    * [Pull request #1154](https://bitbucket.org/osrf/gazebo/pull-request/1154)
1. Allow position of joints to be directly set.
    * [Pull request #1097](https://bitbucket.org/osrf/gazebo/pull-request/1097)
    * [Issue #1138](https://bitbucket.org/osrf/gazebo/issue/1138)
1. Added extruded polyline geometry
    * [Pull request #1026](https://bitbucket.org/osrf/gazebo/pull-request/1026)
1. Fixed actor animation
    * [Pull request #1133](https://bitbucket.org/osrf/gazebo/pull-request/1133)
    * [Pull request #1141](https://bitbucket.org/osrf/gazebo/pull-request/1141)
1. Generate a versioned cmake config file
    * [Pull request #1153](https://bitbucket.org/osrf/gazebo/pull-request/1153)
    * [Issue #1226](https://bitbucket.org/osrf/gazebo/issue/1226)
1. Added KMeans class
    * [Pull request #1147](https://bitbucket.org/osrf/gazebo/pull-request/1147)
1. Added --summary-range feature to bitbucket pullrequest tool
    * [Pull request #1156](https://bitbucket.org/osrf/gazebo/pull-request/1156)
1. Updated web links
    * [Pull request #1159](https://bitbucket.org/osrf/gazebo/pull-request/1159)
1. Update tests
    * [Pull request #1155](https://bitbucket.org/osrf/gazebo/pull-request/1155)
    * [Pull request #1143](https://bitbucket.org/osrf/gazebo/pull-request/1143)
    * [Pull request #1138](https://bitbucket.org/osrf/gazebo/pull-request/1138)
    * [Pull request #1140](https://bitbucket.org/osrf/gazebo/pull-request/1140)
    * [Pull request #1127](https://bitbucket.org/osrf/gazebo/pull-request/1127)
    * [Pull request #1115](https://bitbucket.org/osrf/gazebo/pull-request/1115)
    * [Pull request #1102](https://bitbucket.org/osrf/gazebo/pull-request/1102)
    * [Pull request #1087](https://bitbucket.org/osrf/gazebo/pull-request/1087)
    * [Pull request #1084](https://bitbucket.org/osrf/gazebo/pull-request/1084)

## Gazebo 3.0

### Gazebo 3.x.x (yyyy-mm-dd)

1. Fixed sonar and wireless sensor visualization
    * [Pull request #1254](https://bitbucket.org/osrf/gazebo/pull-request/1254)
1. Update visual bounding box when model is selected
    * [Pull request #1280](https://bitbucket.org/osrf/gazebo/pull-request/1280)

### Gazebo 3.1.0 (2014-08-08)

1. Implemented Simbody::Link::Set*Vel
    * [Pull request #1160](https://bitbucket.org/osrf/gazebo/pull-request/1160)
    * [Issue #1012](https://bitbucket.org/osrf/gazebo/issue/1012)
1. Added World::RemoveModel function
    * [Pull request #1106](https://bitbucket.org/osrf/gazebo/pull-request/1106)
    * [Issue #1177](https://bitbucket.org/osrf/gazebo/issue/1177)
1. Fix exit from camera follow mode using the escape key
    * [Pull request #1137](https://bitbucket.org/osrf/gazebo/pull-request/1137)
    * [Issue #1220](https://bitbucket.org/osrf/gazebo/issue/1220)
1. Added support for SDF joint spring stiffness and reference positions
    * [Pull request #1117](https://bitbucket.org/osrf/gazebo/pull-request/1117)
1. Removed the gzmodel_create script
    * [Pull request #1130](https://bitbucket.org/osrf/gazebo/pull-request/1130)
1. Added Vector2 dot product
    * [Pull request #1101](https://bitbucket.org/osrf/gazebo/pull-request/1101)
1. Added SetPositionPID and SetVelocityPID to JointController
    * [Pull request #1091](https://bitbucket.org/osrf/gazebo/pull-request/1091)
1. Fix gzclient startup crash with ogre 1.9
    * [Pull request #1098](https://bitbucket.org/osrf/gazebo/pull-request/1098)
    * [Issue #996](https://bitbucket.org/osrf/gazebo/issue/996)
1. Update the bitbucket_pullrequests tool
    * [Pull request #1108](https://bitbucket.org/osrf/gazebo/pull-request/1108)
1. Light properties now remain in place after move by the user via the GUI.
    * [Pull request #1110](https://bitbucket.org/osrf/gazebo/pull-request/1110)
    * [Issue #1211](https://bitbucket.org/osrf/gazebo/issue/1211)
1. Allow position of joints to be directly set.
    * [Pull request #1096](https://bitbucket.org/osrf/gazebo/pull-request/1096)
    * [Issue #1138](https://bitbucket.org/osrf/gazebo/issue/1138)

### Gazebo 3.0.0 (2014-04-11)

1. Fix bug when deleting the sun light
    * [Pull request #1088](https://bitbucket.org/osrf/gazebo/pull-request/1088)
    * [Issue #1133](https://bitbucket.org/osrf/gazebo/issue/1133)
1. Fix ODE screw joint
    * [Pull request #1078](https://bitbucket.org/osrf/gazebo/pull-request/1078)
    * [Issue #1167](https://bitbucket.org/osrf/gazebo/issue/1167)
1. Update joint integration tests
    * [Pull request #1081](https://bitbucket.org/osrf/gazebo/pull-request/1081)
1. Fixed false positives in cppcheck.
    * [Pull request #1061](https://bitbucket.org/osrf/gazebo/pull-request/1061)
1. Made joint axis reference frame relative to child, and updated simbody and dart accordingly.
    * [Pull request #1069](https://bitbucket.org/osrf/gazebo/pull-request/1069)
    * [Issue #494](https://bitbucket.org/osrf/gazebo/issue/494)
    * [Issue #1143](https://bitbucket.org/osrf/gazebo/issue/1143)
1. Added ability to pass vector of strings to SetupClient and SetupServer
    * [Pull request #1068](https://bitbucket.org/osrf/gazebo/pull-request/1068)
    * [Issue #1132](https://bitbucket.org/osrf/gazebo/issue/1132)
1. Fix error correction in screw constraints for ODE
    * [Pull request #1070](https://bitbucket.org/osrf/gazebo/pull-request/1070)
    * [Issue #1159](https://bitbucket.org/osrf/gazebo/issue/1159)
1. Improved pkgconfig with SDF
    * [Pull request #1062](https://bitbucket.org/osrf/gazebo/pull-request/1062)
1. Added a plugin to simulate aero dynamics
    * [Pull request #905](https://bitbucket.org/osrf/gazebo/pull-request/905)
1. Updated bullet support
    * [Issue #1069](https://bitbucket.org/osrf/gazebo/issue/1069)
    * [Pull request #1011](https://bitbucket.org/osrf/gazebo/pull-request/1011)
    * [Pull request #996](https://bitbucket.org/osrf/gazebo/pull-request/966)
    * [Pull request #1024](https://bitbucket.org/osrf/gazebo/pull-request/1024)
1. Updated simbody support
    * [Pull request #995](https://bitbucket.org/osrf/gazebo/pull-request/995)
1. Updated worlds to SDF 1.5
    * [Pull request #1021](https://bitbucket.org/osrf/gazebo/pull-request/1021)
1. Improvements to ODE
    * [Pull request #1001](https://bitbucket.org/osrf/gazebo/pull-request/1001)
    * [Pull request #1014](https://bitbucket.org/osrf/gazebo/pull-request/1014)
    * [Pull request #1015](https://bitbucket.org/osrf/gazebo/pull-request/1015)
    * [Pull request #1016](https://bitbucket.org/osrf/gazebo/pull-request/1016)
1. New command line tool
    * [Pull request #972](https://bitbucket.org/osrf/gazebo/pull-request/972)
1. Graphical user interface improvements
    * [Pull request #971](https://bitbucket.org/osrf/gazebo/pull-request/971)
    * [Pull request #1013](https://bitbucket.org/osrf/gazebo/pull-request/1013)
    * [Pull request #989](https://bitbucket.org/osrf/gazebo/pull-request/989)
1. Created a friction pyramid class
    * [Pull request #935](https://bitbucket.org/osrf/gazebo/pull-request/935)
1. Added GetWorldEnergy functions to Model, Joint, and Link
    * [Pull request #1017](https://bitbucket.org/osrf/gazebo/pull-request/1017)
1. Preparing Gazebo for admission into Ubuntu
    * [Pull request #969](https://bitbucket.org/osrf/gazebo/pull-request/969)
    * [Pull request #998](https://bitbucket.org/osrf/gazebo/pull-request/998)
    * [Pull request #1002](https://bitbucket.org/osrf/gazebo/pull-request/1002)
1. Add method for querying if useImplicitStiffnessDamping flag is set for a given joint
    * [Issue #629](https://bitbucket.org/osrf/gazebo/issue/629)
    * [Pull request #1006](https://bitbucket.org/osrf/gazebo/pull-request/1006)
1. Fix joint axis frames
    * [Issue #494](https://bitbucket.org/osrf/gazebo/issue/494)
    * [Pull request #963](https://bitbucket.org/osrf/gazebo/pull-request/963)
1. Compute joint anchor pose relative to parent
    * [Issue #1029](https://bitbucket.org/osrf/gazebo/issue/1029)
    * [Pull request #982](https://bitbucket.org/osrf/gazebo/pull-request/982)
1. Cleanup the installed worlds
    * [Issue #1036](https://bitbucket.org/osrf/gazebo/issue/1036)
    * [Pull request #984](https://bitbucket.org/osrf/gazebo/pull-request/984)
1. Update to the GPS sensor
    * [Issue #1059](https://bitbucket.org/osrf/gazebo/issue/1059)
    * [Pull request #978](https://bitbucket.org/osrf/gazebo/pull-request/978)
1. Removed libtool from plugin loading
    * [Pull request #981](https://bitbucket.org/osrf/gazebo/pull-request/981)
1. Added functions to get inertial information for a link in the world frame.
    * [Pull request #1005](https://bitbucket.org/osrf/gazebo/pull-request/1005)

## Gazebo 2.0

### Gazebo 2.2.6 (2015-09-28)

1. Backport fixes to setup.sh from pull request #1430 to 2.2 branch
    * [Pull request 1889](https://bitbucket.org/osrf/gazebo/pull-request/1889)
1. Fix heightmap texture loading (2.2)
    * [Pull request 1596](https://bitbucket.org/osrf/gazebo/pull-request/1596)
1. Prevent out of bounds array access in SkidSteerDrivePlugin (found by cppcheck 1.68)
    * [Pull request 1379](https://bitbucket.org/osrf/gazebo/pull-request/1379)
1. Fix build with boost 1.57 for 2.2 branch (#1399)
    * [Pull request 1358](https://bitbucket.org/osrf/gazebo/pull-request/1358)
1. Fix manpage test failures by incrementing year to 2015
    * [Pull request 1361](https://bitbucket.org/osrf/gazebo/pull-request/1361)
1. Fix build for OS X 10.10 (#1304, #1289)
    * [Pull request 1346](https://bitbucket.org/osrf/gazebo/pull-request/1346)
1. Restore ODELink ABI, use Link variables instead (#1354)
    * [Pull request 1347](https://bitbucket.org/osrf/gazebo/pull-request/1347)
1. Fix inertia_ratio test
    * [Pull request 1344](https://bitbucket.org/osrf/gazebo/pull-request/1344)
1. backport collision visual fix -> 2.2
    * [Pull request 1343](https://bitbucket.org/osrf/gazebo/pull-request/1343)
1. Fix two code_check errors on 2.2
    * [Pull request 1314](https://bitbucket.org/osrf/gazebo/pull-request/1314)
1. issue #243 fix Link::GetWorldLinearAccel and Link::GetWorldAngularAccel for ODE
    * [Pull request 1284](https://bitbucket.org/osrf/gazebo/pull-request/1284)

### Gazebo 2.2.3 (2014-04-29)

1. Removed redundant call to World::Init
    * [Pull request #1107](https://bitbucket.org/osrf/gazebo/pull-request/1107)
    * [Issue #1208](https://bitbucket.org/osrf/gazebo/issue/1208)
1. Return proper error codes when gazebo exits
    * [Pull request #1085](https://bitbucket.org/osrf/gazebo/pull-request/1085)
    * [Issue #1178](https://bitbucket.org/osrf/gazebo/issue/1178)
1. Fixed Camera::GetWorldRotation().
    * [Pull request #1071](https://bitbucket.org/osrf/gazebo/pull-request/1071)
    * [Issue #1087](https://bitbucket.org/osrf/gazebo/issue/1087)
1. Fixed memory leak in image conversion
    * [Pull request #1073](https://bitbucket.org/osrf/gazebo/pull-request/1073)

### Gazebo 2.2.1 (xxxx-xx-xx)

1. Fix heightmap model texture loading.
    * [Pull request #1596](https://bitbucket.org/osrf/gazebo/pull-request/1596)

### Gazebo 2.2.0 (2014-01-10)

1. Fix compilation when using OGRE-1.9 (full support is being worked on)
    * [Issue #994](https://bitbucket.org/osrf/gazebo/issue/994)
    * [Issue #995](https://bitbucket.org/osrf/gazebo/issue/995)
    * [Issue #996](https://bitbucket.org/osrf/gazebo/issue/996)
    * [Pull request #883](https://bitbucket.org/osrf/gazebo/pull-request/883)
1. Added unit test for issue 624.
    * [Issue #624](https://bitbucket.org/osrf/gazebo/issue/624).
    * [Pull request #889](https://bitbucket.org/osrf/gazebo/pull-request/889)
1. Use 3x3 PCF shadows for smoother shadows.
    * [Pull request #887](https://bitbucket.org/osrf/gazebo/pull-request/887)
1. Update manpage copyright to 2014.
    * [Pull request #893](https://bitbucket.org/osrf/gazebo/pull-request/893)
1. Added friction integration test .
    * [Pull request #885](https://bitbucket.org/osrf/gazebo/pull-request/885)
1. Fix joint anchor when link pose is not specified.
    * [Issue #978](https://bitbucket.org/osrf/gazebo/issue/978)
    * [Pull request #862](https://bitbucket.org/osrf/gazebo/pull-request/862)
1. Added (ESC) tooltip for GUI Selection Mode icon.
    * [Issue #993](https://bitbucket.org/osrf/gazebo/issue/993)
    * [Pull request #888](https://bitbucket.org/osrf/gazebo/pull-request/888)
1. Removed old comment about resolved issue.
    * [Issue #837](https://bitbucket.org/osrf/gazebo/issue/837)
    * [Pull request #880](https://bitbucket.org/osrf/gazebo/pull-request/880)
1. Made SimbodyLink::Get* function thread-safe
    * [Issue #918](https://bitbucket.org/osrf/gazebo/issue/918)
    * [Pull request #872](https://bitbucket.org/osrf/gazebo/pull-request/872)
1. Suppressed spurious gzlog messages in ODE::Body
    * [Issue #983](https://bitbucket.org/osrf/gazebo/issue/983)
    * [Pull request #875](https://bitbucket.org/osrf/gazebo/pull-request/875)
1. Fixed Force Torque Sensor Test by properly initializing some values.
    * [Issue #982](https://bitbucket.org/osrf/gazebo/issue/982)
    * [Pull request #869](https://bitbucket.org/osrf/gazebo/pull-request/869)
1. Added breakable joint plugin to support breakable walls.
    * [Pull request #865](https://bitbucket.org/osrf/gazebo/pull-request/865)
1. Used different tuple syntax to fix compilation on OSX mavericks.
    * [Issue #947](https://bitbucket.org/osrf/gazebo/issue/947)
    * [Pull request #858](https://bitbucket.org/osrf/gazebo/pull-request/858)
1. Fixed sonar test and deprecation warning.
    * [Pull request #856](https://bitbucket.org/osrf/gazebo/pull-request/856)
1. Speed up test compilation.
    * Part of [Issue #955](https://bitbucket.org/osrf/gazebo/issue/955)
    * [Pull request #846](https://bitbucket.org/osrf/gazebo/pull-request/846)
1. Added Joint::SetEffortLimit API
    * [Issue #923](https://bitbucket.org/osrf/gazebo/issue/923)
    * [Pull request #808](https://bitbucket.org/osrf/gazebo/pull-request/808)
1. Made bullet output less verbose.
    * [Pull request #839](https://bitbucket.org/osrf/gazebo/pull-request/839)
1. Convergence acceleration and stability tweak to make atlas_v3 stable
    * [Issue #895](https://bitbucket.org/osrf/gazebo/issue/895)
    * [Pull request #772](https://bitbucket.org/osrf/gazebo/pull-request/772)
1. Added colors, textures and world files for the SPL RoboCup environment
    * [Pull request #838](https://bitbucket.org/osrf/gazebo/pull-request/838)
1. Fixed bitbucket_pullrequests tool to work with latest BitBucket API.
    * [Issue #933](https://bitbucket.org/osrf/gazebo/issue/933)
    * [Pull request #841](https://bitbucket.org/osrf/gazebo/pull-request/841)
1. Fixed cppcheck warnings.
    * [Pull request #842](https://bitbucket.org/osrf/gazebo/pull-request/842)

### Gazebo 2.1.0 (2013-11-08)
1. Fix mainwindow unit test
    * [Pull request #752](https://bitbucket.org/osrf/gazebo/pull-request/752)
1. Visualize moment of inertia
    * Pull request [#745](https://bitbucket.org/osrf/gazebo/pull-request/745), [#769](https://bitbucket.org/osrf/gazebo/pull-request/769), [#787](https://bitbucket.org/osrf/gazebo/pull-request/787)
    * [Issue #203](https://bitbucket.org/osrf/gazebo/issue/203)
1. Update tool to count lines of code
    * [Pull request #758](https://bitbucket.org/osrf/gazebo/pull-request/758)
1. Implement World::Clear
    * Pull request [#785](https://bitbucket.org/osrf/gazebo/pull-request/785), [#804](https://bitbucket.org/osrf/gazebo/pull-request/804)
1. Improve Bullet support
    * [Pull request #805](https://bitbucket.org/osrf/gazebo/pull-request/805)
1. Fix doxygen spacing
    * [Pull request #740](https://bitbucket.org/osrf/gazebo/pull-request/740)
1. Add tool to generate model images for thepropshop.org
    * [Pull request #734](https://bitbucket.org/osrf/gazebo/pull-request/734)
1. Added paging support for terrains
    * [Pull request #707](https://bitbucket.org/osrf/gazebo/pull-request/707)
1. Added plugin path to LID_LIBRARY_PATH in setup.sh
    * [Pull request #750](https://bitbucket.org/osrf/gazebo/pull-request/750)
1. Fix for OSX
    * [Pull request #766](https://bitbucket.org/osrf/gazebo/pull-request/766)
    * [Pull request #786](https://bitbucket.org/osrf/gazebo/pull-request/786)
    * [Issue #906](https://bitbucket.org/osrf/gazebo/issue/906)
1. Update copyright information
    * [Pull request #771](https://bitbucket.org/osrf/gazebo/pull-request/771)
1. Enable screen dependent tests
    * [Pull request #764](https://bitbucket.org/osrf/gazebo/pull-request/764)
    * [Issue #811](https://bitbucket.org/osrf/gazebo/issue/811)
1. Fix gazebo command line help message
    * [Pull request #775](https://bitbucket.org/osrf/gazebo/pull-request/775)
    * [Issue #898](https://bitbucket.org/osrf/gazebo/issue/898)
1. Fix man page test
    * [Pull request #774](https://bitbucket.org/osrf/gazebo/pull-request/774)
1. Improve load time by reducing calls to RTShader::Update
    * [Pull request #773](https://bitbucket.org/osrf/gazebo/pull-request/773)
    * [Issue #877](https://bitbucket.org/osrf/gazebo/issue/877)
1. Fix joint visualization
    * [Pull request #776](https://bitbucket.org/osrf/gazebo/pull-request/776)
    * [Pull request #802](https://bitbucket.org/osrf/gazebo/pull-request/802)
    * [Issue #464](https://bitbucket.org/osrf/gazebo/issue/464)
1. Add helpers to fix NaN
    * [Pull request #742](https://bitbucket.org/osrf/gazebo/pull-request/742)
1. Fix model resizing via the GUI
    * [Pull request #763](https://bitbucket.org/osrf/gazebo/pull-request/763)
    * [Issue #885](https://bitbucket.org/osrf/gazebo/issue/885)
1. Simplify gzlog test by using sha1
    * [Pull request #781](https://bitbucket.org/osrf/gazebo/pull-request/781)
    * [Issue #837](https://bitbucket.org/osrf/gazebo/issue/837)
1. Enable cppcheck for header files
    * [Pull request #782](https://bitbucket.org/osrf/gazebo/pull-request/782)
    * [Issue #907](https://bitbucket.org/osrf/gazebo/issue/907)
1. Fix broken regression test
    * [Pull request #784](https://bitbucket.org/osrf/gazebo/pull-request/784)
    * [Issue #884](https://bitbucket.org/osrf/gazebo/issue/884)
1. All simbody and dart to pass tests
    * [Pull request #790](https://bitbucket.org/osrf/gazebo/pull-request/790)
    * [Issue #873](https://bitbucket.org/osrf/gazebo/issue/873)
1. Fix camera rotation from SDF
    * [Pull request #789](https://bitbucket.org/osrf/gazebo/pull-request/789)
    * [Issue #920](https://bitbucket.org/osrf/gazebo/issue/920)
1. Fix bitbucket pullrequest command line tool to match new API
    * [Pull request #803](https://bitbucket.org/osrf/gazebo/pull-request/803)
1. Fix transceiver spawn errors in tests
    * [Pull request #811](https://bitbucket.org/osrf/gazebo/pull-request/811)
    * [Pull request #814](https://bitbucket.org/osrf/gazebo/pull-request/814)

### Gazebo 2.0.0 (2013-10-08)
1. Refactor code check tool.
    * [Pull Request #669](https://bitbucket.org/osrf/gazebo/pull-request/669)
1. Added pull request tool for Bitbucket.
    * [Pull Request #670](https://bitbucket.org/osrf/gazebo/pull-request/670)
    * [Pull Request #691](https://bitbucket.org/osrf/gazebo/pull-request/671)
1. New wireless receiver and transmitter sensor models.
    * [Pull Request #644](https://bitbucket.org/osrf/gazebo/pull-request/644)
    * [Pull Request #675](https://bitbucket.org/osrf/gazebo/pull-request/675)
    * [Pull Request #727](https://bitbucket.org/osrf/gazebo/pull-request/727)
1. Audio support using OpenAL.
    * [Pull Request #648](https://bitbucket.org/osrf/gazebo/pull-request/648)
    * [Pull Request #704](https://bitbucket.org/osrf/gazebo/pull-request/704)
1. Simplify command-line parsing of gztopic echo output.
    * [Pull Request #674](https://bitbucket.org/osrf/gazebo/pull-request/674)
    * Resolves: [Issue #795](https://bitbucket.org/osrf/gazebo/issue/795)
1. Use UNIX directories through the user of GNUInstallDirs cmake module.
    * [Pull Request #676](https://bitbucket.org/osrf/gazebo/pull-request/676)
    * [Pull Request #681](https://bitbucket.org/osrf/gazebo/pull-request/681)
1. New GUI interactions for object manipulation.
    * [Pull Request #634](https://bitbucket.org/osrf/gazebo/pull-request/634)
1. Fix for OSX menubar.
    * [Pull Request #677](https://bitbucket.org/osrf/gazebo/pull-request/677)
1. Remove internal SDF directories and dependencies.
    * [Pull Request #680](https://bitbucket.org/osrf/gazebo/pull-request/680)
1. Add minimum version for sdformat.
    * [Pull Request #682](https://bitbucket.org/osrf/gazebo/pull-request/682)
    * Resolves: [Issue #818](https://bitbucket.org/osrf/gazebo/issue/818)
1. Allow different gtest parameter types with ServerFixture
    * [Pull Request #686](https://bitbucket.org/osrf/gazebo/pull-request/686)
    * Resolves: [Issue #820](https://bitbucket.org/osrf/gazebo/issue/820)
1. GUI model scaling when using Bullet.
    * [Pull Request #683](https://bitbucket.org/osrf/gazebo/pull-request/683)
1. Fix typo in cmake config.
    * [Pull Request #694](https://bitbucket.org/osrf/gazebo/pull-request/694)
    * Resolves: [Issue #824](https://bitbucket.org/osrf/gazebo/issue/824)
1. Remove gazebo include subdir from pkgconfig and cmake config.
    * [Pull Request #691](https://bitbucket.org/osrf/gazebo/pull-request/691)
1. Torsional spring demo
    * [Pull Request #693](https://bitbucket.org/osrf/gazebo/pull-request/693)
1. Remove repeated call to SetAxis in Joint.cc
    * [Pull Request #695](https://bitbucket.org/osrf/gazebo/pull-request/695)
    * Resolves: [Issue #823](https://bitbucket.org/osrf/gazebo/issue/823)
1. Add test for rotational joints.
    * [Pull Request #697](https://bitbucket.org/osrf/gazebo/pull-request/697)
    * Resolves: [Issue #820](https://bitbucket.org/osrf/gazebo/issue/820)
1. Fix compilation of tests using Joint base class
    * [Pull Request #701](https://bitbucket.org/osrf/gazebo/pull-request/701)
1. Terrain paging implemented.
    * [Pull Request #687](https://bitbucket.org/osrf/gazebo/pull-request/687)
1. Improve timeout error reporting in ServerFixture
    * [Pull Request #705](https://bitbucket.org/osrf/gazebo/pull-request/705)
1. Fix mouse picking for cases where visuals overlap with the laser
    * [Pull Request #709](https://bitbucket.org/osrf/gazebo/pull-request/709)
1. Fix string literals for OSX
    * [Pull Request #712](https://bitbucket.org/osrf/gazebo/pull-request/712)
    * Resolves: [Issue #803](https://bitbucket.org/osrf/gazebo/issue/803)
1. Support for ENABLE_TESTS_COMPILATION cmake parameter
    * [Pull Request #708](https://bitbucket.org/osrf/gazebo/pull-request/708)
1. Updated system gui plugin
    * [Pull Request #702](https://bitbucket.org/osrf/gazebo/pull-request/702)
1. Fix force torque unit test issue
    * [Pull Request #673](https://bitbucket.org/osrf/gazebo/pull-request/673)
    * Resolves: [Issue #813](https://bitbucket.org/osrf/gazebo/issue/813)
1. Use variables to control auto generation of CFlags
    * [Pull Request #699](https://bitbucket.org/osrf/gazebo/pull-request/699)
1. Remove deprecated functions.
    * [Pull Request #715](https://bitbucket.org/osrf/gazebo/pull-request/715)
1. Fix typo in `Camera.cc`
    * [Pull Request #719](https://bitbucket.org/osrf/gazebo/pull-request/719)
    * Resolves: [Issue #846](https://bitbucket.org/osrf/gazebo/issue/846)
1. Performance improvements
    * [Pull Request #561](https://bitbucket.org/osrf/gazebo/pull-request/561)
1. Fix gripper model.
    * [Pull Request #713](https://bitbucket.org/osrf/gazebo/pull-request/713)
    * Resolves: [Issue #314](https://bitbucket.org/osrf/gazebo/issue/314)
1. First part of Simbody integration
    * [Pull Request #716](https://bitbucket.org/osrf/gazebo/pull-request/716)

## Gazebo 1.9

### Gazebo 1.9.6 (2014-04-29)

1. Refactored inertia ratio reduction for ODE
    * [Pull request #1114](https://bitbucket.org/osrf/gazebo/pull-request/1114)
1. Improved collada loading performance
    * [Pull request #1075](https://bitbucket.org/osrf/gazebo/pull-request/1075)

### Gazebo 1.9.3 (2014-01-10)

1. Add thickness to plane to remove shadow flickering.
    * [Pull request #886](https://bitbucket.org/osrf/gazebo/pull-request/886)
1. Temporary GUI shadow toggle fix.
    * [Issue #925](https://bitbucket.org/osrf/gazebo/issue/925)
    * [Pull request #868](https://bitbucket.org/osrf/gazebo/pull-request/868)
1. Fix memory access bugs with libc++ on mavericks.
    * [Issue #965](https://bitbucket.org/osrf/gazebo/issue/965)
    * [Pull request #857](https://bitbucket.org/osrf/gazebo/pull-request/857)
    * [Pull request #881](https://bitbucket.org/osrf/gazebo/pull-request/881)
1. Replaced printf with cout in gztopic hz.
    * [Issue #969](https://bitbucket.org/osrf/gazebo/issue/969)
    * [Pull request #854](https://bitbucket.org/osrf/gazebo/pull-request/854)
1. Add Dark grey material and fix indentation.
    * [Pull request #851](https://bitbucket.org/osrf/gazebo/pull-request/851)
1. Fixed sonar sensor unit test.
    * [Pull request #848](https://bitbucket.org/osrf/gazebo/pull-request/848)
1. Convergence acceleration and stability tweak to make atlas_v3 stable.
    * [Pull request #845](https://bitbucket.org/osrf/gazebo/pull-request/845)
1. Update gtest to 1.7.0 to resolve problems with libc++.
    * [Issue #947](https://bitbucket.org/osrf/gazebo/issue/947)
    * [Pull request #827](https://bitbucket.org/osrf/gazebo/pull-request/827)
1. Fixed LD_LIBRARY_PATH for plugins.
    * [Issue #957](https://bitbucket.org/osrf/gazebo/issue/957)
    * [Pull request #844](https://bitbucket.org/osrf/gazebo/pull-request/844)
1. Fix transceiver sporadic errors.
    * Backport of [pull request #811](https://bitbucket.org/osrf/gazebo/pull-request/811)
    * [Pull request #836](https://bitbucket.org/osrf/gazebo/pull-request/836)
1. Modified the MsgTest to be deterministic with time checks.
    * [Pull request #843](https://bitbucket.org/osrf/gazebo/pull-request/843)
1. Fixed seg fault in LaserVisual.
    * [Issue #950](https://bitbucket.org/osrf/gazebo/issue/950)
    * [Pull request #832](https://bitbucket.org/osrf/gazebo/pull-request/832)
1. Implemented the option to disable tests that need a working screen to run properly.
    * Backport of [Pull request #764](https://bitbucket.org/osrf/gazebo/pull-request/764)
    * [Pull request #837](https://bitbucket.org/osrf/gazebo/pull-request/837)
1. Cleaned up gazebo shutdown.
    * [Pull request #829](https://bitbucket.org/osrf/gazebo/pull-request/829)
1. Fixed bug associated with loading joint child links.
    * [Issue #943](https://bitbucket.org/osrf/gazebo/issue/943)
    * [Pull request #820](https://bitbucket.org/osrf/gazebo/pull-request/820)

### Gazebo 1.9.2 (2013-11-08)
1. Fix enable/disable sky and clouds from SDF
    * [Pull request #809](https://bitbucket.org/osrf/gazebo/pull-request/809])
1. Fix occasional blank GUI screen on startup
    * [Pull request #815](https://bitbucket.org/osrf/gazebo/pull-request/815])
1. Fix GPU laser when interacting with heightmaps
    * [Pull request #796](https://bitbucket.org/osrf/gazebo/pull-request/796])
1. Added API/ABI checker command line tool
    * [Pull request #765](https://bitbucket.org/osrf/gazebo/pull-request/765])
1. Added gtest version information
    * [Pull request #801](https://bitbucket.org/osrf/gazebo/pull-request/801])
1. Fix GUI world saving
    * [Pull request #806](https://bitbucket.org/osrf/gazebo/pull-request/806])
1. Enable anti-aliasing for camera sensor
    * [Pull request #800](https://bitbucket.org/osrf/gazebo/pull-request/800])
1. Make sensor noise deterministic
    * [Pull request #788](https://bitbucket.org/osrf/gazebo/pull-request/788])
1. Fix build problem
    * [Issue #901](https://bitbucket.org/osrf/gazebo/issue/901)
    * [Pull request #778](https://bitbucket.org/osrf/gazebo/pull-request/778])
1. Fix a typo in Camera.cc
    * [Pull request #720](https://bitbucket.org/osrf/gazebo/pull-request/720])
    * [Issue #846](https://bitbucket.org/osrf/gazebo/issue/846)
1. Fix OSX menu bar
    * [Pull request #688](https://bitbucket.org/osrf/gazebo/pull-request/688])
1. Fix gazebo::init by calling sdf::setFindCallback() before loading the sdf in gzfactory.
    * [Pull request #678](https://bitbucket.org/osrf/gazebo/pull-request/678])
    * [Issue #817](https://bitbucket.org/osrf/gazebo/issue/817)

### Gazebo 1.9.1 (2013-08-20)
* Deprecate header files that require case-sensitive filesystem (e.g. Common.hh, Physics.hh) [https://bitbucket.org/osrf/gazebo/pull-request/638/fix-for-775-deprecate-headers-that-require]
* Initial support for building on Mac OS X [https://bitbucket.org/osrf/gazebo/pull-request/660/osx-support-for-gazebo-19] [https://bitbucket.org/osrf/gazebo/pull-request/657/cmake-fixes-for-osx]
* Fixes for various issues [https://bitbucket.org/osrf/gazebo/pull-request/635/fix-for-issue-792/diff] [https://bitbucket.org/osrf/gazebo/pull-request/628/allow-scoped-and-non-scoped-joint-names-to/diff] [https://bitbucket.org/osrf/gazebo/pull-request/636/fix-build-dependency-in-message-generation/diff] [https://bitbucket.org/osrf/gazebo/pull-request/639/make-the-unversioned-setupsh-a-copy-of-the/diff] [https://bitbucket.org/osrf/gazebo/pull-request/650/added-missing-lib-to-player-client-library/diff] [https://bitbucket.org/osrf/gazebo/pull-request/656/install-gzmode_create-without-sh-suffix/diff]

### Gazebo 1.9.0 (2013-07-23)
* Use external package [sdformat](https://bitbucket.org/osrf/sdformat) for sdf parsing, refactor the `Element::GetValue*` function calls, and deprecate Gazebo's internal sdf parser [https://bitbucket.org/osrf/gazebo/pull-request/627]
* Improved ROS support ([[Tutorials#ROS_Integration |documentation here]]) [https://bitbucket.org/osrf/gazebo/pull-request/559]
* Added Sonar, Force-Torque, and Tactile Pressure sensors [https://bitbucket.org/osrf/gazebo/pull-request/557], [https://bitbucket.org/osrf/gazebo/pull-request/567]
* Add compile-time defaults for environment variables so that sourcing setup.sh is unnecessary in most cases [https://bitbucket.org/osrf/gazebo/pull-request/620]
* Enable user camera to follow objects in client window [https://bitbucket.org/osrf/gazebo/pull-request/603]
* Install protobuf message files for use in custom messages [https://bitbucket.org/osrf/gazebo/pull-request/614]
* Change default compilation flags to improve debugging [https://bitbucket.org/osrf/gazebo/pull-request/617]
* Change to supported relative include paths [https://bitbucket.org/osrf/gazebo/pull-request/594]
* Fix display of laser scans when sensor is rotated [https://bitbucket.org/osrf/gazebo/pull-request/599]

## Gazebo 1.8

### Gazebo 1.8.7 (2013-07-16)
* Fix bug in URDF parsing of Vector3 elements [https://bitbucket.org/osrf/gazebo/pull-request/613]
* Fix compilation errors with newest libraries [https://bitbucket.org/osrf/gazebo/pull-request/615]

### Gazebo 1.8.6 (2013-06-07)
* Fix inertia lumping in the URDF parser[https://bitbucket.org/osrf/gazebo/pull-request/554]
* Fix for ODEJoint CFM damping sign error [https://bitbucket.org/osrf/gazebo/pull-request/586]
* Fix transport memory growth[https://bitbucket.org/osrf/gazebo/pull-request/584]
* Reduce log file data in order to reduce buffer growth that results in out of memory kernel errors[https://bitbucket.org/osrf/gazebo/pull-request/587]

### Gazebo 1.8.5 (2013-06-04)
* Fix Gazebo build for machines without a valid display.[https://bitbucket.org/osrf/gazebo/commits/37f00422eea03365b839a632c1850431ee6a1d67]

### Gazebo 1.8.4 (2013-06-03)
* Fix UDRF to SDF converter so that URDF gazebo extensions are applied to all collisions in a link.[https://bitbucket.org/osrf/gazebo/pull-request/579]
* Prevent transport layer from locking when a gzclient connects to a gzserver over a connection with high latency.[https://bitbucket.org/osrf/gazebo/pull-request/572]
* Improve performance and fix uninitialized conditional jumps.[https://bitbucket.org/osrf/gazebo/pull-request/571]

### Gazebo 1.8.3 (2013-06-03)
* Fix for gzlog hanging when gzserver is not present or not responsive[https://bitbucket.org/osrf/gazebo/pull-request/577]
* Fix occasional segfault when generating log files[https://bitbucket.org/osrf/gazebo/pull-request/575]
* Performance improvement to ODE[https://bitbucket.org/osrf/gazebo/pull-request/556]
* Fix node initialization[https://bitbucket.org/osrf/gazebo/pull-request/570]
* Fix GPU laser Hz rate reduction when sensor moved away from world origin[https://bitbucket.org/osrf/gazebo/pull-request/566]
* Fix incorrect lighting in camera sensors when GPU laser is subscribe to[https://bitbucket.org/osrf/gazebo/pull-request/563]

### Gazebo 1.8.2 (2013-05-28)
* ODE performance improvements[https://bitbucket.org/osrf/gazebo/pull-request/535][https://bitbucket.org/osrf/gazebo/pull-request/537]
* Fixed tests[https://bitbucket.org/osrf/gazebo/pull-request/538][https://bitbucket.org/osrf/gazebo/pull-request/541][https://bitbucket.org/osrf/gazebo/pull-request/542]
* Fixed sinking vehicle bug[https://bitbucket.org/osrf/drcsim/issue/300] in pull-request[https://bitbucket.org/osrf/gazebo/pull-request/538]
* Fix GPU sensor throttling[https://bitbucket.org/osrf/gazebo/pull-request/536]
* Reduce string comparisons for better performance[https://bitbucket.org/osrf/gazebo/pull-request/546]
* Contact manager performance improvements[https://bitbucket.org/osrf/gazebo/pull-request/543]
* Transport performance improvements[https://bitbucket.org/osrf/gazebo/pull-request/548]
* Reduce friction noise[https://bitbucket.org/osrf/gazebo/pull-request/545]

### Gazebo 1.8.1 (2013-05-22)
* Please note that 1.8.1 contains a bug[https://bitbucket.org/osrf/drcsim/issue/300] that causes interpenetration between objects in resting contact to grow slowly.  Please update to 1.8.2 for the patch.
* Added warm starting[https://bitbucket.org/osrf/gazebo/pull-request/529]
* Reduced console output[https://bitbucket.org/osrf/gazebo/pull-request/533]
* Improved off screen rendering performance[https://bitbucket.org/osrf/gazebo/pull-request/530]
* Performance improvements [https://bitbucket.org/osrf/gazebo/pull-request/535] [https://bitbucket.org/osrf/gazebo/pull-request/537]

### Gazebo 1.8.0 (2013-05-17)
* Fixed slider axis [https://bitbucket.org/osrf/gazebo/pull-request/527]
* Fixed heightmap shadows [https://bitbucket.org/osrf/gazebo/pull-request/525]
* Fixed model and canonical link pose [https://bitbucket.org/osrf/gazebo/pull-request/519]
* Fixed OSX message header[https://bitbucket.org/osrf/gazebo/pull-request/524]
* Added zlib compression for logging [https://bitbucket.org/osrf/gazebo/pull-request/515]
* Allow clouds to be disabled in cameras [https://bitbucket.org/osrf/gazebo/pull-request/507]
* Camera rendering performance [https://bitbucket.org/osrf/gazebo/pull-request/528]


## Gazebo 1.7

### Gazebo 1.7.3 (2013-05-08)
* Fixed log cleanup (again) [https://bitbucket.org/osrf/gazebo/pull-request/511/fix-log-cleanup-logic]

### Gazebo 1.7.2 (2013-05-07)
* Fixed log cleanup [https://bitbucket.org/osrf/gazebo/pull-request/506/fix-gzlog-stop-command-line]
* Minor documentation fix [https://bitbucket.org/osrf/gazebo/pull-request/488/minor-documentation-fix]

### Gazebo 1.7.1 (2013-04-19)
* Fixed tests
* IMU sensor receives time stamped data from links
* Fix saving image frames [https://bitbucket.org/osrf/gazebo/pull-request/466/fix-saving-frames/diff]
* Wireframe rendering in GUI [https://bitbucket.org/osrf/gazebo/pull-request/414/allow-rendering-of-models-in-wireframe]
* Improved logging performance [https://bitbucket.org/osrf/gazebo/pull-request/457/improvements-to-gzlog-filter-and-logging]
* Viscous mud model [https://bitbucket.org/osrf/gazebo/pull-request/448/mud-plugin/diff]

## Gazebo 1.6

### Gazebo 1.6.3 (2013-04-15)
* Fixed a [critical SDF bug](https://bitbucket.org/osrf/gazebo/pull-request/451)
* Fixed a [laser offset bug](https://bitbucket.org/osrf/gazebo/pull-request/449)

### Gazebo 1.6.2 (2013-04-14)
* Fix for fdir1 physics property [https://bitbucket.org/osrf/gazebo/pull-request/429/fixes-to-treat-fdir1-better-1-rotate-into/diff]
* Fix for force torque sensor [https://bitbucket.org/osrf/gazebo/pull-request/447]
* SDF documentation fix [https://bitbucket.org/osrf/gazebo/issue/494/joint-axis-reference-frame-doesnt-match]

### Gazebo 1.6.1 (2013-04-05)
* Switch default build type to Release.

### Gazebo 1.6.0 (2013-04-05)
* Improvements to inertia in rubble pile
* Various Bullet integration advances.
* Noise models for ray, camera, and imu sensors.
* SDF 1.4, which accommodates more physics engine parameters and also some sensor noise models.
* Initial support for making movies from within Gazebo.
* Many performance improvements.
* Many bug fixes.
* Progress toward to building on OS X.

## Gazebo 1.5

### Gazebo 1.5.0 (2013-03-11)
* Partial integration of Bullet
  * Includes: cubes, spheres, cylinders, planes, meshes, revolute joints, ray sensors
* GUI Interface for log writing.
* Threaded sensors.
* Multi-camera sensor.

* Fixed the following issues:
 * [https://bitbucket.org/osrf/gazebo/issue/236 Issue #236]
 * [https://bitbucket.org/osrf/gazebo/issue/507 Issue #507]
 * [https://bitbucket.org/osrf/gazebo/issue/530 Issue #530]
 * [https://bitbucket.org/osrf/gazebo/issue/279 Issue #279]
 * [https://bitbucket.org/osrf/gazebo/issue/529 Issue #529]
 * [https://bitbucket.org/osrf/gazebo/issue/239 Issue #239]
 * [https://bitbucket.org/osrf/gazebo/issue/5 Issue #5]

## Gazebo 1.4

### Gazebo 1.4.0 (2013-02-01)
* New Features:
 * GUI elements to display messages from the server.
 * Multi-floor building editor and creator.
 * Improved sensor visualizations.
 * Improved mouse interactions

* Fixed the following issues:
 * [https://bitbucket.org/osrf/gazebo/issue/16 Issue #16]
 * [https://bitbucket.org/osrf/gazebo/issue/142 Issue #142]
 * [https://bitbucket.org/osrf/gazebo/issue/229 Issue #229]
 * [https://bitbucket.org/osrf/gazebo/issue/277 Issue #277]
 * [https://bitbucket.org/osrf/gazebo/issue/291 Issue #291]
 * [https://bitbucket.org/osrf/gazebo/issue/310 Issue #310]
 * [https://bitbucket.org/osrf/gazebo/issue/320 Issue #320]
 * [https://bitbucket.org/osrf/gazebo/issue/329 Issue #329]
 * [https://bitbucket.org/osrf/gazebo/issue/333 Issue #333]
 * [https://bitbucket.org/osrf/gazebo/issue/334 Issue #334]
 * [https://bitbucket.org/osrf/gazebo/issue/335 Issue #335]
 * [https://bitbucket.org/osrf/gazebo/issue/341 Issue #341]
 * [https://bitbucket.org/osrf/gazebo/issue/350 Issue #350]
 * [https://bitbucket.org/osrf/gazebo/issue/384 Issue #384]
 * [https://bitbucket.org/osrf/gazebo/issue/431 Issue #431]
 * [https://bitbucket.org/osrf/gazebo/issue/433 Issue #433]
 * [https://bitbucket.org/osrf/gazebo/issue/453 Issue #453]
 * [https://bitbucket.org/osrf/gazebo/issue/456 Issue #456]
 * [https://bitbucket.org/osrf/gazebo/issue/457 Issue #457]
 * [https://bitbucket.org/osrf/gazebo/issue/459 Issue #459]

## Gazebo 1.3

### Gazebo 1.3.1 (2012-12-14)
* Fixed the following issues:
 * [https://bitbucket.org/osrf/gazebo/issue/297 Issue #297]
* Other bugs fixed:
 * [https://bitbucket.org/osrf/gazebo/pull-request/164/ Fix light bounding box to disable properly when deselected]
 * [https://bitbucket.org/osrf/gazebo/pull-request/169/ Determine correct local IP address, to make remote clients work properly]
 * Various test fixes

### Gazebo 1.3.0 (2012-12-03)
* Fixed the following issues:
 * [https://bitbucket.org/osrf/gazebo/issue/233 Issue #233]
 * [https://bitbucket.org/osrf/gazebo/issue/238 Issue #238]
 * [https://bitbucket.org/osrf/gazebo/issue/2 Issue #2]
 * [https://bitbucket.org/osrf/gazebo/issue/95 Issue #95]
 * [https://bitbucket.org/osrf/gazebo/issue/97 Issue #97]
 * [https://bitbucket.org/osrf/gazebo/issue/90 Issue #90]
 * [https://bitbucket.org/osrf/gazebo/issue/253 Issue #253]
 * [https://bitbucket.org/osrf/gazebo/issue/163 Issue #163]
 * [https://bitbucket.org/osrf/gazebo/issue/91 Issue #91]
 * [https://bitbucket.org/osrf/gazebo/issue/245 Issue #245]
 * [https://bitbucket.org/osrf/gazebo/issue/242 Issue #242]
 * [https://bitbucket.org/osrf/gazebo/issue/156 Issue #156]
 * [https://bitbucket.org/osrf/gazebo/issue/78 Issue #78]
 * [https://bitbucket.org/osrf/gazebo/issue/36 Issue #36]
 * [https://bitbucket.org/osrf/gazebo/issue/104 Issue #104]
 * [https://bitbucket.org/osrf/gazebo/issue/249 Issue #249]
 * [https://bitbucket.org/osrf/gazebo/issue/244 Issue #244]

* New features:
 * Default camera view changed to look down at the origin from a height of 2 meters at location (5, -5, 2).
 * Record state data using the '-r' command line option, playback recorded state data using the '-p' command line option
 * Adjust placement of lights using the mouse.
 * Reduced the startup time.
 * Added visual reference for GUI mouse movements.
 * SDF version 1.3 released (changes from 1.2 listed below):
     - added `name` to `<camera name="cam_name"/>`
     - added `pose` to `<camera><pose>...</pose></camera>`
     - removed `filename` from `<mesh><filename>...</filename><mesh>`, use uri only.
     - recovered `provide_feedback` under `<joint>`, allowing calling `physics::Joint::GetForceTorque` in plugins.
     - added `imu` under `<sensor>`.

## Gazebo 1.2

### Gazebo 1.2.6 (2012-11-08)
* Fixed a transport issue with the GUI. Fixed saving the world via the GUI. Added more documentation. ([https://bitbucket.org/osrf/gazebo/pull-request/43/fixed-a-transport-issue-with-the-gui-fixed/diff pull request #43])
* Clean up mutex usage. ([https://bitbucket.org/osrf/gazebo/pull-request/54/fix-mutex-in-modellistwidget-using-boost/diff pull request #54])
* Fix OGRE path determination ([https://bitbucket.org/osrf/gazebo/pull-request/58/fix-ogre-paths-so-this-also-works-with/diff pull request #58], [https://bitbucket.org/osrf/gazebo/pull-request/68/fix-ogre-plugindir-determination/diff pull request #68])
* Fixed a couple of crashes and model selection/dragging problems ([https://bitbucket.org/osrf/gazebo/pull-request/59/fixed-a-couple-of-crashes-and-model/diff pull request #59])

### Gazebo 1.2.5 (2012-10-22)
* Step increment update while paused fixed ([https://bitbucket.org/osrf/gazebo/pull-request/45/fix-proper-world-stepinc-count-we-were/diff pull request #45])
* Actually call plugin destructors on shutdown ([https://bitbucket.org/osrf/gazebo/pull-request/51/fixed-a-bug-which-prevent-a-plugin/diff pull request #51])
* Don't crash on bad SDF input ([https://bitbucket.org/osrf/gazebo/pull-request/52/fixed-loading-of-bad-sdf-files/diff pull request #52])
* Fix cleanup of ray sensors on model deletion ([https://bitbucket.org/osrf/gazebo/pull-request/53/deleting-a-model-with-a-ray-sensor-did/diff pull request #53])
* Fix loading / deletion of improperly specified models ([https://bitbucket.org/osrf/gazebo/pull-request/56/catch-when-loading-bad-models-joint/diff pull request #56])

### Gazebo 1.2.4 (10-19-2012:08:00:52)
*  Style fixes ([https://bitbucket.org/osrf/gazebo/pull-request/30/style-fixes/diff pull request #30]).
*  Fix joint position control ([https://bitbucket.org/osrf/gazebo/pull-request/49/fixed-position-joint-control/diff pull request #49])

### Gazebo 1.2.3 (10-16-2012:18:39:54)
*  Disabled selection highlighting due to bug ([https://bitbucket.org/osrf/gazebo/pull-request/44/disabled-selection-highlighting-fixed/diff pull request #44]).
*  Fixed saving a world via the GUI.

### Gazebo 1.2.2 (10-16-2012:15:12:22)
*  Skip search for system install of libccd, use version inside gazebo ([https://bitbucket.org/osrf/gazebo/pull-request/39/skip-search-for-system-install-of-libccd/diff pull request #39]).
*  Fixed sensor initialization race condition ([https://bitbucket.org/osrf/gazebo/pull-request/42/fix-sensor-initializaiton-race-condition pull request #42]).

### Gazebo 1.2.1 (10-15-2012:21:32:55)
*  Properly removed projectors attached to deleted models ([https://bitbucket.org/osrf/gazebo/pull-request/37/remove-projectors-that-are-attached-to/diff pull request #37]).
*  Fix model plugin loading bug ([https://bitbucket.org/osrf/gazebo/pull-request/31/moving-bool-first-in-model-and-world pull request #31]).
*  Fix light insertion and visualization of models prior to insertion ([https://bitbucket.org/osrf/gazebo/pull-request/35/fixed-light-insertion-and-visualization-of/diff pull request #35]).
*  Fixed GUI manipulation of static objects ([https://bitbucket.org/osrf/gazebo/issue/63/moving-static-objects-does-not-move-the issue #63] [https://bitbucket.org/osrf/gazebo/pull-request/38/issue-63-bug-patch-moving-static-objects/diff pull request #38]).
*  Fixed GUI selection bug ([https://bitbucket.org/osrf/gazebo/pull-request/40/fixed-selection-of-multiple-objects-at/diff pull request #40])

### Gazebo 1.2.0 (10-04-2012:20:01:20)
*  Updated GUI: new style, improved mouse controls, and removal of non-functional items.
*  Model database: An online repository of models.
*  Numerous bug fixes
*  APT repository hosted at [http://osrfoundation.org OSRF]
*  Improved process control prevents zombie processes<|MERGE_RESOLUTION|>--- conflicted
+++ resolved
@@ -138,11 +138,8 @@
     * [Pull request #2543](https://bitbucket.org/osrf/gazebo/pull-request/2543)
     * [Pull request #2549](https://bitbucket.org/osrf/gazebo/pull-request/2549)
     * [Pull request #2554](https://bitbucket.org/osrf/gazebo/pull-request/2554)
-<<<<<<< HEAD
     * [Pull request #2560](https://bitbucket.org/osrf/gazebo/pull-request/2560)
-=======
     * [Pull request #2563](https://bitbucket.org/osrf/gazebo/pull-request/2563)
->>>>>>> ecde676d
 
 1. Add Wind support
     * [Pull request #1985](https://bitbucket.org/osrf/gazebo/pull-request/1985)
