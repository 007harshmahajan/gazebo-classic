--- conflicted
+++ resolved
@@ -1,14 +1,11 @@
 ## Gazebo 7.0
 
-<<<<<<< HEAD
 1. Update depth camera sensor to publish depth values over a topic.
     * [Pull request #](https://bitbucket.org/osrf/gazebo/pull-request/)
     
-=======
 1. Add FollowerPlugin
     * [Pull request #2085](https://bitbucket.org/osrf/gazebo/pull-request/2085)
 
->>>>>>> 02369ac8
 1. Fix circular dependency so that physics does not call the sensors API.
     * [Pull request #2089](https://bitbucket.org/osrf/gazebo/pull-request/2089)
     * [Issue #1516](https://bitbucket.org/osrf/gazebo/issues/1516)
