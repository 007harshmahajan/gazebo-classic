## Gazebo 7.0

<<<<<<< HEAD
1. Use opaque pointers in the rendering/RenderEngine class.
    * [Pull request #2071](https://bitbucket.org/osrf/gazebo/pull-request/2071)
=======
1. Use opaque pointers for the Master class.
    * [Pull request #2036](https://bitbucket.org/osrf/gazebo/pull-request/2036)
>>>>>>> 95530db0

1. Use opaque pointers in the rendering/WindowManager class.
    * [Pull request #2064](https://bitbucket.org/osrf/gazebo/pull-request/2064)

1. Use opaque pointers in the rendering/Light class.
    * [Pull request #2066](https://bitbucket.org/osrf/gazebo/pull-request/2066)

1. Use opaque pointers in the gui/JointControlWidget class.
    * [Pull request #2052](https://bitbucket.org/osrf/gazebo/pull-request/2052)

1. Use opaque pointers in the gui/KeyEventHandler class.
    * [Pull request #2053](https://bitbucket.org/osrf/gazebo/pull-request/2053)

1 Use opaque pointers in the gui/ConfigWidget class.
    * [Pull request #2028](https://bitbucket.org/osrf/gazebo/pull-request/2028)

1. Use opaque pointers in the gui/GLWidget class.
    * [Pull request #2051](https://bitbucket.org/osrf/gazebo/pull-request/2051)

1. Use more opaque pointers.
    * [Pull request #2025](https://bitbucket.org/osrf/gazebo/pull-request/2025)

1. Use opaque pointers in the gui/CloneWindow class.
    * [Pull request #2027](https://bitbucket.org/osrf/gazebo/pull-request/2027)

1. Use opaque pointers in the terrain editor.
    * [Pull request #2026](https://bitbucket.org/osrf/gazebo/pull-request/2026)

1. Use opaque pointers in the gui/DataLogger class.
    * [Pull request #2029](https://bitbucket.org/osrf/gazebo/pull-request/2029)

1. Fix visual transparency issues
    * [Pull request #2031](https://bitbucket.org/osrf/gazebo/pull-request/2031)
    * [Issue #1726](https://bitbucket.org/osrf/gazebo/issue/1726)
    * [Issue #1790](https://bitbucket.org/osrf/gazebo/issue/1790)

1. Implemented private data pointer for the RTShaderSystem class. Minimized shader updates to once per render update.
    * [Pull request #2003](https://bitbucket.org/osrf/gazebo/pull-request/2003)

1. Updating physics library to use ignition math.
    * [Pull request #2007](https://bitbucket.org/osrf/gazebo/pull-request/2007)

1. Switching to ignition math for the rendering library.
    * [Pull request #1993](https://bitbucket.org/osrf/gazebo/pull-request/1993)
    * [Pull request #1994](https://bitbucket.org/osrf/gazebo/pull-request/1994)
    * [Pull request #1995](https://bitbucket.org/osrf/gazebo/pull-request/1995)
    * [Pull request #1996](https://bitbucket.org/osrf/gazebo/pull-request/1996)

1. Removed deprecations
    * [Pull request #1992]((https://bitbucket.org/osrf/gazebo/pull-request/1992)

1. Add ability to set the pose of a visual from a link.
    * [Pull request #1963](https://bitbucket.org/osrf/gazebo/pull-request/1963)

1. Copy visual visibility flags on clone
    * [Pull request #2008](https://bitbucket.org/osrf/gazebo/pull-request/2008)

1. Publish camera sensor image size when rendering is not enabled
    * [Pull request #1969](https://bitbucket.org/osrf/gazebo/pull-request/1969)

1. Added Poissons Ratio and Elastic Modulus for ODE.
    * [Pull request #1974](https://bitbucket.org/osrf/gazebo/pull-request/1974)

1. Update rest web plugin to publish response messages and display login user name in toolbar.
    * [Pull request #1956](https://bitbucket.org/osrf/gazebo/pull-request/1956)

1. Improve overall speed of log playback. Added new functions to LogPlay.
   Use tinyxml2 for playback.
    * [Pull request #1931](https://bitbucket.org/osrf/gazebo/pull-request/1931)

1. Improve SVG import. Added support for transforms in paths.
    * [Pull request #1981](https://bitbucket.org/osrf/gazebo/pull-request/1981)

1. Enter time during log playback
    * [Pull request #2000](https://bitbucket.org/osrf/gazebo/pull-request/2000)

1 Added Ignition Transport dependency.
    * [Pull request #1930](https://bitbucket.org/osrf/gazebo/pull-request/1930)

1 Make latched subscribers receive the message only once
    * [Issue #1789](https://bitbucket.org/osrf/gazebo/issue/1789)
    * [Pull request #2019](https://bitbucket.org/osrf/gazebo/pull-request/2019)

1 Implemented transport clear buffers
  * [Pull request #2017](https://bitbucket.org/osrf/gazebo/pull-request/2017)

1. KeyEvent constructor should be in a source file. Removed a few visibility
flags from c functions. Windows did not like `CPPTYPE_*` in
`gazebo/gui/ConfigWidget.cc`, so I replaced it with `TYPE_*`.
    * [Pull request #1943](https://bitbucket.org/osrf/gazebo/pull-request/1943)

1. Added wide angle camera sensor.
    * [Pull request #1866](https://bitbucket.org/osrf/gazebo/pull-request/1866)

1. Change the `near` and `far` members of `gazebo/msgs/logical_camera_sensors.proto` to `near_clip` and `far_clip`
    + [Pull request #1942](https://bitbucket.org/osrf/gazebo/pull-request/1942)

1. Resolve issue #1702
    * [Issue #1702](https://bitbucket.org/osrf/gazebo/issue/1702)
    * [Pull request #1905](https://bitbucket.org/osrf/gazebo/pull-request/1905)
    * [Pull request #1913](https://bitbucket.org/osrf/gazebo/pull-request/1913)
    * [Pull request #1914](https://bitbucket.org/osrf/gazebo/pull-request/1914)

1. Update physics when the world is reset
    * [Pull request #1903](https://bitbucket.org/osrf/gazebo/pull-request/1903)

1. Light and light state for the server side
    * [Pull request #1920](https://bitbucket.org/osrf/gazebo/pull-request/1920)

1. Added tests for WorldState
    * [Pull request #1968](https://bitbucket.org/osrf/gazebo/pull-request/1968)

1. Rename Reset to Reset Time in time widget
    * [Pull request #1892](https://bitbucket.org/osrf/gazebo/pull-request/1892)
    * [Issue #1730](https://bitbucket.org/osrf/gazebo/issue/1730)

1. Set QTestfFxture to verbose
    * [Pull request #1944](https://bitbucket.org/osrf/gazebo/pull-request/1944)
    * [Issue #1756](https://bitbucket.org/osrf/gazebo/issue/1756)

1. Added torsional friction
    * [Pull request #1831](https://bitbucket.org/osrf/gazebo/pull-request/1831)

1. Support loading and spawning nested models
    * [Pull request #1868](https://bitbucket.org/osrf/gazebo/pull-request/1868)
    * [Pull request #1895](https://bitbucket.org/osrf/gazebo/pull-request/1895)

1. Undo user motion commands during simulation, added physics::UserCmdManager and gui::UserCmdHistory.
    * [Pull request #1934](https://bitbucket.org/osrf/gazebo/pull-request/1934)

1. Forward user command messages for undo.
    * [Pull request #2009](https://bitbucket.org/osrf/gazebo/pull-request/2009)

1. Undo reset commands during simulation, forwarding commands
    * [Pull request #1986](https://bitbucket.org/osrf/gazebo/pull-request/1986)

1. Undo apply force / torque during simulation
    * [Pull request #2030](https://bitbucket.org/osrf/gazebo/pull-request/2030)

1. Add function to get the derived scale of a Visual
    * [Pull request #1881](https://bitbucket.org/osrf/gazebo/pull-request/1881)

1. Added EnumIface, which supports iterators over enums.
    * [Pull request #1847](https://bitbucket.org/osrf/gazebo/pull-request/1847)

1. Added RegionEventBoxPlugin - fires events when models enter / exit the region
    * [Pull request #1856](https://bitbucket.org/osrf/gazebo/pull-request/1856)

1. Added tests for checking the playback control via messages.
    * [Pull request #1885](https://bitbucket.org/osrf/gazebo/pull-request/1885)

1. Added LoadArgs() function to ServerFixture for being able to load a server
using the same arguments used in the command line.
    * [Pull request #1874](https://bitbucket.org/osrf/gazebo/pull-request/1874)

1. Added battery class, plugins and test world.
    * [Pull request #1872](https://bitbucket.org/osrf/gazebo/pull-request/1872)

1. Display gearbox and screw joint properties in property tree
    * [Pull request #1838](https://bitbucket.org/osrf/gazebo/pull-request/1838)

1. Set window flags for dialogs and file dialogs
    * [Pull request #1816](https://bitbucket.org/osrf/gazebo/pull-request/1816)

1. Fix minimum window height
   * [Pull request #1977](https://bitbucket.org/osrf/gazebo/pull-request/1977)
   * [Issue #1706](https://bitbucket.org/osrf/gazebo/issue/1706)

1. Add option to reverse alignment direction
   * [Pull request #2040](https://bitbucket.org/osrf/gazebo/pull-request/2040)
   * [Issue #1242](https://bitbucket.org/osrf/gazebo/issue/1242)

1. Fix unadvertising a publisher - only unadvertise topic if it is the last publisher.
   * [Pull request #2005](https://bitbucket.org/osrf/gazebo/pull-request/2005)
   * [Issue #1782](https://bitbucket.org/osrf/gazebo/issue/1782)

1. Log playback GUI for multistep, rewind, forward and seek
    * [Pull request #1791](https://bitbucket.org/osrf/gazebo/pull-request/1791)

1. Added Apply Force/Torque movable text
    * [Pull request #1789](https://bitbucket.org/osrf/gazebo/pull-request/1789)

1. Added cascade parameter (apply to children) for Visual SetMaterial, SetAmbient, SetEmissive, SetSpecular, SetDiffuse, SetTransparency
    * [Pull request #1851](https://bitbucket.org/osrf/gazebo/pull-request/1851)

1. Tweaks to Data Logger, such as multiline text edit for path
    * [Pull request #1800](https://bitbucket.org/osrf/gazebo/pull-request/1800)

1. Added TopToolbar and hide / disable several widgets according to WindowMode
    * [Pull request #1869](https://bitbucket.org/osrf/gazebo/pull-request/1869)

1. Added Visual::IsAncestorOf and Visual::IsDescendantOf
    * [Pull request #1850](https://bitbucket.org/osrf/gazebo/pull-request/1850)

1. Added msgs::PluginFromSDF and tests
    * [Pull request #1858](https://bitbucket.org/osrf/gazebo/pull-request/1858)

1. Added msgs::CollisionFromSDF msgs::SurfaceFromSDF and msgs::FrictionFromSDF
    * [Pull request #1900](https://bitbucket.org/osrf/gazebo/pull-request/1900)

1. Added hotkeys chart dialog
    * [Pull request #1835](https://bitbucket.org/osrf/gazebo/pull-request/1835)

1. Space bar to play / pause
   * [Pull request #2023](https://bitbucket.org/osrf/gazebo/pull-request/2023)
   * [Issue #1798](https://bitbucket.org/osrf/gazebo/issue/1798)

1. Make it possible to create custom ConfigWidgets
    * [Pull request #1861](https://bitbucket.org/osrf/gazebo/pull-request/1861)

1. AddItem / RemoveItem / Clear enum config widgets
    * [Pull request #1878](https://bitbucket.org/osrf/gazebo/pull-request/1878)

1. Make all child ConfigWidgets emit signals.
    * [Pull request #1884](https://bitbucket.org/osrf/gazebo/pull-request/1884)

1. Refactored makers
    * [Pull request #1828](https://bitbucket.org/osrf/gazebo/pull-request/1828)

1. Model editor updates

    1. Make non-editable background models white in model editor
        * [Pull request #1950](https://bitbucket.org/osrf/gazebo/pull-request/1950)

    1. Choose / swap parent and child links in joint inspector
        * [Pull request #1887](https://bitbucket.org/osrf/gazebo/pull-request/1887)
        * [Issue #1500](https://bitbucket.org/osrf/gazebo/issue/1500)

    1. Presets combo box for Vector3 config widget
        * [Pull request #1954](https://bitbucket.org/osrf/gazebo/pull-request/1954)

    1. Added support for more joint types (gearbox and fixed joints).
        * [Pull request #1794](https://bitbucket.org/osrf/gazebo/pull-request/1794)

    1. Added support for selecting links and joints, opening context menu and inspectors in Schematic View.
        * [Pull request #1787](https://bitbucket.org/osrf/gazebo/pull-request/1787)

    1. Color-coded edges in Schematic View to match joint color.
        * [Pull request #1781](https://bitbucket.org/osrf/gazebo/pull-request/1781)

    1. Scale link mass and inertia when a link is scaled
        * [Pull request #1836](https://bitbucket.org/osrf/gazebo/pull-request/1836)

    1. Added icons for child and parent link in joint inspector
        * [Pull request #1953](https://bitbucket.org/osrf/gazebo/pull-request/1953)

    1. Load and save nested models
        * [Pull request #1894](https://bitbucket.org/osrf/gazebo/pull-request/1894)

    1. Display model plugins on the left panel and added model plugin inspector
        * [Pull request #1863](https://bitbucket.org/osrf/gazebo/pull-request/1863)

    1. Context menu and deletion for model plugins
        * [Pull request #1890](https://bitbucket.org/osrf/gazebo/pull-request/1890)

    1. Delete self from inspector
        * [Pull request #1904](https://bitbucket.org/osrf/gazebo/pull-request/1904)
        * [Issue #1543](https://bitbucket.org/osrf/gazebo/issue/1543)

    1. PIMPL JointInspector
        * [Pull request #2059](https://bitbucket.org/osrf/gazebo/pull-request/2059)

    1. Apply inspector changes in real time and add reset button
        * [Pull request #1945](https://bitbucket.org/osrf/gazebo/pull-request/1945)
        * [Issue #1472](https://bitbucket.org/osrf/gazebo/issue/1472)

    1. Set physics to be paused when exiting model editor mode
        * [Pull request #1893](https://bitbucket.org/osrf/gazebo/pull-request/1893)
        * [Issue #1734](https://bitbucket.org/osrf/gazebo/issue/1734)

    1. Add Insert tab to model editor
        * [Pull request #1924](https://bitbucket.org/osrf/gazebo/pull-request/1924)

    1. Support inserting nested models from model maker
        * [Pull request #1982](https://bitbucket.org/osrf/gazebo/pull-request/1982)

    1. PIMPL LinkInspector
        * [Pull request #2056](https://bitbucket.org/osrf/gazebo/pull-request/2056)

1. Building editor updates

    1. PIMPLize LevelWidget class
        * [Pull request #2041](https://bitbucket.org/osrf/gazebo/pull-request/2041)

    1. PIMPLize ImportImageDialog and ImportImageView classes
        * [Pull request #2039](https://bitbucket.org/osrf/gazebo/pull-request/2039)

    1. Removed unused class: BuildingItem
        * [Pull request #2045](https://bitbucket.org/osrf/gazebo/pull-request/2045)

    1. PIMPL BuildingEditorWidget
        * [Pull request #2055](https://bitbucket.org/osrf/gazebo/pull-request/2055)

    1. PIMPLize gui/building/BuildingModelManip, move attachment logic to BuildingMaker
        * [Pull request #2046](https://bitbucket.org/osrf/gazebo/pull-request/2046)

    1. PIMPLize GridLines class
        * [Pull request #2032](https://bitbucket.org/osrf/gazebo/pull-request/2032)

## Gazebo 6.0

### Gazebo 6.X.X (201X-XX-XX)

1. Backport model editor toolbar fixed joint option from [pull request #1794](https://bitbucket.org/osrf/gazebo/pull-request/1794)
    * [Pull request #1957](https://bitbucket.org/osrf/gazebo/pull-request/1957)

1. Fix minimum window height
    * Backport of [pull request #1977](https://bitbucket.org/osrf/gazebo/pull-request/1977)
    * [Pull request #1998](https://bitbucket.org/osrf/gazebo/pull-request/1998)
    * [Issue #1706](https://bitbucket.org/osrf/gazebo/issue/1706)

1. Fix visual transparency issues
    * [Pull request #1967](https://bitbucket.org/osrf/gazebo/pull-request/1967)
    * [Issue #1726](https://bitbucket.org/osrf/gazebo/issue/1726)

### Gazebo 6.5.0 (2015-10-22)

1. Added ability to convert from spherical coordinates to local coordinates.
    * [Pull request #1955](https://bitbucket.org/osrf/gazebo/pull-request/1955)

### Gazebo 6.4.0 (2015-10-14)

1. Fix ABI problem. Make `Sensor::SetPose` function non virtual.
    * [Pull request #1947](https://bitbucket.org/osrf/gazebo/pull-request/1947)

1. Update inertia properties during simulation
    * [Pull request #1909](https://bitbucket.org/osrf/gazebo/pull-requests/1909)
    * [Design document](https://bitbucket.org/osrf/gazebo_design/src/default/inertia_resize/inertia_resize.md)

1. Fix transparency correction for opaque materials
    * [Pull request #1946](https://bitbucket.org/osrf/gazebo/pull-requests/1946/fix-transparency-correction-for-opaque/diff)

### Gazebo 6.3.0 (2015-10-06)

1. Added `Sensor::SetPose` function
    * [Pull request #1935](https://bitbucket.org/osrf/gazebo/pull-request/1935)

### Gazebo 6.2.0 (2015-10-02)

1. Update physics when the world is reset
    * Backport of [pull request #1903](https://bitbucket.org/osrf/gazebo/pull-request/1903)
    * [Pull request #1916](https://bitbucket.org/osrf/gazebo/pull-request/1916)
    * [Issue #101](https://bitbucket.org/osrf/gazebo/issue/101)

1. Added Copy constructor and assignment operator to MouseEvent
    * [Pull request #1855](https://bitbucket.org/osrf/gazebo/pull-request/1855)

### Gazebo 6.1.0 (2015-08-02)

1. Added logical_camera sensor.
    * [Pull request #1845](https://bitbucket.org/osrf/gazebo/pull-request/1845)

1. Added RandomVelocityPlugin, which applies a random velocity to a model's link.
    * [Pull request #1839](https://bitbucket.org/osrf/gazebo/pull-request/1839)

1. Sim events for joint position, velocity and applied force
    * [Pull request #1849](https://bitbucket.org/osrf/gazebo/pull-request/1849)

### Gazebo 6.0.0 (2015-07-27)

1. Added magnetometer sensor. A contribution from Andrew Symington.
    * [Pull request #1788](https://bitbucket.org/osrf/gazebo/pull-request/1788)

1. Added altimeter sensor. A contribution from Andrew Symington.
    * [Pull request #1792](https://bitbucket.org/osrf/gazebo/pull-request/1792)

1. Implement more control options for log playback:
  1. Rewind: The simulation starts from the beginning.
  1. Forward: The simulation jumps to the end of the log file.
  1. Seek: The simulation jumps to a specific point specified by its simulation
  time.
      * [Pull request #1737](https://bitbucket.org/osrf/gazebo/pull-request/1737)

1. Added Gazebo splash screen
    * [Pull request #1745](https://bitbucket.org/osrf/gazebo/pull-request/1745)

1. Added a transporter plugin which allows models to move from one location
   to another based on their location and the location of transporter pads.
    * [Pull request #1738](https://bitbucket.org/osrf/gazebo/pull-request/1738)

1. Implement forward/backwards multi-step for log playback. Now, the semantics
of a multi-step while playing back a log session are different from a multi-step
during a live simulation. While playback, a multi-step simulates all the
intermediate steps as before, but the client only perceives a single step.
E.g: You have a log file containing a 1 hour simulation session. You want to
jump to the minute 00H::30M::00S to check a specific aspect of the simulation.
You should not see continuous updates until minute 00H:30M:00S. Instead, you
should visualize a single jump to the specific instant of the simulation that
you are interested.
    * [Pull request #1623](https://bitbucket.org/osrf/gazebo/pull-request/1623)

1. Added browse button to log record dialog.
    * [Pull request #1719](https://bitbucket.org/osrf/gazebo/pull-request/1719)

1. Improved SVG support: arcs in paths, and contours made of multiple paths.
    * [Pull request #1608](https://bitbucket.org/osrf/gazebo/pull-request/1608)

1. Added simulation iterations to the world state.
    * [Pull request #1722](https://bitbucket.org/osrf/gazebo/pull-request/1722)

1. Added multiple LiftDrag plugins to the cessna_demo.world to allow the Cessna
C-172 model to fly.
    * [Pull request #1715](https://bitbucket.org/osrf/gazebo/pull-request/1715)

1. Added a plugin to control a Cessna C-172 via messages (CessnaPlugin), and a
GUI plugin to test this functionality with the keyboard (CessnaGUIPlugin). Added
world with the Cessna model and the two previous plugins loaded
(cessna_demo.world).
    * [Pull request #1712](https://bitbucket.org/osrf/gazebo/pull-request/1712)

1. Added world with OSRF building and an elevator
    * [Pull request #1697](https://bitbucket.org/osrf/gazebo/pull-request/1697)

1. Fixed collide bitmask by changing default value from 0x1 to 0xffff.
    * [Pull request #1696](https://bitbucket.org/osrf/gazebo/pull-request/1696)

1. Added a plugin to control an elevator (ElevatorPlugin), and an OccupiedEvent plugin that sends a message when a model is within a specified region.
    * [Pull request #1694](https://bitbucket.org/osrf/gazebo/pull-request/1694)
    * [Pull request #1775](https://bitbucket.org/osrf/gazebo/pull-request/1775)

1. Added Layers tab and meta information for visuals.
    * [Pull request #1674](https://bitbucket.org/osrf/gazebo/pull-request/1674)

1. Added countdown behavior for common::Timer and exposed the feature in TimerGUIPlugin.
    * [Pull request #1690](https://bitbucket.org/osrf/gazebo/pull-request/1690)

1. Added BuoyancyPlugin for simulating the buoyancy of an object in a column of fluid.
    * [Pull request #1622](https://bitbucket.org/osrf/gazebo/pull-request/1622)

1. Added ComputeVolume function for simple shape subclasses of Shape.hh.
    * [Pull request #1605](https://bitbucket.org/osrf/gazebo/pull-request/1605)

1. Add option to parallelize the ODE quickstep constraint solver,
which solves an LCP twice with different parameters in order
to corrected for position projection errors.
    * [Pull request #1561](https://bitbucket.org/osrf/gazebo/pull-request/1561)

1. Get/Set user camera pose in GUI.
    * [Pull request #1649](https://bitbucket.org/osrf/gazebo/pull-request/1649)
    * [Issue #1595](https://bitbucket.org/osrf/gazebo/issue/1595)

1. Added ViewAngleWidget, removed hard-coded reset view and removed MainWindow::Reset(). Also added GLWidget::GetSelectedVisuals().
    * [Pull request #1768](https://bitbucket.org/osrf/gazebo/pull-request/1768)
    * [Issue #1507](https://bitbucket.org/osrf/gazebo/issue/1507)

1. Windows support. This consists mostly of numerous small changes to support
compilation on Windows.
    * [Pull request #1616](https://bitbucket.org/osrf/gazebo/pull-request/1616)
    * [Pull request #1618](https://bitbucket.org/osrf/gazebo/pull-request/1618)
    * [Pull request #1620](https://bitbucket.org/osrf/gazebo/pull-request/1620)
    * [Pull request #1625](https://bitbucket.org/osrf/gazebo/pull-request/1625)
    * [Pull request #1626](https://bitbucket.org/osrf/gazebo/pull-request/1626)
    * [Pull request #1627](https://bitbucket.org/osrf/gazebo/pull-request/1627)
    * [Pull request #1628](https://bitbucket.org/osrf/gazebo/pull-request/1628)
    * [Pull request #1629](https://bitbucket.org/osrf/gazebo/pull-request/1629)
    * [Pull request #1630](https://bitbucket.org/osrf/gazebo/pull-request/1630)
    * [Pull request #1631](https://bitbucket.org/osrf/gazebo/pull-request/1631)
    * [Pull request #1632](https://bitbucket.org/osrf/gazebo/pull-request/1632)
    * [Pull request #1633](https://bitbucket.org/osrf/gazebo/pull-request/1633)
    * [Pull request #1635](https://bitbucket.org/osrf/gazebo/pull-request/1635)
    * [Pull request #1637](https://bitbucket.org/osrf/gazebo/pull-request/1637)
    * [Pull request #1639](https://bitbucket.org/osrf/gazebo/pull-request/1639)
    * [Pull request #1647](https://bitbucket.org/osrf/gazebo/pull-request/1647)
    * [Pull request #1650](https://bitbucket.org/osrf/gazebo/pull-request/1650)
    * [Pull request #1651](https://bitbucket.org/osrf/gazebo/pull-request/1651)
    * [Pull request #1653](https://bitbucket.org/osrf/gazebo/pull-request/1653)
    * [Pull request #1654](https://bitbucket.org/osrf/gazebo/pull-request/1654)
    * [Pull request #1657](https://bitbucket.org/osrf/gazebo/pull-request/1657)
    * [Pull request #1658](https://bitbucket.org/osrf/gazebo/pull-request/1658)
    * [Pull request #1659](https://bitbucket.org/osrf/gazebo/pull-request/1659)
    * [Pull request #1660](https://bitbucket.org/osrf/gazebo/pull-request/1660)
    * [Pull request #1661](https://bitbucket.org/osrf/gazebo/pull-request/1661)
    * [Pull request #1669](https://bitbucket.org/osrf/gazebo/pull-request/1669)
    * [Pull request #1670](https://bitbucket.org/osrf/gazebo/pull-request/1670)
    * [Pull request #1672](https://bitbucket.org/osrf/gazebo/pull-request/1672)
    * [Pull request #1682](https://bitbucket.org/osrf/gazebo/pull-request/1682)
    * [Pull request #1683](https://bitbucket.org/osrf/gazebo/pull-request/1683)

1. Install `libgazebo_server_fixture`. This will facilitate tests external to the main gazebo repository. See `examples/stand_alone/test_fixture`.
    * [Pull request #1606](https://bitbucket.org/osrf/gazebo/pull-request/1606)

1. Laser visualization renders light blue for rays that do not hit obstacles, and dark blue for other rays.
    * [Pull request #1607](https://bitbucket.org/osrf/gazebo/pull-request/1607)
    * [Issue #1576](https://bitbucket.org/osrf/gazebo/issue/1576)

1. Add VisualType enum to Visual and clean up visuals when entity is deleted.
    * [Pull request #1614](https://bitbucket.org/osrf/gazebo/pull-request/1614)

1. Alert user of connection problems when using the REST service plugin
    * [Pull request #1655](https://bitbucket.org/osrf/gazebo/pull-request/1655)
    * [Issue #1574](https://bitbucket.org/osrf/gazebo/issue/1574)

1. ignition-math is now a dependency.
    + [http://ignitionrobotics.org/libraries/math](http://ignitionrobotics.org/libraries/math)
    + [Gazebo::math migration](https://bitbucket.org/osrf/gazebo/src/583edbeb90759d43d994cc57c0797119dd6d2794/ign-math-migration.md)

1. Detect uuid library during compilation.
    * [Pull request #1655](https://bitbucket.org/osrf/gazebo/pull-request/1655)
    * [Issue #1572](https://bitbucket.org/osrf/gazebo/issue/1572)

1. New accessors in LogPlay class.
    * [Pull request #1577](https://bitbucket.org/osrf/gazebo/pull-request/1577)

1. Added a plugin to send messages to an existing website.
   Added gui::MainWindow::AddMenu and msgs/rest_error, msgs/rest_login, msgs rest/post
    * [Pull request #1524](https://bitbucket.org/osrf/gazebo/pull-request/1524)

1. Fix deprecation warnings when using SDFormat 3.0.2, 3.0.3 prereleases
    * [Pull request #1568](https://bitbucket.org/osrf/gazebo/pull-request/1568)

1. Use GAZEBO_CFLAGS or GAZEBO_CXX_FLAGS in CMakeLists.txt for example plugins
    * [Pull request #1573](https://bitbucket.org/osrf/gazebo/pull-request/1573)

1. Added Link::OnWrenchMsg subscriber with test
    * [Pull request #1582](https://bitbucket.org/osrf/gazebo/pull-request/1582)

1. Show/hide GUI overlays using the menu bar.
    * [Pull request #1555](https://bitbucket.org/osrf/gazebo/pull-request/1555)

1. Added world origin indicator rendering::OriginVisual.
    * [Pull request #1700](https://bitbucket.org/osrf/gazebo/pull-request/1700)

1. Show/hide toolbars using the menu bars and shortcut.
   Added MainWindow::CloneAction.
   Added Window menu to Model Editor.
    * [Pull request #1584](https://bitbucket.org/osrf/gazebo/pull-request/1584)

1. Added event to show/hide toolbars.
    * [Pull request #1707](https://bitbucket.org/osrf/gazebo/pull-request/1707)

1. Added optional start/stop/reset buttons to timer GUI plugin.
    * [Pull request #1576](https://bitbucket.org/osrf/gazebo/pull-request/1576)

1. Timer GUI Plugin: Treat negative positions as positions from the ends
    * [Pull request #1703](https://bitbucket.org/osrf/gazebo/pull-request/1703)

1. Added Visual::GetDepth() and Visual::GetNthAncestor()
    * [Pull request #1613](https://bitbucket.org/osrf/gazebo/pull-request/1613)

1. Added a context menu for links
    * [Pull request #1589](https://bitbucket.org/osrf/gazebo/pull-request/1589)

1. Separate TimePanel's display into TimeWidget and LogPlayWidget.
    * [Pull request #1564](https://bitbucket.org/osrf/gazebo/pull-request/1564)

1. Display confirmation message after log is saved
    * [Pull request #1646](https://bitbucket.org/osrf/gazebo/pull-request/1646)

1. Added LogPlayView to display timeline and LogPlaybackStatistics message type.
    * [Pull request #1724](https://bitbucket.org/osrf/gazebo/pull-request/1724)

1. Added Time::FormattedString and removed all other FormatTime functions.
    * [Pull request #1710](https://bitbucket.org/osrf/gazebo/pull-request/1710)

1. Added support for Oculus DK2
    * [Pull request #1526](https://bitbucket.org/osrf/gazebo/pull-request/1526)

1. Use collide_bitmask from SDF to perform collision filtering
    * [Pull request #1470](https://bitbucket.org/osrf/gazebo/pull-request/1470)

1. Pass Coulomb surface friction parameters to DART.
    * [Pull request #1420](https://bitbucket.org/osrf/gazebo/pull-request/1420)

1. Added ModelAlign::SetHighlighted
    * [Pull request #1598](https://bitbucket.org/osrf/gazebo/pull-request/1598)

1. Added various Get functions to Visual. Also added a ConvertGeometryType function to msgs.
    * [Pull request #1402](https://bitbucket.org/osrf/gazebo/pull-request/1402)

1. Get and Set visibility of SelectionObj's handles, with unit test.
    * [Pull request #1417](https://bitbucket.org/osrf/gazebo/pull-request/1417)

1. Set material of SelectionObj's handles.
    * [Pull request #1472](https://bitbucket.org/osrf/gazebo/pull-request/1472)

1. Add SelectionObj::Fini with tests and make Visual::Fini virtual
    * [Pull request #1685](https://bitbucket.org/osrf/gazebo/pull-request/1685)

1. Allow link selection with the mouse if parent model already selected.
    * [Pull request #1409](https://bitbucket.org/osrf/gazebo/pull-request/1409)

1. Added ModelRightMenu::EntityTypes.
    * [Pull request #1414](https://bitbucket.org/osrf/gazebo/pull-request/1414)

1. Scale joint visuals according to link size.
    * [Pull request #1591](https://bitbucket.org/osrf/gazebo/pull-request/1591)
    * [Issue #1563](https://bitbucket.org/osrf/gazebo/issue/1563)

1. Added Gazebo/CoM material.
    * [Pull request #1439](https://bitbucket.org/osrf/gazebo/pull-request/1439)

1. Added arc parameter to MeshManager::CreateTube
    * [Pull request #1436](https://bitbucket.org/osrf/gazebo/pull-request/1436)

1. Added View Inertia and InertiaVisual, changed COMVisual to sphere proportional to mass.
    * [Pull request #1445](https://bitbucket.org/osrf/gazebo/pull-request/1445)

1. Added View Link Frame and LinkFrameVisual. Visual::SetTransparency goes into texture_unit.
    * [Pull request #1762](https://bitbucket.org/osrf/gazebo/pull-request/1762)
    * [Issue #853](https://bitbucket.org/osrf/gazebo/issue/853)

1. Changed the position of Save and Cancel buttons on editor dialogs
    * [Pull request #1442](https://bitbucket.org/osrf/gazebo/pull-request/1442)
    * [Issue #1377](https://bitbucket.org/osrf/gazebo/issue/1377)

1. Fixed Visual material updates
    * [Pull request #1454](https://bitbucket.org/osrf/gazebo/pull-request/1454)
    * [Issue #1455](https://bitbucket.org/osrf/gazebo/issue/1455)

1. Added Matrix3::Inverse() and tests
    * [Pull request #1481](https://bitbucket.org/osrf/gazebo/pull-request/1481)

1. Implemented AddLinkForce for ODE.
    * [Pull request #1456](https://bitbucket.org/osrf/gazebo/pull-request/1456)

1. Updated ConfigWidget class to parse enum values.
    * [Pull request #1518](https://bitbucket.org/osrf/gazebo/pull-request/1518)

1. Added PresetManager to physics libraries and corresponding integration test.
    * [Pull request #1471](https://bitbucket.org/osrf/gazebo/pull-request/1471)

1. Sync name and location on SaveDialog.
    * [Pull request #1563](https://bitbucket.org/osrf/gazebo/pull-request/1563)

1. Added Apply Force/Torque dialog
    * [Pull request #1600](https://bitbucket.org/osrf/gazebo/pull-request/1600)

1. Added Apply Force/Torque visuals
    * [Pull request #1619](https://bitbucket.org/osrf/gazebo/pull-request/1619)

1. Added Apply Force/Torque OnMouseRelease and ActivateWindow
    * [Pull request #1699](https://bitbucket.org/osrf/gazebo/pull-request/1699)

1. Added Apply Force/Torque mouse interactions, modes, activation
    * [Pull request #1731](https://bitbucket.org/osrf/gazebo/pull-request/1731)

1. Added inertia pose getter for COMVisual and COMVisual_TEST
    * [Pull request #1581](https://bitbucket.org/osrf/gazebo/pull-request/1581)

1. Model editor updates
    1. Joint preview using JointVisuals.
        * [Pull request #1369](https://bitbucket.org/osrf/gazebo/pull-request/1369)

    1. Added inspector for configuring link, visual, and collision properties.
        * [Pull request #1408](https://bitbucket.org/osrf/gazebo/pull-request/1408)

    1. Saving, exiting, generalizing SaveDialog.
        * [Pull request #1401](https://bitbucket.org/osrf/gazebo/pull-request/1401)

    1. Inspectors redesign
        * [Pull request #1586](https://bitbucket.org/osrf/gazebo/pull-request/1586)

    1. Edit existing model.
        * [Pull request #1425](https://bitbucket.org/osrf/gazebo/pull-request/1425)

    1. Add joint inspector to link's context menu.
        * [Pull request #1449](https://bitbucket.org/osrf/gazebo/pull-request/1449)
        * [Issue #1443](https://bitbucket.org/osrf/gazebo/issue/1443)

    1. Added button to select mesh file on inspector.
        * [Pull request #1460](https://bitbucket.org/osrf/gazebo/pull-request/1460)
        * [Issue #1450](https://bitbucket.org/osrf/gazebo/issue/1450)

    1. Renamed Part to Link.
        * [Pull request #1478](https://bitbucket.org/osrf/gazebo/pull-request/1478)

    1. Fix snapping inside editor.
        * [Pull request #1489](https://bitbucket.org/osrf/gazebo/pull-request/1489)
        * [Issue #1457](https://bitbucket.org/osrf/gazebo/issue/1457)

    1. Moved DataLogger from Window menu to the toolbar and moved screenshot button to the right.
        * [Pull request #1665](https://bitbucket.org/osrf/gazebo/pull-request/1665)

    1. Keep loaded model's name.
        * [Pull request #1516](https://bitbucket.org/osrf/gazebo/pull-request/1516)
        * [Issue #1504](https://bitbucket.org/osrf/gazebo/issue/1504)

    1. Added ExtrudeDialog.
        * [Pull request #1483](https://bitbucket.org/osrf/gazebo/pull-request/1483)

    1. Hide time panel inside editor and keep main window's paused state.
        * [Pull request #1500](https://bitbucket.org/osrf/gazebo/pull-request/1500)

    1. Fixed pose issues and added ModelCreator_TEST.
        * [Pull request #1509](https://bitbucket.org/osrf/gazebo/pull-request/1509)
        * [Issue #1497](https://bitbucket.org/osrf/gazebo/issue/1497)
        * [Issue #1509](https://bitbucket.org/osrf/gazebo/issue/1509)

    1. Added list of links and joints.
        * [Pull request #1515](https://bitbucket.org/osrf/gazebo/pull-request/1515)
        * [Issue #1418](https://bitbucket.org/osrf/gazebo/issue/1418)

    1. Expose API to support adding items to the palette.
        * [Pull request #1565](https://bitbucket.org/osrf/gazebo/pull-request/1565)

    1. Added menu for toggling joint visualization
        * [Pull request #1551](https://bitbucket.org/osrf/gazebo/pull-request/1551)
        * [Issue #1483](https://bitbucket.org/osrf/gazebo/issue/1483)

    1. Add schematic view to model editor
        * [Pull request #1562](https://bitbucket.org/osrf/gazebo/pull-request/1562)

1. Building editor updates
    1. Make palette tips tooltip clickable to open.
        * [Pull request #1519](https://bitbucket.org/osrf/gazebo/pull-request/1519)
        * [Issue #1370](https://bitbucket.org/osrf/gazebo/issue/1370)

    1. Add measurement unit to building inspectors.
        * [Pull request #1741](https://bitbucket.org/osrf/gazebo/pull-request/1741)
        * [Issue #1363](https://bitbucket.org/osrf/gazebo/issue/1363)

    1. Add `BaseInspectorDialog` as a base class for inspectors.
        * [Pull request #1749](https://bitbucket.org/osrf/gazebo/pull-request/1749)

## Gazebo 5.0

### Gazebo 5.x.x

1. Fix minimum window height
    * Backport of [pull request #1977](https://bitbucket.org/osrf/gazebo/pull-request/1977)
    * [Pull request #2002](https://bitbucket.org/osrf/gazebo/pull-request/2002)
    * [Issue #1706](https://bitbucket.org/osrf/gazebo/issue/1706)

### Gazebo 5.2.0 (2015-10-02)

1. Initialize sigact struct fields that valgrind said were being used uninitialized
    * [Pull request #1809](https://bitbucket.org/osrf/gazebo/pull-request/1809)

1. Add missing ogre includes to ensure macros are properly defined
    * [Pull request #1813](https://bitbucket.org/osrf/gazebo/pull-request/1813)

1. Use ToSDF functions to simplify physics_friction test
    * [Pull request #1808](https://bitbucket.org/osrf/gazebo/pull-request/1808)

1. Added lines to laser sensor visualization
    * [Pull request #1742](https://bitbucket.org/osrf/gazebo/pull-request/1742)
    * [Issue #935](https://bitbucket.org/osrf/gazebo/issue/935)

1. Fix BulletSliderJoint friction for bullet 2.83
    * [Pull request #1686](https://bitbucket.org/osrf/gazebo/pull-request/1686)

1. Fix heightmap model texture loading.
    * [Pull request #1592](https://bitbucket.org/osrf/gazebo/pull-request/1592)

1. Disable failing pr2 test for dart
    * [Pull request #1540](https://bitbucket.org/osrf/gazebo/pull-request/1540)
    * [Issue #1435](https://bitbucket.org/osrf/gazebo/issue/1435)

### Gazebo 5.1.0 (2015-03-20)
1. Backport pull request #1527 (FindOGRE.cmake for non-Debian systems)
  * [Pull request #1532](https://bitbucket.org/osrf/gazebo/pull-request/1532)

1. Respect system cflags when not using USE_UPSTREAM_CFLAGS
  * [Pull request #1531](https://bitbucket.org/osrf/gazebo/pull-request/1531)

1. Allow light manipulation
  * [Pull request #1529](https://bitbucket.org/osrf/gazebo/pull-request/1529)

1. Allow sdformat 2.3.1+ or 3+ and fix tests
  * [Pull request #1484](https://bitbucket.org/osrf/gazebo/pull-request/1484)

1. Add Link::GetWorldAngularMomentum function and test.
  * [Pull request #1482](https://bitbucket.org/osrf/gazebo/pull-request/1482)

1. Preserve previous GAZEBO_MODEL_PATH values when sourcing setup.sh
  * [Pull request #1430](https://bitbucket.org/osrf/gazebo/pull-request/1430)

1. Implement Coulomb joint friction for DART
  * [Pull request #1427](https://bitbucket.org/osrf/gazebo/pull-request/1427)
  * [Issue #1281](https://bitbucket.org/osrf/gazebo/issue/1281)

1. Fix simple shape normals.
    * [Pull request #1477](https://bitbucket.org/osrf/gazebo/pull-request/1477)
    * [Issue #1369](https://bitbucket.org/osrf/gazebo/issue/1369)

1. Use Msg-to-SDF conversion functions in tests, add ServerFixture::SpawnModel(msgs::Model).
    * [Pull request #1466](https://bitbucket.org/osrf/gazebo/pull-request/1466)

1. Added Model Msg-to-SDF conversion functions and test.
    * [Pull request #1429](https://bitbucket.org/osrf/gazebo/pull-request/1429)

1. Added Joint Msg-to-SDF conversion functions and test.
    * [Pull request #1419](https://bitbucket.org/osrf/gazebo/pull-request/1419)

1. Added Visual, Material Msg-to-SDF conversion functions and ShaderType to string conversion functions.
    * [Pull request #1415](https://bitbucket.org/osrf/gazebo/pull-request/1415)

1. Implement Coulomb joint friction for BulletSliderJoint
  * [Pull request #1452](https://bitbucket.org/osrf/gazebo/pull-request/1452)
  * [Issue #1348](https://bitbucket.org/osrf/gazebo/issue/1348)

### Gazebo 5.0.0 (2015-01-27)
1. Support for using [digital elevation maps](http://gazebosim.org/tutorials?tut=dem) has been added to debian packages.

1. C++11 support (C++11 compatible compiler is now required)
    * [Pull request #1340](https://bitbucket.org/osrf/gazebo/pull-request/1340)

1. Implemented private data pointer for the World class.
    * [Pull request #1383](https://bitbucket.org/osrf/gazebo/pull-request/1383)

1. Implemented private data pointer for the Scene class.
    * [Pull request #1385](https://bitbucket.org/osrf/gazebo/pull-request/1385)

1. Added a events::Event::resetWorld event that is triggered when World::Reset is called.
    * [Pull request #1332](https://bitbucket.org/osrf/gazebo/pull-request/1332)
    * [Issue #1375](https://bitbucket.org/osrf/gazebo/issue/1375)

1. Fixed `math::Box::GetCenter` functionality.
    * [Pull request #1278](https://bitbucket.org/osrf/gazebo/pull-request/1278)
    * [Issue #1327](https://bitbucket.org/osrf/gazebo/issue/1327)

1. Added a GUI timer plugin that facilitates the display and control a timer inside the Gazebo UI.
    * [Pull request #1270](https://bitbucket.org/osrf/gazebo/pull-request/1270)

1. Added ability to load plugins via SDF.
    * [Pull request #1261](https://bitbucket.org/osrf/gazebo/pull-request/1261)

1. Added GUIEvent to hide/show the left GUI pane.
    * [Pull request #1269](https://bitbucket.org/osrf/gazebo/pull-request/1269)

1. Modified KeyEventHandler and GLWidget so that hotkeys can be suppressed by custom KeyEvents set up by developers
    * [Pull request #1251](https://bitbucket.org/osrf/gazebo/pull-request/1251)

1. Added ability to read the directory where the log files are stored.
    * [Pull request #1277](https://bitbucket.org/osrf/gazebo/pull-request/1277)

1. Implemented a simulation cloner
    * [Pull request #1180](https://bitbucket.org/osrf/gazebo/pull-request/1180/clone-a-simulation)

1. Added GUI overlay plugins. Users can now write a Gazebo + QT plugin that displays widgets over the render window.
  * [Pull request #1181](https://bitbucket.org/osrf/gazebo/pull-request/1181)

1. Change behavior of Joint::SetVelocity, add Joint::SetVelocityLimit(unsigned int, double)
  * [Pull request #1218](https://bitbucket.org/osrf/gazebo/pull-request/1218)
  * [Issue #964](https://bitbucket.org/osrf/gazebo/issue/964)

1. Implement Coulomb joint friction for ODE
  * [Pull request #1221](https://bitbucket.org/osrf/gazebo/pull-request/1221)
  * [Issue #381](https://bitbucket.org/osrf/gazebo/issue/381)

1. Implement Coulomb joint friction for BulletHingeJoint
  * [Pull request #1317](https://bitbucket.org/osrf/gazebo/pull-request/1317)
  * [Issue #1348](https://bitbucket.org/osrf/gazebo/issue/1348)

1. Implemented camera lens distortion.
  * [Pull request #1213](https://bitbucket.org/osrf/gazebo/pull-request/1213)

1. Kill rogue gzservers left over from failed INTEGRATION_world_clone tests
   and improve robustness of `UNIT_gz_TEST`
  * [Pull request #1232](https://bitbucket.org/osrf/gazebo/pull-request/1232)
  * [Issue #1299](https://bitbucket.org/osrf/gazebo/issue/1299)

1. Added RenderWidget::ShowToolbar to toggle visibility of top toolbar.
  * [Pull request #1248](https://bitbucket.org/osrf/gazebo/pull-request/1248)

1. Fix joint axis visualization.
  * [Pull request #1258](https://bitbucket.org/osrf/gazebo/pull-request/1258)

1. Change UserCamera view control via joysticks. Clean up rate control vs. pose control.
   see UserCamera::OnJoyPose and UserCamera::OnJoyTwist. Added view twist control toggle
   with joystick button 1.
  * [Pull request #1249](https://bitbucket.org/osrf/gazebo/pull-request/1249)

1. Added RenderWidget::GetToolbar to get the top toolbar and change its actions on ModelEditor.
    * [Pull request #1263](https://bitbucket.org/osrf/gazebo/pull-request/1263)

1. Added accessor for MainWindow graphical widget to GuiIface.
    * [Pull request #1250](https://bitbucket.org/osrf/gazebo/pull-request/1250)

1. Added a ConfigWidget class that takes in a google protobuf message and generates widgets for configuring the fields in the message
    * [Pull request #1285](https://bitbucket.org/osrf/gazebo/pull-request/1285)

1. Added GLWidget::OnModelEditor when model editor is triggered, and MainWindow::OnEditorGroup to manually uncheck editor actions.
    * [Pull request #1283](https://bitbucket.org/osrf/gazebo/pull-request/1283)

1. Added Collision, Geometry, Inertial, Surface Msg-to-SDF conversion functions.
    * [Pull request #1315](https://bitbucket.org/osrf/gazebo/pull-request/1315)

1. Added "button modifier" fields (control, shift, and alt) to common::KeyEvent.
    * [Pull request #1325](https://bitbucket.org/osrf/gazebo/pull-request/1325)

1. Added inputs for environment variable GAZEBO_GUI_INI_FILE for reading a custom .ini file.
    * [Pull request #1252](https://bitbucket.org/osrf/gazebo/pull-request/1252)

1. Fixed crash on "permission denied" bug, added insert_model integration test.
    * [Pull request #1329](https://bitbucket.org/osrf/gazebo/pull-request/1329/)

1. Enable simbody joint tests, implement `SimbodyJoint::GetParam`, create
   `Joint::GetParam`, fix bug in `BulletHingeJoint::SetParam`.
    * [Pull request #1404](https://bitbucket.org/osrf/gazebo/pull-request/1404/)

1. Building editor updates
    1. Fixed inspector resizing.
        * [Pull request #1230](https://bitbucket.org/osrf/gazebo/pull-request/1230)
        * [Issue #395](https://bitbucket.org/osrf/gazebo/issue/395)

    1. Doors and windows move proportionally with wall.
        * [Pull request #1231](https://bitbucket.org/osrf/gazebo/pull-request/1231)
        * [Issue #368](https://bitbucket.org/osrf/gazebo/issue/368)

    1. Inspector dialogs stay on top.
        * [Pull request #1229](https://bitbucket.org/osrf/gazebo/pull-request/1229)
        * [Issue #417](https://bitbucket.org/osrf/gazebo/issue/417)

    1. Make model name editable on palette.
        * [Pull request #1239](https://bitbucket.org/osrf/gazebo/pull-request/1239)

    1. Import background image and improve add/delete levels.
        * [Pull request #1214](https://bitbucket.org/osrf/gazebo/pull-request/1214)
        * [Issue #422](https://bitbucket.org/osrf/gazebo/issue/422)
        * [Issue #361](https://bitbucket.org/osrf/gazebo/issue/361)

    1. Fix changing draw mode.
        * [Pull request #1233](https://bitbucket.org/osrf/gazebo/pull-request/1233)
        * [Issue #405](https://bitbucket.org/osrf/gazebo/issue/405)

    1. Tips on palette's top-right corner.
        * [Pull request #1241](https://bitbucket.org/osrf/gazebo/pull-request/1241)

    1. New buttons and layout for the palette.
        * [Pull request #1242](https://bitbucket.org/osrf/gazebo/pull-request/1242)

    1. Individual wall segments instead of polylines.
        * [Pull request #1246](https://bitbucket.org/osrf/gazebo/pull-request/1246)
        * [Issue #389](https://bitbucket.org/osrf/gazebo/issue/389)
        * [Issue #415](https://bitbucket.org/osrf/gazebo/issue/415)

    1. Fix exiting and saving, exiting when there's nothing drawn, fix text on popups.
        * [Pull request #1296](https://bitbucket.org/osrf/gazebo/pull-request/1296)

    1. Display measure for selected wall segment.
        * [Pull request #1291](https://bitbucket.org/osrf/gazebo/pull-request/1291)
        * [Issue #366](https://bitbucket.org/osrf/gazebo/issue/366)

    1. Highlight selected item's 3D visual.
        * [Pull request #1292](https://bitbucket.org/osrf/gazebo/pull-request/1292)

    1. Added color picker to inspector dialogs.
        * [Pull request #1298](https://bitbucket.org/osrf/gazebo/pull-request/1298)

    1. Snapping on by default, off holding Shift. Improved snapping.
        * [Pull request #1304](https://bitbucket.org/osrf/gazebo/pull-request/1304)

    1. Snap walls to length increments, moved scale to SegmentItem and added Get/SetScale, added SegmentItem::SnapAngle and SegmentItem::SnapLength.
        * [Pull request #1311](https://bitbucket.org/osrf/gazebo/pull-request/1311)

    1. Make buildings available in "Insert Models" tab, improve save flow.
        * [Pull request #1312](https://bitbucket.org/osrf/gazebo/pull-request/1312)

    1. Added EditorItem::SetHighlighted.
        * [Pull request #1308](https://bitbucket.org/osrf/gazebo/pull-request/1308)

    1. Current level is transparent, lower levels opaque, higher levels invisible.
        * [Pull request #1303](https://bitbucket.org/osrf/gazebo/pull-request/1303)

    1. Detach all child manips when item is deleted, added BuildingMaker::DetachAllChildren.
        * [Pull request #1316](https://bitbucket.org/osrf/gazebo/pull-request/1316)

    1. Added texture picker to inspector dialogs.
        * [Pull request #1306](https://bitbucket.org/osrf/gazebo/pull-request/1306)

    1. Measures for doors and windows. Added RectItem::angleOnWall and related Get/Set.
        * [Pull request #1322](https://bitbucket.org/osrf/gazebo/pull-request/1322)
        * [Issue #370](https://bitbucket.org/osrf/gazebo/issue/370)

    1. Added Gazebo/BuildingFrame material to display holes for doors and windows on walls.
        * [Pull request #1338](https://bitbucket.org/osrf/gazebo/pull-request/1338)

    1. Added Gazebo/Bricks material to be used as texture on the building editor.
        * [Pull request #1333](https://bitbucket.org/osrf/gazebo/pull-request/1333)

    1. Pick colors from the palette and assign on 3D view. Added mouse and key event handlers to BuildingMaker, and events to communicate from BuildingModelManip to EditorItem.
        * [Pull request #1336](https://bitbucket.org/osrf/gazebo/pull-request/1336)

    1. Pick textures from the palette and assign in 3D view.
        * [Pull request #1368](https://bitbucket.org/osrf/gazebo/pull-request/1368)

1. Model editor updates
    1. Fix adding/removing event filters .
        * [Pull request #1279](https://bitbucket.org/osrf/gazebo/pull-request/1279)

    1. Enabled multi-selection and align tool inside model editor.
        * [Pull request #1302](https://bitbucket.org/osrf/gazebo/pull-request/1302)
        * [Issue #1323](https://bitbucket.org/osrf/gazebo/issue/1323)

    1. Enabled snap mode inside model editor.
        * [Pull request #1331](https://bitbucket.org/osrf/gazebo/pull-request/1331)
        * [Issue #1318](https://bitbucket.org/osrf/gazebo/issue/1318)

    1. Implemented copy/pasting of links.
        * [Pull request #1330](https://bitbucket.org/osrf/gazebo/pull-request/1330)

1. GUI publishes model selection information on ~/selection topic.
    * [Pull request #1318](https://bitbucket.org/osrf/gazebo/pull-request/1318)

## Gazebo 4.0

### Gazebo 4.x.x (2015-xx-xx)

1. Fix build for Bullet 2.83, enable angle wrapping for BulletHingeJoint
    * [Pull request #1664](https://bitbucket.org/osrf/gazebo/pull-request/1664)

### Gazebo 4.1.3 (2015-05-07)

1. Fix saving visual geom SDF values
    * [Pull request #1597](https://bitbucket.org/osrf/gazebo/pull-request/1597)
1. Fix heightmap model texture loading.
    * [Pull request #1595](https://bitbucket.org/osrf/gazebo/pull-request/1595)
1. Fix visual collision scale on separate client
    * [Pull request #1585](https://bitbucket.org/osrf/gazebo/pull-request/1585)
1. Fix several clang compiler warnings
    * [Pull request #1594](https://bitbucket.org/osrf/gazebo/pull-request/1594)
1. Fix blank save / browse dialogs
    * [Pull request #1544](https://bitbucket.org/osrf/gazebo/pull-request/1544)

### Gazebo 4.1.2 (2015-03-20)

1. Fix quaternion documentation: target Gazebo_4.1
    * [Pull request #1525](https://bitbucket.org/osrf/gazebo/pull-request/1525)
1. Speed up World::Step in loops
    * [Pull request #1492](https://bitbucket.org/osrf/gazebo/pull-request/1492)
1. Reduce selection buffer updates -> 4.1
    * [Pull request #1494](https://bitbucket.org/osrf/gazebo/pull-request/1494)
1. Fix QT rendering, and rendering update rate
    * [Pull request #1487](https://bitbucket.org/osrf/gazebo/pull-request/1487)
1. Fix loading of SimbodyPhysics parameters
    * [Pull request #1474](https://bitbucket.org/osrf/gazebo/pull-request/1474)
1. Fix heightmap on OSX -> 4.1
    * [Pull request #1455](https://bitbucket.org/osrf/gazebo/pull-request/1455)
1. Remove extra pose tag in a world file that should not be there
    * [Pull request #1458](https://bitbucket.org/osrf/gazebo/pull-request/1458)
1. Better fix for #236 for IMU that doesn't require ABI changes
    * [Pull request #1448](https://bitbucket.org/osrf/gazebo/pull-request/1448)
1. Fix regression of #236 for ImuSensor in 4.1
    * [Pull request #1446](https://bitbucket.org/osrf/gazebo/pull-request/1446)
1. Preserve previous GAZEBO_MODEL_PATH values when sourcing setup.sh
    * [Pull request #1430](https://bitbucket.org/osrf/gazebo/pull-request/1430)
1. issue #857: fix segfault for simbody screw joint when setting limits due to uninitialized limitForce.
    * [Pull request #1423](https://bitbucket.org/osrf/gazebo/pull-request/1423)
1. Allow multiple contact sensors per link (#960)
    * [Pull request #1413](https://bitbucket.org/osrf/gazebo/pull-request/1413)
1. Fix for issue #351, ODE World Step
    * [Pull request #1406](https://bitbucket.org/osrf/gazebo/pull-request/1406)
1. Disable failing InelasticCollision/0 test (#1394)
    * [Pull request #1405](https://bitbucket.org/osrf/gazebo/pull-request/1405)
1. Prevent out of bounds array access in SkidSteerDrivePlugin (found by cppcheck 1.68)
    * [Pull request #1379](https://bitbucket.org/osrf/gazebo/pull-request/1379)

### Gazebo 4.1.1 (2015-01-15)

1. Fix BulletPlaneShape bounding box (#1265)
    * [Pull request #1367](https://bitbucket.org/osrf/gazebo/pull-request/1367)
1. Fix dart linking errors on osx
    * [Pull request #1372](https://bitbucket.org/osrf/gazebo/pull-request/1372)
1. Update to player interfaces
    * [Pull request #1324](https://bitbucket.org/osrf/gazebo/pull-request/1324)
1. Handle GpuLaser name collisions (#1403)
    * [Pull request #1360](https://bitbucket.org/osrf/gazebo/pull-request/1360)
1. Add checks for handling array's with counts of zero, and read specular values
    * [Pull request #1339](https://bitbucket.org/osrf/gazebo/pull-request/1339)
1. Fix model list widget test
    * [Pull request #1327](https://bitbucket.org/osrf/gazebo/pull-request/1327)
1. Fix ogre includes
    * [Pull request #1323](https://bitbucket.org/osrf/gazebo/pull-request/1323)

### Gazebo 4.1.0 (2014-11-20)

1. Modified GUI rendering to improve the rendering update rate.
    * [Pull request #1487](https://bitbucket.org/osrf/gazebo/pull-request/1487)

### Gazebo 4.1.0 (2014-11-20)

1. Add ArrangePlugin for arranging groups of models.
   Also add Model::ResetPhysicsStates to call Link::ResetPhysicsStates
   recursively on all links in model.
    * [Pull request #1208](https://bitbucket.org/osrf/gazebo/pull-request/1208)
1. The `gz model` command line tool will output model info using either `-i` for complete info, or `-p` for just the model pose.
    * [Pull request #1212](https://bitbucket.org/osrf/gazebo/pull-request/1212)
    * [DRCSim Issue #389](https://bitbucket.org/osrf/drcsim/issue/389)
1. Added SignalStats class for computing incremental signal statistics.
    * [Pull request #1198](https://bitbucket.org/osrf/gazebo/pull-request/1198)
1. Add InitialVelocityPlugin to setting the initial state of links
    * [Pull request #1237](https://bitbucket.org/osrf/gazebo/pull-request/1237)
1. Added Quaternion::Integrate function.
    * [Pull request #1255](https://bitbucket.org/osrf/gazebo/pull-request/1255)
1. Added ConvertJointType functions, display more joint info on model list.
    * [Pull request #1259](https://bitbucket.org/osrf/gazebo/pull-request/1259)
1. Added ModelListWidget::AddProperty, removed unnecessary checks on ModelListWidget.
    * [Pull request #1271](https://bitbucket.org/osrf/gazebo/pull-request/1271)
1. Fix loading collada meshes with unsupported input semantics.
    * [Pull request #1319](https://bitbucket.org/osrf/gazebo/pull-request/1319)

### Gazebo 4.0.2 (2014-09-23)

1. Fix and improve mechanism to generate pkgconfig libs
    * [Pull request #1027](https://bitbucket.org/osrf/gazebo/pull-request/1027)
    * [Issue #1284](https://bitbucket.org/osrf/gazebo/issue/1284)
1. Added arat.world
    * [Pull request #1205](https://bitbucket.org/osrf/gazebo/pull-request/1205)
1. Update gzprop to output zip files.
    * [Pull request #1197](https://bitbucket.org/osrf/gazebo/pull-request/1197)
1. Make Collision::GetShape a const function
    * [Pull requset #1189](https://bitbucket.org/osrf/gazebo/pull-request/1189)
1. Install missing physics headers
    * [Pull requset #1183](https://bitbucket.org/osrf/gazebo/pull-request/1183)
1. Remove SimbodyLink::AddTorque console message
    * [Pull requset #1185](https://bitbucket.org/osrf/gazebo/pull-request/1185)
1. Fix log xml
    * [Pull requset #1188](https://bitbucket.org/osrf/gazebo/pull-request/1188)

### Gazebo 4.0.0 (2014-08-08)

1. Added lcov support to cmake
    * [Pull request #1047](https://bitbucket.org/osrf/gazebo/pull-request/1047)
1. Fixed memory leak in image conversion
    * [Pull request #1057](https://bitbucket.org/osrf/gazebo/pull-request/1057)
1. Removed deprecated function
    * [Pull request #1067](https://bitbucket.org/osrf/gazebo/pull-request/1067)
1. Improved collada loading performance
    * [Pull request #1066](https://bitbucket.org/osrf/gazebo/pull-request/1066)
    * [Pull request #1082](https://bitbucket.org/osrf/gazebo/pull-request/1082)
    * [Issue #1134](https://bitbucket.org/osrf/gazebo/issue/1134)
1. Implemented a collada exporter
    * [Pull request #1064](https://bitbucket.org/osrf/gazebo/pull-request/1064)
1. Force torque sensor now makes use of sensor's pose.
    * [Pull request #1076](https://bitbucket.org/osrf/gazebo/pull-request/1076)
    * [Issue #940](https://bitbucket.org/osrf/gazebo/issue/940)
1. Fix Model::GetLinks segfault
    * [Pull request #1093](https://bitbucket.org/osrf/gazebo/pull-request/1093)
1. Fix deleting and saving lights in gzserver
    * [Pull request #1094](https://bitbucket.org/osrf/gazebo/pull-request/1094)
    * [Issue #1182](https://bitbucket.org/osrf/gazebo/issue/1182)
    * [Issue #346](https://bitbucket.org/osrf/gazebo/issue/346)
1. Fix Collision::GetWorldPose. The pose of a collision would not update properly.
    * [Pull request #1049](https://bitbucket.org/osrf/gazebo/pull-request/1049)
    * [Issue #1124](https://bitbucket.org/osrf/gazebo/issue/1124)
1. Fixed the animate_box and animate_joints examples
    * [Pull request #1086](https://bitbucket.org/osrf/gazebo/pull-request/1086)
1. Integrated Oculus Rift functionality
    * [Pull request #1074](https://bitbucket.org/osrf/gazebo/pull-request/1074)
    * [Pull request #1136](https://bitbucket.org/osrf/gazebo/pull-request/1136)
    * [Pull request #1139](https://bitbucket.org/osrf/gazebo/pull-request/1139)
1. Updated Base::GetScopedName
    * [Pull request #1104](https://bitbucket.org/osrf/gazebo/pull-request/1104)
1. Fix collada loader from adding duplicate materials into a Mesh
    * [Pull request #1105](https://bitbucket.org/osrf/gazebo/pull-request/1105)
    * [Issue #1180](https://bitbucket.org/osrf/gazebo/issue/1180)
1. Integrated Razer Hydra functionality
    * [Pull request #1083](https://bitbucket.org/osrf/gazebo/pull-request/1083)
    * [Pull request #1109](https://bitbucket.org/osrf/gazebo/pull-request/1109)
1. Added ability to copy and paste models in the GUI
    * [Pull request #1103](https://bitbucket.org/osrf/gazebo/pull-request/1103)
1. Removed unnecessary inclusion of gazebo.hh and common.hh in plugins
    * [Pull request #1111](https://bitbucket.org/osrf/gazebo/pull-request/1111)
1. Added ability to specify custom road textures
    * [Pull request #1027](https://bitbucket.org/osrf/gazebo/pull-request/1027)
1. Added support for DART 4.1
    * [Pull request #1113](https://bitbucket.org/osrf/gazebo/pull-request/1113)
    * [Pull request #1132](https://bitbucket.org/osrf/gazebo/pull-request/1132)
    * [Pull request #1134](https://bitbucket.org/osrf/gazebo/pull-request/1134)
    * [Pull request #1154](https://bitbucket.org/osrf/gazebo/pull-request/1154)
1. Allow position of joints to be directly set.
    * [Pull request #1097](https://bitbucket.org/osrf/gazebo/pull-request/1097)
    * [Issue #1138](https://bitbucket.org/osrf/gazebo/issue/1138)
1. Added extruded polyline geometry
    * [Pull request #1026](https://bitbucket.org/osrf/gazebo/pull-request/1026)
1. Fixed actor animation
    * [Pull request #1133](https://bitbucket.org/osrf/gazebo/pull-request/1133)
    * [Pull request #1141](https://bitbucket.org/osrf/gazebo/pull-request/1141)
1. Generate a versioned cmake config file
    * [Pull request #1153](https://bitbucket.org/osrf/gazebo/pull-request/1153)
    * [Issue #1226](https://bitbucket.org/osrf/gazebo/issue/1226)
1. Added KMeans class
    * [Pull request #1147](https://bitbucket.org/osrf/gazebo/pull-request/1147)
1. Added --summary-range feature to bitbucket pullrequest tool
    * [Pull request #1156](https://bitbucket.org/osrf/gazebo/pull-request/1156)
1. Updated web links
    * [Pull request #1159](https://bitbucket.org/osrf/gazebo/pull-request/1159)
1. Update tests
    * [Pull request #1155](https://bitbucket.org/osrf/gazebo/pull-request/1155)
    * [Pull request #1143](https://bitbucket.org/osrf/gazebo/pull-request/1143)
    * [Pull request #1138](https://bitbucket.org/osrf/gazebo/pull-request/1138)
    * [Pull request #1140](https://bitbucket.org/osrf/gazebo/pull-request/1140)
    * [Pull request #1127](https://bitbucket.org/osrf/gazebo/pull-request/1127)
    * [Pull request #1115](https://bitbucket.org/osrf/gazebo/pull-request/1115)
    * [Pull request #1102](https://bitbucket.org/osrf/gazebo/pull-request/1102)
    * [Pull request #1087](https://bitbucket.org/osrf/gazebo/pull-request/1087)
    * [Pull request #1084](https://bitbucket.org/osrf/gazebo/pull-request/1084)

## Gazebo 3.0

### Gazebo 3.x.x (yyyy-mm-dd)

1. Fixed sonar and wireless sensor visualization
    * [Pull request #1254](https://bitbucket.org/osrf/gazebo/pull-request/1254)
1. Update visual bounding box when model is selected
    * [Pull request #1280](https://bitbucket.org/osrf/gazebo/pull-request/1280)

### Gazebo 3.1.0 (2014-08-08)

1. Implemented Simbody::Link::Set*Vel
    * [Pull request #1160](https://bitbucket.org/osrf/gazebo/pull-request/1160)
    * [Issue #1012](https://bitbucket.org/osrf/gazebo/issue/1012)
1. Added World::RemoveModel function
    * [Pull request #1106](https://bitbucket.org/osrf/gazebo/pull-request/1106)
    * [Issue #1177](https://bitbucket.org/osrf/gazebo/issue/1177)
1. Fix exit from camera follow mode using the escape key
    * [Pull request #1137](https://bitbucket.org/osrf/gazebo/pull-request/1137)
    * [Issue #1220](https://bitbucket.org/osrf/gazebo/issue/1220)
1. Added support for SDF joint spring stiffness and reference positions
    * [Pull request #1117](https://bitbucket.org/osrf/gazebo/pull-request/1117)
1. Removed the gzmodel_create script
    * [Pull request #1130](https://bitbucket.org/osrf/gazebo/pull-request/1130)
1. Added Vector2 dot product
    * [Pull request #1101](https://bitbucket.org/osrf/gazebo/pull-request/1101)
1. Added SetPositionPID and SetVelocityPID to JointController
    * [Pull request #1091](https://bitbucket.org/osrf/gazebo/pull-request/1091)
1. Fix gzclient startup crash with ogre 1.9
    * [Pull request #1098](https://bitbucket.org/osrf/gazebo/pull-request/1098)
    * [Issue #996](https://bitbucket.org/osrf/gazebo/issue/996)
1. Update the bitbucket_pullrequests tool
    * [Pull request #1108](https://bitbucket.org/osrf/gazebo/pull-request/1108)
1. Light properties now remain in place after move by the user via the GUI.
    * [Pull request #1110](https://bitbucket.org/osrf/gazebo/pull-request/1110)
    * [Issue #1211](https://bitbucket.org/osrf/gazebo/issue/1211)
1. Allow position of joints to be directly set.
    * [Pull request #1096](https://bitbucket.org/osrf/gazebo/pull-request/1096)
    * [Issue #1138](https://bitbucket.org/osrf/gazebo/issue/1138)

### Gazebo 3.0.0 (2014-04-11)

1. Fix bug when deleting the sun light
    * [Pull request #1088](https://bitbucket.org/osrf/gazebo/pull-request/1088)
    * [Issue #1133](https://bitbucket.org/osrf/gazebo/issue/1133)
1. Fix ODE screw joint
    * [Pull request #1078](https://bitbucket.org/osrf/gazebo/pull-request/1078)
    * [Issue #1167](https://bitbucket.org/osrf/gazebo/issue/1167)
1. Update joint integration tests
    * [Pull request #1081](https://bitbucket.org/osrf/gazebo/pull-request/1081)
1. Fixed false positives in cppcheck.
    * [Pull request #1061](https://bitbucket.org/osrf/gazebo/pull-request/1061)
1. Made joint axis reference frame relative to child, and updated simbody and dart accordingly.
    * [Pull request #1069](https://bitbucket.org/osrf/gazebo/pull-request/1069)
    * [Issue #494](https://bitbucket.org/osrf/gazebo/issue/494)
    * [Issue #1143](https://bitbucket.org/osrf/gazebo/issue/1143)
1. Added ability to pass vector of strings to SetupClient and SetupServer
    * [Pull request #1068](https://bitbucket.org/osrf/gazebo/pull-request/1068)
    * [Issue #1132](https://bitbucket.org/osrf/gazebo/issue/1132)
1. Fix error correction in screw constraints for ODE
    * [Pull request #1159](https://bitbucket.org/osrf/gazebo/pull-request/1159)
    * [Issue #1159](https://bitbucket.org/osrf/gazebo/issue/1159)
1. Improved pkgconfig with SDF
    * [Pull request #1062](https://bitbucket.org/osrf/gazebo/pull-request/1062)
1. Added a plugin to simulate aero dynamics
    * [Pull request #905](https://bitbucket.org/osrf/gazebo/pull-request/905)
1. Updated bullet support
    * [Issue #1069](https://bitbucket.org/osrf/gazebo/issue/1069)
    * [Pull request #1011](https://bitbucket.org/osrf/gazebo/pull-request/1011)
    * [Pull request #996](https://bitbucket.org/osrf/gazebo/pull-request/966)
    * [Pull request #1024](https://bitbucket.org/osrf/gazebo/pull-request/1024)
1. Updated simbody support
    * [Pull request #995](https://bitbucket.org/osrf/gazebo/pull-request/995)
1. Updated worlds to SDF 1.5
    * [Pull request #1021](https://bitbucket.org/osrf/gazebo/pull-request/1021)
1. Improvements to ODE
    * [Pull request #1001](https://bitbucket.org/osrf/gazebo/pull-request/1001)
    * [Pull request #1014](https://bitbucket.org/osrf/gazebo/pull-request/1014)
    * [Pull request #1015](https://bitbucket.org/osrf/gazebo/pull-request/1015)
    * [Pull request #1016](https://bitbucket.org/osrf/gazebo/pull-request/1016)
1. New command line tool
    * [Pull request #972](https://bitbucket.org/osrf/gazebo/pull-request/972)
1. Graphical user interface improvements
    * [Pull request #971](https://bitbucket.org/osrf/gazebo/pull-request/971)
    * [Pull request #1013](https://bitbucket.org/osrf/gazebo/pull-request/1013)
    * [Pull request #989](https://bitbucket.org/osrf/gazebo/pull-request/989)
1. Created a friction pyramid class
    * [Pull request #935](https://bitbucket.org/osrf/gazebo/pull-request/935)
1. Added GetWorldEnergy functions to Model, Joint, and Link
    * [Pull request #1017](https://bitbucket.org/osrf/gazebo/pull-request/1017)
1. Preparing Gazebo for admission into Ubuntu
    * [Pull request #969](https://bitbucket.org/osrf/gazebo/pull-request/969)
    * [Pull request #998](https://bitbucket.org/osrf/gazebo/pull-request/998)
    * [Pull request #1002](https://bitbucket.org/osrf/gazebo/pull-request/1002)
1. Add method for querying if useImplicitStiffnessDamping flag is set for a given joint
    * [Issue #629](https://bitbucket.org/osrf/gazebo/issue/629)
    * [Pull request #1006](https://bitbucket.org/osrf/gazebo/pull-request/1006)
1. Fix joint axis frames
    * [Issue #494](https://bitbucket.org/osrf/gazebo/issue/494)
    * [Pull request #963](https://bitbucket.org/osrf/gazebo/pull-request/963)
1. Compute joint anchor pose relative to parent
    * [Issue #1029](https://bitbucket.org/osrf/gazebo/issue/1029)
    * [Pull request #982](https://bitbucket.org/osrf/gazebo/pull-request/982)
1. Cleanup the installed worlds
    * [Issue #1036](https://bitbucket.org/osrf/gazebo/issue/1036)
    * [Pull request #984](https://bitbucket.org/osrf/gazebo/pull-request/984)
1. Update to the GPS sensor
    * [Issue #1059](https://bitbucket.org/osrf/gazebo/issue/1059)
    * [Pull request #984](https://bitbucket.org/osrf/gazebo/pull-request/984)
1. Removed libtool from plugin loading
    * [Pull request #981](https://bitbucket.org/osrf/gazebo/pull-request/981)
1. Added functions to get inertial information for a link in the world frame.
    * [Pull request #1005](https://bitbucket.org/osrf/gazebo/pull-request/1005)

## Gazebo 2.0

### Gazebo 2.2.6 (2015-09-28)

1. Backport fixes to setup.sh from pull request #1430 to 2.2 branch
    * [Pull request 1889](https://bitbucket.org/osrf/gazebo/pull-request/1889)
1. Fix heightmap texture loading (2.2)
    * [Pull request 1596](https://bitbucket.org/osrf/gazebo/pull-request/1596)
1. Prevent out of bounds array access in SkidSteerDrivePlugin (found by cppcheck 1.68)
    * [Pull request 1379](https://bitbucket.org/osrf/gazebo/pull-request/1379)
1. Fix build with boost 1.57 for 2.2 branch (#1399)
    * [Pull request 1358](https://bitbucket.org/osrf/gazebo/pull-request/1358)
1. Fix manpage test failures by incrementing year to 2015
    * [Pull request 1361](https://bitbucket.org/osrf/gazebo/pull-request/1361)
1. Fix build for OS X 10.10 (#1304, #1289)
    * [Pull request 1346](https://bitbucket.org/osrf/gazebo/pull-request/1346)
1. Restore ODELink ABI, use Link variables instead (#1354)
    * [Pull request 1347](https://bitbucket.org/osrf/gazebo/pull-request/1347)
1. Fix inertia_ratio test
    * [Pull request 1344](https://bitbucket.org/osrf/gazebo/pull-request/1344)
1. backport collision visual fix -> 2.2
    * [Pull request 1343](https://bitbucket.org/osrf/gazebo/pull-request/1343)
1. Fix two code_check errors on 2.2
    * [Pull request 1314](https://bitbucket.org/osrf/gazebo/pull-request/1314)
1. issue #243 fix Link::GetWorldLinearAccel and Link::GetWorldAngularAccel for ODE
    * [Pull request 1284](https://bitbucket.org/osrf/gazebo/pull-request/1284)

### Gazebo 2.2.3 (2014-04-29)

1. Removed redundant call to World::Init
    * [Pull request #1107](https://bitbucket.org/osrf/gazebo/pull-request/1107)
    * [Issue #1208](https://bitbucket.org/osrf/gazebo/issue/1208)
1. Return proper error codes when gazebo exits
    * [Pull request #1085](https://bitbucket.org/osrf/gazebo/pull-request/1085)
    * [Issue #1178](https://bitbucket.org/osrf/gazebo/issue/1178)
1. Fixed Camera::GetWorldRotation().
    * [Pull request #1071](https://bitbucket.org/osrf/gazebo/pull-request/1071)
    * [Issue #1087](https://bitbucket.org/osrf/gazebo/issue/1087)
1. Fixed memory leak in image conversion
    * [Pull request #1073](https://bitbucket.org/osrf/gazebo/pull-request/1073)

### Gazebo 2.2.1 (xxxx-xx-xx)

1. Fix heightmap model texture loading.
    * [Pull request #1596](https://bitbucket.org/osrf/gazebo/pull-request/1596)

### Gazebo 2.2.0 (2014-01-10)

1. Fix compilation when using OGRE-1.9 (full support is being worked on)
    * [Issue #994](https://bitbucket.org/osrf/gazebo/issue/994)
    * [Issue #995](https://bitbucket.org/osrf/gazebo/issue/995)
    * [Issue #996](https://bitbucket.org/osrf/gazebo/issue/996)
    * [Pull request #883](https://bitbucket.org/osrf/gazebo/pull-request/883)
1. Added unit test for issue 624.
    * [Issue #624](https://bitbucket.org/osrf/gazebo/issue/624).
    * [Pull request #889](https://bitbucket.org/osrf/gazebo/pull-request/889)
1. Use 3x3 PCF shadows for smoother shadows.
    * [Pull request #887](https://bitbucket.org/osrf/gazebo/pull-request/887)
1. Update manpage copyright to 2014.
    * [Pull request #893](https://bitbucket.org/osrf/gazebo/pull-request/893)
1. Added friction integration test .
    * [Pull request #885](https://bitbucket.org/osrf/gazebo/pull-request/885)
1. Fix joint anchor when link pose is not specified.
    * [Issue #978](https://bitbucket.org/osrf/gazebo/issue/978)
    * [Pull request #862](https://bitbucket.org/osrf/gazebo/pull-request/862)
1. Added (ESC) tooltip for GUI Selection Mode icon.
    * [Issue #993](https://bitbucket.org/osrf/gazebo/issue/993)
    * [Pull request #888](https://bitbucket.org/osrf/gazebo/pull-request/888)
1. Removed old comment about resolved issue.
    * [Issue #837](https://bitbucket.org/osrf/gazebo/issue/837)
    * [Pull request #880](https://bitbucket.org/osrf/gazebo/pull-request/880)
1. Made SimbodyLink::Get* function thread-safe
    * [Issue #918](https://bitbucket.org/osrf/gazebo/issue/918)
    * [Pull request #872](https://bitbucket.org/osrf/gazebo/pull-request/872)
1. Suppressed spurious gzlog messages in ODE::Body
    * [Issue #983](https://bitbucket.org/osrf/gazebo/issue/983)
    * [Pull request #875](https://bitbucket.org/osrf/gazebo/pull-request/875)
1. Fixed Force Torque Sensor Test by properly initializing some values.
    * [Issue #982](https://bitbucket.org/osrf/gazebo/issue/982)
    * [Pull request #869](https://bitbucket.org/osrf/gazebo/pull-request/869)
1. Added breakable joint plugin to support breakable walls.
    * [Pull request #865](https://bitbucket.org/osrf/gazebo/pull-request/865)
1. Used different tuple syntax to fix compilation on OSX mavericks.
    * [Issue #947](https://bitbucket.org/osrf/gazebo/issue/947)
    * [Pull request #858](https://bitbucket.org/osrf/gazebo/pull-request/858)
1. Fixed sonar test and deprecation warning.
    * [Pull request #856](https://bitbucket.org/osrf/gazebo/pull-request/856)
1. Speed up test compilation.
    * Part of [Issue #955](https://bitbucket.org/osrf/gazebo/issue/955)
    * [Pull request #846](https://bitbucket.org/osrf/gazebo/pull-request/846)
1. Added Joint::SetEffortLimit API
    * [Issue #923](https://bitbucket.org/osrf/gazebo/issue/923)
    * [Pull request #808](https://bitbucket.org/osrf/gazebo/pull-request/808)
1. Made bullet output less verbose.
    * [Pull request #839](https://bitbucket.org/osrf/gazebo/pull-request/839)
1. Convergence acceleration and stability tweak to make atlas_v3 stable
    * [Issue #895](https://bitbucket.org/osrf/gazebo/issue/895)
    * [Pull request #772](https://bitbucket.org/osrf/gazebo/pull-request/772)
1. Added colors, textures and world files for the SPL RoboCup environment
    * [Pull request #838](https://bitbucket.org/osrf/gazebo/pull-request/838)
1. Fixed bitbucket_pullrequests tool to work with latest BitBucket API.
    * [Issue #933](https://bitbucket.org/osrf/gazebo/issue/933)
    * [Pull request #841](https://bitbucket.org/osrf/gazebo/pull-request/841)
1. Fixed cppcheck warnings.
    * [Pull request #842](https://bitbucket.org/osrf/gazebo/pull-request/842)

### Gazebo 2.1.0 (2013-11-08)
1. Fix mainwindow unit test
    * [Pull request #752](https://bitbucket.org/osrf/gazebo/pull-request/752)
1. Visualize moment of inertia
    * Pull request [#745](https://bitbucket.org/osrf/gazebo/pull-request/745), [#769](https://bitbucket.org/osrf/gazebo/pull-request/769), [#787](https://bitbucket.org/osrf/gazebo/pull-request/787)
    * [Issue #203](https://bitbucket.org/osrf/gazebo/issue/203)
1. Update tool to count lines of code
    * [Pull request #758](https://bitbucket.org/osrf/gazebo/pull-request/758)
1. Implement World::Clear
    * Pull request [#785](https://bitbucket.org/osrf/gazebo/pull-request/785), [#804](https://bitbucket.org/osrf/gazebo/pull-request/804)
1. Improve Bullet support
    * [Pull request #805](https://bitbucket.org/osrf/gazebo/pull-request/805)
1. Fix doxygen spacing
    * [Pull request #740](https://bitbucket.org/osrf/gazebo/pull-request/740)
1. Add tool to generate model images for thepropshop.org
    * [Pull request #734](https://bitbucket.org/osrf/gazebo/pull-request/734)
1. Added paging support for terrains
    * [Pull request #707](https://bitbucket.org/osrf/gazebo/pull-request/707)
1. Added plugin path to LID_LIBRARY_PATH in setup.sh
    * [Pull request #750](https://bitbucket.org/osrf/gazebo/pull-request/750)
1. Fix for OSX
    * [Pull request #766](https://bitbucket.org/osrf/gazebo/pull-request/766)
    * [Pull request #786](https://bitbucket.org/osrf/gazebo/pull-request/786)
    * [Issue #906](https://bitbucket.org/osrf/gazebo/issue/906)
1. Update copyright information
    * [Pull request #771](https://bitbucket.org/osrf/gazebo/pull-request/771)
1. Enable screen dependent tests
    * [Pull request #764](https://bitbucket.org/osrf/gazebo/pull-request/764)
    * [Issue #811](https://bitbucket.org/osrf/gazebo/issue/811)
1. Fix gazebo command line help message
    * [Pull request #775](https://bitbucket.org/osrf/gazebo/pull-request/775)
    * [Issue #898](https://bitbucket.org/osrf/gazebo/issue/898)
1. Fix man page test
    * [Pull request #774](https://bitbucket.org/osrf/gazebo/pull-request/774)
1. Improve load time by reducing calls to RTShader::Update
    * [Pull request #773](https://bitbucket.org/osrf/gazebo/pull-request/773)
    * [Issue #877](https://bitbucket.org/osrf/gazebo/issue/877)
1. Fix joint visualization
    * [Pull request #776](https://bitbucket.org/osrf/gazebo/pull-request/776)
    * [Pull request #802](https://bitbucket.org/osrf/gazebo/pull-request/802)
    * [Issue #464](https://bitbucket.org/osrf/gazebo/issue/464)
1. Add helpers to fix NaN
    * [Pull request #742](https://bitbucket.org/osrf/gazebo/pull-request/742)
1. Fix model resizing via the GUI
    * [Pull request #763](https://bitbucket.org/osrf/gazebo/pull-request/763)
    * [Issue #885](https://bitbucket.org/osrf/gazebo/issue/885)
1. Simplify gzlog test by using sha1
    * [Pull request #781](https://bitbucket.org/osrf/gazebo/pull-request/781)
    * [Issue #837](https://bitbucket.org/osrf/gazebo/issue/837)
1. Enable cppcheck for header files
    * [Pull request #782](https://bitbucket.org/osrf/gazebo/pull-request/782)
    * [Issue #907](https://bitbucket.org/osrf/gazebo/issue/907)
1. Fix broken regression test
    * [Pull request #784](https://bitbucket.org/osrf/gazebo/pull-request/784)
    * [Issue #884](https://bitbucket.org/osrf/gazebo/issue/884)
1. All simbody and dart to pass tests
    * [Pull request #790](https://bitbucket.org/osrf/gazebo/pull-request/790)
    * [Issue #873](https://bitbucket.org/osrf/gazebo/issue/873)
1. Fix camera rotation from SDF
    * [Pull request #789](https://bitbucket.org/osrf/gazebo/pull-request/789)
    * [Issue #920](https://bitbucket.org/osrf/gazebo/issue/920)
1. Fix bitbucket pullrequest command line tool to match new API
    * [Pull request #803](https://bitbucket.org/osrf/gazebo/pull-request/803)
1. Fix transceiver spawn errors in tests
    * [Pull request #811](https://bitbucket.org/osrf/gazebo/pull-request/811)
    * [Pull request #814](https://bitbucket.org/osrf/gazebo/pull-request/814)

### Gazebo 2.0.0 (2013-10-08)
1. Refactor code check tool.
    * [Pull Request #669](https://bitbucket.org/osrf/gazebo/pull-request/669)
1. Added pull request tool for Bitbucket.
    * [Pull Request #670](https://bitbucket.org/osrf/gazebo/pull-request/670)
    * [Pull Request #691](https://bitbucket.org/osrf/gazebo/pull-request/671)
1. New wireless receiver and transmitter sensor models.
    * [Pull Request #644](https://bitbucket.org/osrf/gazebo/pull-request/644)
    * [Pull Request #675](https://bitbucket.org/osrf/gazebo/pull-request/675)
    * [Pull Request #727](https://bitbucket.org/osrf/gazebo/pull-request/727)
1. Audio support using OpenAL.
    * [Pull Request #648](https://bitbucket.org/osrf/gazebo/pull-request/648)
    * [Pull Request #704](https://bitbucket.org/osrf/gazebo/pull-request/704)
1. Simplify command-line parsing of gztopic echo output.
    * [Pull Request #674](https://bitbucket.org/osrf/gazebo/pull-request/674)
    * Resolves: [Issue #795](https://bitbucket.org/osrf/gazebo/issue/795)
1. Use UNIX directories through the user of GNUInstallDirs cmake module.
    * [Pull Request #676](https://bitbucket.org/osrf/gazebo/pull-request/676)
    * [Pull Request #681](https://bitbucket.org/osrf/gazebo/pull-request/681)
1. New GUI interactions for object manipulation.
    * [Pull Request #634](https://bitbucket.org/osrf/gazebo/pull-request/634)
1. Fix for OSX menubar.
    * [Pull Request #677](https://bitbucket.org/osrf/gazebo/pull-request/677)
1. Remove internal SDF directories and dependencies.
    * [Pull Request #680](https://bitbucket.org/osrf/gazebo/pull-request/680)
1. Add minimum version for sdformat.
    * [Pull Request #682](https://bitbucket.org/osrf/gazebo/pull-request/682)
    * Resolves: [Issue #818](https://bitbucket.org/osrf/gazebo/issue/818)
1. Allow different gtest parameter types with ServerFixture
    * [Pull Request #686](https://bitbucket.org/osrf/gazebo/pull-request/686)
    * Resolves: [Issue #820](https://bitbucket.org/osrf/gazebo/issue/820)
1. GUI model scaling when using Bullet.
    * [Pull Request #683](https://bitbucket.org/osrf/gazebo/pull-request/683)
1. Fix typo in cmake config.
    * [Pull Request #694](https://bitbucket.org/osrf/gazebo/pull-request/694)
    * Resolves: [Issue #824](https://bitbucket.org/osrf/gazebo/issue/824)
1. Remove gazebo include subdir from pkgconfig and cmake config.
    * [Pull Request #691](https://bitbucket.org/osrf/gazebo/pull-request/691)
1. Torsional spring demo
    * [Pull Request #693](https://bitbucket.org/osrf/gazebo/pull-request/693)
1. Remove repeated call to SetAxis in Joint.cc
    * [Pull Request #695](https://bitbucket.org/osrf/gazebo/pull-request/695)
    * Resolves: [Issue #823](https://bitbucket.org/osrf/gazebo/issue/823)
1. Add test for rotational joints.
    * [Pull Request #697](https://bitbucket.org/osrf/gazebo/pull-request/697)
    * Resolves: [Issue #820](https://bitbucket.org/osrf/gazebo/issue/820)
1. Fix compilation of tests using Joint base class
    * [Pull Request #701](https://bitbucket.org/osrf/gazebo/pull-request/701)
1. Terrain paging implemented.
    * [Pull Request #687](https://bitbucket.org/osrf/gazebo/pull-request/687)
1. Improve timeout error reporting in ServerFixture
    * [Pull Request #705](https://bitbucket.org/osrf/gazebo/pull-request/705)
1. Fix mouse picking for cases where visuals overlap with the laser
    * [Pull Request #709](https://bitbucket.org/osrf/gazebo/pull-request/709)
1. Fix string literals for OSX
    * [Pull Request #712](https://bitbucket.org/osrf/gazebo/pull-request/712)
    * Resolves: [Issue #803](https://bitbucket.org/osrf/gazebo/issue/803)
1. Support for ENABLE_TESTS_COMPILATION cmake parameter
    * [Pull Request #708](https://bitbucket.org/osrf/gazebo/pull-request/708)
1. Updated system gui plugin
    * [Pull Request #702](https://bitbucket.org/osrf/gazebo/pull-request/702)
1. Fix force torque unit test issue
    * [Pull Request #673](https://bitbucket.org/osrf/gazebo/pull-request/673)
    * Resolves: [Issue #813](https://bitbucket.org/osrf/gazebo/issue/813)
1. Use variables to control auto generation of CFlags
    * [Pull Request #699](https://bitbucket.org/osrf/gazebo/pull-request/699)
1. Remove deprecated functions.
    * [Pull Request #715](https://bitbucket.org/osrf/gazebo/pull-request/715)
1. Fix typo in `Camera.cc`
    * [Pull Request #719](https://bitbucket.org/osrf/gazebo/pull-request/719)
    * Resolves: [Issue #846](https://bitbucket.org/osrf/gazebo/issue/846)
1. Performance improvements
    * [Pull Request #561](https://bitbucket.org/osrf/gazebo/pull-request/561)
1. Fix gripper model.
    * [Pull Request #713](https://bitbucket.org/osrf/gazebo/pull-request/713)
    * Resolves: [Issue #314](https://bitbucket.org/osrf/gazebo/issue/314)
1. First part of Simbody integration
    * [Pull Request #716](https://bitbucket.org/osrf/gazebo/pull-request/716)

## Gazebo 1.9

### Gazebo 1.9.6 (2014-04-29)

1. Refactored inertia ratio reduction for ODE
    * [Pull request #1114](https://bitbucket.org/osrf/gazebo/pull-request/1114)
1. Improved collada loading performance
    * [Pull request #1075](https://bitbucket.org/osrf/gazebo/pull-request/1075)

### Gazebo 1.9.3 (2014-01-10)

1. Add thickness to plane to remove shadow flickering.
    * [Pull request #886](https://bitbucket.org/osrf/gazebo/pull-request/886)
1. Temporary GUI shadow toggle fix.
    * [Issue #925](https://bitbucket.org/osrf/gazebo/issue/925)
    * [Pull request #868](https://bitbucket.org/osrf/gazebo/pull-request/868)
1. Fix memory access bugs with libc++ on mavericks.
    * [Issue #965](https://bitbucket.org/osrf/gazebo/issue/965)
    * [Pull request #857](https://bitbucket.org/osrf/gazebo/pull-request/857)
    * [Pull request #881](https://bitbucket.org/osrf/gazebo/pull-request/881)
1. Replaced printf with cout in gztopic hz.
    * [Issue #969](https://bitbucket.org/osrf/gazebo/issue/969)
    * [Pull request #854](https://bitbucket.org/osrf/gazebo/pull-request/854)
1. Add Dark grey material and fix indentation.
    * [Pull request #851](https://bitbucket.org/osrf/gazebo/pull-request/851)
1. Fixed sonar sensor unit test.
    * [Pull request #848](https://bitbucket.org/osrf/gazebo/pull-request/848)
1. Convergence acceleration and stability tweak to make atlas_v3 stable.
    * [Pull request #845](https://bitbucket.org/osrf/gazebo/pull-request/845)
1. Update gtest to 1.7.0 to resolve problems with libc++.
    * [Issue #947](https://bitbucket.org/osrf/gazebo/issue/947)
    * [Pull request #827](https://bitbucket.org/osrf/gazebo/pull-request/827)
1. Fixed LD_LIBRARY_PATH for plugins.
    * [Issue #957](https://bitbucket.org/osrf/gazebo/issue/957)
    * [Pull request #844](https://bitbucket.org/osrf/gazebo/pull-request/844)
1. Fix transceiver sporadic errors.
    * Backport of [pull request #811](https://bitbucket.org/osrf/gazebo/pull-request/811)
    * [Pull request #836](https://bitbucket.org/osrf/gazebo/pull-request/836)
1. Modified the MsgTest to be deterministic with time checks.
    * [Pull request #843](https://bitbucket.org/osrf/gazebo/pull-request/843)
1. Fixed seg fault in LaserVisual.
    * [Issue #950](https://bitbucket.org/osrf/gazebo/issue/950)
    * [Pull request #832](https://bitbucket.org/osrf/gazebo/pull-request/832)
1. Implemented the option to disable tests that need a working screen to run properly.
    * Backport of [Pull request #764](https://bitbucket.org/osrf/gazebo/pull-request/764)
    * [Pull request #837](https://bitbucket.org/osrf/gazebo/pull-request/837)
1. Cleaned up gazebo shutdown.
    * [Pull request #829](https://bitbucket.org/osrf/gazebo/pull-request/829)
1. Fixed bug associated with loading joint child links.
    * [Issue #943](https://bitbucket.org/osrf/gazebo/issue/943)
    * [Pull request #820](https://bitbucket.org/osrf/gazebo/pull-request/820)

### Gazebo 1.9.2 (2013-11-08)
1. Fix enable/disable sky and clouds from SDF
    * [Pull request #809](https://bitbucket.org/osrf/gazebo/pull-request/809])
1. Fix occasional blank GUI screen on startup
    * [Pull request #815](https://bitbucket.org/osrf/gazebo/pull-request/815])
1. Fix GPU laser when interacting with heightmaps
    * [Pull request #796](https://bitbucket.org/osrf/gazebo/pull-request/796])
1. Added API/ABI checker command line tool
    * [Pull request #765](https://bitbucket.org/osrf/gazebo/pull-request/765])
1. Added gtest version information
    * [Pull request #801](https://bitbucket.org/osrf/gazebo/pull-request/801])
1. Fix GUI world saving
    * [Pull request #806](https://bitbucket.org/osrf/gazebo/pull-request/806])
1. Enable anti-aliasing for camera sensor
    * [Pull request #800](https://bitbucket.org/osrf/gazebo/pull-request/800])
1. Make sensor noise deterministic
    * [Pull request #788](https://bitbucket.org/osrf/gazebo/pull-request/788])
1. Fix build problem
    * [Issue #901](https://bitbucket.org/osrf/gazebo/issue/901)
    * [Pull request #778](https://bitbucket.org/osrf/gazebo/pull-request/778])
1. Fix a typo in Camera.cc
    * [Pull request #720](https://bitbucket.org/osrf/gazebo/pull-request/720])
    * [Issue #846](https://bitbucket.org/osrf/gazebo/issue/846)
1. Fix OSX menu bar
    * [Pull request #688](https://bitbucket.org/osrf/gazebo/pull-request/688])
1. Fix gazebo::init by calling sdf::setFindCallback() before loading the sdf in gzfactory.
    * [Pull request #678](https://bitbucket.org/osrf/gazebo/pull-request/678])
    * [Issue #817](https://bitbucket.org/osrf/gazebo/issue/817)

### Gazebo 1.9.1 (2013-08-20)
* Deprecate header files that require case-sensitive filesystem (e.g. Common.hh, Physics.hh) [https://bitbucket.org/osrf/gazebo/pull-request/638/fix-for-775-deprecate-headers-that-require]
* Initial support for building on Mac OS X [https://bitbucket.org/osrf/gazebo/pull-request/660/osx-support-for-gazebo-19] [https://bitbucket.org/osrf/gazebo/pull-request/657/cmake-fixes-for-osx]
* Fixes for various issues [https://bitbucket.org/osrf/gazebo/pull-request/635/fix-for-issue-792/diff] [https://bitbucket.org/osrf/gazebo/pull-request/628/allow-scoped-and-non-scoped-joint-names-to/diff] [https://bitbucket.org/osrf/gazebo/pull-request/636/fix-build-dependency-in-message-generation/diff] [https://bitbucket.org/osrf/gazebo/pull-request/639/make-the-unversioned-setupsh-a-copy-of-the/diff] [https://bitbucket.org/osrf/gazebo/pull-request/650/added-missing-lib-to-player-client-library/diff] [https://bitbucket.org/osrf/gazebo/pull-request/656/install-gzmode_create-without-sh-suffix/diff]

### Gazebo 1.9.0 (2013-07-23)
* Use external package [sdformat](https://bitbucket.org/osrf/sdformat) for sdf parsing, refactor the `Element::GetValue*` function calls, and deprecate Gazebo's internal sdf parser [https://bitbucket.org/osrf/gazebo/pull-request/627]
* Improved ROS support ([[Tutorials#ROS_Integration |documentation here]]) [https://bitbucket.org/osrf/gazebo/pull-request/559]
* Added Sonar, Force-Torque, and Tactile Pressure sensors [https://bitbucket.org/osrf/gazebo/pull-request/557], [https://bitbucket.org/osrf/gazebo/pull-request/567]
* Add compile-time defaults for environment variables so that sourcing setup.sh is unnecessary in most cases [https://bitbucket.org/osrf/gazebo/pull-request/620]
* Enable user camera to follow objects in client window [https://bitbucket.org/osrf/gazebo/pull-request/603]
* Install protobuf message files for use in custom messages [https://bitbucket.org/osrf/gazebo/pull-request/614]
* Change default compilation flags to improve debugging [https://bitbucket.org/osrf/gazebo/pull-request/617]
* Change to supported relative include paths [https://bitbucket.org/osrf/gazebo/pull-request/594]
* Fix display of laser scans when sensor is rotated [https://bitbucket.org/osrf/gazebo/pull-request/599]

## Gazebo 1.8

### Gazebo 1.8.7 (2013-07-16)
* Fix bug in URDF parsing of Vector3 elements [https://bitbucket.org/osrf/gazebo/pull-request/613]
* Fix compilation errors with newest libraries [https://bitbucket.org/osrf/gazebo/pull-request/615]

### Gazebo 1.8.6 (2013-06-07)
* Fix inertia lumping in the URDF parser[https://bitbucket.org/osrf/gazebo/pull-request/554]
* Fix for ODEJoint CFM damping sign error [https://bitbucket.org/osrf/gazebo/pull-request/586]
* Fix transport memory growth[https://bitbucket.org/osrf/gazebo/pull-request/584]
* Reduce log file data in order to reduce buffer growth that results in out of memory kernel errors[https://bitbucket.org/osrf/gazebo/pull-request/587]

### Gazebo 1.8.5 (2013-06-04)
* Fix Gazebo build for machines without a valid display.[https://bitbucket.org/osrf/gazebo/commits/37f00422eea03365b839a632c1850431ee6a1d67]

### Gazebo 1.8.4 (2013-06-03)
* Fix UDRF to SDF converter so that URDF gazebo extensions are applied to all collisions in a link.[https://bitbucket.org/osrf/gazebo/pull-request/579]
* Prevent transport layer from locking when a gzclient connects to a gzserver over a connection with high latency.[https://bitbucket.org/osrf/gazebo/pull-request/572]
* Improve performance and fix uninitialized conditional jumps.[https://bitbucket.org/osrf/gazebo/pull-request/571]

### Gazebo 1.8.3 (2013-06-03)
* Fix for gzlog hanging when gzserver is not present or not responsive[https://bitbucket.org/osrf/gazebo/pull-request/577]
* Fix occasional segfault when generating log files[https://bitbucket.org/osrf/gazebo/pull-request/575]
* Performance improvement to ODE[https://bitbucket.org/osrf/gazebo/pull-request/556]
* Fix node initialization[https://bitbucket.org/osrf/gazebo/pull-request/570]
* Fix GPU laser Hz rate reduction when sensor moved away from world origin[https://bitbucket.org/osrf/gazebo/pull-request/566]
* Fix incorrect lighting in camera sensors when GPU laser is subscribe to[https://bitbucket.org/osrf/gazebo/pull-request/563]

### Gazebo 1.8.2 (2013-05-28)
* ODE performance improvements[https://bitbucket.org/osrf/gazebo/pull-request/535][https://bitbucket.org/osrf/gazebo/pull-request/537]
* Fixed tests[https://bitbucket.org/osrf/gazebo/pull-request/538][https://bitbucket.org/osrf/gazebo/pull-request/541][https://bitbucket.org/osrf/gazebo/pull-request/542]
* Fixed sinking vehicle bug[https://bitbucket.org/osrf/drcsim/issue/300] in pull-request[https://bitbucket.org/osrf/gazebo/pull-request/538]
* Fix GPU sensor throttling[https://bitbucket.org/osrf/gazebo/pull-request/536]
* Reduce string comparisons for better performance[https://bitbucket.org/osrf/gazebo/pull-request/546]
* Contact manager performance improvements[https://bitbucket.org/osrf/gazebo/pull-request/543]
* Transport performance improvements[https://bitbucket.org/osrf/gazebo/pull-request/548]
* Reduce friction noise[https://bitbucket.org/osrf/gazebo/pull-request/545]

### Gazebo 1.8.1 (2013-05-22)
* Please note that 1.8.1 contains a bug[https://bitbucket.org/osrf/drcsim/issue/300] that causes interpenetration between objects in resting contact to grow slowly.  Please update to 1.8.2 for the patch.
* Added warm starting[https://bitbucket.org/osrf/gazebo/pull-request/529]
* Reduced console output[https://bitbucket.org/osrf/gazebo/pull-request/533]
* Improved off screen rendering performance[https://bitbucket.org/osrf/gazebo/pull-request/530]
* Performance improvements [https://bitbucket.org/osrf/gazebo/pull-request/535] [https://bitbucket.org/osrf/gazebo/pull-request/537]

### Gazebo 1.8.0 (2013-05-17)
* Fixed slider axis [https://bitbucket.org/osrf/gazebo/pull-request/527]
* Fixed heightmap shadows [https://bitbucket.org/osrf/gazebo/pull-request/525]
* Fixed model and canonical link pose [https://bitbucket.org/osrf/gazebo/pull-request/519]
* Fixed OSX message header[https://bitbucket.org/osrf/gazebo/pull-request/524]
* Added zlib compression for logging [https://bitbucket.org/osrf/gazebo/pull-request/515]
* Allow clouds to be disabled in cameras [https://bitbucket.org/osrf/gazebo/pull-request/507]
* Camera rendering performance [https://bitbucket.org/osrf/gazebo/pull-request/528]


## Gazebo 1.7

### Gazebo 1.7.3 (2013-05-08)
* Fixed log cleanup (again) [https://bitbucket.org/osrf/gazebo/pull-request/511/fix-log-cleanup-logic]

### Gazebo 1.7.2 (2013-05-07)
* Fixed log cleanup [https://bitbucket.org/osrf/gazebo/pull-request/506/fix-gzlog-stop-command-line]
* Minor documentation fix [https://bitbucket.org/osrf/gazebo/pull-request/488/minor-documentation-fix]

### Gazebo 1.7.1 (2013-04-19)
* Fixed tests
* IMU sensor receives time stamped data from links
* Fix saving image frames [https://bitbucket.org/osrf/gazebo/pull-request/466/fix-saving-frames/diff]
* Wireframe rendering in GUI [https://bitbucket.org/osrf/gazebo/pull-request/414/allow-rendering-of-models-in-wireframe]
* Improved logging performance [https://bitbucket.org/osrf/gazebo/pull-request/457/improvements-to-gzlog-filter-and-logging]
* Viscous mud model [https://bitbucket.org/osrf/gazebo/pull-request/448/mud-plugin/diff]

## Gazebo 1.6

### Gazebo 1.6.3 (2013-04-15)
* Fixed a [critical SDF bug](https://bitbucket.org/osrf/gazebo/pull-request/451)
* Fixed a [laser offset bug](https://bitbucket.org/osrf/gazebo/pull-request/449)

### Gazebo 1.6.2 (2013-04-14)
* Fix for fdir1 physics property [https://bitbucket.org/osrf/gazebo/pull-request/429/fixes-to-treat-fdir1-better-1-rotate-into/diff]
* Fix for force torque sensor [https://bitbucket.org/osrf/gazebo/pull-request/447]
* SDF documentation fix [https://bitbucket.org/osrf/gazebo/issue/494/joint-axis-reference-frame-doesnt-match]

### Gazebo 1.6.1 (2013-04-05)
* Switch default build type to Release.

### Gazebo 1.6.0 (2013-04-05)
* Improvements to inertia in rubble pile
* Various Bullet integration advances.
* Noise models for ray, camera, and imu sensors.
* SDF 1.4, which accommodates more physics engine parameters and also some sensor noise models.
* Initial support for making movies from within Gazebo.
* Many performance improvements.
* Many bug fixes.
* Progress toward to building on OS X.

## Gazebo 1.5

### Gazebo 1.5.0 (2013-03-11)
* Partial integration of Bullet
  * Includes: cubes, spheres, cylinders, planes, meshes, revolute joints, ray sensors
* GUI Interface for log writing.
* Threaded sensors.
* Multi-camera sensor.

* Fixed the following issues:
 * [https://bitbucket.org/osrf/gazebo/issue/236 Issue #236]
 * [https://bitbucket.org/osrf/gazebo/issue/507 Issue #507]
 * [https://bitbucket.org/osrf/gazebo/issue/530 Issue #530]
 * [https://bitbucket.org/osrf/gazebo/issue/279 Issue #279]
 * [https://bitbucket.org/osrf/gazebo/issue/529 Issue #529]
 * [https://bitbucket.org/osrf/gazebo/issue/239 Issue #239]
 * [https://bitbucket.org/osrf/gazebo/issue/5 Issue #5]

## Gazebo 1.4

### Gazebo 1.4.0 (2013-02-01)
* New Features:
 * GUI elements to display messages from the server.
 * Multi-floor building editor and creator.
 * Improved sensor visualizations.
 * Improved mouse interactions

* Fixed the following issues:
 * [https://bitbucket.org/osrf/gazebo/issue/16 Issue #16]
 * [https://bitbucket.org/osrf/gazebo/issue/142 Issue #142]
 * [https://bitbucket.org/osrf/gazebo/issue/229 Issue #229]
 * [https://bitbucket.org/osrf/gazebo/issue/277 Issue #277]
 * [https://bitbucket.org/osrf/gazebo/issue/291 Issue #291]
 * [https://bitbucket.org/osrf/gazebo/issue/310 Issue #310]
 * [https://bitbucket.org/osrf/gazebo/issue/320 Issue #320]
 * [https://bitbucket.org/osrf/gazebo/issue/329 Issue #329]
 * [https://bitbucket.org/osrf/gazebo/issue/333 Issue #333]
 * [https://bitbucket.org/osrf/gazebo/issue/334 Issue #334]
 * [https://bitbucket.org/osrf/gazebo/issue/335 Issue #335]
 * [https://bitbucket.org/osrf/gazebo/issue/341 Issue #341]
 * [https://bitbucket.org/osrf/gazebo/issue/350 Issue #350]
 * [https://bitbucket.org/osrf/gazebo/issue/384 Issue #384]
 * [https://bitbucket.org/osrf/gazebo/issue/431 Issue #431]
 * [https://bitbucket.org/osrf/gazebo/issue/433 Issue #433]
 * [https://bitbucket.org/osrf/gazebo/issue/453 Issue #453]
 * [https://bitbucket.org/osrf/gazebo/issue/456 Issue #456]
 * [https://bitbucket.org/osrf/gazebo/issue/457 Issue #457]
 * [https://bitbucket.org/osrf/gazebo/issue/459 Issue #459]

## Gazebo 1.3

### Gazebo 1.3.1 (2012-12-14)
* Fixed the following issues:
 * [https://bitbucket.org/osrf/gazebo/issue/297 Issue #297]
* Other bugs fixed:
 * [https://bitbucket.org/osrf/gazebo/pull-request/164/ Fix light bounding box to disable properly when deselected]
 * [https://bitbucket.org/osrf/gazebo/pull-request/169/ Determine correct local IP address, to make remote clients work properly]
 * Various test fixes

### Gazebo 1.3.0 (2012-12-03)
* Fixed the following issues:
 * [https://bitbucket.org/osrf/gazebo/issue/233 Issue #233]
 * [https://bitbucket.org/osrf/gazebo/issue/238 Issue #238]
 * [https://bitbucket.org/osrf/gazebo/issue/2 Issue #2]
 * [https://bitbucket.org/osrf/gazebo/issue/95 Issue #95]
 * [https://bitbucket.org/osrf/gazebo/issue/97 Issue #97]
 * [https://bitbucket.org/osrf/gazebo/issue/90 Issue #90]
 * [https://bitbucket.org/osrf/gazebo/issue/253 Issue #253]
 * [https://bitbucket.org/osrf/gazebo/issue/163 Issue #163]
 * [https://bitbucket.org/osrf/gazebo/issue/91 Issue #91]
 * [https://bitbucket.org/osrf/gazebo/issue/245 Issue #245]
 * [https://bitbucket.org/osrf/gazebo/issue/242 Issue #242]
 * [https://bitbucket.org/osrf/gazebo/issue/156 Issue #156]
 * [https://bitbucket.org/osrf/gazebo/issue/78 Issue #78]
 * [https://bitbucket.org/osrf/gazebo/issue/36 Issue #36]
 * [https://bitbucket.org/osrf/gazebo/issue/104 Issue #104]
 * [https://bitbucket.org/osrf/gazebo/issue/249 Issue #249]
 * [https://bitbucket.org/osrf/gazebo/issue/244 Issue #244]
 * [https://bitbucket.org/osrf/gazebo/issue/36 Issue #36]

* New features:
 * Default camera view changed to look down at the origin from a height of 2 meters at location (5, -5, 2).
 * Record state data using the '-r' command line option, playback recorded state data using the '-p' command line option
 * Adjust placement of lights using the mouse.
 * Reduced the startup time.
 * Added visual reference for GUI mouse movements.
 * SDF version 1.3 released (changes from 1.2 listed below):
     - added `name` to `<camera name="cam_name"/>`
     - added `pose` to `<camera><pose>...</pose></camera>`
     - removed `filename` from `<mesh><filename>...</filename><mesh>`, use uri only.
     - recovered `provide_feedback` under `<joint>`, allowing calling `physics::Joint::GetForceTorque` in plugins.
     - added `imu` under `<sensor>`.

## Gazebo 1.2

### Gazebo 1.2.6 (2012-11-08)
* Fixed a transport issue with the GUI. Fixed saving the world via the GUI. Added more documentation. ([https://bitbucket.org/osrf/gazebo/pull-request/43/fixed-a-transport-issue-with-the-gui-fixed/diff pull request #43])
* Clean up mutex usage. ([https://bitbucket.org/osrf/gazebo/pull-request/54/fix-mutex-in-modellistwidget-using-boost/diff pull request #54])
* Fix OGRE path determination ([https://bitbucket.org/osrf/gazebo/pull-request/58/fix-ogre-paths-so-this-also-works-with/diff pull request #58], [https://bitbucket.org/osrf/gazebo/pull-request/68/fix-ogre-plugindir-determination/diff pull request #68])
* Fixed a couple of crashes and model selection/dragging problems ([https://bitbucket.org/osrf/gazebo/pull-request/59/fixed-a-couple-of-crashes-and-model/diff pull request #59])

### Gazebo 1.2.5 (2012-10-22)
* Step increment update while paused fixed ([https://bitbucket.org/osrf/gazebo/pull-request/45/fix-proper-world-stepinc-count-we-were/diff pull request #45])
* Actually call plugin destructors on shutdown ([https://bitbucket.org/osrf/gazebo/pull-request/51/fixed-a-bug-which-prevent-a-plugin/diff pull request #51])
* Don't crash on bad SDF input ([https://bitbucket.org/osrf/gazebo/pull-request/52/fixed-loading-of-bad-sdf-files/diff pull request #52])
* Fix cleanup of ray sensors on model deletion ([https://bitbucket.org/osrf/gazebo/pull-request/53/deleting-a-model-with-a-ray-sensor-did/diff pull request #53])
* Fix loading / deletion of improperly specified models ([https://bitbucket.org/osrf/gazebo/pull-request/56/catch-when-loading-bad-models-joint/diff pull request #56])

### Gazebo 1.2.4 (10-19-2012:08:00:52)
*  Style fixes ([https://bitbucket.org/osrf/gazebo/pull-request/30/style-fixes/diff pull request #30]).
*  Fix joint position control ([https://bitbucket.org/osrf/gazebo/pull-request/49/fixed-position-joint-control/diff pull request #49])

### Gazebo 1.2.3 (10-16-2012:18:39:54)
*  Disabled selection highlighting due to bug ([https://bitbucket.org/osrf/gazebo/pull-request/44/disabled-selection-highlighting-fixed/diff pull request #44]).
*  Fixed saving a world via the GUI.

### Gazebo 1.2.2 (10-16-2012:15:12:22)
*  Skip search for system install of libccd, use version inside gazebo ([https://bitbucket.org/osrf/gazebo/pull-request/39/skip-search-for-system-install-of-libccd/diff pull request #39]).
*  Fixed sensor initialization race condition ([https://bitbucket.org/osrf/gazebo/pull-request/42/fix-sensor-initializaiton-race-condition pull request #42]).

### Gazebo 1.2.1 (10-15-2012:21:32:55)
*  Properly removed projectors attached to deleted models ([https://bitbucket.org/osrf/gazebo/pull-request/37/remove-projectors-that-are-attached-to/diff pull request #37]).
*  Fix model plugin loading bug ([https://bitbucket.org/osrf/gazebo/pull-request/31/moving-bool-first-in-model-and-world pull request #31]).
*  Fix light insertion and visualization of models prior to insertion ([https://bitbucket.org/osrf/gazebo/pull-request/35/fixed-light-insertion-and-visualization-of/diff pull request #35]).
*  Fixed GUI manipulation of static objects ([https://bitbucket.org/osrf/gazebo/issue/63/moving-static-objects-does-not-move-the issue #63] [https://bitbucket.org/osrf/gazebo/pull-request/38/issue-63-bug-patch-moving-static-objects/diff pull request #38]).
*  Fixed GUI selection bug ([https://bitbucket.org/osrf/gazebo/pull-request/40/fixed-selection-of-multiple-objects-at/diff pull request #40])

### Gazebo 1.2.0 (10-04-2012:20:01:20)
*  Updated GUI: new style, improved mouse controls, and removal of non-functional items.
*  Model database: An online repository of models.
*  Numerous bug fixes
*  APT repository hosted at [http://osrfoundation.org OSRF]
*  Improved process control prevents zombie processes<|MERGE_RESOLUTION|>--- conflicted
+++ resolved
@@ -1,12 +1,10 @@
 ## Gazebo 7.0
 
-<<<<<<< HEAD
 1. Use opaque pointers in the rendering/RenderEngine class.
     * [Pull request #2071](https://bitbucket.org/osrf/gazebo/pull-request/2071)
-=======
+
 1. Use opaque pointers for the Master class.
     * [Pull request #2036](https://bitbucket.org/osrf/gazebo/pull-request/2036)
->>>>>>> 95530db0
 
 1. Use opaque pointers in the rendering/WindowManager class.
     * [Pull request #2064](https://bitbucket.org/osrf/gazebo/pull-request/2064)
