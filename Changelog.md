## Gazebo 8

## Gazebo 8.x.x (2017-xx-xx)

<<<<<<< HEAD
1. Include basic support for GNU Precompiled Headers to reduce compile time
    * [Pull request #2268](https://bitbucket.org/osrf/gazebo/pull-request/2268)
=======
1. Add FiducialCameraPlugin for Camera Sensors
    * [Pull request #2350](https://bitbucket.org/osrf/gazebo/pull-request/2350)

1. Fix Road2d vertices and shadows
    * [Pull request #2362](https://bitbucket.org/osrf/gazebo/pull-request/2362)

1. Rearrange GLWidget::OnMouseMove so that the more common use cases it
   fewer if statements. Use std::thread in place of boost in OculusWindow.
   Pragma statements to prevent warnings. Prevent variable hiding in
   WallSegmentItem.
    * [Pull request #2376](https://bitbucket.org/osrf/gazebo/pull-request/2376)

1. Use single pixel selection buffer for mouse picking
    * [Pull request #2335](https://bitbucket.org/osrf/gazebo/pull-request/2335)
>>>>>>> a1605635

1. Windows plugins (with .dll extension) now accepted
    * [Pull request #2311](https://bitbucket.org/osrf/gazebo/pull-requests/2311/ensure-plugin-and-plugin-macros-are-always/)
    * Writing libMyPlugin.so in the sdf file will look for MyPlugin.dll on windows.

1. Add Introspection Manager and Client util
    * [Pull request #2304](https://bitbucket.org/osrf/gazebo/pull-request/2304)

1. Add plotting utility palatte
    * [Pull request #2325](https://bitbucket.org/osrf/gazebo/pull-request/2325)

1. Refactor Event classes and improve memory management.
    * [Pull request #2277](https://bitbucket.org/osrf/gazebo/pull-request/2277)
    * [Pull request #2317](https://bitbucket.org/osrf/gazebo/pull-request/2317)
    * [Pull request #2329](https://bitbucket.org/osrf/gazebo/pull-request/2329)
    * [gazebo_design Pull request #33](https://bitbucket.org/osrf/gazebo_design/pull-requests/33)

1. Remove EntityMakerPrivate and move its members to derived classes
    * [Pull request #2310](https://bitbucket.org/osrf/gazebo/pull-request/2310)

1. Change NULL to nullptr.
    * [Pull request #2294](https://bitbucket.org/osrf/gazebo/pull-request/2294)
    * [Pull request #2297](https://bitbucket.org/osrf/gazebo/pull-request/2297)
    * [Pull request #2298](https://bitbucket.org/osrf/gazebo/pull-request/2298)
    * [Pull request #2302](https://bitbucket.org/osrf/gazebo/pull-request/2302)
    * [Pull request #2295](https://bitbucket.org/osrf/gazebo/pull-request/2295)
    * [Pull request #2300](https://bitbucket.org/osrf/gazebo/pull-request/2300)

1. Fix memory and other issues found from running Coverity.
    * A contribution from Olivier Crave
    * [Pull request #2241](https://bitbucket.org/osrf/gazebo/pull-request/2241)
    * [Pull request #2242](https://bitbucket.org/osrf/gazebo/pull-request/2242)
    * [Pull request #2243](https://bitbucket.org/osrf/gazebo/pull-request/2243)
    * [Pull request #2244](https://bitbucket.org/osrf/gazebo/pull-request/2244)
    * [Pull request #2245](https://bitbucket.org/osrf/gazebo/pull-request/2245)

1. Deprecate gazebo::math
    * [Pull request #2326](https://bitbucket.org/osrf/gazebo/pull-request/2326)
    * [Pull request #2355](https://bitbucket.org/osrf/gazebo/pull-request/2355)

1. Add Wind support
    * [Pull request #1985](https://bitbucket.org/osrf/gazebo/pull-request/1985)
    * A contribution from Olivier Crave

1. Server generates unique model names in case of overlap, and added allow_renaming field to factory message.
    * [Pull request 2301](https://bitbucket.org/osrf/gazebo/pull-request/2301)
    * [Issue 510](https://bitbucket.org/osrf/gazebo/issues/510)

1. Adds an output option to gz log that allows the tool to filter a log file and write to a new log file.
    * [Pull request #2149](https://bitbucket.org/osrf/gazebo/pull-request/2149)

1. Add common::URI class
    * [Pull request #2275](https://bitbucket.org/osrf/gazebo/pull-request/2275)

1. Update Actor animations by faciliting skeleton visualization, control via a plugin. Also resolves issue #1785.
    * [Pull request #2219](https://bitbucket.org/osrf/gazebo/pull-request/2219)

1. PIMPLize rendering/Grid
    * [Pull request 2330](https://bitbucket.org/osrf/gazebo/pull-request/2330)

1. Use only Gazebo's internal version of tinyxml2. The version of tinyxml2 distributed with Ubuntu fails when parsing large log files.
    * [Pull request #2146](https://bitbucket.org/osrf/gazebo/pull-request/2146)

1. Moved gazebo ODE includes to have correct include path
    * [Pull request #2186](https://bitbucket.org/osrf/gazebo/pull-request/2186)

1. Atmosphere model
    * [Pull request #1989](https://bitbucket.org/osrf/gazebo/pull-request/1989)

1. Added static camera when following a model.
    * [Pull request #1980](https://bitbucket.org/osrf/gazebo/pull-request/1980)
    * A contribution from Oliver Crave

1. Support conversions between SDF and protobuf for more sensors.
    * [Pull request #2118](https://bitbucket.org/osrf/gazebo/pull-request/2118)

1. Fix ODE Ray-Cylinder collision, and added ability to instantiate stand alone MultiRayShapes.
    * [Pull request #2122](https://bitbucket.org/osrf/gazebo/pull-request/2122)

1. Update depth camera sensor to publish depth data over a topic.
    * [Pull request #2112](https://bitbucket.org/osrf/gazebo/pull-request/2112)

1. Model editor updates

    1. Undo / redo inserting and deleting links
        * [Pull request #2151](https://bitbucket.org/osrf/gazebo/pull-request/2151)

    1. Undo / redo inserting and deleting nested models
        * [Pull request #2229](https://bitbucket.org/osrf/gazebo/pull-request/2229)

    1. Undo insert / delete joints
        * [Pull request #2266](https://bitbucket.org/osrf/gazebo/pull-request/2266)

    1. Undo insert / delete model plugins
        * [Pull request #2334](https://bitbucket.org/osrf/gazebo/pull-request/2334)

    1. Undo translate, rotate, snap and align links and nested models
        * [Pull request #2314](https://bitbucket.org/osrf/gazebo/pull-request/2314)

1. Google Summer of Code Graphical interface for inserting plugins during simulation.

    1. Display attached model plugins in the world tab / Add subheaders for model links, joints and plugins
        * [Pull request #2323](https://bitbucket.org/osrf/gazebo/pull-request/2323)
        * [Issue #1698](https://bitbucket.org/osrf/gazebo/pull-request/1698)

## Gazebo 7

## Gazebo 7.x.x (2016-xx-xx)

1. Fix Model Manipulator switching between local and global frames
    * [Pull request 2361](https://bitbucket.org/osrf/gazebo/pull-request/2361)

1. Remove contact filters with names that contain `::`
    * [Pull request 2363](https://bitbucket.org/osrf/gazebo/pull-request/2363)
    * [Issue 1985](https://bitbucket.org/osrf/gazebo/issues/1805)

## Gazebo 7.2.0 (2016-06-13)

1. Fix right click view options after deleting and respawning a model.
    * [Pull request 2349](https://bitbucket.org/osrf/gazebo/pull-request/2349)
    * [Issue 1985](https://bitbucket.org/osrf/gazebo/issues/1985)

1. Backport single pixel selection buffer for mouse picking
    * [Pull request 2338](https://bitbucket.org/osrf/gazebo/pull-request/2338)

1. Prevent mouse pan and orbit from deselecting entities in model editor
    * [Pull request 2333](https://bitbucket.org/osrf/gazebo/pull-request/2333)

1. Handle model manipulation tool RTS shortcuts in keyPress
    * [Pull request 2312](https://bitbucket.org/osrf/gazebo/pull-request/2312)

1. Reset ODE joint force feedback after world reset
    * [Pull request 2255](https://bitbucket.org/osrf/gazebo/pull-request/2255)

1. Update model editor snap to grid modifier key
    * [Pull request 2259](https://bitbucket.org/osrf/gazebo/pull-request/2259)
    * [Issue #1583](https://bitbucket.org/osrf/gazebo/issues/1583)

1. PIMPLize gui/model/ModelEditorPalette
    * [Pull request 2279](https://bitbucket.org/osrf/gazebo/pull-request/2279)

1. Properly cleanup pointers when destroying a blank world.
    * [Pull request 2220](https://bitbucket.org/osrf/gazebo/pull-request/2220)

1. Properly cleanup pointers when destroying a world with models and lights.
    * [Pull request 2263](https://bitbucket.org/osrf/gazebo/pull-request/2263)

1. Properly cleanup pointers when destroying a world with joints.
    * [Pull request 2309](https://bitbucket.org/osrf/gazebo/pull-request/2309)

1. Fix view control mouse focus in model editor
    * [Pull request 2315](https://bitbucket.org/osrf/gazebo/pull-request/2315)
    * [Issue #1791](https://bitbucket.org/osrf/gazebo/issues/1791)

1. Server generates unique model names in case of overlap
    * [Pull request 2296](https://bitbucket.org/osrf/gazebo/pull-request/2296)
    * [Issue 510](https://bitbucket.org/osrf/gazebo/issues/510)

1. Model Editor: Select and align nested models
    * [Pull request 2282](https://bitbucket.org/osrf/gazebo/pull-request/2282)

## Gazebo 7.1.0 (2016-04-07)

1. fix: remove back projection
    * [Pull request 2201](https://bitbucket.org/osrf/gazebo/pull-request/2201)
    * A contribution from Yuki Furuta

1. Fix oculus 2 camera field of view
    * [Pull request 2157](https://bitbucket.org/osrf/gazebo/pull-request/2157)

1. Added BeforePhysicsUpdate world event
    * [Pull request 2128](https://bitbucket.org/osrf/gazebo/pull-request/2128)
    * A contribution from Martin Pecka

1. Update `gz sdf -c` command line tool to use the new `sdf::convertFile` API.
    * [Pull request #2227](https://bitbucket.org/osrf/gazebo/pull-requests/2227)

1. Backport depth camera OSX fix
    * [Pull request 2233](https://bitbucket.org/osrf/gazebo/pull-request/2233)

1. Feat load collision.sdf only once
    * [Pull request 2236](https://bitbucket.org/osrf/gazebo/pull-request/2236)

1. Update gui/building/Item API
    * [Pull request 2228](https://bitbucket.org/osrf/gazebo/pull-request/2228)

1. Semantic version class to compare model versions in the model database.
    * [Pull request 2207](https://bitbucket.org/osrf/gazebo/pull-request/2207)

1. Backport issue 1834 fix to gazebo7
    * [Pull request 2222](https://bitbucket.org/osrf/gazebo/pull-request/2222)

1. Backport ImagesView_TEST changes
    * [Pull request 2217](https://bitbucket.org/osrf/gazebo/pull-request/2217)

1. Backport pull request #2189 (mutex in Transport::Conection)
    * [Pull request 2208](https://bitbucket.org/osrf/gazebo/pull-request/2208)

1. Process insertions on World::SetState
    * [Pull request #2200](https://bitbucket.org/osrf/gazebo/pull-requests/2200)

1. Process deletions on World::SetState
    * [Pull request #2204](https://bitbucket.org/osrf/gazebo/pull-requests/2204)

1. Fix ray-cylinder collision
    * [Pull request 2124](https://bitbucket.org/osrf/gazebo/pull-request/2124)

1. Fix editing physics parameters in gzclient, update test
    * [Pull request 2192](https://bitbucket.org/osrf/gazebo/pull-request/2192)

1. Fix Audio Decoder test failure
    * [Pull request 2193](https://bitbucket.org/osrf/gazebo/pull-request/2193)

1. Add layers to building levels
    * [Pull request 2180](https://bitbucket.org/osrf/gazebo/pull-request/2180)

1. Allow dynamically adding links to a model.
    * [Pull request #2185](https://bitbucket.org/osrf/gazebo/pull-requests/2185)

1. Fix editing physics parameters in gzclient, update test
    * [Pull request #2192](https://bitbucket.org/osrf/gazebo/pull-requests/2192)
    * [Issue #1876](https://bitbucket.org/osrf/gazebo/issues/1876)

1. Model database selects the latest model version.
    * [Pull request #2207](https://bitbucket.org/osrf/gazebo/pull-requests/2207)

1. Only link relevant libraries to tests
    * [Pull request 2130](https://bitbucket.org/osrf/gazebo/pull-request/2130)

1. PIMPLize gui/model/ModelCreator
    * [Pull request 2171](https://bitbucket.org/osrf/gazebo/pull-request/2171)

1. backport warning and test fixes from pull request #2177
    * [Pull request 2179](https://bitbucket.org/osrf/gazebo/pull-request/2179)

1. Prevent xml parser error from crashing LogPlay on osx -> gazebo7
    * [Pull request 2174](https://bitbucket.org/osrf/gazebo/pull-request/2174)

1. PIMPLize gui/building/ScaleWidget
    * [Pull request 2164](https://bitbucket.org/osrf/gazebo/pull-request/2164)

1. Fix using Shift key while scaling inside the model editor
    * [Pull request 2165](https://bitbucket.org/osrf/gazebo/pull-request/2165)

1. Backport fix for ign-math explicit constructors -> gazebo7
    * [Pull request 2163](https://bitbucket.org/osrf/gazebo/pull-request/2163)

1. Display physics engine type in the GUI
    * [Pull request #2155](https://bitbucket.org/osrf/gazebo/pull-requests/2155)
    * [Issue #1121](https://bitbucket.org/osrf/gazebo/issues/1121)
    * A contribution from Mohamd Ayman

1. Fix compilation against ffmpeg3 (libavcodec)
    * [Pull request #2154](https://bitbucket.org/osrf/gazebo/pull-request/2154)

1. Append a missing </gazebo_log> tag to log files when played.
    * [Pull request #2143](https://bitbucket.org/osrf/gazebo/pull-request/2143)

1. Add helper function QTestFixture::ProcessEventsAndDraw
    * [Pull request #2147](https://bitbucket.org/osrf/gazebo/pull-request/2147)

1. Add qt resources to gazebo gui library
    * [Pull request 2134](https://bitbucket.org/osrf/gazebo/pull-request/2134)

1. Undo scaling during simulation
    * [Pull request #2108](https://bitbucket.org/osrf/gazebo/pull-request/2108)

1. Fix SensorManager::SensorContainer::RunLoop sensor update time assertion
    * [Pull request #2115](https://bitbucket.org/osrf/gazebo/pull-request/2115)

1. Fix use of not initialized static attribute in Light class
    * [Pull request 2075](https://bitbucket.org/osrf/gazebo/pull-request/2075)
    * A contribution from Silvio Traversaro

1. Install GuiTypes header
    * [Pull request 2106](https://bitbucket.org/osrf/gazebo/pull-request/2106)

1. Removes one function call and replaces a manual swap with std::swap in ODE heightfield.
    * [Pull request #2114](https://bitbucket.org/osrf/gazebo/pull-request/2114)

1. New world event: BeforePhysicsUpdate
    * [Pull request #2128](https://bitbucket.org/osrf/gazebo/pull-request/2128)
    * [Issue #1851](https://bitbucket.org/osrf/gazebo/issues/1851)

1. Model editor: Fix setting relative pose after alignment during joint creation.
    * [Issue #1844](https://bitbucket.org/osrf/gazebo/issues/1844)
    * [Pull request #2150](https://bitbucket.org/osrf/gazebo/pull-request/2150)

1. Model editor: Fix saving and spawning model with its original name
    * [Pull request #2183](https://bitbucket.org/osrf/gazebo/pull-request/2183)

1. Model editor: Fix inserting custom links
    * [Pull request #2222](https://bitbucket.org/osrf/gazebo/pull-request/2222)
    * [Issue #1834](https://bitbucket.org/osrf/gazebo/issues/1834)

1. Model editor: Reset visual / collision insertion / deletion
        * [Pull request #2254](https://bitbucket.org/osrf/gazebo/pull-request/2254)
        * [Issue #1777](https://bitbucket.org/osrf/gazebo/issues/1777)
        * [Issue #1852](https://bitbucket.org/osrf/gazebo/issues/1852)

1. Building editor: Add layers to building levels
    * [Pull request #2180](https://bitbucket.org/osrf/gazebo/pull-request/2180)
    * [Issue #1806](https://bitbucket.org/osrf/gazebo/issues/1806)

1. Building editor: Update gui/building/Item API
    * [Pull request #2228](https://bitbucket.org/osrf/gazebo/pull-request/2228)

## Gazebo 7.0.0 (2016-01-25)

1. Add FollowerPlugin
    * [Pull request #2085](https://bitbucket.org/osrf/gazebo/pull-request/2085)

1. Fix circular dependency so that physics does not call the sensors API.
    * [Pull request #2089](https://bitbucket.org/osrf/gazebo/pull-request/2089)
    * [Issue #1516](https://bitbucket.org/osrf/gazebo/issues/1516)

1. Add Gravity and MagneticField API to World class to match sdformat change.
    * [SDFormat pull request 247](https://bitbucket.org/osrf/sdformat/pull-requests/247)
    * [Issue #1823](https://bitbucket.org/osrf/gazebo/issues/1823)
    * [Pull request #2090](https://bitbucket.org/osrf/gazebo/pull-request/2090)

1. Use opaque pointers and deprecate functions in the rendering library
    * [Pull request #2069](https://bitbucket.org/osrf/gazebo/pull-request/2069)
    * [Pull request #2064](https://bitbucket.org/osrf/gazebo/pull-request/2064)
    * [Pull request #2066](https://bitbucket.org/osrf/gazebo/pull-request/2066)
    * [Pull request #2069](https://bitbucket.org/osrf/gazebo/pull-request/2069)
    * [Pull request #2074](https://bitbucket.org/osrf/gazebo/pull-request/2074)
    * [Pull request #2076](https://bitbucket.org/osrf/gazebo/pull-request/2076)
    * [Pull request #2070](https://bitbucket.org/osrf/gazebo/pull-request/2070)
    * [Pull request #2071](https://bitbucket.org/osrf/gazebo/pull-request/2071)
    * [Pull request #2084](https://bitbucket.org/osrf/gazebo/pull-request/2084)
    * [Pull request #2073](https://bitbucket.org/osrf/gazebo/pull-request/2073)

1. Use opaque pointers for the Master class.
    * [Pull request #2036](https://bitbucket.org/osrf/gazebo/pull-request/2036)

1. Use opaque pointers in the gui library
    * [Pull request #2057](https://bitbucket.org/osrf/gazebo/pull-request/2057)
    * [Pull request #2037](https://bitbucket.org/osrf/gazebo/pull-request/2037)
    * [Pull request #2052](https://bitbucket.org/osrf/gazebo/pull-request/2052)
    * [Pull request #2053](https://bitbucket.org/osrf/gazebo/pull-request/2053)
    * [Pull request #2028](https://bitbucket.org/osrf/gazebo/pull-request/2028)
    * [Pull request #2051](https://bitbucket.org/osrf/gazebo/pull-request/2051)
    * [Pull request #2027](https://bitbucket.org/osrf/gazebo/pull-request/2027)
    * [Pull request #2026](https://bitbucket.org/osrf/gazebo/pull-request/2026)
    * [Pull request #2029](https://bitbucket.org/osrf/gazebo/pull-request/2029)
    * [Pull request #2042](https://bitbucket.org/osrf/gazebo/pull-request/2042)

1. Use more opaque pointers.
    * [Pull request #2022](https://bitbucket.org/osrf/gazebo/pull-request/2022)
    * [Pull request #2025](https://bitbucket.org/osrf/gazebo/pull-request/2025)
    * [Pull request #2043](https://bitbucket.org/osrf/gazebo/pull-request/2043)
    * [Pull request #2044](https://bitbucket.org/osrf/gazebo/pull-request/2044)
    * [Pull request #2065](https://bitbucket.org/osrf/gazebo/pull-request/2065)
    * [Pull request #2067](https://bitbucket.org/osrf/gazebo/pull-request/2067)
    * [Pull request #2079](https://bitbucket.org/osrf/gazebo/pull-request/2079)

1. Fix visual transparency issues
    * [Pull request #2031](https://bitbucket.org/osrf/gazebo/pull-request/2031)
    * [Issue #1726](https://bitbucket.org/osrf/gazebo/issue/1726)
    * [Issue #1790](https://bitbucket.org/osrf/gazebo/issue/1790)

1. Implemented private data pointer for the RTShaderSystem class. Minimized shader updates to once per render update.
    * [Pull request #2003](https://bitbucket.org/osrf/gazebo/pull-request/2003)

1. Updating physics library to use ignition math.
    * [Pull request #2007](https://bitbucket.org/osrf/gazebo/pull-request/2007)

1. Switching to ignition math for the rendering library.
    * [Pull request #1993](https://bitbucket.org/osrf/gazebo/pull-request/1993)
    * [Pull request #1994](https://bitbucket.org/osrf/gazebo/pull-request/1994)
    * [Pull request #1995](https://bitbucket.org/osrf/gazebo/pull-request/1995)
    * [Pull request #1996](https://bitbucket.org/osrf/gazebo/pull-request/1996)

1. Removed deprecations
    * [Pull request #1992]((https://bitbucket.org/osrf/gazebo/pull-request/1992)

1. Add ability to set the pose of a visual from a link.
    * [Pull request #1963](https://bitbucket.org/osrf/gazebo/pull-request/1963)

1. Copy visual visibility flags on clone
    * [Pull request #2008](https://bitbucket.org/osrf/gazebo/pull-request/2008)

1. Publish camera sensor image size when rendering is not enabled
    * [Pull request #1969](https://bitbucket.org/osrf/gazebo/pull-request/1969)

1. Added Poissons Ratio and Elastic Modulus for ODE.
    * [Pull request #1974](https://bitbucket.org/osrf/gazebo/pull-request/1974)

1. Update rest web plugin to publish response messages and display login user name in toolbar.
    * [Pull request #1956](https://bitbucket.org/osrf/gazebo/pull-request/1956)

1. Improve overall speed of log playback. Added new functions to LogPlay.
   Use tinyxml2 for playback.
    * [Pull request #1931](https://bitbucket.org/osrf/gazebo/pull-request/1931)

1. Improve SVG import. Added support for transforms in paths.
    * [Pull request #1981](https://bitbucket.org/osrf/gazebo/pull-request/1981)

1. Enter time during log playback
    * [Pull request #2000](https://bitbucket.org/osrf/gazebo/pull-request/2000)

1. Added Ignition Transport dependency.
    * [Pull request #1930](https://bitbucket.org/osrf/gazebo/pull-request/1930)

1. Make latched subscribers receive the message only once
    * [Issue #1789](https://bitbucket.org/osrf/gazebo/issue/1789)
    * [Pull request #2019](https://bitbucket.org/osrf/gazebo/pull-request/2019)

1. Implemented transport clear buffers
    * [Pull request #2017](https://bitbucket.org/osrf/gazebo/pull-request/2017)

1. KeyEvent constructor should be in a source file. Removed a few visibility
flags from c functions. Windows did not like `CPPTYPE_*` in
`gazebo/gui/ConfigWidget.cc`, so I replaced it with `TYPE_*`.
    * [Pull request #1943](https://bitbucket.org/osrf/gazebo/pull-request/1943)

1. Added wide angle camera sensor.
    * [Pull request #1866](https://bitbucket.org/osrf/gazebo/pull-request/1866)

1. Change the `near` and `far` members of `gazebo/msgs/logical_camera_sensors.proto` to `near_clip` and `far_clip`
    + [Pull request #1942](https://bitbucket.org/osrf/gazebo/pull-request/1942)

1. Resolve issue #1702
    * [Issue #1702](https://bitbucket.org/osrf/gazebo/issue/1702)
    * [Pull request #1905](https://bitbucket.org/osrf/gazebo/pull-request/1905)
    * [Pull request #1913](https://bitbucket.org/osrf/gazebo/pull-request/1913)
    * [Pull request #1914](https://bitbucket.org/osrf/gazebo/pull-request/1914)

1. Update physics when the world is reset
    * [Pull request #1903](https://bitbucket.org/osrf/gazebo/pull-request/1903)

1. Light and light state for the server side
    * [Pull request #1920](https://bitbucket.org/osrf/gazebo/pull-request/1920)

1. Add scale to model state so scaling works on log/playback.
    * [Pull request #2020](https://bitbucket.org/osrf/gazebo/pull-request/2020)

1. Added tests for WorldState
    * [Pull request #1968](https://bitbucket.org/osrf/gazebo/pull-request/1968)

1. Rename Reset to Reset Time in time widget
    * [Pull request #1892](https://bitbucket.org/osrf/gazebo/pull-request/1892)
    * [Issue #1730](https://bitbucket.org/osrf/gazebo/issue/1730)

1. Set QTestfFxture to verbose
    * [Pull request #1944](https://bitbucket.org/osrf/gazebo/pull-request/1944)
    * [Issue #1756](https://bitbucket.org/osrf/gazebo/issue/1756)

1. Added torsional friction
    * [Pull request #1831](https://bitbucket.org/osrf/gazebo/pull-request/1831)

1. Support loading and spawning nested models
    * [Pull request #1868](https://bitbucket.org/osrf/gazebo/pull-request/1868)
    * [Pull request #1895](https://bitbucket.org/osrf/gazebo/pull-request/1895)

1. Undo user motion commands during simulation, added physics::UserCmdManager and gui::UserCmdHistory.
    * [Pull request #1934](https://bitbucket.org/osrf/gazebo/pull-request/1934)

1. Forward user command messages for undo.
    * [Pull request #2009](https://bitbucket.org/osrf/gazebo/pull-request/2009)

1. Undo reset commands during simulation, forwarding commands
    * [Pull request #1986](https://bitbucket.org/osrf/gazebo/pull-request/1986)

1. Undo apply force / torque during simulation
    * [Pull request #2030](https://bitbucket.org/osrf/gazebo/pull-request/2030)

1. Add function to get the derived scale of a Visual
    * [Pull request #1881](https://bitbucket.org/osrf/gazebo/pull-request/1881)

1. Added EnumIface, which supports iterators over enums.
    * [Pull request #1847](https://bitbucket.org/osrf/gazebo/pull-request/1847)

1. Added RegionEventBoxPlugin - fires events when models enter / exit the region
    * [Pull request #1856](https://bitbucket.org/osrf/gazebo/pull-request/1856)

1. Added tests for checking the playback control via messages.
    * [Pull request #1885](https://bitbucket.org/osrf/gazebo/pull-request/1885)

1. Added LoadArgs() function to ServerFixture for being able to load a server
using the same arguments used in the command line.
    * [Pull request #1874](https://bitbucket.org/osrf/gazebo/pull-request/1874)

1. Added battery class, plugins and test world.
    * [Pull request #1872](https://bitbucket.org/osrf/gazebo/pull-request/1872)

1. Display gearbox and screw joint properties in property tree
    * [Pull request #1838](https://bitbucket.org/osrf/gazebo/pull-request/1838)

1. Set window flags for dialogs and file dialogs
    * [Pull request #1816](https://bitbucket.org/osrf/gazebo/pull-request/1816)

1. Fix minimum window height
   * [Pull request #1977](https://bitbucket.org/osrf/gazebo/pull-request/1977)
   * [Issue #1706](https://bitbucket.org/osrf/gazebo/issue/1706)

1. Add option to reverse alignment direction
   * [Pull request #2040](https://bitbucket.org/osrf/gazebo/pull-request/2040)
   * [Issue #1242](https://bitbucket.org/osrf/gazebo/issue/1242)

1. Fix unadvertising a publisher - only unadvertise topic if it is the last publisher.
   * [Pull request #2005](https://bitbucket.org/osrf/gazebo/pull-request/2005)
   * [Issue #1782](https://bitbucket.org/osrf/gazebo/issue/1782)

1. Log playback GUI for multistep, rewind, forward and seek
    * [Pull request #1791](https://bitbucket.org/osrf/gazebo/pull-request/1791)

1. Added Apply Force/Torque movable text
    * [Pull request #1789](https://bitbucket.org/osrf/gazebo/pull-request/1789)

1. Added cascade parameter (apply to children) for Visual SetMaterial, SetAmbient, SetEmissive, SetSpecular, SetDiffuse, SetTransparency
    * [Pull request #1851](https://bitbucket.org/osrf/gazebo/pull-request/1851)

1. Tweaks to Data Logger, such as multiline text edit for path
    * [Pull request #1800](https://bitbucket.org/osrf/gazebo/pull-request/1800)

1. Added TopToolbar and hide / disable several widgets according to WindowMode
    * [Pull request #1869](https://bitbucket.org/osrf/gazebo/pull-request/1869)

1. Added Visual::IsAncestorOf and Visual::IsDescendantOf
    * [Pull request #1850](https://bitbucket.org/osrf/gazebo/pull-request/1850)

1. Added msgs::PluginFromSDF and tests
    * [Pull request #1858](https://bitbucket.org/osrf/gazebo/pull-request/1858)

1. Added msgs::CollisionFromSDF msgs::SurfaceFromSDF and msgs::FrictionFromSDF
    * [Pull request #1900](https://bitbucket.org/osrf/gazebo/pull-request/1900)

1. Added hotkeys chart dialog
    * [Pull request #1835](https://bitbucket.org/osrf/gazebo/pull-request/1835)

1. Space bar to play / pause
   * [Pull request #2023](https://bitbucket.org/osrf/gazebo/pull-request/2023)
   * [Issue #1798](https://bitbucket.org/osrf/gazebo/issue/1798)

1. Make it possible to create custom ConfigWidgets
    * [Pull request #1861](https://bitbucket.org/osrf/gazebo/pull-request/1861)

1. AddItem / RemoveItem / Clear enum config widgets
    * [Pull request #1878](https://bitbucket.org/osrf/gazebo/pull-request/1878)

1. Make all child ConfigWidgets emit signals.
    * [Pull request #1884](https://bitbucket.org/osrf/gazebo/pull-request/1884)

1. Refactored makers
    * [Pull request #1828](https://bitbucket.org/osrf/gazebo/pull-request/1828)

1. Added gui::Conversions to convert between Gazebo and Qt
    * [Pull request #2034](https://bitbucket.org/osrf/gazebo/pull-request/2034)

1. Model editor updates
    1. Support adding model plugins in model editor
        * [Pull request #2060](https://bitbucket.org/osrf/gazebo/pull-request/2060)

    1. Added support for copying and pasting top level nested models
        * [Pull request #2006](https://bitbucket.org/osrf/gazebo/pull-request/2006)

    1. Make non-editable background models white in model editor
        * [Pull request #1950](https://bitbucket.org/osrf/gazebo/pull-request/1950)

    1. Choose / swap parent and child links in joint inspector
        * [Pull request #1887](https://bitbucket.org/osrf/gazebo/pull-request/1887)
        * [Issue #1500](https://bitbucket.org/osrf/gazebo/issue/1500)

    1. Presets combo box for Vector3 config widget
        * [Pull request #1954](https://bitbucket.org/osrf/gazebo/pull-request/1954)

    1. Added support for more joint types (gearbox and fixed joints).
        * [Pull request #1794](https://bitbucket.org/osrf/gazebo/pull-request/1794)

    1. Added support for selecting links and joints, opening context menu and inspectors in Schematic View.
        * [Pull request #1787](https://bitbucket.org/osrf/gazebo/pull-request/1787)

    1. Color-coded edges in Schematic View to match joint color.
        * [Pull request #1781](https://bitbucket.org/osrf/gazebo/pull-request/1781)

    1. Scale link mass and inertia when a link is scaled
        * [Pull request #1836](https://bitbucket.org/osrf/gazebo/pull-request/1836)

    1. Add density widget to config widget and link inspector
        * [Pull request #1978](https://bitbucket.org/osrf/gazebo/pull-request/1978)

    1. Added icons for child and parent link in joint inspector
        * [Pull request #1953](https://bitbucket.org/osrf/gazebo/pull-request/1953)

    1. Load and save nested models
        * [Pull request #1894](https://bitbucket.org/osrf/gazebo/pull-request/1894)

    1. Display model plugins on the left panel and added model plugin inspector
        * [Pull request #1863](https://bitbucket.org/osrf/gazebo/pull-request/1863)

    1. Context menu and deletion for model plugins
        * [Pull request #1890](https://bitbucket.org/osrf/gazebo/pull-request/1890)

    1. Delete self from inspector
        * [Pull request #1904](https://bitbucket.org/osrf/gazebo/pull-request/1904)
        * [Issue #1543](https://bitbucket.org/osrf/gazebo/issue/1543)

    1. Apply inspector changes in real time and add reset button
        * [Pull request #1945](https://bitbucket.org/osrf/gazebo/pull-request/1945)
        * [Issue #1472](https://bitbucket.org/osrf/gazebo/issue/1472)

    1. Set physics to be paused when exiting model editor mode
        * [Pull request #1893](https://bitbucket.org/osrf/gazebo/pull-request/1893)
        * [Issue #1734](https://bitbucket.org/osrf/gazebo/issue/1734)

    1. Add Insert tab to model editor
        * [Pull request #1924](https://bitbucket.org/osrf/gazebo/pull-request/1924)

    1. Support inserting nested models from model maker
        * [Pull request #1982](https://bitbucket.org/osrf/gazebo/pull-request/1982)

    1. Added joint creation dialog
        * [Pull request #2021](https://bitbucket.org/osrf/gazebo/pull-request/2021)

    1. Added reverse checkboxes to joint creation dialog
        * [Pull request #2086](https://bitbucket.org/osrf/gazebo/pull-request/2086)

    1. Use opaque pointers in the model editor
        * [Pull request #2056](https://bitbucket.org/osrf/gazebo/pull-request/2056)
        * [Pull request #2059](https://bitbucket.org/osrf/gazebo/pull-request/2059)
        * [Pull request #2087](https://bitbucket.org/osrf/gazebo/pull-request/2087)

    1. Support joint creation between links in nested model.
        * [Pull request #2080](https://bitbucket.org/osrf/gazebo/pull-request/2080)

1. Building editor updates

    1. Use opaque pointers in the building editor
        * [Pull request #2041](https://bitbucket.org/osrf/gazebo/pull-request/2041)
        * [Pull request #2039](https://bitbucket.org/osrf/gazebo/pull-request/2039)
        * [Pull request #2055](https://bitbucket.org/osrf/gazebo/pull-request/2055)
        * [Pull request #2032](https://bitbucket.org/osrf/gazebo/pull-request/2032)
        * [Pull request #2082](https://bitbucket.org/osrf/gazebo/pull-request/2082)
        * [Pull request #2038](https://bitbucket.org/osrf/gazebo/pull-request/2038)
        * [Pull request #2033](https://bitbucket.org/osrf/gazebo/pull-request/2033)

    1. Use opaque pointers for GrabberHandle, add *LinkedGrabbers functions
        * [Pull request #2034](https://bitbucket.org/osrf/gazebo/pull-request/2034)

    1. Removed unused class: BuildingItem
        * [Pull request #2045](https://bitbucket.org/osrf/gazebo/pull-request/2045)

    1. Use opaque pointers for BuildingModelManip, move attachment logic to BuildingMaker
        * [Pull request #2046](https://bitbucket.org/osrf/gazebo/pull-request/2046)

    1. Use opaque pointers for all Dialog classes, add conversion from QPointF, move common logic to BaseInspectorDialog.
        * [Pull request #2083](https://bitbucket.org/osrf/gazebo/pull-request/2083)

## Gazebo 6.0

### Gazebo 6.X.X (201X-XX-XX)

1. Fix race condition in ~TimePanelPrivate (#1919)
    * [Pull request 2250](https://bitbucket.org/osrf/gazebo/pull-request/2250)

### Gazebo 6.6.0 (2016-04-07)

1. fix: remove back projection
    * [Pull request 2201](https://bitbucket.org/osrf/gazebo/pull-request/2201)
    * A contribution from Yuki Furuta

1. Backport depth camera OSX fix and test
    * [Pull request 2230](https://bitbucket.org/osrf/gazebo/pull-request/2230)

1. Add missing tinyxml includes (gazebo6)
    * [Pull request 2218](https://bitbucket.org/osrf/gazebo/pull-request/2218)

1. Fix ray-cylinder collision in ode
    * [Pull request 2125](https://bitbucket.org/osrf/gazebo/pull-request/2125)

1. backport fixes for ffmpeg3 to gazebo6 (from pull request #2154)
    * [Pull request 2162](https://bitbucket.org/osrf/gazebo/pull-request/2162)

1. Install shapes_bitmask.world
    * [Pull request 2104](https://bitbucket.org/osrf/gazebo/pull-request/2104)

1. Add gazebo_client to gazebo.pc (gazebo6)
    * [Pull request 2102](https://bitbucket.org/osrf/gazebo/pull-request/2102)

1. Fix removing multiple camera sensors that have the same camera name
    * [Pull request 2081](https://bitbucket.org/osrf/gazebo/pull-request/2081)

1. Ensure that LINK_FRAME_VISUAL arrow components are deleted (#1812)
    * [Pull request 2078](https://bitbucket.org/osrf/gazebo/pull-request/2078)

1. add migration notes for gazebo::setupClient to gazebo::client::setup
    * [Pull request 2068](https://bitbucket.org/osrf/gazebo/pull-request/2068)

1. Update inertia properties during simulation: part 2
    * [Pull request 1984](https://bitbucket.org/osrf/gazebo/pull-request/1984)

1. Fix minimum window height
    * [Pull request 2002](https://bitbucket.org/osrf/gazebo/pull-request/2002)

1. Backport gpu laser test fix
    * [Pull request 1999](https://bitbucket.org/osrf/gazebo/pull-request/1999)

1. Relax physics tolerances for single-precision bullet (gazebo6)
    * [Pull request 1997](https://bitbucket.org/osrf/gazebo/pull-request/1997)

1. Fix minimum window height
    * [Pull request 1998](https://bitbucket.org/osrf/gazebo/pull-request/1998)

1. backport model editor fixed joint option to gazebo6
    * [Pull request 1957](https://bitbucket.org/osrf/gazebo/pull-request/1957)

1. Update shaders once per render update
    * [Pull request 1991](https://bitbucket.org/osrf/gazebo/pull-request/1991)

1. Relax physics tolerances for single-precision bullet
    * [Pull request 1976](https://bitbucket.org/osrf/gazebo/pull-request/1976)

1. Fix visual transparency issues
    * [Pull request 1967](https://bitbucket.org/osrf/gazebo/pull-request/1967)

1. fix memory corruption in transport/Publisher.cc
    * [Pull request 1951](https://bitbucket.org/osrf/gazebo/pull-request/1951)

1. Add test for SphericalCoordinates::LocalFromGlobal
    * [Pull request 1959](https://bitbucket.org/osrf/gazebo/pull-request/1959)

### Gazebo 6.5.1 (2015-10-29)

1. Fix removing multiple camera sensors that have the same camera name.
    * [Pull request #2081](https://bitbucket.org/osrf/gazebo/pull-request/2081)
    * [Issue #1811](https://bitbucket.org/osrf/gazebo/issues/1811)

1. Backport model editor toolbar fixed joint option from [pull request #1794](https://bitbucket.org/osrf/gazebo/pull-request/1794)
    * [Pull request #1957](https://bitbucket.org/osrf/gazebo/pull-request/1957)

1. Fix minimum window height
    * Backport of [pull request #1977](https://bitbucket.org/osrf/gazebo/pull-request/1977)
    * [Pull request #1998](https://bitbucket.org/osrf/gazebo/pull-request/1998)
    * [Issue #1706](https://bitbucket.org/osrf/gazebo/issue/1706)

1. Fix visual transparency issues
    * [Pull request #1967](https://bitbucket.org/osrf/gazebo/pull-request/1967)
    * [Issue #1726](https://bitbucket.org/osrf/gazebo/issue/1726)

### Gazebo 6.5.0 (2015-10-22)

1. Added ability to convert from spherical coordinates to local coordinates.
    * [Pull request #1955](https://bitbucket.org/osrf/gazebo/pull-request/1955)

### Gazebo 6.4.0 (2015-10-14)

1. Fix ABI problem. Make `Sensor::SetPose` function non virtual.
    * [Pull request #1947](https://bitbucket.org/osrf/gazebo/pull-request/1947)

1. Update inertia properties during simulation
    * [Pull request #1909](https://bitbucket.org/osrf/gazebo/pull-requests/1909)
    * [Design document](https://bitbucket.org/osrf/gazebo_design/src/default/inertia_resize/inertia_resize.md)

1. Fix transparency correction for opaque materials
    * [Pull request #1946](https://bitbucket.org/osrf/gazebo/pull-requests/1946/fix-transparency-correction-for-opaque/diff)

### Gazebo 6.3.0 (2015-10-06)

1. Added `Sensor::SetPose` function
    * [Pull request #1935](https://bitbucket.org/osrf/gazebo/pull-request/1935)

### Gazebo 6.2.0 (2015-10-02)

1. Update physics when the world is reset
    * Backport of [pull request #1903](https://bitbucket.org/osrf/gazebo/pull-request/1903)
    * [Pull request #1916](https://bitbucket.org/osrf/gazebo/pull-request/1916)
    * [Issue #101](https://bitbucket.org/osrf/gazebo/issue/101)

1. Added Copy constructor and assignment operator to MouseEvent
    * [Pull request #1855](https://bitbucket.org/osrf/gazebo/pull-request/1855)

### Gazebo 6.1.0 (2015-08-02)

1. Added logical_camera sensor.
    * [Pull request #1845](https://bitbucket.org/osrf/gazebo/pull-request/1845)

1. Added RandomVelocityPlugin, which applies a random velocity to a model's link.
    * [Pull request #1839](https://bitbucket.org/osrf/gazebo/pull-request/1839)

1. Sim events for joint position, velocity and applied force
    * [Pull request #1849](https://bitbucket.org/osrf/gazebo/pull-request/1849)

### Gazebo 6.0.0 (2015-07-27)

1. Added magnetometer sensor. A contribution from Andrew Symington.
    * [Pull request #1788](https://bitbucket.org/osrf/gazebo/pull-request/1788)

1. Added altimeter sensor. A contribution from Andrew Symington.
    * [Pull request #1792](https://bitbucket.org/osrf/gazebo/pull-request/1792)

1. Implement more control options for log playback:
  1. Rewind: The simulation starts from the beginning.
  1. Forward: The simulation jumps to the end of the log file.
  1. Seek: The simulation jumps to a specific point specified by its simulation
  time.
      * [Pull request #1737](https://bitbucket.org/osrf/gazebo/pull-request/1737)

1. Added Gazebo splash screen
    * [Pull request #1745](https://bitbucket.org/osrf/gazebo/pull-request/1745)

1. Added a transporter plugin which allows models to move from one location
   to another based on their location and the location of transporter pads.
    * [Pull request #1738](https://bitbucket.org/osrf/gazebo/pull-request/1738)

1. Implement forward/backwards multi-step for log playback. Now, the semantics
of a multi-step while playing back a log session are different from a multi-step
during a live simulation. While playback, a multi-step simulates all the
intermediate steps as before, but the client only perceives a single step.
E.g: You have a log file containing a 1 hour simulation session. You want to
jump to the minute 00H::30M::00S to check a specific aspect of the simulation.
You should not see continuous updates until minute 00H:30M:00S. Instead, you
should visualize a single jump to the specific instant of the simulation that
you are interested.
    * [Pull request #1623](https://bitbucket.org/osrf/gazebo/pull-request/1623)

1. Added browse button to log record dialog.
    * [Pull request #1719](https://bitbucket.org/osrf/gazebo/pull-request/1719)

1. Improved SVG support: arcs in paths, and contours made of multiple paths.
    * [Pull request #1608](https://bitbucket.org/osrf/gazebo/pull-request/1608)

1. Added simulation iterations to the world state.
    * [Pull request #1722](https://bitbucket.org/osrf/gazebo/pull-request/1722)

1. Added multiple LiftDrag plugins to the cessna_demo.world to allow the Cessna
C-172 model to fly.
    * [Pull request #1715](https://bitbucket.org/osrf/gazebo/pull-request/1715)

1. Added a plugin to control a Cessna C-172 via messages (CessnaPlugin), and a
GUI plugin to test this functionality with the keyboard (CessnaGUIPlugin). Added
world with the Cessna model and the two previous plugins loaded
(cessna_demo.world).
    * [Pull request #1712](https://bitbucket.org/osrf/gazebo/pull-request/1712)

1. Added world with OSRF building and an elevator
    * [Pull request #1697](https://bitbucket.org/osrf/gazebo/pull-request/1697)

1. Fixed collide bitmask by changing default value from 0x1 to 0xffff.
    * [Pull request #1696](https://bitbucket.org/osrf/gazebo/pull-request/1696)

1. Added a plugin to control an elevator (ElevatorPlugin), and an OccupiedEvent plugin that sends a message when a model is within a specified region.
    * [Pull request #1694](https://bitbucket.org/osrf/gazebo/pull-request/1694)
    * [Pull request #1775](https://bitbucket.org/osrf/gazebo/pull-request/1775)

1. Added Layers tab and meta information for visuals.
    * [Pull request #1674](https://bitbucket.org/osrf/gazebo/pull-request/1674)

1. Added countdown behavior for common::Timer and exposed the feature in TimerGUIPlugin.
    * [Pull request #1690](https://bitbucket.org/osrf/gazebo/pull-request/1690)

1. Added BuoyancyPlugin for simulating the buoyancy of an object in a column of fluid.
    * [Pull request #1622](https://bitbucket.org/osrf/gazebo/pull-request/1622)

1. Added ComputeVolume function for simple shape subclasses of Shape.hh.
    * [Pull request #1605](https://bitbucket.org/osrf/gazebo/pull-request/1605)

1. Add option to parallelize the ODE quickstep constraint solver,
which solves an LCP twice with different parameters in order
to corrected for position projection errors.
    * [Pull request #1561](https://bitbucket.org/osrf/gazebo/pull-request/1561)

1. Get/Set user camera pose in GUI.
    * [Pull request #1649](https://bitbucket.org/osrf/gazebo/pull-request/1649)
    * [Issue #1595](https://bitbucket.org/osrf/gazebo/issue/1595)

1. Added ViewAngleWidget, removed hard-coded reset view and removed MainWindow::Reset(). Also added GLWidget::GetSelectedVisuals().
    * [Pull request #1768](https://bitbucket.org/osrf/gazebo/pull-request/1768)
    * [Issue #1507](https://bitbucket.org/osrf/gazebo/issue/1507)

1. Windows support. This consists mostly of numerous small changes to support
compilation on Windows.
    * [Pull request #1616](https://bitbucket.org/osrf/gazebo/pull-request/1616)
    * [Pull request #1618](https://bitbucket.org/osrf/gazebo/pull-request/1618)
    * [Pull request #1620](https://bitbucket.org/osrf/gazebo/pull-request/1620)
    * [Pull request #1625](https://bitbucket.org/osrf/gazebo/pull-request/1625)
    * [Pull request #1626](https://bitbucket.org/osrf/gazebo/pull-request/1626)
    * [Pull request #1627](https://bitbucket.org/osrf/gazebo/pull-request/1627)
    * [Pull request #1628](https://bitbucket.org/osrf/gazebo/pull-request/1628)
    * [Pull request #1629](https://bitbucket.org/osrf/gazebo/pull-request/1629)
    * [Pull request #1630](https://bitbucket.org/osrf/gazebo/pull-request/1630)
    * [Pull request #1631](https://bitbucket.org/osrf/gazebo/pull-request/1631)
    * [Pull request #1632](https://bitbucket.org/osrf/gazebo/pull-request/1632)
    * [Pull request #1633](https://bitbucket.org/osrf/gazebo/pull-request/1633)
    * [Pull request #1635](https://bitbucket.org/osrf/gazebo/pull-request/1635)
    * [Pull request #1637](https://bitbucket.org/osrf/gazebo/pull-request/1637)
    * [Pull request #1639](https://bitbucket.org/osrf/gazebo/pull-request/1639)
    * [Pull request #1647](https://bitbucket.org/osrf/gazebo/pull-request/1647)
    * [Pull request #1650](https://bitbucket.org/osrf/gazebo/pull-request/1650)
    * [Pull request #1651](https://bitbucket.org/osrf/gazebo/pull-request/1651)
    * [Pull request #1653](https://bitbucket.org/osrf/gazebo/pull-request/1653)
    * [Pull request #1654](https://bitbucket.org/osrf/gazebo/pull-request/1654)
    * [Pull request #1657](https://bitbucket.org/osrf/gazebo/pull-request/1657)
    * [Pull request #1658](https://bitbucket.org/osrf/gazebo/pull-request/1658)
    * [Pull request #1659](https://bitbucket.org/osrf/gazebo/pull-request/1659)
    * [Pull request #1660](https://bitbucket.org/osrf/gazebo/pull-request/1660)
    * [Pull request #1661](https://bitbucket.org/osrf/gazebo/pull-request/1661)
    * [Pull request #1669](https://bitbucket.org/osrf/gazebo/pull-request/1669)
    * [Pull request #1670](https://bitbucket.org/osrf/gazebo/pull-request/1670)
    * [Pull request #1672](https://bitbucket.org/osrf/gazebo/pull-request/1672)
    * [Pull request #1682](https://bitbucket.org/osrf/gazebo/pull-request/1682)
    * [Pull request #1683](https://bitbucket.org/osrf/gazebo/pull-request/1683)

1. Install `libgazebo_server_fixture`. This will facilitate tests external to the main gazebo repository. See `examples/stand_alone/test_fixture`.
    * [Pull request #1606](https://bitbucket.org/osrf/gazebo/pull-request/1606)

1. Laser visualization renders light blue for rays that do not hit obstacles, and dark blue for other rays.
    * [Pull request #1607](https://bitbucket.org/osrf/gazebo/pull-request/1607)
    * [Issue #1576](https://bitbucket.org/osrf/gazebo/issue/1576)

1. Add VisualType enum to Visual and clean up visuals when entity is deleted.
    * [Pull request #1614](https://bitbucket.org/osrf/gazebo/pull-request/1614)

1. Alert user of connection problems when using the REST service plugin
    * [Pull request #1655](https://bitbucket.org/osrf/gazebo/pull-request/1655)
    * [Issue #1574](https://bitbucket.org/osrf/gazebo/issue/1574)

1. ignition-math is now a dependency.
    + [http://ignitionrobotics.org/libraries/math](http://ignitionrobotics.org/libraries/math)
    + [Gazebo::math migration](https://bitbucket.org/osrf/gazebo/src/583edbeb90759d43d994cc57c0797119dd6d2794/ign-math-migration.md)

1. Detect uuid library during compilation.
    * [Pull request #1655](https://bitbucket.org/osrf/gazebo/pull-request/1655)
    * [Issue #1572](https://bitbucket.org/osrf/gazebo/issue/1572)

1. New accessors in LogPlay class.
    * [Pull request #1577](https://bitbucket.org/osrf/gazebo/pull-request/1577)

1. Added a plugin to send messages to an existing website.
   Added gui::MainWindow::AddMenu and msgs/rest_error, msgs/rest_login, msgs rest/post
    * [Pull request #1524](https://bitbucket.org/osrf/gazebo/pull-request/1524)

1. Fix deprecation warnings when using SDFormat 3.0.2, 3.0.3 prereleases
    * [Pull request #1568](https://bitbucket.org/osrf/gazebo/pull-request/1568)

1. Use GAZEBO_CFLAGS or GAZEBO_CXX_FLAGS in CMakeLists.txt for example plugins
    * [Pull request #1573](https://bitbucket.org/osrf/gazebo/pull-request/1573)

1. Added Link::OnWrenchMsg subscriber with test
    * [Pull request #1582](https://bitbucket.org/osrf/gazebo/pull-request/1582)

1. Show/hide GUI overlays using the menu bar.
    * [Pull request #1555](https://bitbucket.org/osrf/gazebo/pull-request/1555)

1. Added world origin indicator rendering::OriginVisual.
    * [Pull request #1700](https://bitbucket.org/osrf/gazebo/pull-request/1700)

1. Show/hide toolbars using the menu bars and shortcut.
   Added MainWindow::CloneAction.
   Added Window menu to Model Editor.
    * [Pull request #1584](https://bitbucket.org/osrf/gazebo/pull-request/1584)

1. Added event to show/hide toolbars.
    * [Pull request #1707](https://bitbucket.org/osrf/gazebo/pull-request/1707)

1. Added optional start/stop/reset buttons to timer GUI plugin.
    * [Pull request #1576](https://bitbucket.org/osrf/gazebo/pull-request/1576)

1. Timer GUI Plugin: Treat negative positions as positions from the ends
    * [Pull request #1703](https://bitbucket.org/osrf/gazebo/pull-request/1703)

1. Added Visual::GetDepth() and Visual::GetNthAncestor()
    * [Pull request #1613](https://bitbucket.org/osrf/gazebo/pull-request/1613)

1. Added a context menu for links
    * [Pull request #1589](https://bitbucket.org/osrf/gazebo/pull-request/1589)

1. Separate TimePanel's display into TimeWidget and LogPlayWidget.
    * [Pull request #1564](https://bitbucket.org/osrf/gazebo/pull-request/1564)

1. Display confirmation message after log is saved
    * [Pull request #1646](https://bitbucket.org/osrf/gazebo/pull-request/1646)

1. Added LogPlayView to display timeline and LogPlaybackStatistics message type.
    * [Pull request #1724](https://bitbucket.org/osrf/gazebo/pull-request/1724)

1. Added Time::FormattedString and removed all other FormatTime functions.
    * [Pull request #1710](https://bitbucket.org/osrf/gazebo/pull-request/1710)

1. Added support for Oculus DK2
    * [Pull request #1526](https://bitbucket.org/osrf/gazebo/pull-request/1526)

1. Use collide_bitmask from SDF to perform collision filtering
    * [Pull request #1470](https://bitbucket.org/osrf/gazebo/pull-request/1470)

1. Pass Coulomb surface friction parameters to DART.
    * [Pull request #1420](https://bitbucket.org/osrf/gazebo/pull-request/1420)

1. Added ModelAlign::SetHighlighted
    * [Pull request #1598](https://bitbucket.org/osrf/gazebo/pull-request/1598)

1. Added various Get functions to Visual. Also added a ConvertGeometryType function to msgs.
    * [Pull request #1402](https://bitbucket.org/osrf/gazebo/pull-request/1402)

1. Get and Set visibility of SelectionObj's handles, with unit test.
    * [Pull request #1417](https://bitbucket.org/osrf/gazebo/pull-request/1417)

1. Set material of SelectionObj's handles.
    * [Pull request #1472](https://bitbucket.org/osrf/gazebo/pull-request/1472)

1. Add SelectionObj::Fini with tests and make Visual::Fini virtual
    * [Pull request #1685](https://bitbucket.org/osrf/gazebo/pull-request/1685)

1. Allow link selection with the mouse if parent model already selected.
    * [Pull request #1409](https://bitbucket.org/osrf/gazebo/pull-request/1409)

1. Added ModelRightMenu::EntityTypes.
    * [Pull request #1414](https://bitbucket.org/osrf/gazebo/pull-request/1414)

1. Scale joint visuals according to link size.
    * [Pull request #1591](https://bitbucket.org/osrf/gazebo/pull-request/1591)
    * [Issue #1563](https://bitbucket.org/osrf/gazebo/issue/1563)

1. Added Gazebo/CoM material.
    * [Pull request #1439](https://bitbucket.org/osrf/gazebo/pull-request/1439)

1. Added arc parameter to MeshManager::CreateTube
    * [Pull request #1436](https://bitbucket.org/osrf/gazebo/pull-request/1436)

1. Added View Inertia and InertiaVisual, changed COMVisual to sphere proportional to mass.
    * [Pull request #1445](https://bitbucket.org/osrf/gazebo/pull-request/1445)

1. Added View Link Frame and LinkFrameVisual. Visual::SetTransparency goes into texture_unit.
    * [Pull request #1762](https://bitbucket.org/osrf/gazebo/pull-request/1762)
    * [Issue #853](https://bitbucket.org/osrf/gazebo/issue/853)

1. Changed the position of Save and Cancel buttons on editor dialogs
    * [Pull request #1442](https://bitbucket.org/osrf/gazebo/pull-request/1442)
    * [Issue #1377](https://bitbucket.org/osrf/gazebo/issue/1377)

1. Fixed Visual material updates
    * [Pull request #1454](https://bitbucket.org/osrf/gazebo/pull-request/1454)
    * [Issue #1455](https://bitbucket.org/osrf/gazebo/issue/1455)

1. Added Matrix3::Inverse() and tests
    * [Pull request #1481](https://bitbucket.org/osrf/gazebo/pull-request/1481)

1. Implemented AddLinkForce for ODE.
    * [Pull request #1456](https://bitbucket.org/osrf/gazebo/pull-request/1456)

1. Updated ConfigWidget class to parse enum values.
    * [Pull request #1518](https://bitbucket.org/osrf/gazebo/pull-request/1518)

1. Added PresetManager to physics libraries and corresponding integration test.
    * [Pull request #1471](https://bitbucket.org/osrf/gazebo/pull-request/1471)

1. Sync name and location on SaveDialog.
    * [Pull request #1563](https://bitbucket.org/osrf/gazebo/pull-request/1563)

1. Added Apply Force/Torque dialog
    * [Pull request #1600](https://bitbucket.org/osrf/gazebo/pull-request/1600)

1. Added Apply Force/Torque visuals
    * [Pull request #1619](https://bitbucket.org/osrf/gazebo/pull-request/1619)

1. Added Apply Force/Torque OnMouseRelease and ActivateWindow
    * [Pull request #1699](https://bitbucket.org/osrf/gazebo/pull-request/1699)

1. Added Apply Force/Torque mouse interactions, modes, activation
    * [Pull request #1731](https://bitbucket.org/osrf/gazebo/pull-request/1731)

1. Added inertia pose getter for COMVisual and COMVisual_TEST
    * [Pull request #1581](https://bitbucket.org/osrf/gazebo/pull-request/1581)

1. Model editor updates
    1. Joint preview using JointVisuals.
        * [Pull request #1369](https://bitbucket.org/osrf/gazebo/pull-request/1369)

    1. Added inspector for configuring link, visual, and collision properties.
        * [Pull request #1408](https://bitbucket.org/osrf/gazebo/pull-request/1408)

    1. Saving, exiting, generalizing SaveDialog.
        * [Pull request #1401](https://bitbucket.org/osrf/gazebo/pull-request/1401)

    1. Inspectors redesign
        * [Pull request #1586](https://bitbucket.org/osrf/gazebo/pull-request/1586)

    1. Edit existing model.
        * [Pull request #1425](https://bitbucket.org/osrf/gazebo/pull-request/1425)

    1. Add joint inspector to link's context menu.
        * [Pull request #1449](https://bitbucket.org/osrf/gazebo/pull-request/1449)
        * [Issue #1443](https://bitbucket.org/osrf/gazebo/issue/1443)

    1. Added button to select mesh file on inspector.
        * [Pull request #1460](https://bitbucket.org/osrf/gazebo/pull-request/1460)
        * [Issue #1450](https://bitbucket.org/osrf/gazebo/issue/1450)

    1. Renamed Part to Link.
        * [Pull request #1478](https://bitbucket.org/osrf/gazebo/pull-request/1478)

    1. Fix snapping inside editor.
        * [Pull request #1489](https://bitbucket.org/osrf/gazebo/pull-request/1489)
        * [Issue #1457](https://bitbucket.org/osrf/gazebo/issue/1457)

    1. Moved DataLogger from Window menu to the toolbar and moved screenshot button to the right.
        * [Pull request #1665](https://bitbucket.org/osrf/gazebo/pull-request/1665)

    1. Keep loaded model's name.
        * [Pull request #1516](https://bitbucket.org/osrf/gazebo/pull-request/1516)
        * [Issue #1504](https://bitbucket.org/osrf/gazebo/issue/1504)

    1. Added ExtrudeDialog.
        * [Pull request #1483](https://bitbucket.org/osrf/gazebo/pull-request/1483)

    1. Hide time panel inside editor and keep main window's paused state.
        * [Pull request #1500](https://bitbucket.org/osrf/gazebo/pull-request/1500)

    1. Fixed pose issues and added ModelCreator_TEST.
        * [Pull request #1509](https://bitbucket.org/osrf/gazebo/pull-request/1509)
        * [Issue #1497](https://bitbucket.org/osrf/gazebo/issue/1497)
        * [Issue #1509](https://bitbucket.org/osrf/gazebo/issue/1509)

    1. Added list of links and joints.
        * [Pull request #1515](https://bitbucket.org/osrf/gazebo/pull-request/1515)
        * [Issue #1418](https://bitbucket.org/osrf/gazebo/issue/1418)

    1. Expose API to support adding items to the palette.
        * [Pull request #1565](https://bitbucket.org/osrf/gazebo/pull-request/1565)

    1. Added menu for toggling joint visualization
        * [Pull request #1551](https://bitbucket.org/osrf/gazebo/pull-request/1551)
        * [Issue #1483](https://bitbucket.org/osrf/gazebo/issue/1483)

    1. Add schematic view to model editor
        * [Pull request #1562](https://bitbucket.org/osrf/gazebo/pull-request/1562)

1. Building editor updates
    1. Make palette tips tooltip clickable to open.
        * [Pull request #1519](https://bitbucket.org/osrf/gazebo/pull-request/1519)
        * [Issue #1370](https://bitbucket.org/osrf/gazebo/issue/1370)

    1. Add measurement unit to building inspectors.
        * [Pull request #1741](https://bitbucket.org/osrf/gazebo/pull-request/1741)
        * [Issue #1363](https://bitbucket.org/osrf/gazebo/issue/1363)

    1. Add `BaseInspectorDialog` as a base class for inspectors.
        * [Pull request #1749](https://bitbucket.org/osrf/gazebo/pull-request/1749)

## Gazebo 5.0

### Gazebo 5.x.x

1. Fix mouse picking with transparent visuals
    * [Pull request 2305](https://bitbucket.org/osrf/gazebo/pull-request/2305)
    * [Issue #1956](https://bitbucket.org/osrf/gazebo/issue/1956)

1. Backport fix for DepthCamera visibility mask
    * [Pull request 2286](https://bitbucket.org/osrf/gazebo/pull-request/2286)
    * [Pull request 2287](https://bitbucket.org/osrf/gazebo/pull-request/2287)

1. Backport sensor reset fix
    * [Pull request 2272](https://bitbucket.org/osrf/gazebo/pull-request/2272)
    * [Issue #1917](https://bitbucket.org/osrf/gazebo/issue/1917)

1. Fix model snap tool highlighting
    * [Pull request 2293](https://bitbucket.org/osrf/gazebo/pull-request/2293)
    * [Issue #1955](https://bitbucket.org/osrf/gazebo/issue/1955)

### Gazebo 5.3.0 (2015-04-07)

1. fix: remove back projection
    * [Pull request 2201](https://bitbucket.org/osrf/gazebo/pull-request/2201)
    * A contribution from Yuki Furuta

1. Backport depth camera OSX fix and test
    * [Pull request 2230](https://bitbucket.org/osrf/gazebo/pull-request/2230)

1. Add missing tinyxml includes
    * [Pull request 2216](https://bitbucket.org/osrf/gazebo/pull-request/2216)

1. backport fixes for ffmpeg3 to gazebo5 (from pull request #2154)
    * [Pull request 2161](https://bitbucket.org/osrf/gazebo/pull-request/2161)

1. Check for valid display using xwininfo -root
    * [Pull request 2111](https://bitbucket.org/osrf/gazebo/pull-request/2111)

1. Don't search for sdformat4 on gazebo5, since gazebo5 can't handle sdformat protocol 1.6
    * [Pull request 2092](https://bitbucket.org/osrf/gazebo/pull-request/2092)

1. Fix minimum window height
    * [Pull request 2002](https://bitbucket.org/osrf/gazebo/pull-request/2002)

1. Relax physics tolerances for single-precision bullet
    * [Pull request 1976](https://bitbucket.org/osrf/gazebo/pull-request/1976)

1. Try finding sdformat 4 in gazebo5 branch
    * [Pull request 1972](https://bitbucket.org/osrf/gazebo/pull-request/1972)

1. Fix_send_message (backport of pull request #1951)
    * [Pull request 1964](https://bitbucket.org/osrf/gazebo/pull-request/1964)
    * A contribution from Samuel Lekieffre

1. Export the media path in the cmake config file.
    * [Pull request 1933](https://bitbucket.org/osrf/gazebo/pull-request/1933)

1. Shorten gearbox test since it is failing via timeout on osx
    * [Pull request 1937](https://bitbucket.org/osrf/gazebo/pull-request/1937)

### Gazebo 5.2.1 (2015-10-02)

1. Fix minimum window height
    * Backport of [pull request #1977](https://bitbucket.org/osrf/gazebo/pull-request/1977)
    * [Pull request #2002](https://bitbucket.org/osrf/gazebo/pull-request/2002)
    * [Issue #1706](https://bitbucket.org/osrf/gazebo/issue/1706)

### Gazebo 5.2.0 (2015-10-02)

1. Initialize sigact struct fields that valgrind said were being used uninitialized
    * [Pull request #1809](https://bitbucket.org/osrf/gazebo/pull-request/1809)

1. Add missing ogre includes to ensure macros are properly defined
    * [Pull request #1813](https://bitbucket.org/osrf/gazebo/pull-request/1813)

1. Use ToSDF functions to simplify physics_friction test
    * [Pull request #1808](https://bitbucket.org/osrf/gazebo/pull-request/1808)

1. Added lines to laser sensor visualization
    * [Pull request #1742](https://bitbucket.org/osrf/gazebo/pull-request/1742)
    * [Issue #935](https://bitbucket.org/osrf/gazebo/issue/935)

1. Fix BulletSliderJoint friction for bullet 2.83
    * [Pull request #1686](https://bitbucket.org/osrf/gazebo/pull-request/1686)

1. Fix heightmap model texture loading.
    * [Pull request #1592](https://bitbucket.org/osrf/gazebo/pull-request/1592)

1. Disable failing pr2 test for dart
    * [Pull request #1540](https://bitbucket.org/osrf/gazebo/pull-request/1540)
    * [Issue #1435](https://bitbucket.org/osrf/gazebo/issue/1435)

### Gazebo 5.1.0 (2015-03-20)
1. Backport pull request #1527 (FindOGRE.cmake for non-Debian systems)
  * [Pull request #1532](https://bitbucket.org/osrf/gazebo/pull-request/1532)

1. Respect system cflags when not using USE_UPSTREAM_CFLAGS
  * [Pull request #1531](https://bitbucket.org/osrf/gazebo/pull-request/1531)

1. Allow light manipulation
  * [Pull request #1529](https://bitbucket.org/osrf/gazebo/pull-request/1529)

1. Allow sdformat 2.3.1+ or 3+ and fix tests
  * [Pull request #1484](https://bitbucket.org/osrf/gazebo/pull-request/1484)

1. Add Link::GetWorldAngularMomentum function and test.
  * [Pull request #1482](https://bitbucket.org/osrf/gazebo/pull-request/1482)

1. Preserve previous GAZEBO_MODEL_PATH values when sourcing setup.sh
  * [Pull request #1430](https://bitbucket.org/osrf/gazebo/pull-request/1430)

1. Implement Coulomb joint friction for DART
  * [Pull request #1427](https://bitbucket.org/osrf/gazebo/pull-request/1427)
  * [Issue #1281](https://bitbucket.org/osrf/gazebo/issue/1281)

1. Fix simple shape normals.
    * [Pull request #1477](https://bitbucket.org/osrf/gazebo/pull-request/1477)
    * [Issue #1369](https://bitbucket.org/osrf/gazebo/issue/1369)

1. Use Msg-to-SDF conversion functions in tests, add ServerFixture::SpawnModel(msgs::Model).
    * [Pull request #1466](https://bitbucket.org/osrf/gazebo/pull-request/1466)

1. Added Model Msg-to-SDF conversion functions and test.
    * [Pull request #1429](https://bitbucket.org/osrf/gazebo/pull-request/1429)

1. Added Joint Msg-to-SDF conversion functions and test.
    * [Pull request #1419](https://bitbucket.org/osrf/gazebo/pull-request/1419)

1. Added Visual, Material Msg-to-SDF conversion functions and ShaderType to string conversion functions.
    * [Pull request #1415](https://bitbucket.org/osrf/gazebo/pull-request/1415)

1. Implement Coulomb joint friction for BulletSliderJoint
  * [Pull request #1452](https://bitbucket.org/osrf/gazebo/pull-request/1452)
  * [Issue #1348](https://bitbucket.org/osrf/gazebo/issue/1348)

### Gazebo 5.0.0 (2015-01-27)
1. Support for using [digital elevation maps](http://gazebosim.org/tutorials?tut=dem) has been added to debian packages.

1. C++11 support (C++11 compatible compiler is now required)
    * [Pull request #1340](https://bitbucket.org/osrf/gazebo/pull-request/1340)

1. Implemented private data pointer for the World class.
    * [Pull request #1383](https://bitbucket.org/osrf/gazebo/pull-request/1383)

1. Implemented private data pointer for the Scene class.
    * [Pull request #1385](https://bitbucket.org/osrf/gazebo/pull-request/1385)

1. Added a events::Event::resetWorld event that is triggered when World::Reset is called.
    * [Pull request #1332](https://bitbucket.org/osrf/gazebo/pull-request/1332)
    * [Issue #1375](https://bitbucket.org/osrf/gazebo/issue/1375)

1. Fixed `math::Box::GetCenter` functionality.
    * [Pull request #1278](https://bitbucket.org/osrf/gazebo/pull-request/1278)
    * [Issue #1327](https://bitbucket.org/osrf/gazebo/issue/1327)

1. Added a GUI timer plugin that facilitates the display and control a timer inside the Gazebo UI.
    * [Pull request #1270](https://bitbucket.org/osrf/gazebo/pull-request/1270)

1. Added ability to load plugins via SDF.
    * [Pull request #1261](https://bitbucket.org/osrf/gazebo/pull-request/1261)

1. Added GUIEvent to hide/show the left GUI pane.
    * [Pull request #1269](https://bitbucket.org/osrf/gazebo/pull-request/1269)

1. Modified KeyEventHandler and GLWidget so that hotkeys can be suppressed by custom KeyEvents set up by developers
    * [Pull request #1251](https://bitbucket.org/osrf/gazebo/pull-request/1251)

1. Added ability to read the directory where the log files are stored.
    * [Pull request #1277](https://bitbucket.org/osrf/gazebo/pull-request/1277)

1. Implemented a simulation cloner
    * [Pull request #1180](https://bitbucket.org/osrf/gazebo/pull-request/1180/clone-a-simulation)

1. Added GUI overlay plugins. Users can now write a Gazebo + QT plugin that displays widgets over the render window.
  * [Pull request #1181](https://bitbucket.org/osrf/gazebo/pull-request/1181)

1. Change behavior of Joint::SetVelocity, add Joint::SetVelocityLimit(unsigned int, double)
  * [Pull request #1218](https://bitbucket.org/osrf/gazebo/pull-request/1218)
  * [Issue #964](https://bitbucket.org/osrf/gazebo/issue/964)

1. Implement Coulomb joint friction for ODE
  * [Pull request #1221](https://bitbucket.org/osrf/gazebo/pull-request/1221)
  * [Issue #381](https://bitbucket.org/osrf/gazebo/issue/381)

1. Implement Coulomb joint friction for BulletHingeJoint
  * [Pull request #1317](https://bitbucket.org/osrf/gazebo/pull-request/1317)
  * [Issue #1348](https://bitbucket.org/osrf/gazebo/issue/1348)

1. Implemented camera lens distortion.
  * [Pull request #1213](https://bitbucket.org/osrf/gazebo/pull-request/1213)

1. Kill rogue gzservers left over from failed INTEGRATION_world_clone tests
   and improve robustness of `UNIT_gz_TEST`
  * [Pull request #1232](https://bitbucket.org/osrf/gazebo/pull-request/1232)
  * [Issue #1299](https://bitbucket.org/osrf/gazebo/issue/1299)

1. Added RenderWidget::ShowToolbar to toggle visibility of top toolbar.
  * [Pull request #1248](https://bitbucket.org/osrf/gazebo/pull-request/1248)

1. Fix joint axis visualization.
  * [Pull request #1258](https://bitbucket.org/osrf/gazebo/pull-request/1258)

1. Change UserCamera view control via joysticks. Clean up rate control vs. pose control.
   see UserCamera::OnJoyPose and UserCamera::OnJoyTwist. Added view twist control toggle
   with joystick button 1.
  * [Pull request #1249](https://bitbucket.org/osrf/gazebo/pull-request/1249)

1. Added RenderWidget::GetToolbar to get the top toolbar and change its actions on ModelEditor.
    * [Pull request #1263](https://bitbucket.org/osrf/gazebo/pull-request/1263)

1. Added accessor for MainWindow graphical widget to GuiIface.
    * [Pull request #1250](https://bitbucket.org/osrf/gazebo/pull-request/1250)

1. Added a ConfigWidget class that takes in a google protobuf message and generates widgets for configuring the fields in the message
    * [Pull request #1285](https://bitbucket.org/osrf/gazebo/pull-request/1285)

1. Added GLWidget::OnModelEditor when model editor is triggered, and MainWindow::OnEditorGroup to manually uncheck editor actions.
    * [Pull request #1283](https://bitbucket.org/osrf/gazebo/pull-request/1283)

1. Added Collision, Geometry, Inertial, Surface Msg-to-SDF conversion functions.
    * [Pull request #1315](https://bitbucket.org/osrf/gazebo/pull-request/1315)

1. Added "button modifier" fields (control, shift, and alt) to common::KeyEvent.
    * [Pull request #1325](https://bitbucket.org/osrf/gazebo/pull-request/1325)

1. Added inputs for environment variable GAZEBO_GUI_INI_FILE for reading a custom .ini file.
    * [Pull request #1252](https://bitbucket.org/osrf/gazebo/pull-request/1252)

1. Fixed crash on "permission denied" bug, added insert_model integration test.
    * [Pull request #1329](https://bitbucket.org/osrf/gazebo/pull-request/1329/)

1. Enable simbody joint tests, implement `SimbodyJoint::GetParam`, create
   `Joint::GetParam`, fix bug in `BulletHingeJoint::SetParam`.
    * [Pull request #1404](https://bitbucket.org/osrf/gazebo/pull-request/1404/)

1. Building editor updates
    1. Fixed inspector resizing.
        * [Pull request #1230](https://bitbucket.org/osrf/gazebo/pull-request/1230)
        * [Issue #395](https://bitbucket.org/osrf/gazebo/issue/395)

    1. Doors and windows move proportionally with wall.
        * [Pull request #1231](https://bitbucket.org/osrf/gazebo/pull-request/1231)
        * [Issue #368](https://bitbucket.org/osrf/gazebo/issue/368)

    1. Inspector dialogs stay on top.
        * [Pull request #1229](https://bitbucket.org/osrf/gazebo/pull-request/1229)
        * [Issue #417](https://bitbucket.org/osrf/gazebo/issue/417)

    1. Make model name editable on palette.
        * [Pull request #1239](https://bitbucket.org/osrf/gazebo/pull-request/1239)

    1. Import background image and improve add/delete levels.
        * [Pull request #1214](https://bitbucket.org/osrf/gazebo/pull-request/1214)
        * [Issue #422](https://bitbucket.org/osrf/gazebo/issue/422)
        * [Issue #361](https://bitbucket.org/osrf/gazebo/issue/361)

    1. Fix changing draw mode.
        * [Pull request #1233](https://bitbucket.org/osrf/gazebo/pull-request/1233)
        * [Issue #405](https://bitbucket.org/osrf/gazebo/issue/405)

    1. Tips on palette's top-right corner.
        * [Pull request #1241](https://bitbucket.org/osrf/gazebo/pull-request/1241)

    1. New buttons and layout for the palette.
        * [Pull request #1242](https://bitbucket.org/osrf/gazebo/pull-request/1242)

    1. Individual wall segments instead of polylines.
        * [Pull request #1246](https://bitbucket.org/osrf/gazebo/pull-request/1246)
        * [Issue #389](https://bitbucket.org/osrf/gazebo/issue/389)
        * [Issue #415](https://bitbucket.org/osrf/gazebo/issue/415)

    1. Fix exiting and saving, exiting when there's nothing drawn, fix text on popups.
        * [Pull request #1296](https://bitbucket.org/osrf/gazebo/pull-request/1296)

    1. Display measure for selected wall segment.
        * [Pull request #1291](https://bitbucket.org/osrf/gazebo/pull-request/1291)
        * [Issue #366](https://bitbucket.org/osrf/gazebo/issue/366)

    1. Highlight selected item's 3D visual.
        * [Pull request #1292](https://bitbucket.org/osrf/gazebo/pull-request/1292)

    1. Added color picker to inspector dialogs.
        * [Pull request #1298](https://bitbucket.org/osrf/gazebo/pull-request/1298)

    1. Snapping on by default, off holding Shift. Improved snapping.
        * [Pull request #1304](https://bitbucket.org/osrf/gazebo/pull-request/1304)

    1. Snap walls to length increments, moved scale to SegmentItem and added Get/SetScale, added SegmentItem::SnapAngle and SegmentItem::SnapLength.
        * [Pull request #1311](https://bitbucket.org/osrf/gazebo/pull-request/1311)

    1. Make buildings available in "Insert Models" tab, improve save flow.
        * [Pull request #1312](https://bitbucket.org/osrf/gazebo/pull-request/1312)

    1. Added EditorItem::SetHighlighted.
        * [Pull request #1308](https://bitbucket.org/osrf/gazebo/pull-request/1308)

    1. Current level is transparent, lower levels opaque, higher levels invisible.
        * [Pull request #1303](https://bitbucket.org/osrf/gazebo/pull-request/1303)

    1. Detach all child manips when item is deleted, added BuildingMaker::DetachAllChildren.
        * [Pull request #1316](https://bitbucket.org/osrf/gazebo/pull-request/1316)

    1. Added texture picker to inspector dialogs.
        * [Pull request #1306](https://bitbucket.org/osrf/gazebo/pull-request/1306)

    1. Measures for doors and windows. Added RectItem::angleOnWall and related Get/Set.
        * [Pull request #1322](https://bitbucket.org/osrf/gazebo/pull-request/1322)
        * [Issue #370](https://bitbucket.org/osrf/gazebo/issue/370)

    1. Added Gazebo/BuildingFrame material to display holes for doors and windows on walls.
        * [Pull request #1338](https://bitbucket.org/osrf/gazebo/pull-request/1338)

    1. Added Gazebo/Bricks material to be used as texture on the building editor.
        * [Pull request #1333](https://bitbucket.org/osrf/gazebo/pull-request/1333)

    1. Pick colors from the palette and assign on 3D view. Added mouse and key event handlers to BuildingMaker, and events to communicate from BuildingModelManip to EditorItem.
        * [Pull request #1336](https://bitbucket.org/osrf/gazebo/pull-request/1336)

    1. Pick textures from the palette and assign in 3D view.
        * [Pull request #1368](https://bitbucket.org/osrf/gazebo/pull-request/1368)

1. Model editor updates
    1. Fix adding/removing event filters .
        * [Pull request #1279](https://bitbucket.org/osrf/gazebo/pull-request/1279)

    1. Enabled multi-selection and align tool inside model editor.
        * [Pull request #1302](https://bitbucket.org/osrf/gazebo/pull-request/1302)
        * [Issue #1323](https://bitbucket.org/osrf/gazebo/issue/1323)

    1. Enabled snap mode inside model editor.
        * [Pull request #1331](https://bitbucket.org/osrf/gazebo/pull-request/1331)
        * [Issue #1318](https://bitbucket.org/osrf/gazebo/issue/1318)

    1. Implemented copy/pasting of links.
        * [Pull request #1330](https://bitbucket.org/osrf/gazebo/pull-request/1330)

1. GUI publishes model selection information on ~/selection topic.
    * [Pull request #1318](https://bitbucket.org/osrf/gazebo/pull-request/1318)

## Gazebo 4.0

### Gazebo 4.x.x (2015-xx-xx)

1. Fix build for Bullet 2.83, enable angle wrapping for BulletHingeJoint
    * [Pull request #1664](https://bitbucket.org/osrf/gazebo/pull-request/1664)

### Gazebo 4.1.3 (2015-05-07)

1. Fix saving visual geom SDF values
    * [Pull request #1597](https://bitbucket.org/osrf/gazebo/pull-request/1597)
1. Fix heightmap model texture loading.
    * [Pull request #1595](https://bitbucket.org/osrf/gazebo/pull-request/1595)
1. Fix visual collision scale on separate client
    * [Pull request #1585](https://bitbucket.org/osrf/gazebo/pull-request/1585)
1. Fix several clang compiler warnings
    * [Pull request #1594](https://bitbucket.org/osrf/gazebo/pull-request/1594)
1. Fix blank save / browse dialogs
    * [Pull request #1544](https://bitbucket.org/osrf/gazebo/pull-request/1544)

### Gazebo 4.1.2 (2015-03-20)

1. Fix quaternion documentation: target Gazebo_4.1
    * [Pull request #1525](https://bitbucket.org/osrf/gazebo/pull-request/1525)
1. Speed up World::Step in loops
    * [Pull request #1492](https://bitbucket.org/osrf/gazebo/pull-request/1492)
1. Reduce selection buffer updates -> 4.1
    * [Pull request #1494](https://bitbucket.org/osrf/gazebo/pull-request/1494)
1. Fix loading of SimbodyPhysics parameters
    * [Pull request #1474](https://bitbucket.org/osrf/gazebo/pull-request/1474)
1. Fix heightmap on OSX -> 4.1
    * [Pull request #1455](https://bitbucket.org/osrf/gazebo/pull-request/1455)
1. Remove extra pose tag in a world file that should not be there
    * [Pull request #1458](https://bitbucket.org/osrf/gazebo/pull-request/1458)
1. Better fix for #236 for IMU that doesn't require ABI changes
    * [Pull request #1448](https://bitbucket.org/osrf/gazebo/pull-request/1448)
1. Fix regression of #236 for ImuSensor in 4.1
    * [Pull request #1446](https://bitbucket.org/osrf/gazebo/pull-request/1446)
1. Preserve previous GAZEBO_MODEL_PATH values when sourcing setup.sh
    * [Pull request #1430](https://bitbucket.org/osrf/gazebo/pull-request/1430)
1. issue #857: fix segfault for simbody screw joint when setting limits due to uninitialized limitForce.
    * [Pull request #1423](https://bitbucket.org/osrf/gazebo/pull-request/1423)
1. Allow multiple contact sensors per link (#960)
    * [Pull request #1413](https://bitbucket.org/osrf/gazebo/pull-request/1413)
1. Fix for issue #351, ODE World Step
    * [Pull request #1406](https://bitbucket.org/osrf/gazebo/pull-request/1406)
1. Disable failing InelasticCollision/0 test (#1394)
    * [Pull request #1405](https://bitbucket.org/osrf/gazebo/pull-request/1405)
1. Prevent out of bounds array access in SkidSteerDrivePlugin (found by cppcheck 1.68)
    * [Pull request #1379](https://bitbucket.org/osrf/gazebo/pull-request/1379)

### Gazebo 4.1.1 (2015-01-15)

1. Fix BulletPlaneShape bounding box (#1265)
    * [Pull request #1367](https://bitbucket.org/osrf/gazebo/pull-request/1367)
1. Fix dart linking errors on osx
    * [Pull request #1372](https://bitbucket.org/osrf/gazebo/pull-request/1372)
1. Update to player interfaces
    * [Pull request #1324](https://bitbucket.org/osrf/gazebo/pull-request/1324)
1. Handle GpuLaser name collisions (#1403)
    * [Pull request #1360](https://bitbucket.org/osrf/gazebo/pull-request/1360)
1. Add checks for handling array's with counts of zero, and read specular values
    * [Pull request #1339](https://bitbucket.org/osrf/gazebo/pull-request/1339)
1. Fix model list widget test
    * [Pull request #1327](https://bitbucket.org/osrf/gazebo/pull-request/1327)
1. Fix ogre includes
    * [Pull request #1323](https://bitbucket.org/osrf/gazebo/pull-request/1323)

### Gazebo 4.1.0 (2014-11-20)

1. Modified GUI rendering to improve the rendering update rate.
    * [Pull request #1487](https://bitbucket.org/osrf/gazebo/pull-request/1487)
1. Add ArrangePlugin for arranging groups of models.
   Also add Model::ResetPhysicsStates to call Link::ResetPhysicsStates
   recursively on all links in model.
    * [Pull request #1208](https://bitbucket.org/osrf/gazebo/pull-request/1208)
1. The `gz model` command line tool will output model info using either `-i` for complete info, or `-p` for just the model pose.
    * [Pull request #1212](https://bitbucket.org/osrf/gazebo/pull-request/1212)
    * [DRCSim Issue #389](https://bitbucket.org/osrf/drcsim/issue/389)
1. Added SignalStats class for computing incremental signal statistics.
    * [Pull request #1198](https://bitbucket.org/osrf/gazebo/pull-request/1198)
1. Add InitialVelocityPlugin to setting the initial state of links
    * [Pull request #1237](https://bitbucket.org/osrf/gazebo/pull-request/1237)
1. Added Quaternion::Integrate function.
    * [Pull request #1255](https://bitbucket.org/osrf/gazebo/pull-request/1255)
1. Added ConvertJointType functions, display more joint info on model list.
    * [Pull request #1259](https://bitbucket.org/osrf/gazebo/pull-request/1259)
1. Added ModelListWidget::AddProperty, removed unnecessary checks on ModelListWidget.
    * [Pull request #1271](https://bitbucket.org/osrf/gazebo/pull-request/1271)
1. Fix loading collada meshes with unsupported input semantics.
    * [Pull request #1319](https://bitbucket.org/osrf/gazebo/pull-request/1319)

### Gazebo 4.0.2 (2014-09-23)

1. Fix and improve mechanism to generate pkgconfig libs
    * [Pull request #1207](https://bitbucket.org/osrf/gazebo/pull-request/1207)
    * [Issue #1284](https://bitbucket.org/osrf/gazebo/issue/1284)
1. Added arat.world
    * [Pull request #1205](https://bitbucket.org/osrf/gazebo/pull-request/1205)
1. Update gzprop to output zip files.
    * [Pull request #1197](https://bitbucket.org/osrf/gazebo/pull-request/1197)
1. Make Collision::GetShape a const function
    * [Pull requset #1189](https://bitbucket.org/osrf/gazebo/pull-request/1189)
1. Install missing physics headers
    * [Pull requset #1183](https://bitbucket.org/osrf/gazebo/pull-request/1183)
1. Remove SimbodyLink::AddTorque console message
    * [Pull requset #1185](https://bitbucket.org/osrf/gazebo/pull-request/1185)
1. Fix log xml
    * [Pull requset #1188](https://bitbucket.org/osrf/gazebo/pull-request/1188)

### Gazebo 4.0.0 (2014-08-08)

1. Added lcov support to cmake
    * [Pull request #1047](https://bitbucket.org/osrf/gazebo/pull-request/1047)
1. Fixed memory leak in image conversion
    * [Pull request #1057](https://bitbucket.org/osrf/gazebo/pull-request/1057)
1. Removed deprecated function
    * [Pull request #1067](https://bitbucket.org/osrf/gazebo/pull-request/1067)
1. Improved collada loading performance
    * [Pull request #1066](https://bitbucket.org/osrf/gazebo/pull-request/1066)
    * [Pull request #1082](https://bitbucket.org/osrf/gazebo/pull-request/1082)
    * [Issue #1134](https://bitbucket.org/osrf/gazebo/issue/1134)
1. Implemented a collada exporter
    * [Pull request #1064](https://bitbucket.org/osrf/gazebo/pull-request/1064)
1. Force torque sensor now makes use of sensor's pose.
    * [Pull request #1076](https://bitbucket.org/osrf/gazebo/pull-request/1076)
    * [Issue #940](https://bitbucket.org/osrf/gazebo/issue/940)
1. Fix Model::GetLinks segfault
    * [Pull request #1093](https://bitbucket.org/osrf/gazebo/pull-request/1093)
1. Fix deleting and saving lights in gzserver
    * [Pull request #1094](https://bitbucket.org/osrf/gazebo/pull-request/1094)
    * [Issue #1182](https://bitbucket.org/osrf/gazebo/issue/1182)
    * [Issue #346](https://bitbucket.org/osrf/gazebo/issue/346)
1. Fix Collision::GetWorldPose. The pose of a collision would not update properly.
    * [Pull request #1049](https://bitbucket.org/osrf/gazebo/pull-request/1049)
    * [Issue #1124](https://bitbucket.org/osrf/gazebo/issue/1124)
1. Fixed the animate_box and animate_joints examples
    * [Pull request #1086](https://bitbucket.org/osrf/gazebo/pull-request/1086)
1. Integrated Oculus Rift functionality
    * [Pull request #1074](https://bitbucket.org/osrf/gazebo/pull-request/1074)
    * [Pull request #1136](https://bitbucket.org/osrf/gazebo/pull-request/1136)
    * [Pull request #1139](https://bitbucket.org/osrf/gazebo/pull-request/1139)
1. Updated Base::GetScopedName
    * [Pull request #1104](https://bitbucket.org/osrf/gazebo/pull-request/1104)
1. Fix collada loader from adding duplicate materials into a Mesh
    * [Pull request #1105](https://bitbucket.org/osrf/gazebo/pull-request/1105)
    * [Issue #1180](https://bitbucket.org/osrf/gazebo/issue/1180)
1. Integrated Razer Hydra functionality
    * [Pull request #1083](https://bitbucket.org/osrf/gazebo/pull-request/1083)
    * [Pull request #1109](https://bitbucket.org/osrf/gazebo/pull-request/1109)
1. Added ability to copy and paste models in the GUI
    * [Pull request #1103](https://bitbucket.org/osrf/gazebo/pull-request/1103)
1. Removed unnecessary inclusion of gazebo.hh and common.hh in plugins
    * [Pull request #1111](https://bitbucket.org/osrf/gazebo/pull-request/1111)
1. Added ability to specify custom road textures
    * [Pull request #1027](https://bitbucket.org/osrf/gazebo/pull-request/1027)
1. Added support for DART 4.1
    * [Pull request #1113](https://bitbucket.org/osrf/gazebo/pull-request/1113)
    * [Pull request #1132](https://bitbucket.org/osrf/gazebo/pull-request/1132)
    * [Pull request #1134](https://bitbucket.org/osrf/gazebo/pull-request/1134)
    * [Pull request #1154](https://bitbucket.org/osrf/gazebo/pull-request/1154)
1. Allow position of joints to be directly set.
    * [Pull request #1097](https://bitbucket.org/osrf/gazebo/pull-request/1097)
    * [Issue #1138](https://bitbucket.org/osrf/gazebo/issue/1138)
1. Added extruded polyline geometry
    * [Pull request #1026](https://bitbucket.org/osrf/gazebo/pull-request/1026)
1. Fixed actor animation
    * [Pull request #1133](https://bitbucket.org/osrf/gazebo/pull-request/1133)
    * [Pull request #1141](https://bitbucket.org/osrf/gazebo/pull-request/1141)
1. Generate a versioned cmake config file
    * [Pull request #1153](https://bitbucket.org/osrf/gazebo/pull-request/1153)
    * [Issue #1226](https://bitbucket.org/osrf/gazebo/issue/1226)
1. Added KMeans class
    * [Pull request #1147](https://bitbucket.org/osrf/gazebo/pull-request/1147)
1. Added --summary-range feature to bitbucket pullrequest tool
    * [Pull request #1156](https://bitbucket.org/osrf/gazebo/pull-request/1156)
1. Updated web links
    * [Pull request #1159](https://bitbucket.org/osrf/gazebo/pull-request/1159)
1. Update tests
    * [Pull request #1155](https://bitbucket.org/osrf/gazebo/pull-request/1155)
    * [Pull request #1143](https://bitbucket.org/osrf/gazebo/pull-request/1143)
    * [Pull request #1138](https://bitbucket.org/osrf/gazebo/pull-request/1138)
    * [Pull request #1140](https://bitbucket.org/osrf/gazebo/pull-request/1140)
    * [Pull request #1127](https://bitbucket.org/osrf/gazebo/pull-request/1127)
    * [Pull request #1115](https://bitbucket.org/osrf/gazebo/pull-request/1115)
    * [Pull request #1102](https://bitbucket.org/osrf/gazebo/pull-request/1102)
    * [Pull request #1087](https://bitbucket.org/osrf/gazebo/pull-request/1087)
    * [Pull request #1084](https://bitbucket.org/osrf/gazebo/pull-request/1084)

## Gazebo 3.0

### Gazebo 3.x.x (yyyy-mm-dd)

1. Fixed sonar and wireless sensor visualization
    * [Pull request #1254](https://bitbucket.org/osrf/gazebo/pull-request/1254)
1. Update visual bounding box when model is selected
    * [Pull request #1280](https://bitbucket.org/osrf/gazebo/pull-request/1280)

### Gazebo 3.1.0 (2014-08-08)

1. Implemented Simbody::Link::Set*Vel
    * [Pull request #1160](https://bitbucket.org/osrf/gazebo/pull-request/1160)
    * [Issue #1012](https://bitbucket.org/osrf/gazebo/issue/1012)
1. Added World::RemoveModel function
    * [Pull request #1106](https://bitbucket.org/osrf/gazebo/pull-request/1106)
    * [Issue #1177](https://bitbucket.org/osrf/gazebo/issue/1177)
1. Fix exit from camera follow mode using the escape key
    * [Pull request #1137](https://bitbucket.org/osrf/gazebo/pull-request/1137)
    * [Issue #1220](https://bitbucket.org/osrf/gazebo/issue/1220)
1. Added support for SDF joint spring stiffness and reference positions
    * [Pull request #1117](https://bitbucket.org/osrf/gazebo/pull-request/1117)
1. Removed the gzmodel_create script
    * [Pull request #1130](https://bitbucket.org/osrf/gazebo/pull-request/1130)
1. Added Vector2 dot product
    * [Pull request #1101](https://bitbucket.org/osrf/gazebo/pull-request/1101)
1. Added SetPositionPID and SetVelocityPID to JointController
    * [Pull request #1091](https://bitbucket.org/osrf/gazebo/pull-request/1091)
1. Fix gzclient startup crash with ogre 1.9
    * [Pull request #1098](https://bitbucket.org/osrf/gazebo/pull-request/1098)
    * [Issue #996](https://bitbucket.org/osrf/gazebo/issue/996)
1. Update the bitbucket_pullrequests tool
    * [Pull request #1108](https://bitbucket.org/osrf/gazebo/pull-request/1108)
1. Light properties now remain in place after move by the user via the GUI.
    * [Pull request #1110](https://bitbucket.org/osrf/gazebo/pull-request/1110)
    * [Issue #1211](https://bitbucket.org/osrf/gazebo/issue/1211)
1. Allow position of joints to be directly set.
    * [Pull request #1096](https://bitbucket.org/osrf/gazebo/pull-request/1096)
    * [Issue #1138](https://bitbucket.org/osrf/gazebo/issue/1138)

### Gazebo 3.0.0 (2014-04-11)

1. Fix bug when deleting the sun light
    * [Pull request #1088](https://bitbucket.org/osrf/gazebo/pull-request/1088)
    * [Issue #1133](https://bitbucket.org/osrf/gazebo/issue/1133)
1. Fix ODE screw joint
    * [Pull request #1078](https://bitbucket.org/osrf/gazebo/pull-request/1078)
    * [Issue #1167](https://bitbucket.org/osrf/gazebo/issue/1167)
1. Update joint integration tests
    * [Pull request #1081](https://bitbucket.org/osrf/gazebo/pull-request/1081)
1. Fixed false positives in cppcheck.
    * [Pull request #1061](https://bitbucket.org/osrf/gazebo/pull-request/1061)
1. Made joint axis reference frame relative to child, and updated simbody and dart accordingly.
    * [Pull request #1069](https://bitbucket.org/osrf/gazebo/pull-request/1069)
    * [Issue #494](https://bitbucket.org/osrf/gazebo/issue/494)
    * [Issue #1143](https://bitbucket.org/osrf/gazebo/issue/1143)
1. Added ability to pass vector of strings to SetupClient and SetupServer
    * [Pull request #1068](https://bitbucket.org/osrf/gazebo/pull-request/1068)
    * [Issue #1132](https://bitbucket.org/osrf/gazebo/issue/1132)
1. Fix error correction in screw constraints for ODE
    * [Pull request #1070](https://bitbucket.org/osrf/gazebo/pull-request/1070)
    * [Issue #1159](https://bitbucket.org/osrf/gazebo/issue/1159)
1. Improved pkgconfig with SDF
    * [Pull request #1062](https://bitbucket.org/osrf/gazebo/pull-request/1062)
1. Added a plugin to simulate aero dynamics
    * [Pull request #905](https://bitbucket.org/osrf/gazebo/pull-request/905)
1. Updated bullet support
    * [Issue #1069](https://bitbucket.org/osrf/gazebo/issue/1069)
    * [Pull request #1011](https://bitbucket.org/osrf/gazebo/pull-request/1011)
    * [Pull request #996](https://bitbucket.org/osrf/gazebo/pull-request/966)
    * [Pull request #1024](https://bitbucket.org/osrf/gazebo/pull-request/1024)
1. Updated simbody support
    * [Pull request #995](https://bitbucket.org/osrf/gazebo/pull-request/995)
1. Updated worlds to SDF 1.5
    * [Pull request #1021](https://bitbucket.org/osrf/gazebo/pull-request/1021)
1. Improvements to ODE
    * [Pull request #1001](https://bitbucket.org/osrf/gazebo/pull-request/1001)
    * [Pull request #1014](https://bitbucket.org/osrf/gazebo/pull-request/1014)
    * [Pull request #1015](https://bitbucket.org/osrf/gazebo/pull-request/1015)
    * [Pull request #1016](https://bitbucket.org/osrf/gazebo/pull-request/1016)
1. New command line tool
    * [Pull request #972](https://bitbucket.org/osrf/gazebo/pull-request/972)
1. Graphical user interface improvements
    * [Pull request #971](https://bitbucket.org/osrf/gazebo/pull-request/971)
    * [Pull request #1013](https://bitbucket.org/osrf/gazebo/pull-request/1013)
    * [Pull request #989](https://bitbucket.org/osrf/gazebo/pull-request/989)
1. Created a friction pyramid class
    * [Pull request #935](https://bitbucket.org/osrf/gazebo/pull-request/935)
1. Added GetWorldEnergy functions to Model, Joint, and Link
    * [Pull request #1017](https://bitbucket.org/osrf/gazebo/pull-request/1017)
1. Preparing Gazebo for admission into Ubuntu
    * [Pull request #969](https://bitbucket.org/osrf/gazebo/pull-request/969)
    * [Pull request #998](https://bitbucket.org/osrf/gazebo/pull-request/998)
    * [Pull request #1002](https://bitbucket.org/osrf/gazebo/pull-request/1002)
1. Add method for querying if useImplicitStiffnessDamping flag is set for a given joint
    * [Issue #629](https://bitbucket.org/osrf/gazebo/issue/629)
    * [Pull request #1006](https://bitbucket.org/osrf/gazebo/pull-request/1006)
1. Fix joint axis frames
    * [Issue #494](https://bitbucket.org/osrf/gazebo/issue/494)
    * [Pull request #963](https://bitbucket.org/osrf/gazebo/pull-request/963)
1. Compute joint anchor pose relative to parent
    * [Issue #1029](https://bitbucket.org/osrf/gazebo/issue/1029)
    * [Pull request #982](https://bitbucket.org/osrf/gazebo/pull-request/982)
1. Cleanup the installed worlds
    * [Issue #1036](https://bitbucket.org/osrf/gazebo/issue/1036)
    * [Pull request #984](https://bitbucket.org/osrf/gazebo/pull-request/984)
1. Update to the GPS sensor
    * [Issue #1059](https://bitbucket.org/osrf/gazebo/issue/1059)
    * [Pull request #978](https://bitbucket.org/osrf/gazebo/pull-request/978)
1. Removed libtool from plugin loading
    * [Pull request #981](https://bitbucket.org/osrf/gazebo/pull-request/981)
1. Added functions to get inertial information for a link in the world frame.
    * [Pull request #1005](https://bitbucket.org/osrf/gazebo/pull-request/1005)

## Gazebo 2.0

### Gazebo 2.2.6 (2015-09-28)

1. Backport fixes to setup.sh from pull request #1430 to 2.2 branch
    * [Pull request 1889](https://bitbucket.org/osrf/gazebo/pull-request/1889)
1. Fix heightmap texture loading (2.2)
    * [Pull request 1596](https://bitbucket.org/osrf/gazebo/pull-request/1596)
1. Prevent out of bounds array access in SkidSteerDrivePlugin (found by cppcheck 1.68)
    * [Pull request 1379](https://bitbucket.org/osrf/gazebo/pull-request/1379)
1. Fix build with boost 1.57 for 2.2 branch (#1399)
    * [Pull request 1358](https://bitbucket.org/osrf/gazebo/pull-request/1358)
1. Fix manpage test failures by incrementing year to 2015
    * [Pull request 1361](https://bitbucket.org/osrf/gazebo/pull-request/1361)
1. Fix build for OS X 10.10 (#1304, #1289)
    * [Pull request 1346](https://bitbucket.org/osrf/gazebo/pull-request/1346)
1. Restore ODELink ABI, use Link variables instead (#1354)
    * [Pull request 1347](https://bitbucket.org/osrf/gazebo/pull-request/1347)
1. Fix inertia_ratio test
    * [Pull request 1344](https://bitbucket.org/osrf/gazebo/pull-request/1344)
1. backport collision visual fix -> 2.2
    * [Pull request 1343](https://bitbucket.org/osrf/gazebo/pull-request/1343)
1. Fix two code_check errors on 2.2
    * [Pull request 1314](https://bitbucket.org/osrf/gazebo/pull-request/1314)
1. issue #243 fix Link::GetWorldLinearAccel and Link::GetWorldAngularAccel for ODE
    * [Pull request 1284](https://bitbucket.org/osrf/gazebo/pull-request/1284)

### Gazebo 2.2.3 (2014-04-29)

1. Removed redundant call to World::Init
    * [Pull request #1107](https://bitbucket.org/osrf/gazebo/pull-request/1107)
    * [Issue #1208](https://bitbucket.org/osrf/gazebo/issue/1208)
1. Return proper error codes when gazebo exits
    * [Pull request #1085](https://bitbucket.org/osrf/gazebo/pull-request/1085)
    * [Issue #1178](https://bitbucket.org/osrf/gazebo/issue/1178)
1. Fixed Camera::GetWorldRotation().
    * [Pull request #1071](https://bitbucket.org/osrf/gazebo/pull-request/1071)
    * [Issue #1087](https://bitbucket.org/osrf/gazebo/issue/1087)
1. Fixed memory leak in image conversion
    * [Pull request #1073](https://bitbucket.org/osrf/gazebo/pull-request/1073)

### Gazebo 2.2.1 (xxxx-xx-xx)

1. Fix heightmap model texture loading.
    * [Pull request #1596](https://bitbucket.org/osrf/gazebo/pull-request/1596)

### Gazebo 2.2.0 (2014-01-10)

1. Fix compilation when using OGRE-1.9 (full support is being worked on)
    * [Issue #994](https://bitbucket.org/osrf/gazebo/issue/994)
    * [Issue #995](https://bitbucket.org/osrf/gazebo/issue/995)
    * [Issue #996](https://bitbucket.org/osrf/gazebo/issue/996)
    * [Pull request #883](https://bitbucket.org/osrf/gazebo/pull-request/883)
1. Added unit test for issue 624.
    * [Issue #624](https://bitbucket.org/osrf/gazebo/issue/624).
    * [Pull request #889](https://bitbucket.org/osrf/gazebo/pull-request/889)
1. Use 3x3 PCF shadows for smoother shadows.
    * [Pull request #887](https://bitbucket.org/osrf/gazebo/pull-request/887)
1. Update manpage copyright to 2014.
    * [Pull request #893](https://bitbucket.org/osrf/gazebo/pull-request/893)
1. Added friction integration test .
    * [Pull request #885](https://bitbucket.org/osrf/gazebo/pull-request/885)
1. Fix joint anchor when link pose is not specified.
    * [Issue #978](https://bitbucket.org/osrf/gazebo/issue/978)
    * [Pull request #862](https://bitbucket.org/osrf/gazebo/pull-request/862)
1. Added (ESC) tooltip for GUI Selection Mode icon.
    * [Issue #993](https://bitbucket.org/osrf/gazebo/issue/993)
    * [Pull request #888](https://bitbucket.org/osrf/gazebo/pull-request/888)
1. Removed old comment about resolved issue.
    * [Issue #837](https://bitbucket.org/osrf/gazebo/issue/837)
    * [Pull request #880](https://bitbucket.org/osrf/gazebo/pull-request/880)
1. Made SimbodyLink::Get* function thread-safe
    * [Issue #918](https://bitbucket.org/osrf/gazebo/issue/918)
    * [Pull request #872](https://bitbucket.org/osrf/gazebo/pull-request/872)
1. Suppressed spurious gzlog messages in ODE::Body
    * [Issue #983](https://bitbucket.org/osrf/gazebo/issue/983)
    * [Pull request #875](https://bitbucket.org/osrf/gazebo/pull-request/875)
1. Fixed Force Torque Sensor Test by properly initializing some values.
    * [Issue #982](https://bitbucket.org/osrf/gazebo/issue/982)
    * [Pull request #869](https://bitbucket.org/osrf/gazebo/pull-request/869)
1. Added breakable joint plugin to support breakable walls.
    * [Pull request #865](https://bitbucket.org/osrf/gazebo/pull-request/865)
1. Used different tuple syntax to fix compilation on OSX mavericks.
    * [Issue #947](https://bitbucket.org/osrf/gazebo/issue/947)
    * [Pull request #858](https://bitbucket.org/osrf/gazebo/pull-request/858)
1. Fixed sonar test and deprecation warning.
    * [Pull request #856](https://bitbucket.org/osrf/gazebo/pull-request/856)
1. Speed up test compilation.
    * Part of [Issue #955](https://bitbucket.org/osrf/gazebo/issue/955)
    * [Pull request #846](https://bitbucket.org/osrf/gazebo/pull-request/846)
1. Added Joint::SetEffortLimit API
    * [Issue #923](https://bitbucket.org/osrf/gazebo/issue/923)
    * [Pull request #808](https://bitbucket.org/osrf/gazebo/pull-request/808)
1. Made bullet output less verbose.
    * [Pull request #839](https://bitbucket.org/osrf/gazebo/pull-request/839)
1. Convergence acceleration and stability tweak to make atlas_v3 stable
    * [Issue #895](https://bitbucket.org/osrf/gazebo/issue/895)
    * [Pull request #772](https://bitbucket.org/osrf/gazebo/pull-request/772)
1. Added colors, textures and world files for the SPL RoboCup environment
    * [Pull request #838](https://bitbucket.org/osrf/gazebo/pull-request/838)
1. Fixed bitbucket_pullrequests tool to work with latest BitBucket API.
    * [Issue #933](https://bitbucket.org/osrf/gazebo/issue/933)
    * [Pull request #841](https://bitbucket.org/osrf/gazebo/pull-request/841)
1. Fixed cppcheck warnings.
    * [Pull request #842](https://bitbucket.org/osrf/gazebo/pull-request/842)

### Gazebo 2.1.0 (2013-11-08)
1. Fix mainwindow unit test
    * [Pull request #752](https://bitbucket.org/osrf/gazebo/pull-request/752)
1. Visualize moment of inertia
    * Pull request [#745](https://bitbucket.org/osrf/gazebo/pull-request/745), [#769](https://bitbucket.org/osrf/gazebo/pull-request/769), [#787](https://bitbucket.org/osrf/gazebo/pull-request/787)
    * [Issue #203](https://bitbucket.org/osrf/gazebo/issue/203)
1. Update tool to count lines of code
    * [Pull request #758](https://bitbucket.org/osrf/gazebo/pull-request/758)
1. Implement World::Clear
    * Pull request [#785](https://bitbucket.org/osrf/gazebo/pull-request/785), [#804](https://bitbucket.org/osrf/gazebo/pull-request/804)
1. Improve Bullet support
    * [Pull request #805](https://bitbucket.org/osrf/gazebo/pull-request/805)
1. Fix doxygen spacing
    * [Pull request #740](https://bitbucket.org/osrf/gazebo/pull-request/740)
1. Add tool to generate model images for thepropshop.org
    * [Pull request #734](https://bitbucket.org/osrf/gazebo/pull-request/734)
1. Added paging support for terrains
    * [Pull request #707](https://bitbucket.org/osrf/gazebo/pull-request/707)
1. Added plugin path to LID_LIBRARY_PATH in setup.sh
    * [Pull request #750](https://bitbucket.org/osrf/gazebo/pull-request/750)
1. Fix for OSX
    * [Pull request #766](https://bitbucket.org/osrf/gazebo/pull-request/766)
    * [Pull request #786](https://bitbucket.org/osrf/gazebo/pull-request/786)
    * [Issue #906](https://bitbucket.org/osrf/gazebo/issue/906)
1. Update copyright information
    * [Pull request #771](https://bitbucket.org/osrf/gazebo/pull-request/771)
1. Enable screen dependent tests
    * [Pull request #764](https://bitbucket.org/osrf/gazebo/pull-request/764)
    * [Issue #811](https://bitbucket.org/osrf/gazebo/issue/811)
1. Fix gazebo command line help message
    * [Pull request #775](https://bitbucket.org/osrf/gazebo/pull-request/775)
    * [Issue #898](https://bitbucket.org/osrf/gazebo/issue/898)
1. Fix man page test
    * [Pull request #774](https://bitbucket.org/osrf/gazebo/pull-request/774)
1. Improve load time by reducing calls to RTShader::Update
    * [Pull request #773](https://bitbucket.org/osrf/gazebo/pull-request/773)
    * [Issue #877](https://bitbucket.org/osrf/gazebo/issue/877)
1. Fix joint visualization
    * [Pull request #776](https://bitbucket.org/osrf/gazebo/pull-request/776)
    * [Pull request #802](https://bitbucket.org/osrf/gazebo/pull-request/802)
    * [Issue #464](https://bitbucket.org/osrf/gazebo/issue/464)
1. Add helpers to fix NaN
    * [Pull request #742](https://bitbucket.org/osrf/gazebo/pull-request/742)
1. Fix model resizing via the GUI
    * [Pull request #763](https://bitbucket.org/osrf/gazebo/pull-request/763)
    * [Issue #885](https://bitbucket.org/osrf/gazebo/issue/885)
1. Simplify gzlog test by using sha1
    * [Pull request #781](https://bitbucket.org/osrf/gazebo/pull-request/781)
    * [Issue #837](https://bitbucket.org/osrf/gazebo/issue/837)
1. Enable cppcheck for header files
    * [Pull request #782](https://bitbucket.org/osrf/gazebo/pull-request/782)
    * [Issue #907](https://bitbucket.org/osrf/gazebo/issue/907)
1. Fix broken regression test
    * [Pull request #784](https://bitbucket.org/osrf/gazebo/pull-request/784)
    * [Issue #884](https://bitbucket.org/osrf/gazebo/issue/884)
1. All simbody and dart to pass tests
    * [Pull request #790](https://bitbucket.org/osrf/gazebo/pull-request/790)
    * [Issue #873](https://bitbucket.org/osrf/gazebo/issue/873)
1. Fix camera rotation from SDF
    * [Pull request #789](https://bitbucket.org/osrf/gazebo/pull-request/789)
    * [Issue #920](https://bitbucket.org/osrf/gazebo/issue/920)
1. Fix bitbucket pullrequest command line tool to match new API
    * [Pull request #803](https://bitbucket.org/osrf/gazebo/pull-request/803)
1. Fix transceiver spawn errors in tests
    * [Pull request #811](https://bitbucket.org/osrf/gazebo/pull-request/811)
    * [Pull request #814](https://bitbucket.org/osrf/gazebo/pull-request/814)

### Gazebo 2.0.0 (2013-10-08)
1. Refactor code check tool.
    * [Pull Request #669](https://bitbucket.org/osrf/gazebo/pull-request/669)
1. Added pull request tool for Bitbucket.
    * [Pull Request #670](https://bitbucket.org/osrf/gazebo/pull-request/670)
    * [Pull Request #691](https://bitbucket.org/osrf/gazebo/pull-request/671)
1. New wireless receiver and transmitter sensor models.
    * [Pull Request #644](https://bitbucket.org/osrf/gazebo/pull-request/644)
    * [Pull Request #675](https://bitbucket.org/osrf/gazebo/pull-request/675)
    * [Pull Request #727](https://bitbucket.org/osrf/gazebo/pull-request/727)
1. Audio support using OpenAL.
    * [Pull Request #648](https://bitbucket.org/osrf/gazebo/pull-request/648)
    * [Pull Request #704](https://bitbucket.org/osrf/gazebo/pull-request/704)
1. Simplify command-line parsing of gztopic echo output.
    * [Pull Request #674](https://bitbucket.org/osrf/gazebo/pull-request/674)
    * Resolves: [Issue #795](https://bitbucket.org/osrf/gazebo/issue/795)
1. Use UNIX directories through the user of GNUInstallDirs cmake module.
    * [Pull Request #676](https://bitbucket.org/osrf/gazebo/pull-request/676)
    * [Pull Request #681](https://bitbucket.org/osrf/gazebo/pull-request/681)
1. New GUI interactions for object manipulation.
    * [Pull Request #634](https://bitbucket.org/osrf/gazebo/pull-request/634)
1. Fix for OSX menubar.
    * [Pull Request #677](https://bitbucket.org/osrf/gazebo/pull-request/677)
1. Remove internal SDF directories and dependencies.
    * [Pull Request #680](https://bitbucket.org/osrf/gazebo/pull-request/680)
1. Add minimum version for sdformat.
    * [Pull Request #682](https://bitbucket.org/osrf/gazebo/pull-request/682)
    * Resolves: [Issue #818](https://bitbucket.org/osrf/gazebo/issue/818)
1. Allow different gtest parameter types with ServerFixture
    * [Pull Request #686](https://bitbucket.org/osrf/gazebo/pull-request/686)
    * Resolves: [Issue #820](https://bitbucket.org/osrf/gazebo/issue/820)
1. GUI model scaling when using Bullet.
    * [Pull Request #683](https://bitbucket.org/osrf/gazebo/pull-request/683)
1. Fix typo in cmake config.
    * [Pull Request #694](https://bitbucket.org/osrf/gazebo/pull-request/694)
    * Resolves: [Issue #824](https://bitbucket.org/osrf/gazebo/issue/824)
1. Remove gazebo include subdir from pkgconfig and cmake config.
    * [Pull Request #691](https://bitbucket.org/osrf/gazebo/pull-request/691)
1. Torsional spring demo
    * [Pull Request #693](https://bitbucket.org/osrf/gazebo/pull-request/693)
1. Remove repeated call to SetAxis in Joint.cc
    * [Pull Request #695](https://bitbucket.org/osrf/gazebo/pull-request/695)
    * Resolves: [Issue #823](https://bitbucket.org/osrf/gazebo/issue/823)
1. Add test for rotational joints.
    * [Pull Request #697](https://bitbucket.org/osrf/gazebo/pull-request/697)
    * Resolves: [Issue #820](https://bitbucket.org/osrf/gazebo/issue/820)
1. Fix compilation of tests using Joint base class
    * [Pull Request #701](https://bitbucket.org/osrf/gazebo/pull-request/701)
1. Terrain paging implemented.
    * [Pull Request #687](https://bitbucket.org/osrf/gazebo/pull-request/687)
1. Improve timeout error reporting in ServerFixture
    * [Pull Request #705](https://bitbucket.org/osrf/gazebo/pull-request/705)
1. Fix mouse picking for cases where visuals overlap with the laser
    * [Pull Request #709](https://bitbucket.org/osrf/gazebo/pull-request/709)
1. Fix string literals for OSX
    * [Pull Request #712](https://bitbucket.org/osrf/gazebo/pull-request/712)
    * Resolves: [Issue #803](https://bitbucket.org/osrf/gazebo/issue/803)
1. Support for ENABLE_TESTS_COMPILATION cmake parameter
    * [Pull Request #708](https://bitbucket.org/osrf/gazebo/pull-request/708)
1. Updated system gui plugin
    * [Pull Request #702](https://bitbucket.org/osrf/gazebo/pull-request/702)
1. Fix force torque unit test issue
    * [Pull Request #673](https://bitbucket.org/osrf/gazebo/pull-request/673)
    * Resolves: [Issue #813](https://bitbucket.org/osrf/gazebo/issue/813)
1. Use variables to control auto generation of CFlags
    * [Pull Request #699](https://bitbucket.org/osrf/gazebo/pull-request/699)
1. Remove deprecated functions.
    * [Pull Request #715](https://bitbucket.org/osrf/gazebo/pull-request/715)
1. Fix typo in `Camera.cc`
    * [Pull Request #719](https://bitbucket.org/osrf/gazebo/pull-request/719)
    * Resolves: [Issue #846](https://bitbucket.org/osrf/gazebo/issue/846)
1. Performance improvements
    * [Pull Request #561](https://bitbucket.org/osrf/gazebo/pull-request/561)
1. Fix gripper model.
    * [Pull Request #713](https://bitbucket.org/osrf/gazebo/pull-request/713)
    * Resolves: [Issue #314](https://bitbucket.org/osrf/gazebo/issue/314)
1. First part of Simbody integration
    * [Pull Request #716](https://bitbucket.org/osrf/gazebo/pull-request/716)

## Gazebo 1.9

### Gazebo 1.9.6 (2014-04-29)

1. Refactored inertia ratio reduction for ODE
    * [Pull request #1114](https://bitbucket.org/osrf/gazebo/pull-request/1114)
1. Improved collada loading performance
    * [Pull request #1075](https://bitbucket.org/osrf/gazebo/pull-request/1075)

### Gazebo 1.9.3 (2014-01-10)

1. Add thickness to plane to remove shadow flickering.
    * [Pull request #886](https://bitbucket.org/osrf/gazebo/pull-request/886)
1. Temporary GUI shadow toggle fix.
    * [Issue #925](https://bitbucket.org/osrf/gazebo/issue/925)
    * [Pull request #868](https://bitbucket.org/osrf/gazebo/pull-request/868)
1. Fix memory access bugs with libc++ on mavericks.
    * [Issue #965](https://bitbucket.org/osrf/gazebo/issue/965)
    * [Pull request #857](https://bitbucket.org/osrf/gazebo/pull-request/857)
    * [Pull request #881](https://bitbucket.org/osrf/gazebo/pull-request/881)
1. Replaced printf with cout in gztopic hz.
    * [Issue #969](https://bitbucket.org/osrf/gazebo/issue/969)
    * [Pull request #854](https://bitbucket.org/osrf/gazebo/pull-request/854)
1. Add Dark grey material and fix indentation.
    * [Pull request #851](https://bitbucket.org/osrf/gazebo/pull-request/851)
1. Fixed sonar sensor unit test.
    * [Pull request #848](https://bitbucket.org/osrf/gazebo/pull-request/848)
1. Convergence acceleration and stability tweak to make atlas_v3 stable.
    * [Pull request #845](https://bitbucket.org/osrf/gazebo/pull-request/845)
1. Update gtest to 1.7.0 to resolve problems with libc++.
    * [Issue #947](https://bitbucket.org/osrf/gazebo/issue/947)
    * [Pull request #827](https://bitbucket.org/osrf/gazebo/pull-request/827)
1. Fixed LD_LIBRARY_PATH for plugins.
    * [Issue #957](https://bitbucket.org/osrf/gazebo/issue/957)
    * [Pull request #844](https://bitbucket.org/osrf/gazebo/pull-request/844)
1. Fix transceiver sporadic errors.
    * Backport of [pull request #811](https://bitbucket.org/osrf/gazebo/pull-request/811)
    * [Pull request #836](https://bitbucket.org/osrf/gazebo/pull-request/836)
1. Modified the MsgTest to be deterministic with time checks.
    * [Pull request #843](https://bitbucket.org/osrf/gazebo/pull-request/843)
1. Fixed seg fault in LaserVisual.
    * [Issue #950](https://bitbucket.org/osrf/gazebo/issue/950)
    * [Pull request #832](https://bitbucket.org/osrf/gazebo/pull-request/832)
1. Implemented the option to disable tests that need a working screen to run properly.
    * Backport of [Pull request #764](https://bitbucket.org/osrf/gazebo/pull-request/764)
    * [Pull request #837](https://bitbucket.org/osrf/gazebo/pull-request/837)
1. Cleaned up gazebo shutdown.
    * [Pull request #829](https://bitbucket.org/osrf/gazebo/pull-request/829)
1. Fixed bug associated with loading joint child links.
    * [Issue #943](https://bitbucket.org/osrf/gazebo/issue/943)
    * [Pull request #820](https://bitbucket.org/osrf/gazebo/pull-request/820)

### Gazebo 1.9.2 (2013-11-08)
1. Fix enable/disable sky and clouds from SDF
    * [Pull request #809](https://bitbucket.org/osrf/gazebo/pull-request/809])
1. Fix occasional blank GUI screen on startup
    * [Pull request #815](https://bitbucket.org/osrf/gazebo/pull-request/815])
1. Fix GPU laser when interacting with heightmaps
    * [Pull request #796](https://bitbucket.org/osrf/gazebo/pull-request/796])
1. Added API/ABI checker command line tool
    * [Pull request #765](https://bitbucket.org/osrf/gazebo/pull-request/765])
1. Added gtest version information
    * [Pull request #801](https://bitbucket.org/osrf/gazebo/pull-request/801])
1. Fix GUI world saving
    * [Pull request #806](https://bitbucket.org/osrf/gazebo/pull-request/806])
1. Enable anti-aliasing for camera sensor
    * [Pull request #800](https://bitbucket.org/osrf/gazebo/pull-request/800])
1. Make sensor noise deterministic
    * [Pull request #788](https://bitbucket.org/osrf/gazebo/pull-request/788])
1. Fix build problem
    * [Issue #901](https://bitbucket.org/osrf/gazebo/issue/901)
    * [Pull request #778](https://bitbucket.org/osrf/gazebo/pull-request/778])
1. Fix a typo in Camera.cc
    * [Pull request #720](https://bitbucket.org/osrf/gazebo/pull-request/720])
    * [Issue #846](https://bitbucket.org/osrf/gazebo/issue/846)
1. Fix OSX menu bar
    * [Pull request #688](https://bitbucket.org/osrf/gazebo/pull-request/688])
1. Fix gazebo::init by calling sdf::setFindCallback() before loading the sdf in gzfactory.
    * [Pull request #678](https://bitbucket.org/osrf/gazebo/pull-request/678])
    * [Issue #817](https://bitbucket.org/osrf/gazebo/issue/817)

### Gazebo 1.9.1 (2013-08-20)
* Deprecate header files that require case-sensitive filesystem (e.g. Common.hh, Physics.hh) [https://bitbucket.org/osrf/gazebo/pull-request/638/fix-for-775-deprecate-headers-that-require]
* Initial support for building on Mac OS X [https://bitbucket.org/osrf/gazebo/pull-request/660/osx-support-for-gazebo-19] [https://bitbucket.org/osrf/gazebo/pull-request/657/cmake-fixes-for-osx]
* Fixes for various issues [https://bitbucket.org/osrf/gazebo/pull-request/635/fix-for-issue-792/diff] [https://bitbucket.org/osrf/gazebo/pull-request/628/allow-scoped-and-non-scoped-joint-names-to/diff] [https://bitbucket.org/osrf/gazebo/pull-request/636/fix-build-dependency-in-message-generation/diff] [https://bitbucket.org/osrf/gazebo/pull-request/639/make-the-unversioned-setupsh-a-copy-of-the/diff] [https://bitbucket.org/osrf/gazebo/pull-request/650/added-missing-lib-to-player-client-library/diff] [https://bitbucket.org/osrf/gazebo/pull-request/656/install-gzmode_create-without-sh-suffix/diff]

### Gazebo 1.9.0 (2013-07-23)
* Use external package [sdformat](https://bitbucket.org/osrf/sdformat) for sdf parsing, refactor the `Element::GetValue*` function calls, and deprecate Gazebo's internal sdf parser [https://bitbucket.org/osrf/gazebo/pull-request/627]
* Improved ROS support ([[Tutorials#ROS_Integration |documentation here]]) [https://bitbucket.org/osrf/gazebo/pull-request/559]
* Added Sonar, Force-Torque, and Tactile Pressure sensors [https://bitbucket.org/osrf/gazebo/pull-request/557], [https://bitbucket.org/osrf/gazebo/pull-request/567]
* Add compile-time defaults for environment variables so that sourcing setup.sh is unnecessary in most cases [https://bitbucket.org/osrf/gazebo/pull-request/620]
* Enable user camera to follow objects in client window [https://bitbucket.org/osrf/gazebo/pull-request/603]
* Install protobuf message files for use in custom messages [https://bitbucket.org/osrf/gazebo/pull-request/614]
* Change default compilation flags to improve debugging [https://bitbucket.org/osrf/gazebo/pull-request/617]
* Change to supported relative include paths [https://bitbucket.org/osrf/gazebo/pull-request/594]
* Fix display of laser scans when sensor is rotated [https://bitbucket.org/osrf/gazebo/pull-request/599]

## Gazebo 1.8

### Gazebo 1.8.7 (2013-07-16)
* Fix bug in URDF parsing of Vector3 elements [https://bitbucket.org/osrf/gazebo/pull-request/613]
* Fix compilation errors with newest libraries [https://bitbucket.org/osrf/gazebo/pull-request/615]

### Gazebo 1.8.6 (2013-06-07)
* Fix inertia lumping in the URDF parser[https://bitbucket.org/osrf/gazebo/pull-request/554]
* Fix for ODEJoint CFM damping sign error [https://bitbucket.org/osrf/gazebo/pull-request/586]
* Fix transport memory growth[https://bitbucket.org/osrf/gazebo/pull-request/584]
* Reduce log file data in order to reduce buffer growth that results in out of memory kernel errors[https://bitbucket.org/osrf/gazebo/pull-request/587]

### Gazebo 1.8.5 (2013-06-04)
* Fix Gazebo build for machines without a valid display.[https://bitbucket.org/osrf/gazebo/commits/37f00422eea03365b839a632c1850431ee6a1d67]

### Gazebo 1.8.4 (2013-06-03)
* Fix UDRF to SDF converter so that URDF gazebo extensions are applied to all collisions in a link.[https://bitbucket.org/osrf/gazebo/pull-request/579]
* Prevent transport layer from locking when a gzclient connects to a gzserver over a connection with high latency.[https://bitbucket.org/osrf/gazebo/pull-request/572]
* Improve performance and fix uninitialized conditional jumps.[https://bitbucket.org/osrf/gazebo/pull-request/571]

### Gazebo 1.8.3 (2013-06-03)
* Fix for gzlog hanging when gzserver is not present or not responsive[https://bitbucket.org/osrf/gazebo/pull-request/577]
* Fix occasional segfault when generating log files[https://bitbucket.org/osrf/gazebo/pull-request/575]
* Performance improvement to ODE[https://bitbucket.org/osrf/gazebo/pull-request/556]
* Fix node initialization[https://bitbucket.org/osrf/gazebo/pull-request/570]
* Fix GPU laser Hz rate reduction when sensor moved away from world origin[https://bitbucket.org/osrf/gazebo/pull-request/566]
* Fix incorrect lighting in camera sensors when GPU laser is subscribe to[https://bitbucket.org/osrf/gazebo/pull-request/563]

### Gazebo 1.8.2 (2013-05-28)
* ODE performance improvements[https://bitbucket.org/osrf/gazebo/pull-request/535][https://bitbucket.org/osrf/gazebo/pull-request/537]
* Fixed tests[https://bitbucket.org/osrf/gazebo/pull-request/538][https://bitbucket.org/osrf/gazebo/pull-request/541][https://bitbucket.org/osrf/gazebo/pull-request/542]
* Fixed sinking vehicle bug[https://bitbucket.org/osrf/drcsim/issue/300] in pull-request[https://bitbucket.org/osrf/gazebo/pull-request/538]
* Fix GPU sensor throttling[https://bitbucket.org/osrf/gazebo/pull-request/536]
* Reduce string comparisons for better performance[https://bitbucket.org/osrf/gazebo/pull-request/546]
* Contact manager performance improvements[https://bitbucket.org/osrf/gazebo/pull-request/543]
* Transport performance improvements[https://bitbucket.org/osrf/gazebo/pull-request/548]
* Reduce friction noise[https://bitbucket.org/osrf/gazebo/pull-request/545]

### Gazebo 1.8.1 (2013-05-22)
* Please note that 1.8.1 contains a bug[https://bitbucket.org/osrf/drcsim/issue/300] that causes interpenetration between objects in resting contact to grow slowly.  Please update to 1.8.2 for the patch.
* Added warm starting[https://bitbucket.org/osrf/gazebo/pull-request/529]
* Reduced console output[https://bitbucket.org/osrf/gazebo/pull-request/533]
* Improved off screen rendering performance[https://bitbucket.org/osrf/gazebo/pull-request/530]
* Performance improvements [https://bitbucket.org/osrf/gazebo/pull-request/535] [https://bitbucket.org/osrf/gazebo/pull-request/537]

### Gazebo 1.8.0 (2013-05-17)
* Fixed slider axis [https://bitbucket.org/osrf/gazebo/pull-request/527]
* Fixed heightmap shadows [https://bitbucket.org/osrf/gazebo/pull-request/525]
* Fixed model and canonical link pose [https://bitbucket.org/osrf/gazebo/pull-request/519]
* Fixed OSX message header[https://bitbucket.org/osrf/gazebo/pull-request/524]
* Added zlib compression for logging [https://bitbucket.org/osrf/gazebo/pull-request/515]
* Allow clouds to be disabled in cameras [https://bitbucket.org/osrf/gazebo/pull-request/507]
* Camera rendering performance [https://bitbucket.org/osrf/gazebo/pull-request/528]


## Gazebo 1.7

### Gazebo 1.7.3 (2013-05-08)
* Fixed log cleanup (again) [https://bitbucket.org/osrf/gazebo/pull-request/511/fix-log-cleanup-logic]

### Gazebo 1.7.2 (2013-05-07)
* Fixed log cleanup [https://bitbucket.org/osrf/gazebo/pull-request/506/fix-gzlog-stop-command-line]
* Minor documentation fix [https://bitbucket.org/osrf/gazebo/pull-request/488/minor-documentation-fix]

### Gazebo 1.7.1 (2013-04-19)
* Fixed tests
* IMU sensor receives time stamped data from links
* Fix saving image frames [https://bitbucket.org/osrf/gazebo/pull-request/466/fix-saving-frames/diff]
* Wireframe rendering in GUI [https://bitbucket.org/osrf/gazebo/pull-request/414/allow-rendering-of-models-in-wireframe]
* Improved logging performance [https://bitbucket.org/osrf/gazebo/pull-request/457/improvements-to-gzlog-filter-and-logging]
* Viscous mud model [https://bitbucket.org/osrf/gazebo/pull-request/448/mud-plugin/diff]

## Gazebo 1.6

### Gazebo 1.6.3 (2013-04-15)
* Fixed a [critical SDF bug](https://bitbucket.org/osrf/gazebo/pull-request/451)
* Fixed a [laser offset bug](https://bitbucket.org/osrf/gazebo/pull-request/449)

### Gazebo 1.6.2 (2013-04-14)
* Fix for fdir1 physics property [https://bitbucket.org/osrf/gazebo/pull-request/429/fixes-to-treat-fdir1-better-1-rotate-into/diff]
* Fix for force torque sensor [https://bitbucket.org/osrf/gazebo/pull-request/447]
* SDF documentation fix [https://bitbucket.org/osrf/gazebo/issue/494/joint-axis-reference-frame-doesnt-match]

### Gazebo 1.6.1 (2013-04-05)
* Switch default build type to Release.

### Gazebo 1.6.0 (2013-04-05)
* Improvements to inertia in rubble pile
* Various Bullet integration advances.
* Noise models for ray, camera, and imu sensors.
* SDF 1.4, which accommodates more physics engine parameters and also some sensor noise models.
* Initial support for making movies from within Gazebo.
* Many performance improvements.
* Many bug fixes.
* Progress toward to building on OS X.

## Gazebo 1.5

### Gazebo 1.5.0 (2013-03-11)
* Partial integration of Bullet
  * Includes: cubes, spheres, cylinders, planes, meshes, revolute joints, ray sensors
* GUI Interface for log writing.
* Threaded sensors.
* Multi-camera sensor.

* Fixed the following issues:
 * [https://bitbucket.org/osrf/gazebo/issue/236 Issue #236]
 * [https://bitbucket.org/osrf/gazebo/issue/507 Issue #507]
 * [https://bitbucket.org/osrf/gazebo/issue/530 Issue #530]
 * [https://bitbucket.org/osrf/gazebo/issue/279 Issue #279]
 * [https://bitbucket.org/osrf/gazebo/issue/529 Issue #529]
 * [https://bitbucket.org/osrf/gazebo/issue/239 Issue #239]
 * [https://bitbucket.org/osrf/gazebo/issue/5 Issue #5]

## Gazebo 1.4

### Gazebo 1.4.0 (2013-02-01)
* New Features:
 * GUI elements to display messages from the server.
 * Multi-floor building editor and creator.
 * Improved sensor visualizations.
 * Improved mouse interactions

* Fixed the following issues:
 * [https://bitbucket.org/osrf/gazebo/issue/16 Issue #16]
 * [https://bitbucket.org/osrf/gazebo/issue/142 Issue #142]
 * [https://bitbucket.org/osrf/gazebo/issue/229 Issue #229]
 * [https://bitbucket.org/osrf/gazebo/issue/277 Issue #277]
 * [https://bitbucket.org/osrf/gazebo/issue/291 Issue #291]
 * [https://bitbucket.org/osrf/gazebo/issue/310 Issue #310]
 * [https://bitbucket.org/osrf/gazebo/issue/320 Issue #320]
 * [https://bitbucket.org/osrf/gazebo/issue/329 Issue #329]
 * [https://bitbucket.org/osrf/gazebo/issue/333 Issue #333]
 * [https://bitbucket.org/osrf/gazebo/issue/334 Issue #334]
 * [https://bitbucket.org/osrf/gazebo/issue/335 Issue #335]
 * [https://bitbucket.org/osrf/gazebo/issue/341 Issue #341]
 * [https://bitbucket.org/osrf/gazebo/issue/350 Issue #350]
 * [https://bitbucket.org/osrf/gazebo/issue/384 Issue #384]
 * [https://bitbucket.org/osrf/gazebo/issue/431 Issue #431]
 * [https://bitbucket.org/osrf/gazebo/issue/433 Issue #433]
 * [https://bitbucket.org/osrf/gazebo/issue/453 Issue #453]
 * [https://bitbucket.org/osrf/gazebo/issue/456 Issue #456]
 * [https://bitbucket.org/osrf/gazebo/issue/457 Issue #457]
 * [https://bitbucket.org/osrf/gazebo/issue/459 Issue #459]

## Gazebo 1.3

### Gazebo 1.3.1 (2012-12-14)
* Fixed the following issues:
 * [https://bitbucket.org/osrf/gazebo/issue/297 Issue #297]
* Other bugs fixed:
 * [https://bitbucket.org/osrf/gazebo/pull-request/164/ Fix light bounding box to disable properly when deselected]
 * [https://bitbucket.org/osrf/gazebo/pull-request/169/ Determine correct local IP address, to make remote clients work properly]
 * Various test fixes

### Gazebo 1.3.0 (2012-12-03)
* Fixed the following issues:
 * [https://bitbucket.org/osrf/gazebo/issue/233 Issue #233]
 * [https://bitbucket.org/osrf/gazebo/issue/238 Issue #238]
 * [https://bitbucket.org/osrf/gazebo/issue/2 Issue #2]
 * [https://bitbucket.org/osrf/gazebo/issue/95 Issue #95]
 * [https://bitbucket.org/osrf/gazebo/issue/97 Issue #97]
 * [https://bitbucket.org/osrf/gazebo/issue/90 Issue #90]
 * [https://bitbucket.org/osrf/gazebo/issue/253 Issue #253]
 * [https://bitbucket.org/osrf/gazebo/issue/163 Issue #163]
 * [https://bitbucket.org/osrf/gazebo/issue/91 Issue #91]
 * [https://bitbucket.org/osrf/gazebo/issue/245 Issue #245]
 * [https://bitbucket.org/osrf/gazebo/issue/242 Issue #242]
 * [https://bitbucket.org/osrf/gazebo/issue/156 Issue #156]
 * [https://bitbucket.org/osrf/gazebo/issue/78 Issue #78]
 * [https://bitbucket.org/osrf/gazebo/issue/36 Issue #36]
 * [https://bitbucket.org/osrf/gazebo/issue/104 Issue #104]
 * [https://bitbucket.org/osrf/gazebo/issue/249 Issue #249]
 * [https://bitbucket.org/osrf/gazebo/issue/244 Issue #244]

* New features:
 * Default camera view changed to look down at the origin from a height of 2 meters at location (5, -5, 2).
 * Record state data using the '-r' command line option, playback recorded state data using the '-p' command line option
 * Adjust placement of lights using the mouse.
 * Reduced the startup time.
 * Added visual reference for GUI mouse movements.
 * SDF version 1.3 released (changes from 1.2 listed below):
     - added `name` to `<camera name="cam_name"/>`
     - added `pose` to `<camera><pose>...</pose></camera>`
     - removed `filename` from `<mesh><filename>...</filename><mesh>`, use uri only.
     - recovered `provide_feedback` under `<joint>`, allowing calling `physics::Joint::GetForceTorque` in plugins.
     - added `imu` under `<sensor>`.

## Gazebo 1.2

### Gazebo 1.2.6 (2012-11-08)
* Fixed a transport issue with the GUI. Fixed saving the world via the GUI. Added more documentation. ([https://bitbucket.org/osrf/gazebo/pull-request/43/fixed-a-transport-issue-with-the-gui-fixed/diff pull request #43])
* Clean up mutex usage. ([https://bitbucket.org/osrf/gazebo/pull-request/54/fix-mutex-in-modellistwidget-using-boost/diff pull request #54])
* Fix OGRE path determination ([https://bitbucket.org/osrf/gazebo/pull-request/58/fix-ogre-paths-so-this-also-works-with/diff pull request #58], [https://bitbucket.org/osrf/gazebo/pull-request/68/fix-ogre-plugindir-determination/diff pull request #68])
* Fixed a couple of crashes and model selection/dragging problems ([https://bitbucket.org/osrf/gazebo/pull-request/59/fixed-a-couple-of-crashes-and-model/diff pull request #59])

### Gazebo 1.2.5 (2012-10-22)
* Step increment update while paused fixed ([https://bitbucket.org/osrf/gazebo/pull-request/45/fix-proper-world-stepinc-count-we-were/diff pull request #45])
* Actually call plugin destructors on shutdown ([https://bitbucket.org/osrf/gazebo/pull-request/51/fixed-a-bug-which-prevent-a-plugin/diff pull request #51])
* Don't crash on bad SDF input ([https://bitbucket.org/osrf/gazebo/pull-request/52/fixed-loading-of-bad-sdf-files/diff pull request #52])
* Fix cleanup of ray sensors on model deletion ([https://bitbucket.org/osrf/gazebo/pull-request/53/deleting-a-model-with-a-ray-sensor-did/diff pull request #53])
* Fix loading / deletion of improperly specified models ([https://bitbucket.org/osrf/gazebo/pull-request/56/catch-when-loading-bad-models-joint/diff pull request #56])

### Gazebo 1.2.4 (10-19-2012:08:00:52)
*  Style fixes ([https://bitbucket.org/osrf/gazebo/pull-request/30/style-fixes/diff pull request #30]).
*  Fix joint position control ([https://bitbucket.org/osrf/gazebo/pull-request/49/fixed-position-joint-control/diff pull request #49])

### Gazebo 1.2.3 (10-16-2012:18:39:54)
*  Disabled selection highlighting due to bug ([https://bitbucket.org/osrf/gazebo/pull-request/44/disabled-selection-highlighting-fixed/diff pull request #44]).
*  Fixed saving a world via the GUI.

### Gazebo 1.2.2 (10-16-2012:15:12:22)
*  Skip search for system install of libccd, use version inside gazebo ([https://bitbucket.org/osrf/gazebo/pull-request/39/skip-search-for-system-install-of-libccd/diff pull request #39]).
*  Fixed sensor initialization race condition ([https://bitbucket.org/osrf/gazebo/pull-request/42/fix-sensor-initializaiton-race-condition pull request #42]).

### Gazebo 1.2.1 (10-15-2012:21:32:55)
*  Properly removed projectors attached to deleted models ([https://bitbucket.org/osrf/gazebo/pull-request/37/remove-projectors-that-are-attached-to/diff pull request #37]).
*  Fix model plugin loading bug ([https://bitbucket.org/osrf/gazebo/pull-request/31/moving-bool-first-in-model-and-world pull request #31]).
*  Fix light insertion and visualization of models prior to insertion ([https://bitbucket.org/osrf/gazebo/pull-request/35/fixed-light-insertion-and-visualization-of/diff pull request #35]).
*  Fixed GUI manipulation of static objects ([https://bitbucket.org/osrf/gazebo/issue/63/moving-static-objects-does-not-move-the issue #63] [https://bitbucket.org/osrf/gazebo/pull-request/38/issue-63-bug-patch-moving-static-objects/diff pull request #38]).
*  Fixed GUI selection bug ([https://bitbucket.org/osrf/gazebo/pull-request/40/fixed-selection-of-multiple-objects-at/diff pull request #40])

### Gazebo 1.2.0 (10-04-2012:20:01:20)
*  Updated GUI: new style, improved mouse controls, and removal of non-functional items.
*  Model database: An online repository of models.
*  Numerous bug fixes
*  APT repository hosted at [http://osrfoundation.org OSRF]
*  Improved process control prevents zombie processes
<|MERGE_RESOLUTION|>--- conflicted
+++ resolved
@@ -2,10 +2,8 @@
 
 ## Gazebo 8.x.x (2017-xx-xx)
 
-<<<<<<< HEAD
 1. Include basic support for GNU Precompiled Headers to reduce compile time
     * [Pull request #2268](https://bitbucket.org/osrf/gazebo/pull-request/2268)
-=======
 1. Add FiducialCameraPlugin for Camera Sensors
     * [Pull request #2350](https://bitbucket.org/osrf/gazebo/pull-request/2350)
 
@@ -20,7 +18,6 @@
 
 1. Use single pixel selection buffer for mouse picking
     * [Pull request #2335](https://bitbucket.org/osrf/gazebo/pull-request/2335)
->>>>>>> a1605635
 
 1. Windows plugins (with .dll extension) now accepted
     * [Pull request #2311](https://bitbucket.org/osrf/gazebo/pull-requests/2311/ensure-plugin-and-plugin-macros-are-always/)
