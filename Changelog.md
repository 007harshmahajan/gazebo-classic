## Gazebo 5.0

### Gazebo 5.0.0

1. Fixed `math::Box::GetCenter` functionality.
    * [Pull request #1278](https://bitbucket.org/osrf/gazebo/pull-request/1278)
    * [Issue #1327](https://bitbucket.org/osrf/gazebo/issue/1327)

1. Added a GUI timer plugin that facilitates the display and control a timer inside the Gazebo UI. 
    * [Pull request #1270](https://bitbucket.org/osrf/gazebo/pull-request/1270)

1. Added ability to load plugins via SDF. 
    * [Pull request #1261](https://bitbucket.org/osrf/gazebo/pull-request/1261)

1. Added GUIEvent to hide/show the left GUI pane. 
    * [Pull request #1269](https://bitbucket.org/osrf/gazebo/pull-request/1269)

1. Modified KeyEventHandler and GLWidget so that hotkeys can be suppressed by custom KeyEvents set up by developers
    * [Pull request #1251](https://bitbucket.org/osrf/gazebo/pull-request/1251)

1. Added ability to read the directory where the log files are stored.
    * [Pull request #1277](https://bitbucket.org/osrf/gazebo/pull-request/1277)

1. Implemented a simulation cloner
    * [Pull request #1180](https://bitbucket.org/osrf/gazebo/pull-request/1180/clone-a-simulation)

1. Added GUI overlay plugins. Users can now write a Gazebo + QT plugin that displays widgets over the render window.
  * [Pull request #1181](https://bitbucket.org/osrf/gazebo/pull-request/1181)

1. Change behavior of Joint::SetVelocity, add Joint::SetVelocityLimit(unsigned int, double)
  * [Pull request #1218](https://bitbucket.org/osrf/gazebo/pull-request/1218)
  * [Issue #964](https://bitbucket.org/osrf/gazebo/issue/964)

1. Implement Coulomb joint friction for ODE
  * [Pull request #1221](https://bitbucket.org/osrf/gazebo/pull-request/1221)
  * [Issue #381](https://bitbucket.org/osrf/gazebo/issue/381)

1. Implemented camera lens distortion.
  * [Pull request #1213](https://bitbucket.org/osrf/gazebo/pull-request/1213)

1. Kill rogue gzservers left over from failed INTEGRATION_world_clone tests
   and improve robustness of `UNIT_gz_TEST`
  * [Pull request #1232](https://bitbucket.org/osrf/gazebo/pull-request/1232)
  * [Issue #1299](https://bitbucket.org/osrf/gazebo/issue/1299)

1. Added RenderWidget::ShowToolbar to toggle visibility of top toolbar.
  * [Pull request #1248](https://bitbucket.org/osrf/gazebo/pull-request/1248)

1. Fix joint axis visualization.
  * [Pull request #1258](https://bitbucket.org/osrf/gazebo/pull-request/1258)

1. Change UserCamera view control via joysticks. Clean up rate control vs. pose control.
   see UserCamera::OnJoyPose and UserCamera::OnJoyTwist. Added view twist control toggle
   with joystick button 1.
  * [Pull request #1249](https://bitbucket.org/osrf/gazebo/pull-request/1249)

1. Added RenderWidget::GetToolbar to get the top toolbar and change its actions on ModelEditor.
    * [Pull request #1263](https://bitbucket.org/osrf/gazebo/pull-request/1263)

1. Added accessor for MainWindow graphical widget to GuiIface.
    * [Pull request #1250](https://bitbucket.org/osrf/gazebo/pull-request/1250)

1. Added a ConfigWidget class that takes in a google protobuf message and generates widgets for configuring the fields in the message
    * [Pull request #1285](https://bitbucket.org/osrf/gazebo/pull-request/1285)

1. Added GLWidget::OnModelEditor when model editor is triggered, and MainWindow::OnEditorGroup to manually uncheck editor actions.
    * [Pull request #1283](https://bitbucket.org/osrf/gazebo/pull-request/1283)

1. Building editor updates
    1. Fixed inspector resizing.
        * [Pull request #1230](https://bitbucket.org/osrf/gazebo/pull-request/1230)
        * [Issue #395](https://bitbucket.org/osrf/gazebo/issue/395)

    1. Doors and windows move proportionally with wall.
        * [Pull request #1231](https://bitbucket.org/osrf/gazebo/pull-request/1231)
        * [Issue #368](https://bitbucket.org/osrf/gazebo/issue/368)

    1. Inspector dialogs stay on top.
        * [Pull request #1229](https://bitbucket.org/osrf/gazebo/pull-request/1229)
        * [Issue #417](https://bitbucket.org/osrf/gazebo/issue/417)

    1. Make model name editable on palette.
        * [Pull request #1239](https://bitbucket.org/osrf/gazebo/pull-request/1239)

    1. Import background image and improve add/delete levels.
        * [Pull request #1214](https://bitbucket.org/osrf/gazebo/pull-request/1214)
        * [Issue #422](https://bitbucket.org/osrf/gazebo/issue/422)
        * [Issue #361](https://bitbucket.org/osrf/gazebo/issue/361)

    1. Fix changing draw mode.
        * [Pull request #1233](https://bitbucket.org/osrf/gazebo/pull-request/1233)
        * [Issue #405](https://bitbucket.org/osrf/gazebo/issue/405)

    1. Tips on palette's top-right corner.
        * [Pull request #1241](https://bitbucket.org/osrf/gazebo/pull-request/1241)

    1. New buttons and layout for the palette.
        * [Pull request #1242](https://bitbucket.org/osrf/gazebo/pull-request/1242)

    1. Individual wall segments instead of polylines.
        * [Pull request #1246](https://bitbucket.org/osrf/gazebo/pull-request/1246)
        * [Issue #389](https://bitbucket.org/osrf/gazebo/issue/389)
        * [Issue #415](https://bitbucket.org/osrf/gazebo/issue/415)

    1. Fix exiting and saving, exiting when there's nothing drawn, fix text on popups.
        * [Pull request #1296](https://bitbucket.org/osrf/gazebo/pull-request/1296)

    1. Display measure for selected wall segment.
        * [Pull request #1291](https://bitbucket.org/osrf/gazebo/pull-request/1291)
        * [Issue #366](https://bitbucket.org/osrf/gazebo/issue/366)

    1. Highlight selected item's 3D visual.
        * [Pull request #1292](https://bitbucket.org/osrf/gazebo/pull-request/1292)

    1. Added color picker to inspector dialogs.
        * [Pull request #1298](https://bitbucket.org/osrf/gazebo/pull-request/1298)

    1. Snapping on by default, off holding Shift. Improved snapping.
        * [Pull request #1304](https://bitbucket.org/osrf/gazebo/pull-request/1304)

<<<<<<< HEAD
    1. Added EditorItem::SetHighlighted.
        * [Pull request #1308](https://bitbucket.org/osrf/gazebo/pull-request/1308)
=======
    1. Snap walls to length increments, moved scale to SegmentItem and added Get/SetScale, added SegmentItem::SnapAngle and SegmentItem::SnapLength.
        * [Pull request #1311](https://bitbucket.org/osrf/gazebo/pull-request/1311)
>>>>>>> e7431aa7

1. Model editor updates
    1. Fix adding/removing event filters .
        * [Pull request #1279](https://bitbucket.org/osrf/gazebo/pull-request/1279)

## Gazebo 4.0

### Gazebo 4.x.x (yyyy-mm-dd)

1. Add ArrangePlugin for arranging groups of models.
   Also add Model::ResetPhysicsStates to call Link::ResetPhysicsStates
   recursively on all links in model.
    * [Pull request #1208](https://bitbucket.org/osrf/gazebo/pull-request/1208)
1. The `gz model` command line tool will output model info using either `-i` for complete info, or `-p` for just the model pose.
    * [Pull request #1212](https://bitbucket.org/osrf/gazebo/pull-request/1212)
    * [DRCSim Issue #389](https://bitbucket.org/osrf/drcsim/issue/389)
1. Added SignalStats class for computing incremental signal statistics.
    * [Pull request #1198](https://bitbucket.org/osrf/gazebo/pull-request/1198)
1. Add InitialVelocityPlugin to setting the initial state of links
    * [Pull request #1237](https://bitbucket.org/osrf/gazebo/pull-request/1237)
1. Added Quaternion::Integrate function.
    * [Pull request #1255](https://bitbucket.org/osrf/gazebo/pull-request/1255)
1. Added ConvertJointType functions, display more joint info on model list.
    * [Pull request #1259](https://bitbucket.org/osrf/gazebo/pull-request/1259)
1. Added ModelListWidget::AddProperty, removed unnecessary checks on ModelListWidget.
    * [Pull request #1271](https://bitbucket.org/osrf/gazebo/pull-request/1271)
1. Fix loading collada meshes with unsupported input semantics.
    * [Pull request #1319](https://bitbucket.org/osrf/gazebo/pull-request/1319)

### Gazebo 4.0.2 (2014-09-23)

1. Fix and improve mechanism to generate pkgconfig libs
    * [Pull request #1027](https://bitbucket.org/osrf/gazebo/pull-request/1027)
    * [Issue #1284](https://bitbucket.org/osrf/gazebo/issue/1284)
1. Added arat.world
    * [Pull request #1205](https://bitbucket.org/osrf/gazebo/pull-request/1205)
1. Update gzprop to output zip files.
    * [Pull request #1197](https://bitbucket.org/osrf/gazebo/pull-request/1197)
1. Make Collision::GetShape a const function
    * [Pull requset #1189](https://bitbucket.org/osrf/gazebo/pull-request/1189)
1. Install missing physics headers
    * [Pull requset #1183](https://bitbucket.org/osrf/gazebo/pull-request/1183)
1. Remove SimbodyLink::AddTorque console message
    * [Pull requset #1185](https://bitbucket.org/osrf/gazebo/pull-request/1185)
1. Fix log xml
    * [Pull requset #1188](https://bitbucket.org/osrf/gazebo/pull-request/1188)

### Gazebo 4.0.0 (2014-08-08)

1. Added lcov support to cmake
    * [Pull request #1047](https://bitbucket.org/osrf/gazebo/pull-request/1047)
1. Fixed memory leak in image conversion
    * [Pull request #1057](https://bitbucket.org/osrf/gazebo/pull-request/1057)
1. Removed deprecated function
    * [Pull request #1067](https://bitbucket.org/osrf/gazebo/pull-request/1067)
1. Improved collada loading performance
    * [Pull request #1066](https://bitbucket.org/osrf/gazebo/pull-request/1066)
    * [Pull request #1082](https://bitbucket.org/osrf/gazebo/pull-request/1082)
    * [Issue #1134](https://bitbucket.org/osrf/gazebo/issue/1134)
1. Implemented a collada exporter
    * [Pull request #1064](https://bitbucket.org/osrf/gazebo/pull-request/1064)
1. Force torque sensor now makes use of sensor's pose.
    * [Pull request #1076](https://bitbucket.org/osrf/gazebo/pull-request/1076)
    * [Issue #940](https://bitbucket.org/osrf/gazebo/issue/940)
1. Fix Model::GetLinks segfault
    * [Pull request #1093](https://bitbucket.org/osrf/gazebo/pull-request/1093)
1. Fix deleting and saving lights in gzserver
    * [Pull request #1094](https://bitbucket.org/osrf/gazebo/pull-request/1094)
    * [Issue #1182](https://bitbucket.org/osrf/gazebo/issue/1182)
    * [Issue #346](https://bitbucket.org/osrf/gazebo/issue/346)
1. Fix Collision::GetWorldPose. The pose of a collision would not update properly.
    * [Pull request #1049](https://bitbucket.org/osrf/gazebo/pull-request/1049)
    * [Issue #1124](https://bitbucket.org/osrf/gazebo/issue/1124)
1. Fixed the animate_box and animate_joints examples
    * [Pull request #1086](https://bitbucket.org/osrf/gazebo/pull-request/1086)
1. Integrated Oculus Rift functionality
    * [Pull request #1074](https://bitbucket.org/osrf/gazebo/pull-request/1074)
    * [Pull request #1136](https://bitbucket.org/osrf/gazebo/pull-request/1136)
    * [Pull request #1139](https://bitbucket.org/osrf/gazebo/pull-request/1139)
1. Updated Base::GetScopedName
    * [Pull request #1104](https://bitbucket.org/osrf/gazebo/pull-request/1104)
1. Fix collada loader from adding duplicate materials into a Mesh
    * [Pull request #1105](https://bitbucket.org/osrf/gazebo/pull-request/1105)
    * [Issue #1180](https://bitbucket.org/osrf/gazebo/issue/1180)
1. Integrated Razer Hydra functionality
    * [Pull request #1083](https://bitbucket.org/osrf/gazebo/pull-request/1083)
    * [Pull request #1109](https://bitbucket.org/osrf/gazebo/pull-request/1109)
1. Added ability to copy and paste models in the GUI
    * [Pull request #1103](https://bitbucket.org/osrf/gazebo/pull-request/1103)
1. Removed unnecessary inclusion of gazebo.hh and common.hh in plugins
    * [Pull request #1111](https://bitbucket.org/osrf/gazebo/pull-request/1111)
1. Added ability to specify custom road textures
    * [Pull request #1027](https://bitbucket.org/osrf/gazebo/pull-request/1027)
1. Added support for DART 4.1
    * [Pull request #1113](https://bitbucket.org/osrf/gazebo/pull-request/1113)
    * [Pull request #1132](https://bitbucket.org/osrf/gazebo/pull-request/1132)
    * [Pull request #1134](https://bitbucket.org/osrf/gazebo/pull-request/1134)
    * [Pull request #1154](https://bitbucket.org/osrf/gazebo/pull-request/1154)
1. Allow position of joints to be directly set.
    * [Pull request #1097](https://bitbucket.org/osrf/gazebo/pull-request/1097)
    * [Issue #1138](https://bitbucket.org/osrf/gazebo/issue/1138)
1. Added extruded polyline geometry
    * [Pull request #1026](https://bitbucket.org/osrf/gazebo/pull-request/1026)
1. Fixed actor animation
    * [Pull request #1133](https://bitbucket.org/osrf/gazebo/pull-request/1133)
    * [Pull request #1141](https://bitbucket.org/osrf/gazebo/pull-request/1141)
1. Generate a versioned cmake config file
    * [Pull request #1153](https://bitbucket.org/osrf/gazebo/pull-request/1153)
    * [Issue #1226](https://bitbucket.org/osrf/gazebo/issue/1226)
1. Added KMeans class
    * [Pull request #1147](https://bitbucket.org/osrf/gazebo/pull-request/1147)
1. Added --summary-range feature to bitbucket pullrequest tool
    * [Pull request #1156](https://bitbucket.org/osrf/gazebo/pull-request/1156)
1. Updated web links
    * [Pull request #1159](https://bitbucket.org/osrf/gazebo/pull-request/1159)
1. Update tests
    * [Pull request #1155](https://bitbucket.org/osrf/gazebo/pull-request/1155)
    * [Pull request #1143](https://bitbucket.org/osrf/gazebo/pull-request/1143)
    * [Pull request #1138](https://bitbucket.org/osrf/gazebo/pull-request/1138)
    * [Pull request #1140](https://bitbucket.org/osrf/gazebo/pull-request/1140)
    * [Pull request #1127](https://bitbucket.org/osrf/gazebo/pull-request/1127)
    * [Pull request #1115](https://bitbucket.org/osrf/gazebo/pull-request/1115)
    * [Pull request #1102](https://bitbucket.org/osrf/gazebo/pull-request/1102)
    * [Pull request #1087](https://bitbucket.org/osrf/gazebo/pull-request/1087)
    * [Pull request #1084](https://bitbucket.org/osrf/gazebo/pull-request/1084)

## Gazebo 3.0

### Gazebo 3.x.x (yyyy-mm-dd)

1. Fixed sonar and wireless sensor visualization
    * [Pull request #1254](https://bitbucket.org/osrf/gazebo/pull-request/1254)
1. Update visual bounding box when model is selected
    * [Pull request #1280](https://bitbucket.org/osrf/gazebo/pull-request/1280)

### Gazebo 3.1.0 (2014-08-08)

1. Implemented Simbody::Link::Set*Vel
    * [Pull request #1160](https://bitbucket.org/osrf/gazebo/pull-request/1160)
    * [Issue #1012](https://bitbucket.org/osrf/gazebo/issue/1012)
1. Added World::RemoveModel function
    * [Pull request #1106](https://bitbucket.org/osrf/gazebo/pull-request/1106)
    * [Issue #1177](https://bitbucket.org/osrf/gazebo/issue/1177)
1. Fix exit from camera follow mode using the escape key
    * [Pull request #1137](https://bitbucket.org/osrf/gazebo/pull-request/1137)
    * [Issue #1220](https://bitbucket.org/osrf/gazebo/issue/1220)
1. Added support for SDF joint spring stiffness and reference positions
    * [Pull request #1117](https://bitbucket.org/osrf/gazebo/pull-request/1117)
1. Removed the gzmodel_create script
    * [Pull request #1130](https://bitbucket.org/osrf/gazebo/pull-request/1130)
1. Added Vector2 dot product
    * [Pull request #1101](https://bitbucket.org/osrf/gazebo/pull-request/1101)
1. Added SetPositionPID and SetVelocityPID to JointController
    * [Pull request #1091](https://bitbucket.org/osrf/gazebo/pull-request/1091)
1. Fix gzclient startup crash with ogre 1.9
    * [Pull request #1098](https://bitbucket.org/osrf/gazebo/pull-request/1098)
    * [Issue #996](https://bitbucket.org/osrf/gazebo/issue/996)
1. Update the bitbucket_pullrequests tool
    * [Pull request #1108](https://bitbucket.org/osrf/gazebo/pull-request/1108)
1. Light properties now remain in place after move by the user via the GUI.
    * [Pull request #1110](https://bitbucket.org/osrf/gazebo/pull-request/1110)
    * [Issue #1211](https://bitbucket.org/osrf/gazebo/issue/1211)
1. Allow position of joints to be directly set.
    * [Pull request #1096](https://bitbucket.org/osrf/gazebo/pull-request/1096)
    * [Issue #1138](https://bitbucket.org/osrf/gazebo/issue/1138)

### Gazebo 3.0.0 (2014-04-11)

1. Fix bug when deleting the sun light
    * [Pull request #1088](https://bitbucket.org/osrf/gazebo/pull-request/1088)
    * [Issue #1133](https://bitbucket.org/osrf/gazebo/issue/1133)
1. Fix ODE screw joint
    * [Pull request #1078](https://bitbucket.org/osrf/gazebo/pull-request/1078)
    * [Issue #1167](https://bitbucket.org/osrf/gazebo/issue/1167)
1. Update joint integration tests
    * [Pull request #1081](https://bitbucket.org/osrf/gazebo/pull-request/1081)
1. Fixed false positives in cppcheck.
    * [Pull request #1061](https://bitbucket.org/osrf/gazebo/pull-request/1061)
1. Made joint axis reference frame relative to child, and updated simbody and dart accordingly.
    * [Pull request #1069](https://bitbucket.org/osrf/gazebo/pull-request/1069)
    * [Issue #494](https://bitbucket.org/osrf/gazebo/issue/494)
    * [Issue #1143](https://bitbucket.org/osrf/gazebo/issue/1143)
1. Added ability to pass vector of strings to SetupClient and SetupServer
    * [Pull request #1068](https://bitbucket.org/osrf/gazebo/pull-request/1068)
    * [Issue #1132](https://bitbucket.org/osrf/gazebo/issue/1132)
1. Fix error correction in screw constraints for ODE
    * [Pull request #1159](https://bitbucket.org/osrf/gazebo/pull-request/1159)
    * [Issue #1159](https://bitbucket.org/osrf/gazebo/issue/1159)
1. Improved pkgconfig with SDF
    * [Pull request #1062](https://bitbucket.org/osrf/gazebo/pull-request/1062)
1. Added a plugin to simulate aero dynamics
    * [Pull request #905](https://bitbucket.org/osrf/gazebo/pull-request/905)
1. Updated bullet support
    * [Issue #1069](https://bitbucket.org/osrf/gazebo/issue/1069)
    * [Pull request #1011](https://bitbucket.org/osrf/gazebo/pull-request/1011)
    * [Pull request #996](https://bitbucket.org/osrf/gazebo/pull-request/966)
    * [Pull request #1024](https://bitbucket.org/osrf/gazebo/pull-request/1024)
1. Updated simbody support
    * [Pull request #995](https://bitbucket.org/osrf/gazebo/pull-request/995)
1. Updated worlds to SDF 1.5
    * [Pull request #1021](https://bitbucket.org/osrf/gazebo/pull-request/1021)
1. Improvements to ODE
    * [Pull request #1001](https://bitbucket.org/osrf/gazebo/pull-request/1001)
    * [Pull request #1014](https://bitbucket.org/osrf/gazebo/pull-request/1014)
    * [Pull request #1015](https://bitbucket.org/osrf/gazebo/pull-request/1015)
    * [Pull request #1016](https://bitbucket.org/osrf/gazebo/pull-request/1016)
1. New command line tool
    * [Pull request #972](https://bitbucket.org/osrf/gazebo/pull-request/972)
1. Graphical user interface improvements
    * [Pull request #971](https://bitbucket.org/osrf/gazebo/pull-request/971)
    * [Pull request #1013](https://bitbucket.org/osrf/gazebo/pull-request/1013)
    * [Pull request #989](https://bitbucket.org/osrf/gazebo/pull-request/989)
1. Created a friction pyramid class
    * [Pull request #935](https://bitbucket.org/osrf/gazebo/pull-request/935)
1. Added GetWorldEnergy functions to Model, Joint, and Link
    * [Pull request #1017](https://bitbucket.org/osrf/gazebo/pull-request/1017)
1. Preparing Gazebo for admission into Ubuntu
    * [Pull request #969](https://bitbucket.org/osrf/gazebo/pull-request/969)
    * [Pull request #998](https://bitbucket.org/osrf/gazebo/pull-request/998)
    * [Pull request #1002](https://bitbucket.org/osrf/gazebo/pull-request/1002)
1. Add method for querying if useImplicitStiffnessDamping flag is set for a given joint
    * [Issue #629](https://bitbucket.org/osrf/gazebo/issue/629)
    * [Pull request #1006](https://bitbucket.org/osrf/gazebo/pull-request/1006)
1. Fix joint axis frames
    * [Issue #494](https://bitbucket.org/osrf/gazebo/issue/494)
    * [Pull request #963](https://bitbucket.org/osrf/gazebo/pull-request/963)
1. Compute joint anchor pose relative to parent
    * [Issue #1029](https://bitbucket.org/osrf/gazebo/issue/1029)
    * [Pull request #982](https://bitbucket.org/osrf/gazebo/pull-request/982)
1. Cleanup the installed worlds
    * [Issue #1036](https://bitbucket.org/osrf/gazebo/issue/1036)
    * [Pull request #984](https://bitbucket.org/osrf/gazebo/pull-request/984)
1. Update to the GPS sensor
    * [Issue #1059](https://bitbucket.org/osrf/gazebo/issue/1059)
    * [Pull request #984](https://bitbucket.org/osrf/gazebo/pull-request/984)
1. Removed libtool from plugin loading
    * [Pull request #981](https://bitbucket.org/osrf/gazebo/pull-request/981)
1. Added functions to get inertial information for a link in the world frame.
    * [Pull request #1005](https://bitbucket.org/osrf/gazebo/pull-request/1005)

## Gazebo 2.0

### Gazebo 2.2.3 (2014-04-29)

1. Removed redundant call to World::Init
    * [Pull request #1107](https://bitbucket.org/osrf/gazebo/pull-request/1107)
    * [Issue #1208](https://bitbucket.org/osrf/gazebo/issue/1208)
1. Return proper error codes when gazebo exits
    * [Pull request #1085](https://bitbucket.org/osrf/gazebo/pull-request/1085)
    * [Issue #1178](https://bitbucket.org/osrf/gazebo/issue/1178)
1. Fixed Camera::GetWorldRotation().
    * [Pull request #1071](https://bitbucket.org/osrf/gazebo/pull-request/1071)
    * [Issue #1087](https://bitbucket.org/osrf/gazebo/issue/1087)
1. Fixed memory leak in image conversion
    * [Pull request #1073](https://bitbucket.org/osrf/gazebo/pull-request/1073)

### Gazebo 2.2.0 (2014-01-10)

1. Fix compilation when using OGRE-1.9 (full support is being worked on)
    * [Issue #994](https://bitbucket.org/osrf/gazebo/issue/994)
    * [Issue #995](https://bitbucket.org/osrf/gazebo/issue/995)
    * [Issue #996](https://bitbucket.org/osrf/gazebo/issue/996)
    * [Pull request #883](https://bitbucket.org/osrf/gazebo/pull-request/883)
1. Added unit test for issue 624.
    * [Issue #624](https://bitbucket.org/osrf/gazebo/issue/624).
    * [Pull request #889](https://bitbucket.org/osrf/gazebo/pull-request/889)
1. Use 3x3 PCF shadows for smoother shadows.
    * [Pull request #887](https://bitbucket.org/osrf/gazebo/pull-request/887)
1. Update manpage copyright to 2014.
    * [Pull request #893](https://bitbucket.org/osrf/gazebo/pull-request/893)
1. Added friction integration test .
    * [Pull request #885](https://bitbucket.org/osrf/gazebo/pull-request/885)
1. Fix joint anchor when link pose is not specified.
    * [Issue #978](https://bitbucket.org/osrf/gazebo/issue/978)
    * [Pull request #862](https://bitbucket.org/osrf/gazebo/pull-request/862)
1. Added (ESC) tooltip for GUI Selection Mode icon.
    * [Issue #993](https://bitbucket.org/osrf/gazebo/issue/993)
    * [Pull request #888](https://bitbucket.org/osrf/gazebo/pull-request/888)
1. Removed old comment about resolved issue.
    * [Issue #837](https://bitbucket.org/osrf/gazebo/issue/837)
    * [Pull request #880](https://bitbucket.org/osrf/gazebo/pull-request/880)
1. Made SimbodyLink::Get* function thread-safe
    * [Issue #918](https://bitbucket.org/osrf/gazebo/issue/918)
    * [Pull request #872](https://bitbucket.org/osrf/gazebo/pull-request/872)
1. Suppressed spurious gzlog messages in ODE::Body
    * [Issue #983](https://bitbucket.org/osrf/gazebo/issue/983)
    * [Pull request #875](https://bitbucket.org/osrf/gazebo/pull-request/875)
1. Fixed Force Torque Sensor Test by properly initializing some values.
    * [Issue #982](https://bitbucket.org/osrf/gazebo/issue/982)
    * [Pull request #869](https://bitbucket.org/osrf/gazebo/pull-request/869)
1. Added breakable joint plugin to support breakable walls.
    * [Pull request #865](https://bitbucket.org/osrf/gazebo/pull-request/865)
1. Used different tuple syntax to fix compilation on OSX mavericks.
    * [Issue #947](https://bitbucket.org/osrf/gazebo/issue/947)
    * [Pull request #858](https://bitbucket.org/osrf/gazebo/pull-request/858)
1. Fixed sonar test and deprecation warning.
    * [Pull request #856](https://bitbucket.org/osrf/gazebo/pull-request/856)
1. Speed up test compilation.
    * Part of [Issue #955](https://bitbucket.org/osrf/gazebo/issue/955)
    * [Pull request #846](https://bitbucket.org/osrf/gazebo/pull-request/846)
1. Added Joint::SetEffortLimit API
    * [Issue #923](https://bitbucket.org/osrf/gazebo/issue/923)
    * [Pull request #808](https://bitbucket.org/osrf/gazebo/pull-request/808)
1. Made bullet output less verbose.
    * [Pull request #839](https://bitbucket.org/osrf/gazebo/pull-request/839)
1. Convergence acceleration and stability tweak to make atlas_v3 stable
    * [Issue #895](https://bitbucket.org/osrf/gazebo/issue/895)
    * [Pull request #772](https://bitbucket.org/osrf/gazebo/pull-request/772)
1. Added colors, textures and world files for the SPL RoboCup environment
    * [Pull request #838](https://bitbucket.org/osrf/gazebo/pull-request/838)
1. Fixed bitbucket_pullrequests tool to work with latest BitBucket API.
    * [Issue #933](https://bitbucket.org/osrf/gazebo/issue/933)
    * [Pull request #841](https://bitbucket.org/osrf/gazebo/pull-request/841)
1. Fixed cppcheck warnings.
    * [Pull request #842](https://bitbucket.org/osrf/gazebo/pull-request/842)

### Gazebo 2.1.0 (2013-11-08)
1. Fix mainwindow unit test
    * [Pull request #752](https://bitbucket.org/osrf/gazebo/pull-request/752)
1. Visualize moment of inertia
    * Pull request [#745](https://bitbucket.org/osrf/gazebo/pull-request/745), [#769](https://bitbucket.org/osrf/gazebo/pull-request/769), [#787](https://bitbucket.org/osrf/gazebo/pull-request/787)
    * [Issue #203](https://bitbucket.org/osrf/gazebo/issue/203)
1. Update tool to count lines of code
    * [Pull request #758](https://bitbucket.org/osrf/gazebo/pull-request/758)
1. Implement World::Clear
    * Pull request [#785](https://bitbucket.org/osrf/gazebo/pull-request/785), [#804](https://bitbucket.org/osrf/gazebo/pull-request/804)
1. Improve Bullet support
    * [Pull request #805](https://bitbucket.org/osrf/gazebo/pull-request/805)
1. Fix doxygen spacing
    * [Pull request #740](https://bitbucket.org/osrf/gazebo/pull-request/740)
1. Add tool to generate model images for thepropshop.org
    * [Pull request #734](https://bitbucket.org/osrf/gazebo/pull-request/734)
1. Added paging support for terrains
    * [Pull request #707](https://bitbucket.org/osrf/gazebo/pull-request/707)
1. Added plugin path to LID_LIBRARY_PATH in setup.sh
    * [Pull request #750](https://bitbucket.org/osrf/gazebo/pull-request/750)
1. Fix for OSX
    * [Pull request #766](https://bitbucket.org/osrf/gazebo/pull-request/766)
    * [Pull request #786](https://bitbucket.org/osrf/gazebo/pull-request/786)
    * [Issue #906](https://bitbucket.org/osrf/gazebo/issue/906)
1. Update copyright information
    * [Pull request #771](https://bitbucket.org/osrf/gazebo/pull-request/771)
1. Enable screen dependent tests
    * [Pull request #764](https://bitbucket.org/osrf/gazebo/pull-request/764)
    * [Issue #811](https://bitbucket.org/osrf/gazebo/issue/811)
1. Fix gazebo command line help message
    * [Pull request #775](https://bitbucket.org/osrf/gazebo/pull-request/775)
    * [Issue #898](https://bitbucket.org/osrf/gazebo/issue/898)
1. Fix man page test
    * [Pull request #774](https://bitbucket.org/osrf/gazebo/pull-request/774)
1. Improve load time by reducing calls to RTShader::Update
    * [Pull request #773](https://bitbucket.org/osrf/gazebo/pull-request/773)
    * [Issue #877](https://bitbucket.org/osrf/gazebo/issue/877)
1. Fix joint visualization
    * [Pull request #776](https://bitbucket.org/osrf/gazebo/pull-request/776)
    * [Pull request #802](https://bitbucket.org/osrf/gazebo/pull-request/802)
    * [Issue #464](https://bitbucket.org/osrf/gazebo/issue/464)
1. Add helpers to fix NaN
    * [Pull request #742](https://bitbucket.org/osrf/gazebo/pull-request/742)
1. Fix model resizing via the GUI
    * [Pull request #763](https://bitbucket.org/osrf/gazebo/pull-request/763)
    * [Issue #885](https://bitbucket.org/osrf/gazebo/issue/885)
1. Simplify gzlog test by using sha1
    * [Pull request #781](https://bitbucket.org/osrf/gazebo/pull-request/781)
    * [Issue #837](https://bitbucket.org/osrf/gazebo/issue/837)
1. Enable cppcheck for header files
    * [Pull request #782](https://bitbucket.org/osrf/gazebo/pull-request/782)
    * [Issue #907](https://bitbucket.org/osrf/gazebo/issue/907)
1. Fix broken regression test
    * [Pull request #784](https://bitbucket.org/osrf/gazebo/pull-request/784)
    * [Issue #884](https://bitbucket.org/osrf/gazebo/issue/884)
1. All simbody and dart to pass tests
    * [Pull request #790](https://bitbucket.org/osrf/gazebo/pull-request/790)
    * [Issue #873](https://bitbucket.org/osrf/gazebo/issue/873)
1. Fix camera rotation from SDF
    * [Pull request #789](https://bitbucket.org/osrf/gazebo/pull-request/789)
    * [Issue #920](https://bitbucket.org/osrf/gazebo/issue/920)
1. Fix bitbucket pullrequest command line tool to match new API
    * [Pull request #803](https://bitbucket.org/osrf/gazebo/pull-request/803)
1. Fix transceiver spawn errors in tests
    * [Pull request #811](https://bitbucket.org/osrf/gazebo/pull-request/811)
    * [Pull request #814](https://bitbucket.org/osrf/gazebo/pull-request/814)

### Gazebo 2.0.0 (2013-10-08)
1. Refactor code check tool.
    * [Pull Request #669](https://bitbucket.org/osrf/gazebo/pull-request/669)
1. Added pull request tool for Bitbucket.
    * [Pull Request #670](https://bitbucket.org/osrf/gazebo/pull-request/670)
    * [Pull Request #691](https://bitbucket.org/osrf/gazebo/pull-request/671)
1. New wireless receiver and transmitter sensor models.
    * [Pull Request #644](https://bitbucket.org/osrf/gazebo/pull-request/644)
    * [Pull Request #675](https://bitbucket.org/osrf/gazebo/pull-request/675)
    * [Pull Request #727](https://bitbucket.org/osrf/gazebo/pull-request/727)
1. Audio support using OpenAL.
    * [Pull Request #648](https://bitbucket.org/osrf/gazebo/pull-request/648)
    * [Pull Request #704](https://bitbucket.org/osrf/gazebo/pull-request/704)
1. Simplify command-line parsing of gztopic echo output.
    * [Pull Request #674](https://bitbucket.org/osrf/gazebo/pull-request/674)
    * Resolves: [Issue #795](https://bitbucket.org/osrf/gazebo/issue/795)
1. Use UNIX directories through the user of GNUInstallDirs cmake module.
    * [Pull Request #676](https://bitbucket.org/osrf/gazebo/pull-request/676)
    * [Pull Request #681](https://bitbucket.org/osrf/gazebo/pull-request/681)
1. New GUI interactions for object manipulation.
    * [Pull Request #634](https://bitbucket.org/osrf/gazebo/pull-request/634)
1. Fix for OSX menubar.
    * [Pull Request #677](https://bitbucket.org/osrf/gazebo/pull-request/677)
1. Remove internal SDF directories and dependencies.
    * [Pull Request #680](https://bitbucket.org/osrf/gazebo/pull-request/680)
1. Add minimum version for sdformat.
    * [Pull Request #682](https://bitbucket.org/osrf/gazebo/pull-request/682)
    * Resolves: [Issue #818](https://bitbucket.org/osrf/gazebo/issue/818)
1. Allow different gtest parameter types with ServerFixture
    * [Pull Request #686](https://bitbucket.org/osrf/gazebo/pull-request/686)
    * Resolves: [Issue #820](https://bitbucket.org/osrf/gazebo/issue/820)
1. GUI model scaling when using Bullet.
    * [Pull Request #683](https://bitbucket.org/osrf/gazebo/pull-request/683)
1. Fix typo in cmake config.
    * [Pull Request #694](https://bitbucket.org/osrf/gazebo/pull-request/694)
    * Resolves: [Issue #824](https://bitbucket.org/osrf/gazebo/issue/824)
1. Remove gazebo include subdir from pkgconfig and cmake config.
    * [Pull Request #691](https://bitbucket.org/osrf/gazebo/pull-request/691)
1. Torsional spring demo
    * [Pull Request #693](https://bitbucket.org/osrf/gazebo/pull-request/693)
1. Remove repeated call to SetAxis in Joint.cc
    * [Pull Request #695](https://bitbucket.org/osrf/gazebo/pull-request/695)
    * Resolves: [Issue #823](https://bitbucket.org/osrf/gazebo/issue/823)
1. Add test for rotational joints.
    * [Pull Request #697](https://bitbucket.org/osrf/gazebo/pull-request/697)
    * Resolves: [Issue #820](https://bitbucket.org/osrf/gazebo/issue/820)
1. Fix compilation of tests using Joint base class
    * [Pull Request #701](https://bitbucket.org/osrf/gazebo/pull-request/701)
1. Terrain paging implemented.
    * [Pull Request #687](https://bitbucket.org/osrf/gazebo/pull-request/687)
1. Improve timeout error reporting in ServerFixture
    * [Pull Request #705](https://bitbucket.org/osrf/gazebo/pull-request/705)
1. Fix mouse picking for cases where visuals overlap with the laser
    * [Pull Request #709](https://bitbucket.org/osrf/gazebo/pull-request/709)
1. Fix string literals for OSX
    * [Pull Request #712](https://bitbucket.org/osrf/gazebo/pull-request/712)
    * Resolves: [Issue #803](https://bitbucket.org/osrf/gazebo/issue/803)
1. Support for ENABLE_TESTS_COMPILATION cmake parameter
    * [Pull Request #708](https://bitbucket.org/osrf/gazebo/pull-request/708)
1. Updated system gui plugin
    * [Pull Request #702](https://bitbucket.org/osrf/gazebo/pull-request/702)
1. Fix force torque unit test issue
    * [Pull Request #673](https://bitbucket.org/osrf/gazebo/pull-request/673)
    * Resolves: [Issue #813](https://bitbucket.org/osrf/gazebo/issue/813)
1. Use variables to control auto generation of CFlags
    * [Pull Request #699](https://bitbucket.org/osrf/gazebo/pull-request/699)
1. Remove deprecated functions.
    * [Pull Request #715](https://bitbucket.org/osrf/gazebo/pull-request/715)
1. Fix typo in `Camera.cc`
    * [Pull Request #719](https://bitbucket.org/osrf/gazebo/pull-request/719)
    * Resolves: [Issue #846](https://bitbucket.org/osrf/gazebo/issue/846)
1. Performance improvements
    * [Pull Request #561](https://bitbucket.org/osrf/gazebo/pull-request/561)
1. Fix gripper model.
    * [Pull Request #713](https://bitbucket.org/osrf/gazebo/pull-request/713)
    * Resolves: [Issue #314](https://bitbucket.org/osrf/gazebo/issue/314)
1. First part of Simbody integration
    * [Pull Request #716](https://bitbucket.org/osrf/gazebo/pull-request/716)

## Gazebo 1.9

### Gazebo 1.9.6 (2014-04-29)

1. Refactored inertia ratio reduction for ODE
    * [Pull request #1114](https://bitbucket.org/osrf/gazebo/pull-request/1114)
1. Improved collada loading performance
    * [Pull request #1075](https://bitbucket.org/osrf/gazebo/pull-request/1075)

### Gazebo 1.9.3 (2014-01-10)

1. Add thickness to plane to remove shadow flickering.
    * [Pull request #886](https://bitbucket.org/osrf/gazebo/pull-request/886)
1. Temporary GUI shadow toggle fix.
    * [Issue #925](https://bitbucket.org/osrf/gazebo/issue/925)
    * [Pull request #868](https://bitbucket.org/osrf/gazebo/pull-request/868)
1. Fix memory access bugs with libc++ on mavericks.
    * [Issue #965](https://bitbucket.org/osrf/gazebo/issue/965)
    * [Pull request #857](https://bitbucket.org/osrf/gazebo/pull-request/857)
    * [Pull request #881](https://bitbucket.org/osrf/gazebo/pull-request/881)
1. Replaced printf with cout in gztopic hz.
    * [Issue #969](https://bitbucket.org/osrf/gazebo/issue/969)
    * [Pull request #854](https://bitbucket.org/osrf/gazebo/pull-request/854)
1. Add Dark grey material and fix indentation.
    * [Pull request #851](https://bitbucket.org/osrf/gazebo/pull-request/851)
1. Fixed sonar sensor unit test.
    * [Pull request #848](https://bitbucket.org/osrf/gazebo/pull-request/848)
1. Convergence acceleration and stability tweak to make atlas_v3 stable.
    * [Pull request #845](https://bitbucket.org/osrf/gazebo/pull-request/845)
1. Update gtest to 1.7.0 to resolve problems with libc++.
    * [Issue #947](https://bitbucket.org/osrf/gazebo/issue/947)
    * [Pull request #827](https://bitbucket.org/osrf/gazebo/pull-request/827)
1. Fixed LD_LIBRARY_PATH for plugins.
    * [Issue #957](https://bitbucket.org/osrf/gazebo/issue/957)
    * [Pull request #844](https://bitbucket.org/osrf/gazebo/pull-request/844)
1. Fix transceiver sporadic errors.
    * Backport of [pull request #811](https://bitbucket.org/osrf/gazebo/pull-request/811)
    * [Pull request #836](https://bitbucket.org/osrf/gazebo/pull-request/836)
1. Modified the MsgTest to be deterministic with time checks.
    * [Pull request #843](https://bitbucket.org/osrf/gazebo/pull-request/843)
1. Fixed seg fault in LaserVisual.
    * [Issue #950](https://bitbucket.org/osrf/gazebo/issue/950)
    * [Pull request #832](https://bitbucket.org/osrf/gazebo/pull-request/832)
1. Implemented the option to disable tests that need a working screen to run properly.
    * Backport of [Pull request #764](https://bitbucket.org/osrf/gazebo/pull-request/764)
    * [Pull request #837](https://bitbucket.org/osrf/gazebo/pull-request/837)
1. Cleaned up gazebo shutdown.
    * [Pull request #829](https://bitbucket.org/osrf/gazebo/pull-request/829)
1. Fixed bug associated with loading joint child links.
    * [Issue #943](https://bitbucket.org/osrf/gazebo/issue/943)
    * [Pull request #820](https://bitbucket.org/osrf/gazebo/pull-request/820)

### Gazebo 1.9.2 (2013-11-08)
1. Fix enable/disable sky and clouds from SDF
    * [Pull request #809](https://bitbucket.org/osrf/gazebo/pull-request/809])
1. Fix occasional blank GUI screen on startup
    * [Pull request #815](https://bitbucket.org/osrf/gazebo/pull-request/815])
1. Fix GPU laser when interacting with heightmaps
    * [Pull request #796](https://bitbucket.org/osrf/gazebo/pull-request/796])
1. Added API/ABI checker command line tool
    * [Pull request #765](https://bitbucket.org/osrf/gazebo/pull-request/765])
1. Added gtest version information
    * [Pull request #801](https://bitbucket.org/osrf/gazebo/pull-request/801])
1. Fix GUI world saving
    * [Pull request #806](https://bitbucket.org/osrf/gazebo/pull-request/806])
1. Enable anti-aliasing for camera sensor
    * [Pull request #800](https://bitbucket.org/osrf/gazebo/pull-request/800])
1. Make sensor noise deterministic
    * [Pull request #788](https://bitbucket.org/osrf/gazebo/pull-request/788])
1. Fix build problem
    * [Issue #901](https://bitbucket.org/osrf/gazebo/issue/901)
    * [Pull request #778](https://bitbucket.org/osrf/gazebo/pull-request/778])
1. Fix a typo in Camera.cc
    * [Pull request #720](https://bitbucket.org/osrf/gazebo/pull-request/720])
    * [Issue #846](https://bitbucket.org/osrf/gazebo/issue/846)
1. Fix OSX menu bar
    * [Pull request #688](https://bitbucket.org/osrf/gazebo/pull-request/688])
1. Fix gazebo::init by calling sdf::setFindCallback() before loading the sdf in gzfactory.
    * [Pull request #678](https://bitbucket.org/osrf/gazebo/pull-request/678])
    * [Issue #817](https://bitbucket.org/osrf/gazebo/issue/817)

### Gazebo 1.9.1 (2013-08-20)
* Deprecate header files that require case-sensitive filesystem (e.g. Common.hh, Physics.hh) [https://bitbucket.org/osrf/gazebo/pull-request/638/fix-for-775-deprecate-headers-that-require]
* Initial support for building on Mac OS X [https://bitbucket.org/osrf/gazebo/pull-request/660/osx-support-for-gazebo-19] [https://bitbucket.org/osrf/gazebo/pull-request/657/cmake-fixes-for-osx]
* Fixes for various issues [https://bitbucket.org/osrf/gazebo/pull-request/635/fix-for-issue-792/diff] [https://bitbucket.org/osrf/gazebo/pull-request/628/allow-scoped-and-non-scoped-joint-names-to/diff] [https://bitbucket.org/osrf/gazebo/pull-request/636/fix-build-dependency-in-message-generation/diff] [https://bitbucket.org/osrf/gazebo/pull-request/639/make-the-unversioned-setupsh-a-copy-of-the/diff] [https://bitbucket.org/osrf/gazebo/pull-request/650/added-missing-lib-to-player-client-library/diff] [https://bitbucket.org/osrf/gazebo/pull-request/656/install-gzmode_create-without-sh-suffix/diff]

### Gazebo 1.9.0 (2013-07-23)
* Use external package [sdformat](https://bitbucket.org/osrf/sdformat) for sdf parsing, refactor the `Element::GetValue*` function calls, and deprecate Gazebo's internal sdf parser [https://bitbucket.org/osrf/gazebo/pull-request/627]
* Improved ROS support ([[Tutorials#ROS_Integration |documentation here]]) [https://bitbucket.org/osrf/gazebo/pull-request/559]
* Added Sonar, Force-Torque, and Tactile Pressure sensors [https://bitbucket.org/osrf/gazebo/pull-request/557], [https://bitbucket.org/osrf/gazebo/pull-request/567]
* Add compile-time defaults for environment variables so that sourcing setup.sh is unnecessary in most cases [https://bitbucket.org/osrf/gazebo/pull-request/620]
* Enable user camera to follow objects in client window [https://bitbucket.org/osrf/gazebo/pull-request/603]
* Install protobuf message files for use in custom messages [https://bitbucket.org/osrf/gazebo/pull-request/614]
* Change default compilation flags to improve debugging [https://bitbucket.org/osrf/gazebo/pull-request/617]
* Change to supported relative include paths [https://bitbucket.org/osrf/gazebo/pull-request/594]
* Fix display of laser scans when sensor is rotated [https://bitbucket.org/osrf/gazebo/pull-request/599]

## Gazebo 1.8

### Gazebo 1.8.7 (2013-07-16)
* Fix bug in URDF parsing of Vector3 elements [https://bitbucket.org/osrf/gazebo/pull-request/613]
* Fix compilation errors with newest libraries [https://bitbucket.org/osrf/gazebo/pull-request/615]

### Gazebo 1.8.6 (2013-06-07)
* Fix inertia lumping in the URDF parser[https://bitbucket.org/osrf/gazebo/pull-request/554]
* Fix for ODEJoint CFM damping sign error [https://bitbucket.org/osrf/gazebo/pull-request/586]
* Fix transport memory growth[https://bitbucket.org/osrf/gazebo/pull-request/584]
* Reduce log file data in order to reduce buffer growth that results in out of memory kernel errors[https://bitbucket.org/osrf/gazebo/pull-request/587]

### Gazebo 1.8.5 (2013-06-04)
* Fix Gazebo build for machines without a valid display.[https://bitbucket.org/osrf/gazebo/commits/37f00422eea03365b839a632c1850431ee6a1d67]

### Gazebo 1.8.4 (2013-06-03)
* Fix UDRF to SDF converter so that URDF gazebo extensions are applied to all collisions in a link.[https://bitbucket.org/osrf/gazebo/pull-request/579]
* Prevent transport layer from locking when a gzclient connects to a gzserver over a connection with high latency.[https://bitbucket.org/osrf/gazebo/pull-request/572]
* Improve performance and fix uninitialized conditional jumps.[https://bitbucket.org/osrf/gazebo/pull-request/571]

### Gazebo 1.8.3 (2013-06-03)
* Fix for gzlog hanging when gzserver is not present or not responsive[https://bitbucket.org/osrf/gazebo/pull-request/577]
* Fix occasional segfault when generating log files[https://bitbucket.org/osrf/gazebo/pull-request/575]
* Performance improvement to ODE[https://bitbucket.org/osrf/gazebo/pull-request/556]
* Fix node initialization[https://bitbucket.org/osrf/gazebo/pull-request/570]
* Fix GPU laser Hz rate reduction when sensor moved away from world origin[https://bitbucket.org/osrf/gazebo/pull-request/566]
* Fix incorrect lighting in camera sensors when GPU laser is subscribe to[https://bitbucket.org/osrf/gazebo/pull-request/563]

### Gazebo 1.8.2 (2013-05-28)
* ODE performance improvements[https://bitbucket.org/osrf/gazebo/pull-request/535][https://bitbucket.org/osrf/gazebo/pull-request/537]
* Fixed tests[https://bitbucket.org/osrf/gazebo/pull-request/538][https://bitbucket.org/osrf/gazebo/pull-request/541][https://bitbucket.org/osrf/gazebo/pull-request/542]
* Fixed sinking vehicle bug[https://bitbucket.org/osrf/drcsim/issue/300] in pull-request[https://bitbucket.org/osrf/gazebo/pull-request/538]
* Fix GPU sensor throttling[https://bitbucket.org/osrf/gazebo/pull-request/536]
* Reduce string comparisons for better performance[https://bitbucket.org/osrf/gazebo/pull-request/546]
* Contact manager performance improvements[https://bitbucket.org/osrf/gazebo/pull-request/543]
* Transport performance improvements[https://bitbucket.org/osrf/gazebo/pull-request/548]
* Reduce friction noise[https://bitbucket.org/osrf/gazebo/pull-request/545]

### Gazebo 1.8.1 (2013-05-22)
* Please note that 1.8.1 contains a bug[https://bitbucket.org/osrf/drcsim/issue/300] that causes interpenetration between objects in resting contact to grow slowly.  Please update to 1.8.2 for the patch.
* Added warm starting[https://bitbucket.org/osrf/gazebo/pull-request/529]
* Reduced console output[https://bitbucket.org/osrf/gazebo/pull-request/533]
* Improved off screen rendering performance[https://bitbucket.org/osrf/gazebo/pull-request/530]
* Performance improvements [https://bitbucket.org/osrf/gazebo/pull-request/535] [https://bitbucket.org/osrf/gazebo/pull-request/537]

### Gazebo 1.8.0 (2013-05-17)
* Fixed slider axis [https://bitbucket.org/osrf/gazebo/pull-request/527]
* Fixed heightmap shadows [https://bitbucket.org/osrf/gazebo/pull-request/525]
* Fixed model and canonical link pose [https://bitbucket.org/osrf/gazebo/pull-request/519]
* Fixed OSX message header[https://bitbucket.org/osrf/gazebo/pull-request/524]
* Added zlib compression for logging [https://bitbucket.org/osrf/gazebo/pull-request/515]
* Allow clouds to be disabled in cameras [https://bitbucket.org/osrf/gazebo/pull-request/507]
* Camera rendering performance [https://bitbucket.org/osrf/gazebo/pull-request/528]


## Gazebo 1.7

### Gazebo 1.7.3 (2013-05-08)
* Fixed log cleanup (again) [https://bitbucket.org/osrf/gazebo/pull-request/511/fix-log-cleanup-logic]

### Gazebo 1.7.2 (2013-05-07)
* Fixed log cleanup [https://bitbucket.org/osrf/gazebo/pull-request/506/fix-gzlog-stop-command-line]
* Minor documentation fix [https://bitbucket.org/osrf/gazebo/pull-request/488/minor-documentation-fix]

### Gazebo 1.7.1 (2013-04-19)
* Fixed tests
* IMU sensor receives time stamped data from links
* Fix saving image frames [https://bitbucket.org/osrf/gazebo/pull-request/466/fix-saving-frames/diff]
* Wireframe rendering in GUI [https://bitbucket.org/osrf/gazebo/pull-request/414/allow-rendering-of-models-in-wireframe]
* Improved logging performance [https://bitbucket.org/osrf/gazebo/pull-request/457/improvements-to-gzlog-filter-and-logging]
* Viscous mud model [https://bitbucket.org/osrf/gazebo/pull-request/448/mud-plugin/diff]

## Gazebo 1.6

### Gazebo 1.6.3 (2013-04-15)
* Fixed a [critical SDF bug](https://bitbucket.org/osrf/gazebo/pull-request/451)
* Fixed a [laser offset bug](https://bitbucket.org/osrf/gazebo/pull-request/449)

### Gazebo 1.6.2 (2013-04-14)
* Fix for fdir1 physics property [https://bitbucket.org/osrf/gazebo/pull-request/429/fixes-to-treat-fdir1-better-1-rotate-into/diff]
* Fix for force torque sensor [https://bitbucket.org/osrf/gazebo/pull-request/447]
* SDF documentation fix [https://bitbucket.org/osrf/gazebo/issue/494/joint-axis-reference-frame-doesnt-match]

### Gazebo 1.6.1 (2013-04-05)
* Switch default build type to Release.

### Gazebo 1.6.0 (2013-04-05)
* Improvements to inertia in rubble pile
* Various Bullet integration advances.
* Noise models for ray, camera, and imu sensors.
* SDF 1.4, which accommodates more physics engine parameters and also some sensor noise models.
* Initial support for making movies from within Gazebo.
* Many performance improvements.
* Many bug fixes.
* Progress toward to building on OS X.

## Gazebo 1.5

### Gazebo 1.5.0 (2013-03-11)
* Partial integration of Bullet
  * Includes: cubes, spheres, cylinders, planes, meshes, revolute joints, ray sensors
* GUI Interface for log writing.
* Threaded sensors.
* Multi-camera sensor.

* Fixed the following issues:
 * [https://bitbucket.org/osrf/gazebo/issue/236 Issue #236]
 * [https://bitbucket.org/osrf/gazebo/issue/507 Issue #507]
 * [https://bitbucket.org/osrf/gazebo/issue/530 Issue #530]
 * [https://bitbucket.org/osrf/gazebo/issue/279 Issue #279]
 * [https://bitbucket.org/osrf/gazebo/issue/529 Issue #529]
 * [https://bitbucket.org/osrf/gazebo/issue/239 Issue #239]
 * [https://bitbucket.org/osrf/gazebo/issue/5 Issue #5]

## Gazebo 1.4

### Gazebo 1.4.0 (2013-02-01)
* New Features:
 * GUI elements to display messages from the server.
 * Multi-floor building editor and creator.
 * Improved sensor visualizations.
 * Improved mouse interactions

* Fixed the following issues:
 * [https://bitbucket.org/osrf/gazebo/issue/16 Issue #16]
 * [https://bitbucket.org/osrf/gazebo/issue/142 Issue #142]
 * [https://bitbucket.org/osrf/gazebo/issue/229 Issue #229]
 * [https://bitbucket.org/osrf/gazebo/issue/277 Issue #277]
 * [https://bitbucket.org/osrf/gazebo/issue/291 Issue #291]
 * [https://bitbucket.org/osrf/gazebo/issue/310 Issue #310]
 * [https://bitbucket.org/osrf/gazebo/issue/320 Issue #320]
 * [https://bitbucket.org/osrf/gazebo/issue/329 Issue #329]
 * [https://bitbucket.org/osrf/gazebo/issue/333 Issue #333]
 * [https://bitbucket.org/osrf/gazebo/issue/334 Issue #334]
 * [https://bitbucket.org/osrf/gazebo/issue/335 Issue #335]
 * [https://bitbucket.org/osrf/gazebo/issue/341 Issue #341]
 * [https://bitbucket.org/osrf/gazebo/issue/350 Issue #350]
 * [https://bitbucket.org/osrf/gazebo/issue/384 Issue #384]
 * [https://bitbucket.org/osrf/gazebo/issue/431 Issue #431]
 * [https://bitbucket.org/osrf/gazebo/issue/433 Issue #433]
 * [https://bitbucket.org/osrf/gazebo/issue/453 Issue #453]
 * [https://bitbucket.org/osrf/gazebo/issue/456 Issue #456]
 * [https://bitbucket.org/osrf/gazebo/issue/457 Issue #457]
 * [https://bitbucket.org/osrf/gazebo/issue/459 Issue #459]

## Gazebo 1.3

### Gazebo 1.3.1 (2012-12-14)
* Fixed the following issues:
 * [https://bitbucket.org/osrf/gazebo/issue/297 Issue #297]
* Other bugs fixed:
 * [https://bitbucket.org/osrf/gazebo/pull-request/164/ Fix light bounding box to disable properly when deselected]
 * [https://bitbucket.org/osrf/gazebo/pull-request/169/ Determine correct local IP address, to make remote clients work properly]
 * Various test fixes

### Gazebo 1.3.0 (2012-12-03)
* Fixed the following issues:
 * [https://bitbucket.org/osrf/gazebo/issue/233 Issue #233]
 * [https://bitbucket.org/osrf/gazebo/issue/238 Issue #238]
 * [https://bitbucket.org/osrf/gazebo/issue/2 Issue #2]
 * [https://bitbucket.org/osrf/gazebo/issue/95 Issue #95]
 * [https://bitbucket.org/osrf/gazebo/issue/97 Issue #97]
 * [https://bitbucket.org/osrf/gazebo/issue/90 Issue #90]
 * [https://bitbucket.org/osrf/gazebo/issue/253 Issue #253]
 * [https://bitbucket.org/osrf/gazebo/issue/163 Issue #163]
 * [https://bitbucket.org/osrf/gazebo/issue/91 Issue #91]
 * [https://bitbucket.org/osrf/gazebo/issue/245 Issue #245]
 * [https://bitbucket.org/osrf/gazebo/issue/242 Issue #242]
 * [https://bitbucket.org/osrf/gazebo/issue/156 Issue #156]
 * [https://bitbucket.org/osrf/gazebo/issue/78 Issue #78]
 * [https://bitbucket.org/osrf/gazebo/issue/36 Issue #36]
 * [https://bitbucket.org/osrf/gazebo/issue/104 Issue #104]
 * [https://bitbucket.org/osrf/gazebo/issue/249 Issue #249]
 * [https://bitbucket.org/osrf/gazebo/issue/244 Issue #244]
 * [https://bitbucket.org/osrf/gazebo/issue/36 Issue #36]

* New features:
 * Default camera view changed to look down at the origin from a height of 2 meters at location (5, -5, 2).
 * Record state data using the '-r' command line option, playback recorded state data using the '-p' command line option
 * Adjust placement of lights using the mouse.
 * Reduced the startup time.
 * Added visual reference for GUI mouse movements.
 * SDF version 1.3 released (changes from 1.2 listed below):
     - added `name` to `<camera name="cam_name"/>`
     - added `pose` to `<camera><pose>...</pose></camera>`
     - removed `filename` from `<mesh><filename>...</filename><mesh>`, use uri only.
     - recovered `provide_feedback` under `<joint>`, allowing calling `physics::Joint::GetForceTorque` in plugins.
     - added `imu` under `<sensor>`.

## Gazebo 1.2

### Gazebo 1.2.6 (2012-11-08)
* Fixed a transport issue with the GUI. Fixed saving the world via the GUI. Added more documentation. ([https://bitbucket.org/osrf/gazebo/pull-request/43/fixed-a-transport-issue-with-the-gui-fixed/diff pull request #43])
* Clean up mutex usage. ([https://bitbucket.org/osrf/gazebo/pull-request/54/fix-mutex-in-modellistwidget-using-boost/diff pull request #54])
* Fix OGRE path determination ([https://bitbucket.org/osrf/gazebo/pull-request/58/fix-ogre-paths-so-this-also-works-with/diff pull request #58], [https://bitbucket.org/osrf/gazebo/pull-request/68/fix-ogre-plugindir-determination/diff pull request #68])
* Fixed a couple of crashes and model selection/dragging problems ([https://bitbucket.org/osrf/gazebo/pull-request/59/fixed-a-couple-of-crashes-and-model/diff pull request #59])

### Gazebo 1.2.5 (2012-10-22)
* Step increment update while paused fixed ([https://bitbucket.org/osrf/gazebo/pull-request/45/fix-proper-world-stepinc-count-we-were/diff pull request #45])
* Actually call plugin destructors on shutdown ([https://bitbucket.org/osrf/gazebo/pull-request/51/fixed-a-bug-which-prevent-a-plugin/diff pull request #51])
* Don't crash on bad SDF input ([https://bitbucket.org/osrf/gazebo/pull-request/52/fixed-loading-of-bad-sdf-files/diff pull request #52])
* Fix cleanup of ray sensors on model deletion ([https://bitbucket.org/osrf/gazebo/pull-request/53/deleting-a-model-with-a-ray-sensor-did/diff pull request #53])
* Fix loading / deletion of improperly specified models ([https://bitbucket.org/osrf/gazebo/pull-request/56/catch-when-loading-bad-models-joint/diff pull request #56])

### Gazebo 1.2.4 (10-19-2012:08:00:52)
*  Style fixes ([https://bitbucket.org/osrf/gazebo/pull-request/30/style-fixes/diff pull request #30]).
*  Fix joint position control ([https://bitbucket.org/osrf/gazebo/pull-request/49/fixed-position-joint-control/diff pull request #49])

### Gazebo 1.2.3 (10-16-2012:18:39:54)
*  Disabled selection highlighting due to bug ([https://bitbucket.org/osrf/gazebo/pull-request/44/disabled-selection-highlighting-fixed/diff pull request #44]).
*  Fixed saving a world via the GUI.

### Gazebo 1.2.2 (10-16-2012:15:12:22)
*  Skip search for system install of libccd, use version inside gazebo ([https://bitbucket.org/osrf/gazebo/pull-request/39/skip-search-for-system-install-of-libccd/diff pull request #39]).
*  Fixed sensor initialization race condition ([https://bitbucket.org/osrf/gazebo/pull-request/42/fix-sensor-initializaiton-race-condition pull request #42]).

### Gazebo 1.2.1 (10-15-2012:21:32:55)
*  Properly removed projectors attached to deleted models ([https://bitbucket.org/osrf/gazebo/pull-request/37/remove-projectors-that-are-attached-to/diff pull request #37]).
*  Fix model plugin loading bug ([https://bitbucket.org/osrf/gazebo/pull-request/31/moving-bool-first-in-model-and-world pull request #31]).
*  Fix light insertion and visualization of models prior to insertion ([https://bitbucket.org/osrf/gazebo/pull-request/35/fixed-light-insertion-and-visualization-of/diff pull request #35]).
*  Fixed GUI manipulation of static objects ([https://bitbucket.org/osrf/gazebo/issue/63/moving-static-objects-does-not-move-the issue #63] [https://bitbucket.org/osrf/gazebo/pull-request/38/issue-63-bug-patch-moving-static-objects/diff pull request #38]).
*  Fixed GUI selection bug ([https://bitbucket.org/osrf/gazebo/pull-request/40/fixed-selection-of-multiple-objects-at/diff pull request #40])

### Gazebo 1.2.0 (10-04-2012:20:01:20)
*  Updated GUI: new style, improved mouse controls, and removal of non-functional items.
*  Model database: An online repository of models.
*  Numerous bug fixes
*  APT repository hosted at [http://osrfoundation.org OSRF]
*  Improved process control prevents zombie processes<|MERGE_RESOLUTION|>--- conflicted
+++ resolved
@@ -118,13 +118,11 @@
     1. Snapping on by default, off holding Shift. Improved snapping.
         * [Pull request #1304](https://bitbucket.org/osrf/gazebo/pull-request/1304)
 
-<<<<<<< HEAD
+    1. Snap walls to length increments, moved scale to SegmentItem and added Get/SetScale, added SegmentItem::SnapAngle and SegmentItem::SnapLength.
+        * [Pull request #1311](https://bitbucket.org/osrf/gazebo/pull-request/1311)
+
     1. Added EditorItem::SetHighlighted.
         * [Pull request #1308](https://bitbucket.org/osrf/gazebo/pull-request/1308)
-=======
-    1. Snap walls to length increments, moved scale to SegmentItem and added Get/SetScale, added SegmentItem::SnapAngle and SegmentItem::SnapLength.
-        * [Pull request #1311](https://bitbucket.org/osrf/gazebo/pull-request/1311)
->>>>>>> e7431aa7
 
 1. Model editor updates
     1. Fix adding/removing event filters .
