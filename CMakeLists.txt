--- conflicted
+++ resolved
@@ -219,31 +219,17 @@
   include(${gazebo_cmake_dir}/DefaultCFlags.cmake)
 endif()
 
- if (MSVC)
+# Check if warning options are avaliable for the compiler and return WARNING_CXX_FLAGS variable
+if (MSVC)
   # Default Windows-MSVC.cmake sets MSVC warning flag to /W3. Add some extra warning excludes.
   set(WARN_LEVEL "/wd4005 /wd4068 /wd4244 /wd4267 /wd4996")
- else()
+else()
   set(WARN_LEVEL "-Wall")
- endif()
-
-# Check if warning options are avaliable for the compiler and return WARNING_CXX_FLAGS variable
-<<<<<<< HEAD
-filter_valid_compiler_flags(-Wall -Wextra -Wno-long-long -Wno-unused-value -Wno-unused-value
+endif()
+filter_valid_compiler_flags(${WARN_LEVEL} -Wextra -Wno-long-long -Wno-unused-value -Wno-unused-value
                             -Wno-unused-value -Wno-unused-value -Wfloat-equal -Wshadow
 			                -Winit-self -Wswitch-default -Wmissing-include-dirs -pedantic)
 				   
-=======
-# For MSVC it is recommended to use /W4 instead of /Wall
-if (MSVC)
-  set(WARN_LEVEL "/W4")
-else()
-  set(WARN_LEVEL "-Wall")
-endif()
-filter_valid_compiler_flags(${WARN_LEVEL} -Wextra -Wno-long-long -Wno-unused-value -Wno-unused-value
-                               -Wno-unused-value -Wno-unused-value -Wfloat-equal -Wshadow
-			       -Winit-self -Wswitch-default -Wmissing-include-dirs -pedantic)
-
->>>>>>> 2d031749
 # Check and add visibility hidden by default. Only in UNIX
 # Windows and MacosX does not handled properly the hidden compilation
 if (UNIX AND NOT APPLE)
