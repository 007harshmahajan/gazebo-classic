cmake_minimum_required(VERSION 2.8 FATAL_ERROR)

if(COMMAND CMAKE_POLICY)
  CMAKE_POLICY(SET CMP0003 NEW)
  CMAKE_POLICY(SET CMP0004 NEW)
endif(COMMAND CMAKE_POLICY)

project (Gazebo)
string (TOLOWER ${PROJECT_NAME} PROJECT_NAME_LOWER)
string (TOUPPER ${PROJECT_NAME} PROJECT_NAME_UPPER)

set (GAZEBO_VERSION_NAME "lithium")
set (GAZEBO_MAJOR_VERSION 1)
set (GAZEBO_MINOR_VERSION 9)
# The patch version may have been bumped for prerelease purposes; be sure to
# check gazebo-release/ubuntu/debian/changelog@default to determine what the
# next patch version should be for a regular release.
<<<<<<< HEAD
set (GAZEBO_PATCH_VERSION 0)
=======
set (GAZEBO_PATCH_VERSION 5)
>>>>>>> b6cd5221

set (GAZEBO_VERSION ${GAZEBO_MAJOR_VERSION}.${GAZEBO_MINOR_VERSION})
set (GAZEBO_VERSION_FULL ${GAZEBO_MAJOR_VERSION}.${GAZEBO_MINOR_VERSION}.${GAZEBO_PATCH_VERSION})

message (STATUS "${PROJECT_NAME} version ${GAZEBO_VERSION_FULL}")

set (gazebo_cmake_dir ${PROJECT_SOURCE_DIR}/cmake CACHE PATH "Location of CMake scripts")

########################################
# Package Creation: 
include (${gazebo_cmake_dir}/gazebo_cpack.cmake)
set (CPACK_PACKAGE_VERSION "${GAZEBO_VERSION_FULL}")
set (CPACK_PACKAGE_VERSION_MAJOR "${GAZEBO_MAJOR_VERSION}")
set (CPACK_PACKAGE_VERSION_MINOR "${GAZEBO_MINOR_VERSION}")
set (CPACK_PACKAGE_VERSION_PATCH "${GAZEBO_PATCH_VERSION}")

if (CPACK_GENERATOR)
  message(STATUS "Found CPack generators: ${CPACK_GENERATOR}")

  configure_file("${gazebo_cmake_dir}/cpack_options.cmake.in" ${GAZEBO_CPACK_CFG_FILE} @ONLY)
  set(CPACK_PROJECT_CONFIG_FILE ${GAZEBO_CPACK_CFG_FILE})
  include (CPack)
endif()

# If we're configuring only to package source, stop here
if (PACKAGE_SOURCE_ONLY)
  message(WARNING "Configuration was done in PACKAGE_SOURCE_ONLY mode.  You can build a tarball (make package_source), but nothing else.")
  return()
endif()

# Documentation
add_subdirectory(doc)

# If we're configuring only to build docs, stop here
if (DOC_ONLY)
  message(WARNING "Configuration was done in DOC_ONLY mode.  You can build documentation (make doc), but nothing else.")
  return()
endif()

enable_testing()

# with -fPIC
if(UNIX AND NOT WIN32)
  set (CMAKE_INSTALL_PREFIX "/usr" CACHE STRING "Install Prefix")
 find_program(CMAKE_UNAME uname /bin /usr/bin /usr/local/bin )
 if(CMAKE_UNAME)
   exec_program(uname ARGS -m OUTPUT_VARIABLE CMAKE_SYSTEM_PROCESSOR)
   set(CMAKE_SYSTEM_PROCESSOR ${CMAKE_SYSTEM_PROCESSOR} CACHE INTERNAL
     "processor type (i386 and x86_64)")
   if(CMAKE_SYSTEM_PROCESSOR MATCHES "x86_64")
     ADD_DEFINITIONS(-fPIC)
   endif(CMAKE_SYSTEM_PROCESSOR MATCHES "x86_64")
 endif(CMAKE_UNAME)
endif()

set (CMAKE_INCLUDE_DIRECTORIES_PROJECT_BEFORE ON)


# developer's option to cache PKG_CONFIG_PATH and
# LD_LIBRARY_PATH for local installs
if(PKG_CONFIG_PATH)
  set (ENV{PKG_CONFIG_PATH} ${PKG_CONFIG_PATH}:$ENV{PKG_CONFIG_PATH})
endif()
if(LD_LIBRARY_PATH)
  set (ENV{LD_LIBRARY_PATH} ${LD_LIBRARY_PATH}:$ENV{LD_LIBRARY_PATH})
endif()


set (INCLUDE_INSTALL_DIR "include/gazebo-${GAZEBO_VERSION}/gazebo") 
set (LIB_INSTALL_DIR "lib" CACHE STRING "Installation directory for libraries (relative to CMAKE_INSTALL_PREFIX)") 
set (BIN_INSTALL_DIR "bin" CACHE STRING "Installation directory for binaries (relative to CMAKE_INSTALL_PREFIX)") 


set (USE_FULL_RPATH OFF CACHE BOOL "Set to true to enable full rpath")

if (USE_FULL_RPATH)
  # use, i.e. don't skip the full RPATH for the build tree
  set(CMAKE_SKIP_BUILD_RPATH  FALSE)
  
  # when building, don't use the install RPATH already
  # (but later on when installing)
  set(CMAKE_BUILD_WITH_INSTALL_RPATH FALSE) 
  
  set(CMAKE_INSTALL_RPATH "${CMAKE_INSTALL_PREFIX}/${LIB_INSTALL_DIR}")
  
  # add the automatically determined parts of the RPATH
  # which point to directories outside the build tree to the install RPATH
  set(CMAKE_INSTALL_RPATH_USE_LINK_PATH TRUE)
  
  # the RPATH to be used when installing, but only if its not a system directory
  list(FIND CMAKE_PLATFORM_IMPLICIT_LINK_DIRECTORIES "${CMAKE_INSTALL_PREFIX}/${LIB_INSTALL_DIR}" isSystemDir)
  if("${isSystemDir}" STREQUAL "-1")
    set(CMAKE_INSTALL_RPATH "${CMAKE_INSTALL_PREFIX}/${LIB_INSTALL_DIR}")
  endif("${isSystemDir}" STREQUAL "-1")
endif()

set (BUILD_GAZEBO ON CACHE INTERNAL "Build Gazebo" FORCE)
set (build_errors "" CACHE INTERNAL "build errors" FORCE)
set (build_warnings "" CACHE INTERNAL "build warnings" FORCE)


set (MIN_OGRE_VERSION 1.7.1 CACHE INTERNAL "Ogre version requirement" FORCE)
set (MIN_BOOST_VERSION 1.40.0 CACHE INTERNAL "Boost min version requirement" FORCE)

set (FREEIMAGE_MAJOR_VERSION 3 CACHE INTERNAL "FreeImage major version requirement" FORCE)
set (FREEIMAGE_MINOR_VERSION 9 CACHE INTERNAL "FreeImage minor version requirement" FORCE)
set (MIN_FREEIMAGE_VERSION ${FREEIMAGE_MAJOR_VERSION}.${FREEIMAGE_MINOR_VERSION}.0 CACHE INTERNAL "FreeImage version requirement" FORCE)

include (${gazebo_cmake_dir}/DissectVersion.cmake)

#####################################
# Build type cflags
set (CMAKE_C_FLAGS_ALL " -Wall -Wextra -Wno-long-long -Wno-unused-value -Wno-unused-value -Wno-unused-value -Wno-unused-value -Wfloat-equal -Wshadow -Winit-self -Wswitch-default -Wmissing-include-dirs -pedantic" CACHE INTERNAL "General C Flags")


#####################################
# Build type link flags
set (CMAKE_LINK_FLAGS_RELEASE " " CACHE INTERNAL "Link flags fro release" FORCE)
set (CMAKE_LINK_FLAGS_RELWITHDEBINFO " " CACHE INTERNAL "Link flags for release with debug support" FORCE)
set (CMAKE_LINK_FLAGS_DEBUG " " CACHE INTERNAL "Link flags for debug" FORCE)
set (CMAKE_LINK_FLAGS_PROFILE " -pg" CACHE INTERNAL "Link flags for profile" FORCE)
set (CMAKE_LINK_FLAGS_CHECK " --coverage" CACHE INTERNAL "Link flags for static code checking" FORCE)

#####################################
# Check for low memory version to use in some tests
if(NOT DEFINED USE_LOW_MEMORY_TESTS)
  set (USE_LOW_MEMORY_TESTS FALSE)
  message (STATUS "High memory tests: enabled")
else()
  set (USE_LOW_MEMORY_TEST TRUE)
  message (STATUS "High memory tests: disabled, low memory versions will be used")
endif()

message (STATUS "\n\n====== Finding 3rd Party Packages ======")
include (${gazebo_cmake_dir}/SearchForStuff.cmake)
message (STATUS "----------------------------------------\n")

# Define some variables that are going to be used in two places:
# 1. In CMake code to pass preprocessor definitions to certain source files
# (especially in common/CMakeLists.txt).
# 2. In the generation of cmake/setup.sh from cmake/setup.sh.in
set(GAZEBO_DEFAULT_MASTER_HOST localhost)
set(GAZEBO_DEFAULT_MASTER_PORT 11345)
set(GAZEBO_PLUGIN_PATH ${CMAKE_INSTALL_PREFIX}/${LIB_INSTALL_DIR}/gazebo-${GAZEBO_VERSION}/plugins)
set(GAZEBO_RESOURCE_PATH ${CMAKE_INSTALL_PREFIX}/share/gazebo-${GAZEBO_VERSION}:${CMAKE_INSTALL_PREFIX}/share/gazebo_models)
set(GAZEBO_MODEL_DATABASE_URI http://gazebosim.org/models)
set(OGRE_RESOURCE_PATH ${OGRE_PLUGINDIR})
# Seems that OGRE_PLUGINDIR can end in a newline, which will cause problems when
# we pass it to the compiler later.
string(REPLACE "\n" "" OGRE_RESOURCE_PATH ${OGRE_RESOURCE_PATH})


if (SSE2_FOUND)
  set (CMAKE_C_FLAGS_ALL "${CMAKE_C_FLAGS_ALL} -msse -msse2 -mfpmath=sse")
endif()
if (SSE3_FOUND)
  set (CMAKE_C_FLAGS_ALL "${CMAKE_C_FLAGS_ALL} -msse3")
endif()
if (SSSE3_FOUND)
  set (CMAKE_C_FLAGS_ALL "${CMAKE_C_FLAGS_ALL} -mssse3")
endif()

if (ENABLE_SSE4)
  message(STATUS "\nSSE4 will be enabled if system supports it.\n")
  if (SSE4_1_FOUND)
    set (CMAKE_C_FLAGS_ALL "${CMAKE_C_FLAGS_ALL} -msse4.1")
  endif()
  if (SSE4_2_FOUND)
    set (CMAKE_C_FLAGS_ALL "${CMAKE_C_FLAGS_ALL} -msse4.2")
  endif()
else()
  message(STATUS "\nSSE4 disabled.\n")
endif()

# Check for DRI capable Display
include (${gazebo_cmake_dir}/CheckDRIDisplay.cmake)

set (CMAKE_C_FLAGS_RELEASE " -s -O3 -DNDEBUG ${CMAKE_C_FLAGS_ALL}" CACHE INTERNAL "C Flags for release" FORCE)
set (CMAKE_CXX_FLAGS_RELEASE ${CMAKE_C_FLAGS_RELEASE})

set (CMAKE_C_FLAGS_RELWITHDEBINFO " -g -O2 ${CMAKE_C_FLAGS_ALL}" CACHE INTERNAL "C Flags for release with debug support" FORCE)
set (CMAKE_CXX_FLAGS_RELWITHDEBINFO ${CMAKE_C_FLAGS_RELWITHDEBINFO})

set (CMAKE_C_FLAGS_DEBUG " -ggdb3 ${CMAKE_C_FLAGS_ALL}" CACHE INTERNAL "C Flags for debug" FORCE)
set (CMAKE_CXX_FLAGS_DEBUG ${CMAKE_C_FLAGS_DEBUG})

set (CMAKE_C_FLAGS_PROFILE " -fno-omit-frame-pointer -g -pg ${CMAKE_C_FLAGS_ALL}" CACHE INTERNAL "C Flags for profile" FORCE)
set (CMAKE_CXX_FLAGS_PROFILE ${CMAKE_C_FLAGS_PROFILE})

set (CMAKE_C_FLAGS_CHECK " -g -O0 -Wformat=2 --coverage -fno-inline ${CMAKE_C_FLAGS_ALL}" CACHE INTERNAL "C Flags for static code checking" FORCE)
set (CMAKE_CXX_FLAGS_CHECK "${CMAKE_C_FLAGS_CHECK} -fno-elide-constructors -fno-default-inline -fno-implicit-inline-templates")

#####################################
MESSAGE(STATUS "Checking gazebo build type")
# Set the default build type
if (NOT CMAKE_BUILD_TYPE)
    set (CMAKE_BUILD_TYPE "RelWithDebInfo" CACHE STRING 
        "Choose the type of build, options are: Debug Release RelWithDebInfo Profile Check" FORCE)
endif (NOT CMAKE_BUILD_TYPE)
# TODO: still convert to uppercase to keep backwards compatibility with 
# uppercase old supported and deprecated modes
string(TOUPPER ${CMAKE_BUILD_TYPE} CMAKE_BUILD_TYPE_UPPERCASE)

#####################################
# Set all the global build flags
set (CMAKE_C_FLAGS "${CMAKE_C_FLAGS_${CMAKE_BUILD_TYPE_UPPERCASE}}")
set (CMAKE_CXX_FLAGS "${CMAKE_CXX_FLAGS_${CMAKE_BUILD_TYPE_UPPERCASE}}")
set (CMAKE_EXE_LINKER_FLAGS "${CMAKE_LINK_FLAGS_${CMAKE_BUILD_TYPE_UPPERCASE}}")
set (CMAKE_SHARED_LINKER_FLAGS "${CMAKE_LINK_FLAGS_${CMAKE_BUILD_TYPE_UPPERCASE}}")
set (CMAKE_MODULE_LINKER_FLAGS "${CMAKE_LINK_FLAGS_${CMAKE_BUILD_TYPE_UPPERCASE}}")

set (BUILD_TYPE_PROFILE FALSE)
set (BUILD_TYPE_RELEASE FALSE)
set (BUILD_TYPE_RELWITHDEBINFO FALSE)
set (BUILD_TYPE_DEBUG FALSE)

if ("${CMAKE_BUILD_TYPE_UPPERCASE}" STREQUAL "PROFILE")
  set (BUILD_TYPE_PROFILE TRUE)
elseif ("${CMAKE_BUILD_TYPE_UPPERCASE}" STREQUAL "RELEASE")
  set (BUILD_TYPE_RELEASE TRUE)
elseif ("${CMAKE_BUILD_TYPE_UPPERCASE}" STREQUAL "RELWITHDEBINFO")
  set (BUILD_TYPE_RELWITHDEBINFO TRUE)
elseif ("${CMAKE_BUILD_TYPE_UPPERCASE}" STREQUAL "DEBUG")
  set (BUILD_TYPE_DEBUG TRUE)
else()
  build_error("CMAKE_BUILD_TYPE ${CMAKE_BUILD_TYPE} unknown. Valid options are: Debug Release RelWithDebInfo Profile Check")
endif()

# TODO: remove this check when transtition period ends
# Check if build type was sent in old uppercase format
if ("${CMAKE_BUILD_TYPE}" STREQUAL "${CMAKE_BUILD_TYPE_UPPERCASE}")
    build_warning("CMAKE_BUILD_TYPE was specified in uppercase. This will stop to be supported soon. Valid types: Debug Release RelWithDebInfo Profile Check")
endif ()

message (STATUS "\n\n====== Configuring 3rd Party Packages ======")
add_subdirectory(deps)
message (STATUS "----------------------------------------\n")

#################################################
# OS Specific initialization
if (UNIX)
  gz_setup_unix()
else (WIN32)
  gz_setup_windows()
else (APPLE)
  gz_setup_apple()
endif()

#################################################
# Print warnings and errors
if ( build_warnings )
  message(STATUS "BUILD WARNINGS")
  foreach (msg ${build_warnings})
    message(STATUS ${msg})
  endforeach ()
  message(STATUS "END BUILD WARNINGS\n")
endif (build_warnings)

########### Add uninstall target ###############
configure_file(
  "${CMAKE_CURRENT_SOURCE_DIR}/cmake/cmake_uninstall.cmake.in"
  "${CMAKE_CURRENT_BINARY_DIR}/cmake/cmake_uninstall.cmake"
  IMMEDIATE @ONLY)
add_custom_target(uninstall
  "${CMAKE_COMMAND}" -P "${CMAKE_CURRENT_BINARY_DIR}/cmake/cmake_uninstall.cmake")

if (build_errors)
  message(STATUS "BUILD ERRORS: These must be resolved before compiling.")
  foreach (msg ${build_errors})
    message(STATUS ${msg})
  endforeach ()
  message(STATUS "END BUILD ERRORS\n")
  message (FATAL_ERROR "Errors encountered in build. Please see the BUILD ERRORS above.")
else (build_errors)

  ########################################
  # Write the config.h file
  configure_file (${gazebo_cmake_dir}/gazebo_config.h.in ${PROJECT_BINARY_DIR}/gazebo/gazebo_config.h)
  gz_install_includes("" ${PROJECT_BINARY_DIR}/gazebo/gazebo_config.h)

  configure_file(${CMAKE_SOURCE_DIR}/cmake/setup.sh.in ${PROJECT_BINARY_DIR}/setup.sh @ONLY)
  install(FILES ${CMAKE_CURRENT_BINARY_DIR}/setup.sh DESTINATION ${CMAKE_INSTALL_PREFIX}/share/gazebo-${GAZEBO_VERSION}/)
  configure_file(${CMAKE_SOURCE_DIR}/cmake/setup-unversioned.sh.in ${PROJECT_BINARY_DIR}/unversioned/setup.sh @ONLY)
  install(FILES ${CMAKE_CURRENT_BINARY_DIR}/unversioned/setup.sh DESTINATION ${CMAKE_INSTALL_PREFIX}/share/gazebo/)
 
  include_directories(${PROJECT_SOURCE_DIR} ${PROJECT_BINARY_DIR})

  # This is only needed for backward compatibility with the internal
  # version of SDF
  if (NOT HAVE_SDF)
    include_directories(${PROJECT_SOURCE_DIR}/gazebo)
  endif()
  
  message (STATUS "C Flags:${CMAKE_CXX_FLAGS}")
  message (STATUS "Build Type: ${CMAKE_BUILD_TYPE}")
  message (STATUS "Install path: ${CMAKE_INSTALL_PREFIX}")
 
  if (BUILD_GAZEBO)
    set(TEST_TYPE "UNIT")
    add_subdirectory(gazebo)
    add_subdirectory(media)
    add_subdirectory(test)
    add_subdirectory(tools)
    add_subdirectory(plugins)
    add_subdirectory(interfaces)
    add_subdirectory(sdf)
  endif (BUILD_GAZEBO)

  ########################################
  # Make the package config files
  set (pkgconfig_files gazebo_ode gazebo_transport gazebo)

  foreach (pkgconfig ${pkgconfig_files})
    configure_file(${CMAKE_SOURCE_DIR}/cmake/pkgconfig/${pkgconfig}.in ${CMAKE_CURRENT_BINARY_DIR}/cmake/pkgconfig/${pkgconfig}.pc @ONLY)
    install(FILES ${CMAKE_CURRENT_BINARY_DIR}/cmake/pkgconfig/${pkgconfig}.pc DESTINATION ${LIB_INSTALL_DIR}/pkgconfig COMPONENT pkgconfig)
  endforeach()

  ########################################
  # Make the cmake config files
  set(PKG_NAME ${PROJECT_NAME_UPPER})
  if (HAVE_SDF)
    set(PKG_LIBRARIES gazebo_physics gazebo_common gazebo_math gazebo_rendering gazebo_gui gazebo_ode gazebo_msgs gazebo_transport)
    set(PKG_DEPENDS Boost Protobuf SDFormat)
  else()
    set(PKG_LIBRARIES gazebo_physics gazebo_common gazebo_math gazebo_rendering gazebo_gui gazebo_ode gazebo_msgs gazebo_transport gazebo_sdf_interface)
    set(PKG_DEPENDS Boost Protobuf)
  endif()

  set(cmake_conf_file "cmake/gazebo-config.cmake")
  configure_file("${CMAKE_CURRENT_SOURCE_DIR}/${cmake_conf_file}.in" "${CMAKE_CURRENT_BINARY_DIR}/${cmake_conf_file}" @ONLY)
  install(FILES ${CMAKE_CURRENT_BINARY_DIR}/${cmake_conf_file} DESTINATION share/${PROJECT_NAME_LOWER}/cmake/ COMPONENT cmake)


  ########################################
  # If present, load platform-specific build hooks.  This system is used,
  # for example, by the Ubuntu overlay (in the gazebo-release repo), to
  # arrange for installation of Ubuntu-specific application-launching
  # configuration.
  if (EXISTS ${PROJECT_SOURCE_DIR}/cmake/packager-hooks/CMakeLists.txt)
    message(STATUS "Loading packager build hooks from cmake/packager-hooks")
    add_subdirectory(cmake/packager-hooks)
  endif()

  message(STATUS "Configuration successful. Type make to compile gazebo")
endif(build_errors)<|MERGE_RESOLUTION|>--- conflicted
+++ resolved
@@ -15,11 +15,7 @@
 # The patch version may have been bumped for prerelease purposes; be sure to
 # check gazebo-release/ubuntu/debian/changelog@default to determine what the
 # next patch version should be for a regular release.
-<<<<<<< HEAD
-set (GAZEBO_PATCH_VERSION 0)
-=======
 set (GAZEBO_PATCH_VERSION 5)
->>>>>>> b6cd5221
 
 set (GAZEBO_VERSION ${GAZEBO_MAJOR_VERSION}.${GAZEBO_MINOR_VERSION})
 set (GAZEBO_VERSION_FULL ${GAZEBO_MAJOR_VERSION}.${GAZEBO_MINOR_VERSION}.${GAZEBO_PATCH_VERSION})
