<<<<<<< HEAD
<sdf version="1.3">
  <world name="default">
    <physics type="simbody">
      <gravity>0 0 -9.8</gravity>
      <ode>
        <solver>
          <dt>0.001</dt>
        </solver>
      </ode>
      <simbody>
        <dt>0.001</dt>
      </simbody>
    </physics>

    <include><uri>model://sun</uri></include>
    <include><uri>model://ground_plane</uri></include>
  
    <include>
      <uri>model://double_pendulum_with_base</uri>
      <name>pendulum_0deg</name>
      <pose>0 2.1 0  0 0 0</pose>
    </include>

    <include>
      <uri>model://double_pendulum_with_base</uri>
      <name>pendulum_180deg</name>
      <pose>0 -2.1 0  0 0 3.1416</pose>
    </include>

    <include>
      <uri>model://double_pendulum_with_base</uri>
      <name>pendulum_90deg</name>
      <pose>-2.1 0 0  0 0 1.5708</pose>
    </include>

    <include>
      <uri>model://double_pendulum_with_base</uri>
      <name>pendulum_270deg</name>
      <pose>2.1 0 0  0 0 -1.5708</pose>
    </include>

    <include>
      <uri>model://double_pendulum_with_base</uri>
      <name>pendulum_315deg</name>
      <pose>1.48 1.48 0  0 0 -0.7854</pose>
    </include>

    <include>
      <uri>model://double_pendulum_with_base</uri>
      <name>pendulum_225deg</name>
      <pose>1.48 -1.48 0  0 0 -2.3562</pose>
      <pose>0 -2.1 0  0 0 </pose>
    </include>

    <include>
      <uri>model://double_pendulum_with_base</uri>
      <name>pendulum_135deg</name>
      <pose>-1.48 -1.48 0  0 0 2.3562</pose>
    </include>

    <include>
      <uri>model://double_pendulum_with_base</uri>
      <name>pendulum_45deg</name>
      <pose>-1.48 1.48 0  0 0 0.7854</pose>
    </include>
  </world>
=======
<sdf version="1.4">
    <world name="default">
        <physics type="simbody">
            <gravity>0 0 -9.8</gravity>
            <max_step_size>0.001</max_step_size>
        </physics>
        <include>
            <uri>model://sun</uri>
        </include>
        <include>
            <uri>model://ground_plane</uri>
        </include>
        <include>
            <uri>model://double_pendulum_with_base</uri>
            <name>pendulum_0deg</name>
            <pose>0 2.1 0 0 0 0</pose>
        </include>
        <include>
            <uri>model://double_pendulum_with_base</uri>
            <name>pendulum_180deg</name>
            <pose>0 -2.1 0 0 0 3.1416</pose>
        </include>
        <include>
            <uri>model://double_pendulum_with_base</uri>
            <name>pendulum_90deg</name>
            <pose>-2.1 0 0 0 0 1.5708</pose>
        </include>
        <include>
            <uri>model://double_pendulum_with_base</uri>
            <name>pendulum_270deg</name>
            <pose>2.1 0 0 0 0 -1.5708</pose>
        </include>
        <include>
            <uri>model://double_pendulum_with_base</uri>
            <name>pendulum_315deg</name>
            <pose>1.48 1.48 0 0 0 -0.7854</pose>
        </include>
        <include>
            <uri>model://double_pendulum_with_base</uri>
            <name>pendulum_225deg</name>
            <pose>1.48 -1.48 0 0 0 -2.3562</pose>
            <pose>0 -2.1 0 0 0</pose>
        </include>
        <include>
            <uri>model://double_pendulum_with_base</uri>
            <name>pendulum_135deg</name>
            <pose>-1.48 -1.48 0 0 0 2.3562</pose>
        </include>
        <include>
            <uri>model://double_pendulum_with_base</uri>
            <name>pendulum_45deg</name>
            <pose>-1.48 1.48 0 0 0 0.7854</pose>
        </include>
    </world>
>>>>>>> fb94e7a5
</sdf><|MERGE_RESOLUTION|>--- conflicted
+++ resolved
@@ -1,71 +1,3 @@
-<<<<<<< HEAD
-<sdf version="1.3">
-  <world name="default">
-    <physics type="simbody">
-      <gravity>0 0 -9.8</gravity>
-      <ode>
-        <solver>
-          <dt>0.001</dt>
-        </solver>
-      </ode>
-      <simbody>
-        <dt>0.001</dt>
-      </simbody>
-    </physics>
-
-    <include><uri>model://sun</uri></include>
-    <include><uri>model://ground_plane</uri></include>
-  
-    <include>
-      <uri>model://double_pendulum_with_base</uri>
-      <name>pendulum_0deg</name>
-      <pose>0 2.1 0  0 0 0</pose>
-    </include>
-
-    <include>
-      <uri>model://double_pendulum_with_base</uri>
-      <name>pendulum_180deg</name>
-      <pose>0 -2.1 0  0 0 3.1416</pose>
-    </include>
-
-    <include>
-      <uri>model://double_pendulum_with_base</uri>
-      <name>pendulum_90deg</name>
-      <pose>-2.1 0 0  0 0 1.5708</pose>
-    </include>
-
-    <include>
-      <uri>model://double_pendulum_with_base</uri>
-      <name>pendulum_270deg</name>
-      <pose>2.1 0 0  0 0 -1.5708</pose>
-    </include>
-
-    <include>
-      <uri>model://double_pendulum_with_base</uri>
-      <name>pendulum_315deg</name>
-      <pose>1.48 1.48 0  0 0 -0.7854</pose>
-    </include>
-
-    <include>
-      <uri>model://double_pendulum_with_base</uri>
-      <name>pendulum_225deg</name>
-      <pose>1.48 -1.48 0  0 0 -2.3562</pose>
-      <pose>0 -2.1 0  0 0 </pose>
-    </include>
-
-    <include>
-      <uri>model://double_pendulum_with_base</uri>
-      <name>pendulum_135deg</name>
-      <pose>-1.48 -1.48 0  0 0 2.3562</pose>
-    </include>
-
-    <include>
-      <uri>model://double_pendulum_with_base</uri>
-      <name>pendulum_45deg</name>
-      <pose>-1.48 1.48 0  0 0 0.7854</pose>
-    </include>
-  </world>
-=======
 <sdf version="1.4">
     <world name="default">
         <physics type="simbody">
@@ -120,5 +52,4 @@
             <pose>-1.48 1.48 0 0 0 0.7854</pose>
         </include>
     </world>
->>>>>>> fb94e7a5
 </sdf>