<<<<<<< HEAD
<sdf version="1.3">
    <world name="default">
        <include><uri>model://ground_plane</uri></include>
        <include><uri>model://sun</uri></include>
        <scene>
            <ambient>0.500000 0.500000 0.500000 1.000000</ambient>
            <background>0.500000 0.500000 0.500000 1.000000</background>
            <shadows>0</shadows>
        </scene>
        <physics type="ode">
            <gravity>0.000000 0.000000 -9.810000</gravity>
            <ode>
                <solver>
                    <type>quick</type>
                    <dt>0.001000</dt>
                    <iters>1000</iters>
                    <precon_iters>0</precon_iters>
                    <sor>1.000000</sor>
                </solver>
                <constraints>
                    <cfm>0.000000</cfm>
                    <erp>0.200000</erp>
                    <contact_max_correcting_vel>100.000000</contact_max_correcting_vel>
                    <contact_surface_layer>0.01000</contact_surface_layer>
                </constraints>
            </ode>
            <update_rate>0.000000</update_rate>
        </physics>


        <!-- to demonstrate force torque, we'll construct a model with
             two bodies stacked vertically, with a x-revolute joint connecting
             them.  The joint has 90 degree limit.  We'll test force
             torque readings and characterize them. -->
        <model name="model_1">
            <pose>0 0 0 0 0 0</pose>
            <link name="link_1">
                <pose>0 0 0 0 0 0</pose>
                <inertial>
                    <pose>0 0 0.5 0 0 0</pose>
                    <inertia>
                        <ixx>0.100000</ixx>
                        <ixy>0.000000</ixy>
                        <ixz>0.000000</ixz>
                        <iyy>0.100000</iyy>
                        <iyz>0.000000</iyz>
                        <izz>0.100000</izz>
                    </inertia>
                    <mass>10.000000</mass>
                </inertial>
                <visual name="visual_sphere">
                    <pose>0 0 0.5 0 0 0</pose>
                    <geometry>
                        <sphere>
                            <radius>0.100000</radius>
                        </sphere>
                    </geometry>
                </visual>
                <collision name="collision_sphere">
                    <pose>0 0 0.5 0 0 0</pose>
                    <max_contacts>250</max_contacts>
                    <geometry>
                        <sphere>
                            <radius>0.100000</radius>
                        </sphere>
                    </geometry>
                </collision>
            </link>
            <link name="link_2">
                <pose>0 0 1.5 0 0 0</pose>
                <inertial>
                    <pose>0 0 0.5 0 0 0</pose>
                    <inertia>
                        <ixx>0.100000</ixx>
                        <ixy>0.000000</ixy>
                        <ixz>0.000000</ixz>
                        <iyy>0.100000</iyy>
                        <iyz>0.000000</iyz>
                        <izz>0.100000</izz>
                    </inertia>
                    <mass>10.000000</mass>
                </inertial>
                <visual name="visual_box">
                    <pose>0 0 0.5 0 0 0</pose>
                    <geometry>
                        <box>
                            <size>0.1 0.2 0.4</size>
                        </box>
                    </geometry>
                </visual>
                <collision name="collision_box">
                    <pose>0 0 0.5 0 0 0</pose>
                    <geometry>
                        <box>
                            <size>0.1 0.2 0.4</size>
                        </box>
                    </geometry>
                </collision>
            </link>
            <joint name="joint_01" type="revolute">
                <parent>world</parent>
                <child>link_1</child>
                <!-- joint at origin of link_1 inertial frame -->
                <!-- moement arm from link_1 inertial frame to joint_01
                     is 0m -->
                <pose>0 0 0.5 0 0 0</pose>
                <axis>
                    <limit>
                        <lower>-1.57079</lower>
                        <upper>1.57079</upper>
                        <effort>1000.000000</effort>
                        <velocity>1000.000000</velocity>
                    </limit>
                    <dynamics>
                        <damping>0.000000</damping>
                        <friction>0.000000</friction>
                    </dynamics>
                    <xyz>1.000000 0.000000 0.000000</xyz>
                </axis>
                <physics>
                    <ode>
                        <provide_feedback>1</provide_feedback>
                        <!--<cfm_damping>1</cfm_damping>-->
                    </ode>
                </physics>
            </joint>
            <joint name="joint_12" type="revolute">
                <parent>link_1</parent>
                <child>link_2</child>
                <!-- joint_1 at origin of link_2 link frame -->
                <!-- moement arm from link_2 inertial frame to joint_01
                     is 2m -->
                <!-- moement arm from link_2 inertial frame to joint_12
                     is 0.5m -->
                <pose>0 0 0 0 0 0</pose>
                <axis>
                    <limit>
                        <lower>-0.0</lower>
                        <upper>0.0</upper>
                        <effort>1000.000000</effort>
                        <velocity>1000.000000</velocity>
                    </limit>
                    <dynamics>
                        <damping>0.000000</damping>
                        <friction>0.000000</friction>
                    </dynamics>
                    <xyz>0.000000 0.000000 1.000000</xyz>
                </axis>
                <physics>
                    <ode>
                        <provide_feedback>1</provide_feedback>
                        <!--<cfm_damping>1</cfm_damping>-->
                    </ode>
                </physics>
            </joint>
            <static>0</static>
        </model>
    </world>
=======
<?xml version="1.0" ?>
<sdf version="1.4">
  <world name="default">
    <include>
      <uri>model://ground_plane</uri>
    </include>
    <include>
      <uri>model://sun</uri>
    </include>
    <scene>
      <ambient>0.500000 0.500000 0.500000 1.000000</ambient>
      <background>0.500000 0.500000 0.500000 1.000000</background>
      <shadows>0</shadows>
    </scene>
    <physics type="ode">
      <gravity>0.000000 0.000000 -9.810000</gravity>
      <ode>
        <solver>
          <type>quick</type>
          <iters>1000</iters>
          <precon_iters>0</precon_iters>
          <sor>1.000000</sor>
        </solver>
        <constraints>
          <cfm>0.000000</cfm>
          <erp>0.200000</erp>
          <contact_max_correcting_vel>100.000000</contact_max_correcting_vel>
          <contact_surface_layer>0.01000</contact_surface_layer>
        </constraints>
      </ode>
      <real_time_update_rate>0.000000</real_time_update_rate>
      <max_step_size>0.001</max_step_size>
    </physics>
    <!-- to demonstrate force torque, we'll construct a model with
    two bodies stacked vertically, with a x-revolute joint connecting
    them.  The joint has 90 degree limit.  We'll test force
    torque readings and characterize them. -->
    <model name="model_1">
      <link name="link_1">
        <inertial>
          <pose>0 0 0.5 0 0 0</pose>
          <inertia>
            <ixx>0.100000</ixx>
            <ixy>0.000000</ixy>
            <ixz>0.000000</ixz>
            <iyy>0.100000</iyy>
            <iyz>0.000000</iyz>
            <izz>0.100000</izz>
          </inertia>
          <mass>10.000000</mass>
        </inertial>
        <visual name="visual_sphere">
          <pose>0 0 0.5 0 0 0</pose>
          <geometry>
            <sphere>
              <radius>0.100000</radius>
            </sphere>
          </geometry>
        </visual>
        <collision name="collision_sphere">
          <pose>0 0 0.5 0 0 0</pose>
          <max_contacts>250</max_contacts>
          <geometry>
            <sphere>
              <radius>0.100000</radius>
            </sphere>
          </geometry>
        </collision>
      </link>
      <link name="link_2">
        <pose>0 0 1.5 0 0 0</pose>
        <inertial>
          <pose>0 0 0.5 0 0 0</pose>
          <inertia>
            <ixx>0.100000</ixx>
            <ixy>0.000000</ixy>
            <ixz>0.000000</ixz>
            <iyy>0.100000</iyy>
            <iyz>0.000000</iyz>
            <izz>0.100000</izz>
          </inertia>
          <mass>10.000000</mass>
        </inertial>
        <visual name="visual_box">
          <pose>0 0 0.5 0 0 0</pose>
          <geometry>
            <box>
              <size>0.1 0.2 0.4</size>
            </box>
          </geometry>
        </visual>
        <collision name="collision_box">
          <pose>0 0 0.5 0 0 0</pose>
          <geometry>
            <box>
              <size>0.1 0.2 0.4</size>
            </box>
          </geometry>
        </collision>
      </link>
      <joint name="joint_01" type="revolute">
        <parent>world</parent>
        <child>link_1</child>
        <!-- joint at origin of link_1 inertial frame -->
        <!-- moement arm from link_1 inertial frame to joint_01 is 0m -->
        <pose>0 0 0.5 0 0 0</pose>
        <axis>
          <limit>
            <lower>-1.57079</lower>
            <upper>1.57079</upper>
            <effort>1000.000000</effort>
            <velocity>1000.000000</velocity>
          </limit>
          <dynamics>
            <damping>0.000000</damping>
            <friction>0.000000</friction>
          </dynamics>
          <xyz>1.000000 0.000000 0.000000</xyz>
        </axis>
        <physics>
          <ode>
            <provide_feedback>1</provide_feedback>
            <!--<cfm_damping>1</cfm_damping>-->
          </ode>
        </physics>
      </joint>
      <joint name="joint_12" type="revolute">
        <parent>link_1</parent>
        <child>link_2</child>
        <!-- joint_1 at origin of link_2 link frame -->
        <!-- moement arm from link_2 inertial frame to joint_01 is 2m -->
        <!-- moement arm from link_2 inertial frame to joint_12 is 0.5m -->
        <pose>0 0 0 0 0 0</pose>
        <axis>
          <limit>
            <lower>-0.0</lower>
            <upper>0.0</upper>
            <effort>1000.000000</effort>
            <velocity>1000.000000</velocity>
          </limit>
          <dynamics>
            <damping>0.000000</damping>
            <friction>0.000000</friction>
          </dynamics>
          <xyz>0.000000 0.000000 1.000000</xyz>
        </axis>
        <physics>
          <ode>
            <provide_feedback>1</provide_feedback>
            <!--<cfm_damping>1</cfm_damping>-->
          </ode>
        </physics>
      </joint>
      <static>0</static>
    </model>
  </world>
>>>>>>> 9f534e0e
</sdf><|MERGE_RESOLUTION|>--- conflicted
+++ resolved
@@ -1,163 +1,3 @@
-<<<<<<< HEAD
-<sdf version="1.3">
-    <world name="default">
-        <include><uri>model://ground_plane</uri></include>
-        <include><uri>model://sun</uri></include>
-        <scene>
-            <ambient>0.500000 0.500000 0.500000 1.000000</ambient>
-            <background>0.500000 0.500000 0.500000 1.000000</background>
-            <shadows>0</shadows>
-        </scene>
-        <physics type="ode">
-            <gravity>0.000000 0.000000 -9.810000</gravity>
-            <ode>
-                <solver>
-                    <type>quick</type>
-                    <dt>0.001000</dt>
-                    <iters>1000</iters>
-                    <precon_iters>0</precon_iters>
-                    <sor>1.000000</sor>
-                </solver>
-                <constraints>
-                    <cfm>0.000000</cfm>
-                    <erp>0.200000</erp>
-                    <contact_max_correcting_vel>100.000000</contact_max_correcting_vel>
-                    <contact_surface_layer>0.01000</contact_surface_layer>
-                </constraints>
-            </ode>
-            <update_rate>0.000000</update_rate>
-        </physics>
-
-
-        <!-- to demonstrate force torque, we'll construct a model with
-             two bodies stacked vertically, with a x-revolute joint connecting
-             them.  The joint has 90 degree limit.  We'll test force
-             torque readings and characterize them. -->
-        <model name="model_1">
-            <pose>0 0 0 0 0 0</pose>
-            <link name="link_1">
-                <pose>0 0 0 0 0 0</pose>
-                <inertial>
-                    <pose>0 0 0.5 0 0 0</pose>
-                    <inertia>
-                        <ixx>0.100000</ixx>
-                        <ixy>0.000000</ixy>
-                        <ixz>0.000000</ixz>
-                        <iyy>0.100000</iyy>
-                        <iyz>0.000000</iyz>
-                        <izz>0.100000</izz>
-                    </inertia>
-                    <mass>10.000000</mass>
-                </inertial>
-                <visual name="visual_sphere">
-                    <pose>0 0 0.5 0 0 0</pose>
-                    <geometry>
-                        <sphere>
-                            <radius>0.100000</radius>
-                        </sphere>
-                    </geometry>
-                </visual>
-                <collision name="collision_sphere">
-                    <pose>0 0 0.5 0 0 0</pose>
-                    <max_contacts>250</max_contacts>
-                    <geometry>
-                        <sphere>
-                            <radius>0.100000</radius>
-                        </sphere>
-                    </geometry>
-                </collision>
-            </link>
-            <link name="link_2">
-                <pose>0 0 1.5 0 0 0</pose>
-                <inertial>
-                    <pose>0 0 0.5 0 0 0</pose>
-                    <inertia>
-                        <ixx>0.100000</ixx>
-                        <ixy>0.000000</ixy>
-                        <ixz>0.000000</ixz>
-                        <iyy>0.100000</iyy>
-                        <iyz>0.000000</iyz>
-                        <izz>0.100000</izz>
-                    </inertia>
-                    <mass>10.000000</mass>
-                </inertial>
-                <visual name="visual_box">
-                    <pose>0 0 0.5 0 0 0</pose>
-                    <geometry>
-                        <box>
-                            <size>0.1 0.2 0.4</size>
-                        </box>
-                    </geometry>
-                </visual>
-                <collision name="collision_box">
-                    <pose>0 0 0.5 0 0 0</pose>
-                    <geometry>
-                        <box>
-                            <size>0.1 0.2 0.4</size>
-                        </box>
-                    </geometry>
-                </collision>
-            </link>
-            <joint name="joint_01" type="revolute">
-                <parent>world</parent>
-                <child>link_1</child>
-                <!-- joint at origin of link_1 inertial frame -->
-                <!-- moement arm from link_1 inertial frame to joint_01
-                     is 0m -->
-                <pose>0 0 0.5 0 0 0</pose>
-                <axis>
-                    <limit>
-                        <lower>-1.57079</lower>
-                        <upper>1.57079</upper>
-                        <effort>1000.000000</effort>
-                        <velocity>1000.000000</velocity>
-                    </limit>
-                    <dynamics>
-                        <damping>0.000000</damping>
-                        <friction>0.000000</friction>
-                    </dynamics>
-                    <xyz>1.000000 0.000000 0.000000</xyz>
-                </axis>
-                <physics>
-                    <ode>
-                        <provide_feedback>1</provide_feedback>
-                        <!--<cfm_damping>1</cfm_damping>-->
-                    </ode>
-                </physics>
-            </joint>
-            <joint name="joint_12" type="revolute">
-                <parent>link_1</parent>
-                <child>link_2</child>
-                <!-- joint_1 at origin of link_2 link frame -->
-                <!-- moement arm from link_2 inertial frame to joint_01
-                     is 2m -->
-                <!-- moement arm from link_2 inertial frame to joint_12
-                     is 0.5m -->
-                <pose>0 0 0 0 0 0</pose>
-                <axis>
-                    <limit>
-                        <lower>-0.0</lower>
-                        <upper>0.0</upper>
-                        <effort>1000.000000</effort>
-                        <velocity>1000.000000</velocity>
-                    </limit>
-                    <dynamics>
-                        <damping>0.000000</damping>
-                        <friction>0.000000</friction>
-                    </dynamics>
-                    <xyz>0.000000 0.000000 1.000000</xyz>
-                </axis>
-                <physics>
-                    <ode>
-                        <provide_feedback>1</provide_feedback>
-                        <!--<cfm_damping>1</cfm_damping>-->
-                    </ode>
-                </physics>
-            </joint>
-            <static>0</static>
-        </model>
-    </world>
-=======
 <?xml version="1.0" ?>
 <sdf version="1.4">
   <world name="default">
@@ -314,5 +154,4 @@
       <static>0</static>
     </model>
   </world>
->>>>>>> 9f534e0e
 </sdf>