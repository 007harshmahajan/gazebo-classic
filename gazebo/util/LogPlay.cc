/*
 * Copyright (C) 2012-2015 Open Source Robotics Foundation
 *
 * Licensed under the Apache License, Version 2.0 (the "License");
 * you may not use this file except in compliance with the License.
 * You may obtain a copy of the License at
 *
 *     http://www.apache.org/licenses/LICENSE-2.0
 *
 * Unless required by applicable law or agreed to in writing, software
 * distributed under the License is distributed on an "AS IS" BASIS,
 * WITHOUT WARRANTIES OR CONDITIONS OF ANY KIND, either express or implied.
 * See the License for the specific language governing permissions and
 * limitations under the License.
 *
*/

#include <boost/filesystem.hpp>
#include <boost/lexical_cast.hpp>
#include <boost/iostreams/filter/bzip2.hpp>
#include <boost/iostreams/filter/zlib.hpp>
#include <boost/iostreams/filtering_stream.hpp>
#include <boost/iostreams/copy.hpp>
#include <boost/archive/iterators/base64_from_binary.hpp>
#include <boost/archive/iterators/binary_from_base64.hpp>
#include <boost/archive/iterators/remove_whitespace.hpp>
#include <boost/archive/iterators/istream_iterator.hpp>
#include <boost/archive/iterators/transform_width.hpp>

#include "gazebo/math/Rand.hh"

#include "gazebo/common/Exception.hh"
#include "gazebo/common/Console.hh"
#include "gazebo/common/Base64.hh"
#include "gazebo/util/LogRecord.hh"
#include "gazebo/util/LogPlay.hh"

using namespace gazebo;
using namespace util;

/////////////////////////////////////////////////
LogPlay::LogPlay()
{
  this->logStartXml = NULL;
}

/////////////////////////////////////////////////
LogPlay::~LogPlay()
{
}

/////////////////////////////////////////////////
void LogPlay::Open(const std::string &_logFile)
{
  boost::filesystem::path path(_logFile);
  if (!boost::filesystem::exists(path))
    gzthrow("Invalid logfile [" + _logFile + "]. Does not exist.");

  if (boost::filesystem::is_directory(path))
    gzthrow("Invalid logfile [" + _logFile + "]. This is a directory.");

  // Parse the log file
  if (!this->xmlDoc.LoadFile(_logFile))
    gzthrow("Unable to parse log file[" << _logFile << "]");

  // Get the gazebo_log element
  this->logStartXml = this->xmlDoc.FirstChildElement("gazebo_log");

  if (!this->logStartXml)
    gzthrow("Log file is missing the <gazebo_log> element");

  // Store the filename for future use.
  this->filename = _logFile;

  // Read in the header.
  this->ReadHeader();

  this->logCurrXml = this->logStartXml;
  this->encoding.clear();

  // Extract the start/end log times from the log.
  this->ReadLogTimes();
}

/////////////////////////////////////////////////
std::string LogPlay::GetHeader() const
{
  std::ostringstream stream;
  stream << "<?xml version='1.0'?>\n"
         << "<gazebo_log>\n"
         << "<header>\n"
         << "<log_version>" << this->logVersion << "</log_version>\n"
         << "<gazebo_version>" << this->gazeboVersion << "</gazebo_version>\n"
         << "<rand_seed>" << this->randSeed << "</rand_seed>\n"
         << "<log_start>" << this->logStartTime << "</log_start>\n"
         << "<log_end>" << this->logEndTime << "</log_end>\n"
         << "</header>\n";

  return stream.str();
}

/////////////////////////////////////////////////
void LogPlay::ReadHeader()
{
  this->randSeed = math::Rand::GetSeed();
  TiXmlElement *headerXml, *childXml;

  this->logVersion.clear();
  this->gazeboVersion.clear();

  // Get the header element
  headerXml = this->logStartXml->FirstChildElement("header");
  if (!headerXml)
    gzthrow("Log file has no header");

  // Get the log format version
  childXml = headerXml->FirstChildElement("log_version");
  if (!childXml)
    gzerr << "Log file header is missing the log version.\n";
  else
    this->logVersion = childXml->GetText();

  if (this->logVersion != GZ_LOG_VERSION)
  {
    gzwarn << "Log version[" << this->logVersion << "] in file["
           << this->filename
           << "] does not match Gazebo's log version["
           << GZ_LOG_VERSION << "]\n";
    return;
  }

  // Get the gazebo version
  childXml = headerXml->FirstChildElement("gazebo_version");
  if (!childXml)
    gzerr << "Log file header is missing the gazebo version.\n";
  else
    this->gazeboVersion = childXml->GetText();

  // Get the random number seed.
  childXml = headerXml->FirstChildElement("rand_seed");
  if (!childXml)
    gzerr << "Log file header is missing the random number seed.\n";
  else
    this->randSeed = boost::lexical_cast<uint32_t>(childXml->GetText());

<<<<<<< HEAD
  // Get the log start time.
  childXml = headerXml->FirstChildElement("log_start");
  if (!childXml)
    gzerr << "Log file header is missing the log start time.\n";
  else
  {
    std::stringstream ss(childXml->GetText());
    ss >> this->logStartTime;
  }

  // Get the log end time.
  childXml = headerXml->FirstChildElement("log_end");
  if (!childXml)
    gzerr << "Log file header is missing the log end time.\n";
  else
  {
    std::stringstream ss(childXml->GetText());
    ss >> this->logEndTime;
  }

  if (this->logVersion != GZ_LOG_VERSION)
    gzwarn << "Log version[" << this->logVersion << "] in file["
           << this->filename
           << "] does not match Gazebo's log version["
           << GZ_LOG_VERSION << "]\n";

=======
>>>>>>> 26de3c6c
  /// Set the random number seed for simulation
  math::Rand::SetSeed(this->randSeed);
}

/////////////////////////////////////////////////
void LogPlay::ReadLogTimes()
{
  if (this->GetChunkCount() == 0u)
  {
    gzwarn << "Unable to extract log timing information. No chunks available."
           << std::endl;
    return;
  }

  const std::string kStartDelim = "<sim_time>";
  const std::string kEndDelim = "</sim_time>";
  std::string chunk;

  // Read the start time of the log from the first chunk.
  this->GetChunk(0, chunk);

  // Find the first <sim_time> of the log.
  auto from = chunk.find(kStartDelim);
  auto to = chunk.find(kEndDelim, from + kStartDelim.size());
  if (from != std::string::npos && to != std::string::npos)
  {
    auto length = to - from - kStartDelim.size();
    std::string startTime = chunk.substr(from + kStartDelim.size(), length);
    std::stringstream ss(startTime);
    ss >> this->logStartTime;
  }
  else
  {
    gzwarn << "Unable to find <sim_time>...</sim_time> tags in the first chunk."
           << std::endl;
    return;
  }

  this->GetChunk(this->GetChunkCount() - 1, chunk);

  // Update the last <sim_time> of the log.
  to = chunk.rfind(kEndDelim);
  from = chunk.rfind(kStartDelim, to - 1);

  if (from != std::string::npos && to != std::string::npos)
  {
    auto length = to - from - kStartDelim.size();
    std::string endTime = chunk.substr(from + kStartDelim.size(), length);
    std::stringstream ss(endTime);
    ss >> this->logEndTime;
  }
  else
  {
    gzwarn << "Unable to find <sim_time>...</sim_time> tags in the last chunk."
           << std::endl;
    return;
  }
}

/////////////////////////////////////////////////
bool LogPlay::IsOpen() const
{
  return this->logStartXml != NULL;
}

/////////////////////////////////////////////////
std::string LogPlay::GetLogVersion() const
{
  return this->logVersion;
}

/////////////////////////////////////////////////
std::string LogPlay::GetGazeboVersion() const
{
  return this->gazeboVersion;
}

/////////////////////////////////////////////////
uint32_t LogPlay::GetRandSeed() const
{
  return this->randSeed;
}

/////////////////////////////////////////////////
common::Time LogPlay::GetLogStartTime() const
{
  return this->logStartTime;
}

/////////////////////////////////////////////////
common::Time LogPlay::GetLogEndTime() const
{
  return this->logEndTime;
}

/////////////////////////////////////////////////
<<<<<<< HEAD
=======
std::string LogPlay::GetFilename() const
{
  return boost::filesystem::basename(this->filename) +
    boost::filesystem::extension(this->filename);
}

/////////////////////////////////////////////////
uintmax_t LogPlay::GetFileSize() const
{
  return boost::filesystem::file_size(this->filename);
}

/////////////////////////////////////////////////
>>>>>>> 26de3c6c
bool LogPlay::Step(std::string &_data)
{
  std::string startMarker = "<sdf ";
  std::string endMarker = "</sdf>";
  size_t start = this->currentChunk.find(startMarker);
  size_t end = this->currentChunk.find(endMarker);

  if (start == std::string::npos || end == std::string::npos)
  {
    this->currentChunk.clear();

    if (this->logCurrXml == this->logStartXml)
      this->logCurrXml = this->logStartXml->FirstChildElement("chunk");
    else if (this->logCurrXml)
    {
      this->logCurrXml = this->logCurrXml->NextSiblingElement("chunk");
    }
    else
      return false;

    // Stop if there are no more chunks
    if (!this->logCurrXml)
      return false;

    if (!this->GetChunkData(this->logCurrXml, this->currentChunk))
    {
      gzerr << "Unable to decode log file\n";
      return false;
    }

    start = this->currentChunk.find(startMarker);
    end = this->currentChunk.find(endMarker);
  }

  _data = this->currentChunk.substr(start, end+endMarker.size()-start);

  this->currentChunk.erase(0, end + endMarker.size());

  return true;
}

/////////////////////////////////////////////////
bool LogPlay::GetChunk(unsigned int _index, std::string &_data)
{
  unsigned int count = 0;
  TiXmlElement *xml = this->logStartXml->FirstChildElement("chunk");

  while (xml && count < _index)
  {
    count++;
    xml = xml->NextSiblingElement("chunk");
  }

  if (xml && count == _index)
    return this->GetChunkData(xml, _data);
  else
    return false;
}

/////////////////////////////////////////////////
bool LogPlay::GetChunkData(TiXmlElement *_xml, std::string &_data)
{
  // Make sure we have valid xml pointer
  if (!_xml)
    return false;

  /// Get the chunk's encoding
  this->encoding = _xml->Attribute("encoding");

  // Make sure there is an encoding value.
  if (this->encoding.empty())
    gzthrow("Enconding missing for a chunk in log file[" +
        this->filename + "]");

  if (this->encoding == "txt")
    _data = _xml->GetText();
  else if (this->encoding == "bz2")
  {
    std::string data = _xml->GetText();
    std::string buffer;

    // Decode the base64 string
    buffer = Base64Decode(data);

    // Decompress the bz2 data
    {
      boost::iostreams::filtering_istream in;
      in.push(boost::iostreams::bzip2_decompressor());
      in.push(boost::make_iterator_range(buffer));

      // Get the data
      std::getline(in, _data, '\0');
      _data += '\0';
    }
  }
  else if (this->encoding == "zlib")
  {
    std::string data = _xml->GetText();
    std::string buffer;

    // Decode the base64 string
    buffer = Base64Decode(data);

    // Decompress the zlib data
    {
      boost::iostreams::filtering_istream in;
      in.push(boost::iostreams::zlib_decompressor());
      in.push(boost::make_iterator_range(buffer));

      // Get the data
      std::getline(in, _data, '\0');
      _data += '\0';
    }
  }
  else
  {
    gzerr << "Inavlid encoding[" << this->encoding << "] in log file["
      << this->filename << "]\n";
    return false;
  }

  return true;
}

/////////////////////////////////////////////////
std::string LogPlay::GetEncoding() const
{
  return this->encoding;
}

/////////////////////////////////////////////////
unsigned int LogPlay::GetChunkCount() const
{
  unsigned int count = 0;
  TiXmlElement *xml = this->logStartXml->FirstChildElement("chunk");

  while (xml)
  {
    count++;
    xml = xml->NextSiblingElement("chunk");
  }

  return count;
}<|MERGE_RESOLUTION|>--- conflicted
+++ resolved
@@ -143,35 +143,6 @@
   else
     this->randSeed = boost::lexical_cast<uint32_t>(childXml->GetText());
 
-<<<<<<< HEAD
-  // Get the log start time.
-  childXml = headerXml->FirstChildElement("log_start");
-  if (!childXml)
-    gzerr << "Log file header is missing the log start time.\n";
-  else
-  {
-    std::stringstream ss(childXml->GetText());
-    ss >> this->logStartTime;
-  }
-
-  // Get the log end time.
-  childXml = headerXml->FirstChildElement("log_end");
-  if (!childXml)
-    gzerr << "Log file header is missing the log end time.\n";
-  else
-  {
-    std::stringstream ss(childXml->GetText());
-    ss >> this->logEndTime;
-  }
-
-  if (this->logVersion != GZ_LOG_VERSION)
-    gzwarn << "Log version[" << this->logVersion << "] in file["
-           << this->filename
-           << "] does not match Gazebo's log version["
-           << GZ_LOG_VERSION << "]\n";
-
-=======
->>>>>>> 26de3c6c
   /// Set the random number seed for simulation
   math::Rand::SetSeed(this->randSeed);
 }
@@ -268,8 +239,6 @@
 }
 
 /////////////////////////////////////////////////
-<<<<<<< HEAD
-=======
 std::string LogPlay::GetFilename() const
 {
   return boost::filesystem::basename(this->filename) +
@@ -283,7 +252,6 @@
 }
 
 /////////////////////////////////////////////////
->>>>>>> 26de3c6c
 bool LogPlay::Step(std::string &_data)
 {
   std::string startMarker = "<sdf ";
