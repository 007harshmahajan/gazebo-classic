/*
 * Copyright (C) 2012-2015 Open Source Robotics Foundation
 *
 * Licensed under the Apache License, Version 2.0 (the "License");
 * you may not use this file except in compliance with the License.
 * You may obtain a copy of the License at
 *
 *     http://www.apache.org/licenses/LICENSE-2.0
 *
 * Unless required by applicable law or agreed to in writing, software
 * distributed under the License is distributed on an "AS IS" BASIS,
 * WITHOUT WARRANTIES OR CONDITIONS OF ANY KIND, either express or implied.
 * See the License for the specific language governing permissions and
 * limitations under the License.
 *
*/

#include <boost/filesystem.hpp>
#include <boost/lexical_cast.hpp>
#include <boost/iostreams/filter/bzip2.hpp>
#include <boost/iostreams/filter/zlib.hpp>
#include <boost/iostreams/filtering_stream.hpp>
#include <boost/iostreams/copy.hpp>
#include <boost/archive/iterators/base64_from_binary.hpp>
#include <boost/archive/iterators/binary_from_base64.hpp>
#include <boost/archive/iterators/remove_whitespace.hpp>
#include <boost/archive/iterators/istream_iterator.hpp>
#include <boost/archive/iterators/transform_width.hpp>

#include "gazebo/common/Exception.hh"
#include "gazebo/common/Console.hh"
#include "gazebo/common/Base64.hh"
<<<<<<< HEAD
#include "gazebo/transport/transport.hh"
=======
#include "gazebo/math/Rand.hh"
>>>>>>> 099fee03
#include "gazebo/util/LogRecord.hh"
#include "gazebo/util/LogPlay.hh"

using namespace gazebo;
using namespace util;

/////////////////////////////////////////////////
LogPlay::LogPlay()
{
  this->logStartXml = NULL;

  this->node = transport::NodePtr(new transport::Node());
  this->node->Init("/gazebo");

  this->logControlSub = this->node->Subscribe("/gazebo/log/play/control",
      &LogPlay::OnLogControl, this);
}

/////////////////////////////////////////////////
LogPlay::~LogPlay()
{
}

/////////////////////////////////////////////////
void LogPlay::Open(const std::string &_logFile)
{
  boost::filesystem::path path(_logFile);
  if (!boost::filesystem::exists(path))
    gzthrow("Invalid logfile [" + _logFile + "]. Does not exist.");

  if (boost::filesystem::is_directory(path))
    gzthrow("Invalid logfile [" + _logFile + "]. This is a directory.");

  // Parse the log file
  if (!this->xmlDoc.LoadFile(_logFile))
    gzthrow("Unable to parse log file[" << _logFile << "]");

  // Get the gazebo_log element
  this->logStartXml = this->xmlDoc.FirstChildElement("gazebo_log");

  if (!this->logStartXml)
    gzthrow("Log file is missing the <gazebo_log> element");

  // Store the filename for future use.
  this->filename = _logFile;

  // Read in the header.
  this->ReadHeader();

  this->logCurrXml = this->logStartXml;
  this->encoding.clear();

  // Extract the start/end log times from the log.
  this->ReadLogTimes();
}

/////////////////////////////////////////////////
std::string LogPlay::GetHeader() const
{
  std::ostringstream stream;
  stream << "<?xml version='1.0'?>\n"
         << "<gazebo_log>\n"
         << "<header>\n"
         << "<log_version>" << this->logVersion << "</log_version>\n"
         << "<gazebo_version>" << this->gazeboVersion << "</gazebo_version>\n"
         << "<rand_seed>" << this->randSeed << "</rand_seed>\n"
         << "<log_start>" << this->logStartTime << "</log_start>\n"
         << "<log_end>" << this->logEndTime << "</log_end>\n"
         << "</header>\n";

  return stream.str();
}

/////////////////////////////////////////////////
void LogPlay::ReadHeader()
{
  this->randSeed = math::Rand::GetSeed();
  TiXmlElement *headerXml, *childXml;

  this->logVersion.clear();
  this->gazeboVersion.clear();

  // Get the header element
  headerXml = this->logStartXml->FirstChildElement("header");
  if (!headerXml)
    gzthrow("Log file has no header");

  // Get the log format version
  childXml = headerXml->FirstChildElement("log_version");
  if (!childXml)
    gzerr << "Log file header is missing the log version.\n";
  else
    this->logVersion = childXml->GetText();

  if (this->logVersion != GZ_LOG_VERSION)
  {
    gzwarn << "Log version[" << this->logVersion << "] in file["
           << this->filename
           << "] does not match Gazebo's log version["
           << GZ_LOG_VERSION << "]\n";
    return;
  }

  // Get the gazebo version
  childXml = headerXml->FirstChildElement("gazebo_version");
  if (!childXml)
    gzerr << "Log file header is missing the gazebo version.\n";
  else
    this->gazeboVersion = childXml->GetText();

  // Get the random number seed.
  childXml = headerXml->FirstChildElement("rand_seed");
  if (!childXml)
    gzerr << "Log file header is missing the random number seed.\n";
  else
    this->randSeed = boost::lexical_cast<uint32_t>(childXml->GetText());

  /// Set the random number seed for simulation
  math::Rand::SetSeed(this->randSeed);
}

/////////////////////////////////////////////////
void LogPlay::ReadLogTimes()
{
  if (this->GetChunkCount() < 2u)
  {
    gzwarn << "Unable to extract log timing information. No chunks available "
           << "with <sim_time> information." << std::endl;
    return;
  }

  const std::string kStartDelim = "<sim_time>";
  const std::string kEndDelim = "</sim_time>";
  std::string chunk;

  // Read the start time of the log from the first chunk.
  this->GetChunk(1, chunk);

  // Find the first <sim_time> of the log.
  auto from = chunk.find(kStartDelim);
  auto to = chunk.find(kEndDelim, from + kStartDelim.size());
  if (from != std::string::npos && to != std::string::npos)
  {
    auto length = to - from - kStartDelim.size();
    std::string startTime = chunk.substr(from + kStartDelim.size(), length);
    std::stringstream ss(startTime);
    ss >> this->logStartTime;
  }
  else
  {
    gzwarn << "Unable to find <sim_time>...</sim_time> tags in the first chunk."
           << std::endl;
    return;
  }

  this->GetChunk(this->GetChunkCount() - 1, chunk);

  // Update the last <sim_time> of the log.
  to = chunk.rfind(kEndDelim);
  from = chunk.rfind(kStartDelim, to - 1);

  if (from != std::string::npos && to != std::string::npos)
  {
    auto length = to - from - kStartDelim.size();
    std::string endTime = chunk.substr(from + kStartDelim.size(), length);
    std::stringstream ss(endTime);
    ss >> this->logEndTime;
  }
  else
  {
    gzwarn << "Unable to find <sim_time>...</sim_time> tags in the last chunk."
           << std::endl;
    return;
  }
}

/////////////////////////////////////////////////
bool LogPlay::IsOpen() const
{
  return this->logStartXml != NULL;
}

/////////////////////////////////////////////////
std::string LogPlay::GetLogVersion() const
{
  return this->logVersion;
}

/////////////////////////////////////////////////
std::string LogPlay::GetGazeboVersion() const
{
  return this->gazeboVersion;
}

/////////////////////////////////////////////////
uint32_t LogPlay::GetRandSeed() const
{
  return this->randSeed;
}

/////////////////////////////////////////////////
common::Time LogPlay::GetLogStartTime() const
{
  return this->logStartTime;
}

/////////////////////////////////////////////////
common::Time LogPlay::GetLogEndTime() const
{
  return this->logEndTime;
}

/////////////////////////////////////////////////
std::string LogPlay::GetFilename() const
{
  return boost::filesystem::basename(this->filename) +
    boost::filesystem::extension(this->filename);
}

/////////////////////////////////////////////////
std::string LogPlay::GetFullPathFilename() const
{
  const boost::filesystem::path logFilename(this->filename);
  return boost::filesystem::canonical(logFilename).string();
}

/////////////////////////////////////////////////
uintmax_t LogPlay::GetFileSize() const
{
  return boost::filesystem::file_size(this->filename);
}

/////////////////////////////////////////////////
bool LogPlay::Step(std::string &_data)
{
  if (this->mode == "play")
    this->target++;

  if (this->current == this->target && this->stepMsgs.empty())
    return false;

  // There is work to do!
  if (this->current == this->target)
  {
    this->target += this->stepMsgs.front();
    this->stepMsgs.pop_front();
  }

  if (this->current < this->target)
  {
    this->current++;
    this->GetChunk(this->current, _data);
  }
  else
    this->current = -1;

  return true;

  std::string startMarker = "<sdf ";
  std::string endMarker = "</sdf>";
  size_t start = this->currentChunk.find(startMarker);
  size_t end = this->currentChunk.find(endMarker);

  if (start == std::string::npos || end == std::string::npos)
  {
    this->currentChunk.clear();

    if (this->logCurrXml == this->logStartXml)
      this->logCurrXml = this->logStartXml->FirstChildElement("chunk");
    else if (this->logCurrXml)
    {
      this->logCurrXml = this->logCurrXml->NextSiblingElement("chunk");
    }
    else
      return false;

    // Stop if there are no more chunks
    if (!this->logCurrXml)
      return false;

    if (!this->GetChunkData(this->logCurrXml, this->currentChunk))
    {
      gzerr << "Unable to decode log file\n";
      return false;
    }

    start = this->currentChunk.find(startMarker);
    end = this->currentChunk.find(endMarker);
  }

  _data = this->currentChunk.substr(start, end+endMarker.size()-start);

  this->currentChunk.erase(0, end + endMarker.size());

  return true;
}

/////////////////////////////////////////////////
bool LogPlay::GetChunk(unsigned int _index, std::string &_data)
{
  unsigned int count = 0;
  TiXmlElement *xml = this->logStartXml->FirstChildElement("chunk");

  while (xml && count < _index)
  {
    count++;
    xml = xml->NextSiblingElement("chunk");
  }

  if (xml && count == _index)
    return this->GetChunkData(xml, _data);
  else
    return false;
}

/////////////////////////////////////////////////
bool LogPlay::GetChunkData(TiXmlElement *_xml, std::string &_data)
{
  // Make sure we have valid xml pointer
  if (!_xml)
    return false;

  /// Get the chunk's encoding
  this->encoding = _xml->Attribute("encoding");

  // Make sure there is an encoding value.
  if (this->encoding.empty())
    gzthrow("Enconding missing for a chunk in log file[" +
        this->filename + "]");

  if (this->encoding == "txt")
    _data = _xml->GetText();
  else if (this->encoding == "bz2")
  {
    std::string data = _xml->GetText();
    std::string buffer;

    // Decode the base64 string
    buffer = Base64Decode(data);

    // Decompress the bz2 data
    {
      boost::iostreams::filtering_istream in;
      in.push(boost::iostreams::bzip2_decompressor());
      in.push(boost::make_iterator_range(buffer));

      // Get the data
      std::getline(in, _data, '\0');
      _data += '\0';
    }
  }
  else if (this->encoding == "zlib")
  {
    std::string data = _xml->GetText();
    std::string buffer;

    // Decode the base64 string
    buffer = Base64Decode(data);

    // Decompress the zlib data
    {
      boost::iostreams::filtering_istream in;
      in.push(boost::iostreams::zlib_decompressor());
      in.push(boost::make_iterator_range(buffer));

      // Get the data
      std::getline(in, _data, '\0');
      _data += '\0';
    }
  }
  else
  {
    gzerr << "Inavlid encoding[" << this->encoding << "] in log file["
      << this->filename << "]\n";
    return false;
  }

  return true;
}

/////////////////////////////////////////////////
std::string LogPlay::GetEncoding() const
{
  return this->encoding;
}

/////////////////////////////////////////////////
unsigned int LogPlay::GetChunkCount() const
{
  unsigned int count = 0;
  TiXmlElement *xml = this->logStartXml->FirstChildElement("chunk");

  while (xml)
  {
    count++;
    xml = xml->NextSiblingElement("chunk");
  }

  return count;
}

/////////////////////////////////////////////////
void LogPlay::OnLogControl(ConstLogPlayControlPtr &_data)
{
  if (_data->has_start() && _data->start())
    this->mode = "start";
  else if (_data->has_pause() && _data->pause())
    this->mode = "pause";
  else if (_data->has_multi_step())
  {
    this->mode = "step";
    this->stepMsgs.push_back(_data->multi_step());
  }
}<|MERGE_RESOLUTION|>--- conflicted
+++ resolved
@@ -30,11 +30,8 @@
 #include "gazebo/common/Exception.hh"
 #include "gazebo/common/Console.hh"
 #include "gazebo/common/Base64.hh"
-<<<<<<< HEAD
+#include "gazebo/math/Rand.hh"
 #include "gazebo/transport/transport.hh"
-=======
-#include "gazebo/math/Rand.hh"
->>>>>>> 099fee03
 #include "gazebo/util/LogRecord.hh"
 #include "gazebo/util/LogPlay.hh"
 
@@ -270,7 +267,7 @@
 /////////////////////////////////////////////////
 bool LogPlay::Step(std::string &_data)
 {
-  if (this->mode == "play")
+  /*if (this->mode == "play")
     this->target++;
 
   if (this->current == this->target && this->stepMsgs.empty())
@@ -291,7 +288,7 @@
   else
     this->current = -1;
 
-  return true;
+  return true;*/
 
   std::string startMarker = "<sdf ";
   std::string endMarker = "</sdf>";
