--- conflicted
+++ resolved
@@ -6,15 +6,10 @@
   include_directories(${OPENAL_INCLUDE_DIR})
 endif()
 
-<<<<<<< HEAD
 include_directories(${TBB_INCLUDEDIR})
 
 include_directories(${tinyxml_INCLUDE_DIRS})
-set (sources 
-=======
-include_directories(${tinyxml_INCLUDE_DIRS})
 set (sources
->>>>>>> 4dd54442
   Diagnostics.cc
   LogPlay.cc
   LogRecord.cc
@@ -23,10 +18,7 @@
 
 if (NOT USE_EXTERNAL_TINYXML)
   include_directories (${CMAKE_SOURCE_DIR}/deps/win/tinyxml)
-<<<<<<< HEAD
-=======
   add_definitions(-DTIXML_USE_STL)
->>>>>>> 4dd54442
   set (sources ${sources}
        ${CMAKE_SOURCE_DIR}/deps/win/tinyxml/tinystr.cpp
        ${CMAKE_SOURCE_DIR}/deps/win/tinyxml/tinyxml.cpp
