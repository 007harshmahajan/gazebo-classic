/*********************************************************************
* Software License Agreement (BSD License)
*
*  Copyright (c) 2008, Willow Garage, Inc.
*  All rights reserved.
*
*  Redistribution and use in source and binary forms, with or without
*  modification, are permitted provided that the following conditions
*  are met:
*
*   * Redistributions of source code must retain the above copyright
*     notice, this list of conditions and the following disclaimer.
*   * Redistributions in binary form must reproduce the above
*     copyright notice, this list of conditions and the following
*     disclaimer in the documentation and/or other materials provided
*     with the distribution.
*   * Neither the name of the Willow Garage nor the names of its
*     contributors may be used to endorse or promote products derived
*     from this software without specific prior written permission.
*
*  THIS SOFTWARE IS PROVIDED BY THE COPYRIGHT HOLDERS AND CONTRIBUTORS
*  "AS IS" AND ANY EXPRESS OR IMPLIED WARRANTIES, INCLUDING, BUT NOT
*  LIMITED TO, THE IMPLIED WARRANTIES OF MERCHANTABILITY AND FITNESS
*  FOR A PARTICULAR PURPOSE ARE DISCLAIMED. IN NO EVENT SHALL THE
*  COPYRIGHT OWNER OR CONTRIBUTORS BE LIABLE FOR ANY DIRECT, INDIRECT,
*  INCIDENTAL, SPECIAL, EXEMPLARY, OR CONSEQUENTIAL DAMAGES (INCLUDING,
*  BUT NOT LIMITED TO, PROCUREMENT OF SUBSTITUTE GOODS OR SERVICES;
*  LOSS OF USE, DATA, OR PROFITS; OR BUSINESS INTERRUPTION) HOWEVER
*  CAUSED AND ON ANY THEORY OF LIABILITY, WHETHER IN CONTRACT, STRICT
*  LIABILITY, OR TORT (INCLUDING NEGLIGENCE OR OTHERWISE) ARISING IN
*  ANY WAY OUT OF THE USE OF THIS SOFTWARE, EVEN IF ADVISED OF THE
*  POSSIBILITY OF SUCH DAMAGE.
*********************************************************************/
#ifndef URDF2GAZEBO_HH
#define URDF2GAZEBO_HH

#include <urdf_model/model.h>
#include <urdf_model/link.h>
#include <tinyxml.h>

#include <cstdio>
#include <cstdlib>
#include <cmath>
#include <vector>
#include <string>
#include <sstream>
#include <map>
<<<<<<< HEAD
#include <vector>

#include <urdf_model/model.h>
#include <urdf_model/link.h>

#include <tinyxml.h>

// #include "LinearMath/btTransform.h"
// #include "LinearMath/btVector3.h"
=======
>>>>>>> ea5ed832

#include "ode/mass.h"
#include "ode/rotation.h"

#include "math/Pose.hh"
#include "common/Console.hh"

/// \ingroup gazebo_parser
/// \brief namespace for URDF to SDF parser
namespace urdf2gazebo
{
  /// \addtogroup gazebo_parser
  /// \{

  typedef boost::shared_ptr<urdf::Collision> CollisionPtr;
  typedef boost::shared_ptr<urdf::Visual> VisualPtr;

  class GazeboExtension
  {
    public:
<<<<<<< HEAD
      // HACK: add for now, since we are reducing fixed
      //       joints and removing links
      std::string original_reference;
=======
      // for reducing fixed joints and removing links
      std::string old_link_name;
>>>>>>> ea5ed832
      gazebo::math::Pose reduction_transform;

      // visual
      std::string material;

      // body, default off
      bool setStaticFlag;
      bool gravity;
      bool is_damping_factor;
      double damping_factor;
      bool is_maxVel;
      double maxVel;
      bool is_minDepth;
      double minDepth;
      bool self_collide;

      // geom, contact dynamics
      bool is_mu1, is_mu2, is_kp, is_kd;
      double mu1, mu2, kp, kd;
      std::string fdir1;
      bool is_laser_retro;
      double laser_retro;

      // joint, joint limit dynamics
      bool is_stop_cfm, is_stop_erp, is_initial_joint_position, is_fudge_factor;
      double stop_cfm, stop_erp, initial_joint_position, fudge_factor;
      bool provideFeedback;

      // blobs into body or robot
      std::vector<TiXmlElement*> blobs;

      GazeboExtension()
      {
        material.clear();
        setStaticFlag = false;
        gravity = true;
        is_damping_factor = false;
        is_maxVel = false;
        is_minDepth = false;
        fdir1.clear();
        is_mu1 = false;
        is_mu2 = false;
        is_kp = false;
        is_kd = false;
        self_collide = false;
        is_laser_retro = false;
        is_stop_cfm = false;
        is_stop_erp = false;
        is_initial_joint_position = false;
        is_fudge_factor = false;
        provideFeedback = false;
        blobs.clear();

        damping_factor = 0;
        maxVel = 0;
        minDepth = 0;
        mu1 = 0;
        mu2 = 0;
        kp = 100000000;
        kd = 1;
        laser_retro = 101;
        stop_cfm = 0;
        stop_erp = 0.1;
        initial_joint_position = 0;
        fudge_factor = 1;
      };

      GazeboExtension(const GazeboExtension &ge)
      {
        material = ge.material;
        setStaticFlag = ge.setStaticFlag;
        gravity = ge.gravity;
        is_damping_factor = ge.is_damping_factor;
        is_maxVel = ge.is_maxVel;
        is_minDepth = ge.is_minDepth;
        fdir1 = ge.fdir1;
        is_mu1 = ge.is_mu1;
        is_mu2 = ge.is_mu2;
        is_kp = ge.is_kp;
        is_kd = ge.is_kd;
        self_collide = ge.self_collide;
        is_laser_retro = ge.is_laser_retro;
        is_stop_cfm = ge.is_stop_cfm;
        is_stop_erp = ge.is_stop_erp;
        is_initial_joint_position = ge.is_initial_joint_position;
        is_fudge_factor = ge.is_fudge_factor;
        provideFeedback = ge.provideFeedback;
        old_link_name = ge.old_link_name;
        reduction_transform = ge.reduction_transform;
        blobs = ge.blobs;

        damping_factor = ge.damping_factor;
        maxVel = ge.maxVel;
        minDepth = ge.minDepth;
        mu1 = ge.mu1;
        mu2 = ge.mu2;
        kp = ge.kp;
        kd = ge.kd;
        laser_retro = ge.laser_retro;
        stop_cfm = ge.stop_cfm;
        stop_erp = ge.stop_erp;
        initial_joint_position = ge.initial_joint_position;
        fudge_factor = ge.fudge_factor;
      };
  };

  class URDF2Gazebo
  {
    public:
      URDF2Gazebo();
      ~URDF2Gazebo();

      /// parser xml for vector 3
      urdf::Vector3 parseVector3(TiXmlNode* key, double scale = 1.0);

<<<<<<< HEAD
      void addVisual(boost::shared_ptr<urdf::Link> link,
          std::string group_name, boost::shared_ptr<urdf::Visual> visual);

      void addCollision(boost::shared_ptr<urdf::Link> link,
          std::string group_name, boost::shared_ptr<urdf::Collision> collision);

      std::string values2str(unsigned int count, const double *values,
          double (*conv)(double));

      std::string vector32str(const urdf::Vector3 vector,
          double (*conv)(double));

      void addKeyValue(TiXmlElement *elem, const std::string& key,
          const std::string &value);

      void addTransform(TiXmlElement *elem,
          const::gazebo::math::Pose& transform);
=======
      /// convert values to string
      std::string values2str(unsigned int count, const double *values,
                             double (*conv)(double));

      /// convert Vector3 to string
      std::string vector32str(const urdf::Vector3 vector,
                              double (*conv)(double));

      /// append key value pair to the end of the xml element
      void addKeyValue(TiXmlElement *elem, const std::string& key,
                       const std::string &value);
>>>>>>> ea5ed832

      /// append transform (pose) to the end of the xml element
      void addTransform(TiXmlElement *elem,
                        const::gazebo::math::Pose& transform);

      /// print mass for link for debugging
      void printMass(boost::shared_ptr<urdf::Link> link);

<<<<<<< HEAD
      void printMass(std::string link_name, dMass mass);

      std::string getGazeboValue(TiXmlElement* elem);

      void parseGazeboExtension(TiXmlDocument &urdf_in);

      void insertGazeboExtensionGeom(TiXmlElement *elem,
          std::string link_name);

      void insertGazeboExtensionVisual(TiXmlElement *elem,
          std::string link_name);

      void insertGazeboExtensionBody(TiXmlElement *elem,std::string link_name);

      void insertGazeboExtensionJoint(TiXmlElement *elem,std::string joint_name);
      void insertGazeboExtensionRobot(TiXmlElement *elem);

      void listGazeboExtensions();

      void listGazeboExtensions(std::string reference);

      void reduceGazeboExtensionToParent(boost::shared_ptr<urdf::Link> link);

      void updateGazeboExtensionFrameReplace(GazeboExtension* ge,
          boost::shared_ptr<urdf::Link> link, std::string new_link_name);

      void updateGazeboExtensionBlobsReductionTransform(GazeboExtension* ge);

      urdf::Pose  transformToParentFrame(urdf::Pose transform_in_link_frame,
          urdf::Pose parent_to_link_transform);

      gazebo::math::Pose  transformToParentFrame(
          gazebo::math::Pose transform_in_link_frame,
          urdf::Pose parent_to_link_transform);

      gazebo::math::Pose  transformToParentFrame(
          gazebo::math::Pose transform_in_link_frame,
          gazebo::math::Pose parent_to_link_transform);

      gazebo::math::Pose  inverseTransformToParentFrame(
          gazebo::math::Pose transform_in_link_frame,
          urdf::Pose parent_to_link_transform);

=======
      /// print mass for link for debugging
      void printMass(std::string link_name, dMass mass);

      /// get value from <key value="..."/> pair and return it as string
      std::string getKeyValueAsString(TiXmlElement* elem);

      /// things that do not belong in urdf but should be mapped into sdf
      /// @todo: do this using sdf definitions, not hard coded stuff
      void parseGazeboExtension(TiXmlDocument &urdf_xml);

      /// insert extensions into collision geoms
      void insertGazeboExtensionCollision(TiXmlElement *elem,
                                          std::string link_name);

      /// insert extensions into visuals
      void insertGazeboExtensionVisual(TiXmlElement *elem,
                                       std::string link_name);

      /// insert extensions into links
      void insertGazeboExtensionLink(TiXmlElement *elem,
                                     std::string link_name);

      /// insert extensions into joints
      void insertGazeboExtensionJoint(TiXmlElement *elem,
                                      std::string joint_name);

      /// insert extensions into model
      void insertGazeboExtensionRobot(TiXmlElement *elem);

      /// list extensions for debugging
      void listGazeboExtensions();

      /// list extensions for debugging
      void listGazeboExtensions(std::string reference);

      /// reduce fixed joints by lumping inertial, visual and
      // collision elements of the child link into the parent link
      void reduceFixedJoints(TiXmlElement *root,
                             boost::shared_ptr<urdf::Link> link);

      /// reduce fixed joints:  lump inertial to parent link
      void reduceInertialToParent(boost::shared_ptr<urdf::Link> link);

      /// reduce fixed joints:  lump visuals to parent link
      void reduceVisualsToParent(boost::shared_ptr<urdf::Link> link);

      /// reduce fixed joints:  lump collisions to parent link
      void reduceCollisionsToParent(boost::shared_ptr<urdf::Link> link);

      /// reduce fixed joints:  lump joints to parent link
      void reduceJointsToParent(boost::shared_ptr<urdf::Link> link);

      /// reduce fixed joints:  lump visuals when reducing fixed joints
      void reduceVisualToParent(boost::shared_ptr<urdf::Link> link,
                                std::string group_name,
                                boost::shared_ptr<urdf::Visual> visual);

      /// reduce fixed joints:  lump collision when reducing fixed joints
      void reduceCollisionToParent(boost::shared_ptr<urdf::Link> link,
                           std::string group_name,
                           boost::shared_ptr<urdf::Collision> collision);

      /// reduced fixed joints:  apply appropriate updates to urdf
      ///   extensions when doing fixed joint reduction
      void reduceGazeboExtensionToParent(boost::shared_ptr<urdf::Link> link);

      /// reduced fixed joints:  apply appropriate frame updates
      ///   in urdf extensions when doing fixed joint reduction
      void reduceGazeboExtensionFrameReplace(GazeboExtension* ge,
             boost::shared_ptr<urdf::Link> link);

      /// reduced fixed joints:  apply appropriate frame updates in plugins
      ///   inside urdf extensions when doing fixed joint reduction
      void reduceGazeboExtensionPluginFrameReplace(
        std::vector<TiXmlElement*>::iterator blob_it,
        boost::shared_ptr<urdf::Link> link, std::string plugin_name,
        std::string element_name, gazebo::math::Pose reduction_transform);

      /// reduced fixed joints:  apply appropriate frame updates in projector
      ///  inside urdf extensions when doing fixed joint reduction
      void reduceGazeboExtensionProjectorFrameReplace(
        std::vector<TiXmlElement*>::iterator blob_it,
        boost::shared_ptr<urdf::Link> link);

      /// reduced fixed joints:  apply appropriate frame updates in gripper
      ///   inside urdf extensions when doing fixed joint reduction
      void reduceGazeboExtensionGripperFrameReplace(
        std::vector<TiXmlElement*>::iterator blob_it,
         boost::shared_ptr<urdf::Link> link);

      /// reduced fixed joints:  apply appropriate frame updates in joint
      ///   inside urdf extensions when doing fixed joint reduction
      void reduceGazeboExtensionJointFrameReplace(
        std::vector<TiXmlElement*>::iterator blob_it,
         boost::shared_ptr<urdf::Link> link);

      /// reduced fixed joints:  apply appropriate frame updates in urdf
      ///   extensions when doing fixed joint reduction
      void reduceGazeboExtensionContactSensorFrameReplace(
        std::vector<TiXmlElement*>::iterator blob_it,
         boost::shared_ptr<urdf::Link> link);

      /// reduced fixed joints:  apply transform reduction to extensions
      ///   when doing fixed joint reduction
      void reduceGazeboExtensionsTransformReduction(GazeboExtension* ge);

      /// reduced fixed joints:  apply transform reduction for ray sensors
      ///   in extensions when doing fixed joint reduction
      void reduceGazeboExtensionSensorTransformReduction(
        std::vector<TiXmlElement*>::iterator blob_it,
        gazebo::math::Pose reduction_transform);

      /// reduced fixed joints:  apply transform reduction for projectors in
      ///   extensions when doing fixed joint reduction
      void reduceGazeboExtensionProjectorTransformReduction(
        std::vector<TiXmlElement*>::iterator blob_it,
        gazebo::math::Pose reduction_transform);

      /// reduced fixed joints: transform to parent frame
      urdf::Pose  transformToParentFrame(
        urdf::Pose transform_in_link_frame,
        urdf::Pose parent_to_link_transform);
      /// reduced fixed joints: transform to parent frame
      gazebo::math::Pose  transformToParentFrame(
        gazebo::math::Pose transform_in_link_frame,
        urdf::Pose parent_to_link_transform);
      /// reduced fixed joints: transform to parent frame
      gazebo::math::Pose  transformToParentFrame(
        gazebo::math::Pose transform_in_link_frame,
        gazebo::math::Pose parent_to_link_transform);
      /// reduced fixed joints: transform to parent frame
      gazebo::math::Pose  inverseTransformToParentFrame(
        gazebo::math::Pose transform_in_link_frame,
        urdf::Pose parent_to_link_transform);
      /// reduced fixed joints: utility to copy between urdf::Pose and
      ///   math::Pose
>>>>>>> ea5ed832
      gazebo::math::Pose  copyPose(urdf::Pose pose);
      /// reduced fixed joints: utility to copy between urdf::Pose and
      ///   math::Pose
      urdf::Pose  copyPose(gazebo::math::Pose pose);

<<<<<<< HEAD
      std::string getGeometrySize(
          boost::shared_ptr<urdf::Geometry> geometry,
          int *sizeCount, double *sizeVals);

      std::string getGeometryBoundingBox(
          boost::shared_ptr<urdf::Geometry> geometry, double *sizeVals);

      void reduceFixedJoints(TiXmlElement *root,
          boost::shared_ptr<urdf::Link> link);

      void printCollisionGroups(boost::shared_ptr<urdf::Link> link);

      void convertLink(TiXmlElement *root,
          boost::shared_ptr<const urdf::Link> link,
          const gazebo::math::Pose &transform,
          bool enforce_limits,bool reduce_fixed_joints);

      void createBody(TiXmlElement *root,
          boost::shared_ptr<const urdf::Link> link,
          gazebo::math::Pose &currentTransform, bool enforce_limits,
          bool reduce_fixed_joints);

      void createGeom(TiXmlElement* elem,
          boost::shared_ptr<const urdf::Link> link, std::string collision_type,
          boost::shared_ptr<urdf::Collision> collision,
          boost::shared_ptr<urdf::Visual> visual,
          int linkGeomSize, double linkSize[3],
          std::string original_reference = std::string(""));

      void createVisual(TiXmlElement *geom,
          boost::shared_ptr<const urdf::Link> link, std::string collision_type,
          boost::shared_ptr<urdf::Collision> collision,
          boost::shared_ptr<urdf::Visual> visual,
          std::string original_reference);

      void createJoint(TiXmlElement *root,
                       boost::shared_ptr<const urdf::Link> link,
                       gazebo::math::Pose &currentTransform,
                       bool enforce_limits,bool reduce_fixed_joints);

      bool convert(TiXmlDocument &urdf_in, TiXmlDocument &gazebo_xml_out,
                   bool enforce_limits,
                   urdf::Vector3 initial_xyz, urdf::Vector3 initial_rpy,
                   std::string model_name=std::string(),
                   std::string robot_namespace=std::string(),
                   bool xml_declaration = false);

      void walkChildAddNamespace(TiXmlNode* robot_xml,
                                 std::string robot_namespace);

      std::map<std::string, std::vector<GazeboExtension*> > gazebo_extensions_;
=======
      std::string getGeometryBoundingBox(
        boost::shared_ptr<urdf::Geometry> geometry, double *sizeVals);


      /// print collision groups for debugging purposes
      void printCollisionGroups(boost::shared_ptr<urdf::Link> link);

      /// create SDF from URDF link
      void createSDF(TiXmlElement *root,
        boost::shared_ptr<const urdf::Link> link,
        const gazebo::math::Pose &transform);

      /// create SDF Link block based on URDF
      void createLink(TiXmlElement *root,
        boost::shared_ptr<const urdf::Link> link,
        gazebo::math::Pose &currentTransform);

      /// create collision blocks from urdf collisions
      void createCollisions(TiXmlElement* elem,
        boost::shared_ptr<const urdf::Link> link);

      /// create visual blocks from urdf visuals
      void createVisuals(TiXmlElement* elem,
        boost::shared_ptr<const urdf::Link> link);

      /// create SDF Inertial block based on URDF
      void createInertial(TiXmlElement *elem,
        boost::shared_ptr<const urdf::Link> link);

      /// create SDF Collision block based on URDF
      void createCollision(TiXmlElement* elem,
        boost::shared_ptr<const urdf::Link> link,
        boost::shared_ptr<urdf::Collision> collision,
        std::string old_link_name = std::string(""));

      /// create SDF Visual block based on URDF
      void createVisual(TiXmlElement *elem,
        boost::shared_ptr<const urdf::Link> link,
        boost::shared_ptr<urdf::Visual> visual,
        std::string old_link_name = std::string(""));

      /// create SDF Joint block based on URDF
      void createJoint(TiXmlElement *root,
        boost::shared_ptr<const urdf::Link> link,
        gazebo::math::Pose &currentTransform);

      /// create SDF geometry block based on URDF
      void createGeometry(TiXmlElement* elem,
        boost::shared_ptr<urdf::Geometry> geometry);

      TiXmlDocument initModelString(std::string urdf_str);
      TiXmlDocument initModelDoc(TiXmlDocument* _xmlDoc);
      TiXmlDocument initModelFile(std::string filename);
      TiXmlDocument initModelString(std::string urdf_str, bool _enforce_limits);

      std::map<std::string, std::vector<GazeboExtension*> > gazebo_extensions_;

      private: bool enforce_limits;
      private: bool reduce_fixed_joints;
>>>>>>> ea5ed832
  };
  /// \}
}

#endif<|MERGE_RESOLUTION|>--- conflicted
+++ resolved
@@ -45,18 +45,6 @@
 #include <string>
 #include <sstream>
 #include <map>
-<<<<<<< HEAD
-#include <vector>
-
-#include <urdf_model/model.h>
-#include <urdf_model/link.h>
-
-#include <tinyxml.h>
-
-// #include "LinearMath/btTransform.h"
-// #include "LinearMath/btVector3.h"
-=======
->>>>>>> ea5ed832
 
 #include "ode/mass.h"
 #include "ode/rotation.h"
@@ -77,14 +65,8 @@
   class GazeboExtension
   {
     public:
-<<<<<<< HEAD
-      // HACK: add for now, since we are reducing fixed
-      //       joints and removing links
-      std::string original_reference;
-=======
       // for reducing fixed joints and removing links
       std::string old_link_name;
->>>>>>> ea5ed832
       gazebo::math::Pose reduction_transform;
 
       // visual
@@ -200,25 +182,6 @@
       /// parser xml for vector 3
       urdf::Vector3 parseVector3(TiXmlNode* key, double scale = 1.0);
 
-<<<<<<< HEAD
-      void addVisual(boost::shared_ptr<urdf::Link> link,
-          std::string group_name, boost::shared_ptr<urdf::Visual> visual);
-
-      void addCollision(boost::shared_ptr<urdf::Link> link,
-          std::string group_name, boost::shared_ptr<urdf::Collision> collision);
-
-      std::string values2str(unsigned int count, const double *values,
-          double (*conv)(double));
-
-      std::string vector32str(const urdf::Vector3 vector,
-          double (*conv)(double));
-
-      void addKeyValue(TiXmlElement *elem, const std::string& key,
-          const std::string &value);
-
-      void addTransform(TiXmlElement *elem,
-          const::gazebo::math::Pose& transform);
-=======
       /// convert values to string
       std::string values2str(unsigned int count, const double *values,
                              double (*conv)(double));
@@ -230,7 +193,6 @@
       /// append key value pair to the end of the xml element
       void addKeyValue(TiXmlElement *elem, const std::string& key,
                        const std::string &value);
->>>>>>> ea5ed832
 
       /// append transform (pose) to the end of the xml element
       void addTransform(TiXmlElement *elem,
@@ -239,51 +201,6 @@
       /// print mass for link for debugging
       void printMass(boost::shared_ptr<urdf::Link> link);
 
-<<<<<<< HEAD
-      void printMass(std::string link_name, dMass mass);
-
-      std::string getGazeboValue(TiXmlElement* elem);
-
-      void parseGazeboExtension(TiXmlDocument &urdf_in);
-
-      void insertGazeboExtensionGeom(TiXmlElement *elem,
-          std::string link_name);
-
-      void insertGazeboExtensionVisual(TiXmlElement *elem,
-          std::string link_name);
-
-      void insertGazeboExtensionBody(TiXmlElement *elem,std::string link_name);
-
-      void insertGazeboExtensionJoint(TiXmlElement *elem,std::string joint_name);
-      void insertGazeboExtensionRobot(TiXmlElement *elem);
-
-      void listGazeboExtensions();
-
-      void listGazeboExtensions(std::string reference);
-
-      void reduceGazeboExtensionToParent(boost::shared_ptr<urdf::Link> link);
-
-      void updateGazeboExtensionFrameReplace(GazeboExtension* ge,
-          boost::shared_ptr<urdf::Link> link, std::string new_link_name);
-
-      void updateGazeboExtensionBlobsReductionTransform(GazeboExtension* ge);
-
-      urdf::Pose  transformToParentFrame(urdf::Pose transform_in_link_frame,
-          urdf::Pose parent_to_link_transform);
-
-      gazebo::math::Pose  transformToParentFrame(
-          gazebo::math::Pose transform_in_link_frame,
-          urdf::Pose parent_to_link_transform);
-
-      gazebo::math::Pose  transformToParentFrame(
-          gazebo::math::Pose transform_in_link_frame,
-          gazebo::math::Pose parent_to_link_transform);
-
-      gazebo::math::Pose  inverseTransformToParentFrame(
-          gazebo::math::Pose transform_in_link_frame,
-          urdf::Pose parent_to_link_transform);
-
-=======
       /// print mass for link for debugging
       void printMass(std::string link_name, dMass mass);
 
@@ -420,65 +337,11 @@
         urdf::Pose parent_to_link_transform);
       /// reduced fixed joints: utility to copy between urdf::Pose and
       ///   math::Pose
->>>>>>> ea5ed832
       gazebo::math::Pose  copyPose(urdf::Pose pose);
       /// reduced fixed joints: utility to copy between urdf::Pose and
       ///   math::Pose
       urdf::Pose  copyPose(gazebo::math::Pose pose);
 
-<<<<<<< HEAD
-      std::string getGeometrySize(
-          boost::shared_ptr<urdf::Geometry> geometry,
-          int *sizeCount, double *sizeVals);
-
-      std::string getGeometryBoundingBox(
-          boost::shared_ptr<urdf::Geometry> geometry, double *sizeVals);
-
-      void reduceFixedJoints(TiXmlElement *root,
-          boost::shared_ptr<urdf::Link> link);
-
-      void printCollisionGroups(boost::shared_ptr<urdf::Link> link);
-
-      void convertLink(TiXmlElement *root,
-          boost::shared_ptr<const urdf::Link> link,
-          const gazebo::math::Pose &transform,
-          bool enforce_limits,bool reduce_fixed_joints);
-
-      void createBody(TiXmlElement *root,
-          boost::shared_ptr<const urdf::Link> link,
-          gazebo::math::Pose &currentTransform, bool enforce_limits,
-          bool reduce_fixed_joints);
-
-      void createGeom(TiXmlElement* elem,
-          boost::shared_ptr<const urdf::Link> link, std::string collision_type,
-          boost::shared_ptr<urdf::Collision> collision,
-          boost::shared_ptr<urdf::Visual> visual,
-          int linkGeomSize, double linkSize[3],
-          std::string original_reference = std::string(""));
-
-      void createVisual(TiXmlElement *geom,
-          boost::shared_ptr<const urdf::Link> link, std::string collision_type,
-          boost::shared_ptr<urdf::Collision> collision,
-          boost::shared_ptr<urdf::Visual> visual,
-          std::string original_reference);
-
-      void createJoint(TiXmlElement *root,
-                       boost::shared_ptr<const urdf::Link> link,
-                       gazebo::math::Pose &currentTransform,
-                       bool enforce_limits,bool reduce_fixed_joints);
-
-      bool convert(TiXmlDocument &urdf_in, TiXmlDocument &gazebo_xml_out,
-                   bool enforce_limits,
-                   urdf::Vector3 initial_xyz, urdf::Vector3 initial_rpy,
-                   std::string model_name=std::string(),
-                   std::string robot_namespace=std::string(),
-                   bool xml_declaration = false);
-
-      void walkChildAddNamespace(TiXmlNode* robot_xml,
-                                 std::string robot_namespace);
-
-      std::map<std::string, std::vector<GazeboExtension*> > gazebo_extensions_;
-=======
       std::string getGeometryBoundingBox(
         boost::shared_ptr<urdf::Geometry> geometry, double *sizeVals);
 
@@ -538,7 +401,6 @@
 
       private: bool enforce_limits;
       private: bool reduce_fixed_joints;
->>>>>>> ea5ed832
   };
   /// \}
 }
