/*
 * Copyright 2012 Open Source Robotics Foundation
 *
 * Licensed under the Apache License, Version 2.0 (the "License");
 * you may not use this file except in compliance with the License.
 * You may obtain a copy of the License at
 *
 *     http://www.apache.org/licenses/LICENSE-2.0
 *
 * Unless required by applicable law or agreed to in writing, software
 * distributed under the License is distributed on an "AS IS" BASIS,
 * WITHOUT WARRANTIES OR CONDITIONS OF ANY KIND, either express or implied.
 * See the License for the specific language governing permissions and
 * limitations under the License.
 *
*/
#include <urdf_parser/urdf_parser.h>
#include <sdf/interface/parser_urdf.hh>
#include <sdf/interface/parser_deprecated.hh>

#include <fstream>
#include <sstream>
#include <algorithm>
#include <string>

#include "common/common.hh"
#include "common/SystemPaths.hh"

namespace urdf2gazebo
{
std::string lowerStr(std::string str)
{
  std::string out = str;
  std::transform(out.begin(), out.end(), out.begin(), ::tolower);
  return out;
}

std::string find_file(const std::string &_filename)
{
  std::string result = _filename;

  if (_filename[0] == '/')
    result = gazebo::common::find_file(_filename, false);
  else
  {
    std::string tmp = std::string("sdf/") + sdf::SDF::version + "/" + _filename;
    result = gazebo::common::find_file(tmp, false);
  }

  return result;
}

bool initSDF(sdf::SDFPtr _sdf)
{
  bool result = false;

  std::string filename;
  filename = find_file("root.sdf");

  FILE *ftest = fopen(filename.c_str(), "r");
  if (ftest && initFile(filename, _sdf))
  {
    result = true;
    fclose(ftest);
  }

  return result;
}

URDF2Gazebo::URDF2Gazebo()
{
    // default options
    this->enforce_limits = true;
    this->reduce_fixed_joints = true;

    // for compatibility with old gazebo, consider changing to "_collision"
    this->collision_ext = "_geom";
    this->visual_ext = "_visual";
}

URDF2Gazebo::~URDF2Gazebo()
{
}


urdf::Vector3 URDF2Gazebo::parseVector3(TiXmlNode* key, double scale)
{
  if (key != NULL)
  {
    return this->parseVector3(key->Value(), scale);
  }
  else
    return urdf::Vector3(0, 0, 0);
}

urdf::Vector3 URDF2Gazebo::parseVector3(std::string str, double scale)
{
  std::vector<std::string> pieces;
  std::vector<double> vals;

  boost::split(pieces, str, boost::is_any_of(" "));
  for (unsigned int i = 0; i < pieces.size(); ++i)
  {
    if (pieces[i] != "")
    {
      try
      {
        vals.push_back(scale
                       * boost::lexical_cast<double>(pieces[i].c_str()));
      }
      catch(boost::bad_lexical_cast &e)
      {
        gzerr << "xml key [" << str
              << "][" << i << "] value [" << pieces[i]
              << "] is not a valid double from a 3-tuple\n";
        return urdf::Vector3(0, 0, 0);
      }
    }
  }
  return urdf::Vector3(vals[0], vals[1], vals[3]);
}

void URDF2Gazebo::reduceVisualToParent(boost::shared_ptr<urdf::Link> link,
       std::string group_name, boost::shared_ptr<urdf::Visual> visual)
{
  boost::shared_ptr<std::vector<boost::shared_ptr<urdf::Visual > > > viss
    = link->getVisuals(group_name);
  if (!viss)
  {
    // group does not exist, create one and add to map
    viss.reset(new std::vector<boost::shared_ptr<urdf::Visual > >);
    // new group name, create vector, add vector to map and
    //   add Visual to the vector
    link->visual_groups.insert(make_pair(group_name, viss));
    // gzdbg << "successfully added a new visual group name ["
    //       << group_name << "]\n";
  }

  // group exists, add Visual to the vector in the map if it's not there
  std::vector<boost::shared_ptr<urdf::Visual > >::iterator vis_it
    = find(viss->begin(), viss->end(), visual);
  if (vis_it != viss->end())
    gzwarn << "attempted to add visual to link ["
           << link->name
           << "], but it already exists under group ["
           << group_name << "]\n";
  else
    viss->push_back(visual);
}

void URDF2Gazebo::reduceCollisionToParent(boost::shared_ptr<urdf::Link> link,
      std::string group_name, boost::shared_ptr<urdf::Collision> collision)
{
  boost::shared_ptr<std::vector<boost::shared_ptr<urdf::Collision > > >
    cols = link->getCollisions(group_name);
  if (!cols)
  {
    // group does not exist, create one and add to map
    cols.reset(new std::vector<boost::shared_ptr<urdf::Collision > >);
    // new group name, create add vector to map and add Collision to the vector
    link->collision_groups.insert(make_pair(group_name, cols));
  }

  // group exists, add Collision to the vector in the map
  std::vector<boost::shared_ptr<urdf::Collision > >::iterator col_it =
    find(cols->begin(), cols->end(), collision);
  if (col_it != cols->end())
    gzwarn << "attempted to add collision to link ["
           << link->name
           << "], but it already exists under group ["
           << group_name << "]\n";
  else
    cols->push_back(collision);
}

std::string URDF2Gazebo::vector32str(const urdf::Vector3 vector)
{
  std::stringstream ss;
  ss << vector.x;
  ss << " ";
  ss << vector.y;
  ss << " ";
  ss << vector.z;
  return ss.str();
}

std::string URDF2Gazebo::values2str(unsigned int count, const double *values)
{
  std::stringstream ss;
  for (unsigned int i = 0 ; i < count ; ++i)
  {
      if (i > 0)
          ss << " ";
      ss << values[i];
  }
  return ss.str();
}

void URDF2Gazebo::addKeyValue(TiXmlElement *elem, const std::string& key,
  const std::string &value)
{
  TiXmlElement* child_elem = elem->FirstChildElement(key);
  if (child_elem)
  {
    std::string old_value = getKeyValueAsString(child_elem);
    if (old_value != value)
      gzwarn << "multiple inconsistent <" << key
             << "> exists due to fixed joint reduction"
             << " overwriting previous value [" << old_value
             << "] with [" << value << "].\n";
    // else
    //   gzdbg << "multiple consistent <" << key
    //          << "> exists with [" << value
    //          << "] due to fixed joint reduction.\n";
    elem->RemoveChild(child_elem);  // remove old elem
  }

  TiXmlElement *ekey      = new TiXmlElement(key);
  TiXmlText    *text_ekey = new TiXmlText(value);
  ekey->LinkEndChild(text_ekey);
  elem->LinkEndChild(ekey);
}

void URDF2Gazebo::addTransform(TiXmlElement *elem,
  const::gazebo::math::Pose& transform)
{
  gazebo::math::Vector3 e = transform.rot.GetAsEuler();
  double cpose[6] = { transform.pos.x, transform.pos.y,
                      transform.pos.z, e.x, e.y, e.z };

  /* set geometry transform */
  addKeyValue(elem, "pose", values2str(6, cpose));
}

std::string URDF2Gazebo::getKeyValueAsString(TiXmlElement* elem)
{
  std::string value_str;
  if (elem->Attribute("value"))
  {
    value_str = elem->Attribute("value");
  }
  else if (elem->FirstChild())
  /// @todo: FIXME: comment out check for now, different tinyxml
  /// versions fails to compile:
  //  && elem->FirstChild()->Type() == TiXmlNode::TINYXML_TEXT)
  {
    value_str = elem->FirstChild()->ValueStr();
  }
  return value_str;
}

void URDF2Gazebo::parseRobotOrigin(TiXmlDocument &urdf_xml)
{
  TiXmlElement* robot_xml = urdf_xml.FirstChildElement("robot");
  TiXmlElement* origin_xml = robot_xml->FirstChildElement("origin");
  if (origin_xml)
  {
    this->initial_robot_pose_.position = this->parseVector3(
      origin_xml->Attribute("xyz"));
    urdf::Vector3 rpy = this->parseVector3(origin_xml->Attribute("rpy"));
    this->initial_robot_pose_.rotation.setFromRPY( rpy.x, rpy.y, rpy.z);
  }
}

void URDF2Gazebo::insertRobotOrigin(TiXmlElement *elem)
{
  /* set transform */
  double pose[6];
  pose[0] = this->initial_robot_pose_.position.x;
  pose[1] = this->initial_robot_pose_.position.y;
  pose[2] = this->initial_robot_pose_.position.z;
  this->initial_robot_pose_.rotation.getRPY(pose[3], pose[4], pose[5]);
  addKeyValue(elem, "pose", values2str(6, pose));
}

void URDF2Gazebo::parseGazeboExtension(TiXmlDocument &urdf_xml)
{
  TiXmlElement* robot_xml = urdf_xml.FirstChildElement("robot");

  // Get all Gazebo extension elements, put everything in
  //   this->gazebo_extensions_ map, containing a key string
  //   (link/joint name) and values
  for (TiXmlElement* gazebo_xml = robot_xml->FirstChildElement("gazebo");
       gazebo_xml; gazebo_xml = gazebo_xml->NextSiblingElement("gazebo"))
  {
    const char* ref = gazebo_xml->Attribute("reference");
    std::string ref_str;
    if (!ref)
    {
      // copy extensions for robot (outside of link/joint)
      ref_str.clear();
    }
    else
    {
      // copy extensions for link/joint
      ref_str = std::string(ref);
    }

    if (this->gazebo_extensions_.find(ref_str) ==
        this->gazebo_extensions_.end())
    {
        // create extension map for reference
        std::vector<GazeboExtension*> extensions;
        this->gazebo_extensions_.insert(std::make_pair(ref_str, extensions));
    }

    // create and insert a new GazeboExtension into the map
    GazeboExtension* gazebo = new GazeboExtension();

    // begin parsing xml node
    for (TiXmlElement *child_elem = gazebo_xml->FirstChildElement();
         child_elem; child_elem = child_elem->NextSiblingElement())
    {
      gazebo->old_link_name = ref_str;

      // go through all elements of the extension,
      //   extract what we know, and save the rest in blobs
      // @todo:  somehow use sdf definitions here instead of hard coded
      //         objects

      // material
      if (child_elem->ValueStr() == "material")
      {
          gazebo->material = getKeyValueAsString(child_elem);
      }
      else if (child_elem->ValueStr() == "static")
      {
        std::string value_str = getKeyValueAsString(child_elem);

        // default of setting static flag is false
        if (lowerStr(value_str) == "true" || lowerStr(value_str) == "yes" ||
            value_str == "1")
          gazebo->setStaticFlag = true;
        else
          gazebo->setStaticFlag = false;
      }
      else if (child_elem->ValueStr() == "turnGravityOff")
      {
        std::string value_str = getKeyValueAsString(child_elem);

        // default of gravity is true
        if (lowerStr(value_str) == "false" || lowerStr(value_str) == "no" ||
            value_str == "0")
          gazebo->gravity = true;
        else
          gazebo->gravity = false;
      }
      else if (child_elem->ValueStr() == "damping_factor")
      {
          gazebo->is_damping_factor = true;
          gazebo->damping_factor = boost::lexical_cast<double>(
              getKeyValueAsString(child_elem).c_str());
      }
      else if (child_elem->ValueStr() == "maxVel")
      {
          gazebo->is_maxVel = true;
          gazebo->maxVel = boost::lexical_cast<double>(
              getKeyValueAsString(child_elem).c_str());
      }
      else if (child_elem->ValueStr() == "minDepth")
      {
          gazebo->is_minDepth = true;
          gazebo->minDepth = boost::lexical_cast<double>(
            getKeyValueAsString(child_elem).c_str());
      }
      else if (child_elem->ValueStr() == "mu1")
      {
          gazebo->is_mu1 = true;
          gazebo->mu1 = boost::lexical_cast<double>(
            getKeyValueAsString(child_elem).c_str());
      }
      else if (child_elem->ValueStr() == "mu2")
      {
          gazebo->is_mu2 = true;
          gazebo->mu2 = boost::lexical_cast<double>(
            getKeyValueAsString(child_elem).c_str());
      }
      else if (child_elem->ValueStr() == "fdir1")
      {
          gazebo->fdir1 = getKeyValueAsString(child_elem);
      }
      else if (child_elem->ValueStr() == "kp")
      {
          gazebo->is_kp = true;
          gazebo->kp = boost::lexical_cast<double>(
            getKeyValueAsString(child_elem).c_str());
      }
      else if (child_elem->ValueStr() == "kd")
      {
          gazebo->is_kd = true;
          gazebo->kd = boost::lexical_cast<double>(
            getKeyValueAsString(child_elem).c_str());
      }
      else if (child_elem->ValueStr() == "selfCollide")
      {
        std::string value_str = getKeyValueAsString(child_elem);

        // default of self_collide is false
        if (lowerStr(value_str) == "true" || lowerStr(value_str) == "yes" ||
            value_str == "1")
          gazebo->self_collide = true;
        else
          gazebo->self_collide = false;
      }
      else if (child_elem->ValueStr() == "laserRetro")
      {
          gazebo->is_laser_retro = true;
          gazebo->laser_retro = boost::lexical_cast<double>(
            getKeyValueAsString(child_elem).c_str());
      }
      else if (child_elem->ValueStr() == "stopCfm")
      {
          gazebo->is_stop_cfm = true;
          gazebo->stop_cfm = boost::lexical_cast<double>(
            getKeyValueAsString(child_elem).c_str());
      }
      else if (child_elem->ValueStr() == "stopErp")
      {
          gazebo->is_stop_erp = true;
          gazebo->stop_erp = boost::lexical_cast<double>(
            getKeyValueAsString(child_elem).c_str());
      }
      else if (child_elem->ValueStr() == "stopKp")
      {
          gazebo->is_stop_kp = true;
          gazebo->stop_kp = boost::lexical_cast<double>(
            getKeyValueAsString(child_elem).c_str());
      }
      else if (child_elem->ValueStr() == "stopKd")
      {
          gazebo->is_stop_kd = true;
          gazebo->stop_kd = boost::lexical_cast<double>(
            getKeyValueAsString(child_elem).c_str());
      }
      else if (child_elem->ValueStr() == "initial_joint_position")
      {
          gazebo->is_initial_joint_position = true;
          gazebo->initial_joint_position = boost::lexical_cast<double>(
            getKeyValueAsString(child_elem).c_str());
      }
      else if (child_elem->ValueStr() == "fudgeFactor")
      {
          gazebo->is_fudge_factor = true;
          gazebo->fudge_factor = boost::lexical_cast<double>(
            getKeyValueAsString(child_elem).c_str());
      }
      else if (child_elem->ValueStr() == "provideFeedback")
      {
          std::string value_str = getKeyValueAsString(child_elem);

          if (lowerStr(value_str) == "true" || lowerStr(value_str) == "yes" ||
              value_str == "1")
            gazebo->provideFeedback = true;
          else
            gazebo->provideFeedback = false;
      }
      else if (child_elem->ValueStr() == "canonicalBody")
      {
          gzwarn << "do nothing with canonicalBody\n";
      }
      else
      {
          std::ostringstream stream;
          stream << "<blob xmlns:controller='http://gazebosim.org/'"
                 <<     "  xmlns:joint='http://gazebosim.org/'"
                 <<     "  xmlns:body='http://gazebosim.org/'"
                 <<     "  xmlns:interface='http://gazebosim.org/'"
                 <<     "  xmlns:sensor='http://gazebosim.org/'>"
                 << *child_elem << "</blob>";

          // *********************************************
          // check if blob is any of the deprecated format
          // this is not needed if we don't support
          // deprecated xml format any more, will be out
          // from groovy
          // *********************************************
          xmlDocPtr xmlDoc =
            xmlParseDoc(reinterpret_cast<const xmlChar*>(stream.str().c_str()));
          xmlNodePtr node = xmlDocGetRootElement(xmlDoc)->xmlChildrenNode;

          // gzerr << "name: " << node->name << "\n";
          // gzerr << "str: " << stream.str() << "\n";
          // gzerr << "doc: " << deprecated_sdf::ToString(xmlDoc) << "\n";
          // gzerr << "node: " << deprecated_sdf::ToString(node) << "\n";

          sdf::SDFPtr includeSDF(new sdf::SDF);
          initSDF(includeSDF);
          sdf::ElementPtr sdf;

          if (node->ns && (const char*)node->ns->prefix
                == std::string("controller"))
          {
            sdf = includeSDF->root->GetElement("model")
                                  ->GetElement("plugin");
            deprecated_sdf::initPlugin(node, sdf);
            // gzdbg << "controller:\n" << sdf->ToString("") << "\n";
          }
          else if (node->ns && (const char*)node->ns->prefix
                   == std::string("sensor"))
          {
            sdf = includeSDF->root->GetElement("model")
                  ->GetElement("link")
                  ->GetElement("sensor");
            deprecated_sdf::initSensor(node, sdf);
            // gzdbg << "sensor:\n" << sdf->ToString("") << "\n";
          }
          else if (node->ns && (const char*)node->ns->prefix
                == std::string("body"))
          {
            sdf = includeSDF->root->GetElement("model")
                  ->GetElement("link");
            deprecated_sdf::initLink(node, sdf);
            // gzdbg << "body:\n" << sdf->ToString("") << "\n";
          }
          else if (node->ns && (const char*)node->ns->prefix
                == std::string("joint"))
          {
            sdf = includeSDF->root->GetElement("model")
                  ->GetElement("joint");
            deprecated_sdf::initJoint(node, sdf);
            // gzdbg << "joint:\n" << sdf->ToString("") << "\n";
          }
          else if (std::string((const char*)node->name) == "gripper")
          {
            sdf = includeSDF->root->GetElement("model")
                  ->GetElement("gripper");
            deprecated_sdf::initGripper(node, sdf);
            // gzdbg << "gripper:\n" << sdf->ToString("") << "\n";
          }
          else if (std::string((const char*)node->name)
                   == "projector")
          {
            sdf = includeSDF->root->GetElement("model")
                  ->GetElement("link")
                  ->GetElement("projector");
            deprecated_sdf::initProjector(node, sdf);
            // gzdbg << "projector:\n" << sdf->ToString("") << "\n";
          }
          else
          {
            gzerr << "extension [" << stream.str() << "] not converted.\n";
          }

          /// \TODO: convert to sdf 1.2 if it is the deprecated format
          TiXmlDocument xmlNewDoc;
          xmlNewDoc.Parse(sdf->ToString("").c_str());

          // save all unknown stuff in a vector of blobs
          TiXmlElement *blob = new TiXmlElement(*xmlNewDoc.FirstChildElement());
          gazebo->blobs.push_back(blob);
      }
    }

    // insert into my map
    (this->gazebo_extensions_.find(ref_str))->second.push_back(gazebo);
  }
}

void URDF2Gazebo::insertGazeboExtensionCollision(TiXmlElement *elem,
  std::string link_name)
{
  for (std::map<std::string, std::vector<GazeboExtension*> >::iterator
       gazebo_it = this->gazebo_extensions_.begin();
       gazebo_it != this->gazebo_extensions_.end(); ++gazebo_it)
  {
    for (std::vector<GazeboExtension*>::iterator ge = gazebo_it->second.begin();
         ge != gazebo_it->second.end(); ++ge)
    {
      if ((*ge)->old_link_name == link_name)
      {
        TiXmlElement *surface = new TiXmlElement("surface");
        TiXmlElement *friction = new TiXmlElement("friction");
        TiXmlElement *friction_ode = new TiXmlElement("ode");
        TiXmlElement *contact = new TiXmlElement("contact");
        TiXmlElement *contact_ode = new TiXmlElement("ode");

        // insert mu1, mu2, kp, kd for collision
        if ((*ge)->is_mu1)
          addKeyValue(friction_ode, "mu", values2str(1, &(*ge)->mu1));
        if ((*ge)->is_mu2)
          addKeyValue(friction_ode, "mu2", values2str(1, &(*ge)->mu2));
        if (!(*ge)->fdir1.empty())
          addKeyValue(friction_ode, "fdir1", (*ge)->fdir1);
        if ((*ge)->is_kp)
          addKeyValue(contact_ode, "kp", values2str(1, &(*ge)->kp));
        if ((*ge)->is_kd)
          addKeyValue(contact_ode, "kd", values2str(1, &(*ge)->kd));
        // max contact interpenetration correction velocity
        if ((*ge)->is_maxVel)
          addKeyValue(contact_ode, "max_vel", values2str(1, &(*ge)->maxVel));
        // contact interpenetration margin tolerance
        if ((*ge)->is_minDepth)
          addKeyValue(contact_ode, "min_depth",
                      values2str(1, &(*ge)->minDepth));
        if ((*ge)->is_laser_retro)
          addKeyValue(elem, "laser_retro", values2str(1, &(*ge)->laser_retro));

        contact->LinkEndChild(contact_ode);
        surface->LinkEndChild(contact);
        friction->LinkEndChild(friction_ode);
        surface->LinkEndChild(friction);
        elem->LinkEndChild(surface);
      }
    }
  }
}

void URDF2Gazebo::insertGazeboExtensionVisual(TiXmlElement *elem,
  std::string link_name)
{
  for (std::map<std::string, std::vector<GazeboExtension*> >::iterator
       gazebo_it = this->gazebo_extensions_.begin();
       gazebo_it != this->gazebo_extensions_.end(); ++gazebo_it)
  {
    for (std::vector<GazeboExtension*>::iterator ge = gazebo_it->second.begin();
         ge != gazebo_it->second.end(); ++ge)
    {
      if ((*ge)->old_link_name == link_name)
      {
        // insert material block
        if (!(*ge)->material.empty())
            addKeyValue(elem, "material", (*ge)->material);
      }
    }
  }
}

void URDF2Gazebo::insertGazeboExtensionLink(TiXmlElement *elem,
  std::string link_name)
{
    for (std::map<std::string, std::vector<GazeboExtension*> >::iterator
         gazebo_it = this->gazebo_extensions_.begin();
         gazebo_it != this->gazebo_extensions_.end(); ++gazebo_it)
    {
      if (gazebo_it->first == link_name)
      {
        // gzdbg << "inserting extension with reference ["
        //       << link_name << "] into link.\n";
        for (std::vector<GazeboExtension*>::iterator ge =
             gazebo_it->second.begin(); ge != gazebo_it->second.end(); ++ge)
        {
          // insert gravity
          if ((*ge)->gravity)
              addKeyValue(elem, "gravity", "true");
          else
              addKeyValue(elem, "gravity", "false");

          // damping factor
          TiXmlElement *velocity_decay = new TiXmlElement("velocity_decay");
          if ((*ge)->is_damping_factor)
          {
            /// @todo separate linear and angular velocity decay
            addKeyValue(elem, "linear", values2str(1, &(*ge)->damping_factor));
            addKeyValue(elem, "angular", values2str(1, &(*ge)->damping_factor));
          }
          elem->LinkEndChild(velocity_decay);
          // self_collide tag
          if ((*ge)->self_collide)
              addKeyValue(elem, "self_collide", "true");
          else
              addKeyValue(elem, "self_collide", "false");
          // insert blobs into body
          for (std::vector<TiXmlElement*>::iterator
               blob_it = (*ge)->blobs.begin();
               blob_it != (*ge)->blobs.end(); ++blob_it)
          {
              elem->LinkEndChild((*blob_it)->Clone());
          }
        }
      }
    }
}

void URDF2Gazebo::insertGazeboExtensionJoint(TiXmlElement *elem,
  std::string joint_name)
{
  for (std::map<std::string, std::vector<GazeboExtension*> >::iterator
       gazebo_it = this->gazebo_extensions_.begin();
       gazebo_it != this->gazebo_extensions_.end(); ++gazebo_it)
  {
    if (gazebo_it->first == joint_name)
    {
      for (std::vector<GazeboExtension*>::iterator
           ge = gazebo_it->second.begin();
           ge != gazebo_it->second.end(); ++ge)
      {
        TiXmlElement *physics     = new TiXmlElement("physics");
<<<<<<< HEAD
        TiXmlElement *physics_ode     = new TiXmlElement("ode");
        TiXmlElement *limit     = new TiXmlElement("limit");

=======
        TiXmlElement *physicsOde = new TiXmlElement("ode");
        TiXmlElement *limit       = new TiXmlElement("limit");
>>>>>>> 07223fd2
        // insert stop_cfm, stop_erp, fudge_factor
        if ((*ge)->is_stop_cfm)
        {
          addKeyValue(limit, "cfm", values2str(1, &(*ge)->stop_cfm));
        }
        if ((*ge)->is_stop_erp)
        {
          addKeyValue(limit, "erp", values2str(1, &(*ge)->stop_erp));
        }

        /* not supported in sdf 1.2+
        if ((*ge)->is_stop_kp)
        {
          addKeyValue(limit, "kp", values2str(1, &(*ge)->stop_kp));
        }
        if ((*ge)->is_stop_kd)
        {
          addKeyValue(limit, "kd", values2str(1, &(*ge)->stop_kd));
        }
        */

        /* FIXME: provideFeedback flag is gone, need to recover
        if ((*ge)->is_initial_joint_position)
            addKeyValue(elem, "initial_joint_position",
              values2str(1, &(*ge)->initial_joint_position));
        */

        // insert provideFeedback
        if ((*ge)->provideFeedback)
            addKeyValue(physicsOde, "provide_feedback", "true");
        else
<<<<<<< HEAD
            addKeyValue(elem, "provideFeedback", "false");
        */
=======
            addKeyValue(physicsOde, "provide_feedback", "false");
>>>>>>> 07223fd2

        // insert fudge_factor
        if ((*ge)->is_fudge_factor)
          addKeyValue(physicsOde, "fudge_factor",
                      values2str(1, &(*ge)->fudge_factor));

        physics->LinkEndChild(physicsOde);
        physicsOde->LinkEndChild(limit);
        elem->LinkEndChild(physics);
      }
    }
  }
}

void URDF2Gazebo::insertGazeboExtensionRobot(TiXmlElement *elem)
{
  for (std::map<std::string, std::vector<GazeboExtension*> >::iterator
       gazebo_it = this->gazebo_extensions_.begin();
       gazebo_it != this->gazebo_extensions_.end(); ++gazebo_it)
  {
    if (gazebo_it->first.empty())
    {
      // no reference specified
      for (std::vector<GazeboExtension*>::iterator
        ge = gazebo_it->second.begin(); ge != gazebo_it->second.end(); ++ge)
      {
        // insert static flag
        if ((*ge)->setStaticFlag)
            addKeyValue(elem, "static", "true");
        else
            addKeyValue(elem, "static", "false");

        // copy extension containing blobs and without reference
        for (std::vector<TiXmlElement*>::iterator
             blob_it = (*ge)->blobs.begin();
             blob_it != (*ge)->blobs.end(); ++blob_it)
        {
            std::ostringstream stream_in;
            stream_in << *(*blob_it);
            elem->LinkEndChild((*blob_it)->Clone());
        }
      }
    }
  }
}

void URDF2Gazebo::createGeometry(TiXmlElement* elem,
  boost::shared_ptr<urdf::Geometry> geometry)
{
  int sizeCount;
  double sizeVals[3];

  TiXmlElement *gazebo_geometry = new TiXmlElement("geometry");

  std::string type;
  TiXmlElement *geometry_type = NULL;

  switch (geometry->type)
  {
  case urdf::Geometry::BOX:
    type = "box";
    sizeCount = 3;
    {
      boost::shared_ptr<const urdf::Box> box;
      box = boost::dynamic_pointer_cast< const urdf::Box >(geometry);
      sizeVals[0] = box->dim.x;
      sizeVals[1] = box->dim.y;
      sizeVals[2] = box->dim.z;
      geometry_type = new TiXmlElement(type);
      addKeyValue(geometry_type, "size", values2str(sizeCount, sizeVals));
    }
    break;
  case urdf::Geometry::CYLINDER:
    type = "cylinder";
    sizeCount = 2;
    {
      boost::shared_ptr<const urdf::Cylinder> cylinder;
      cylinder = boost::dynamic_pointer_cast<const urdf::Cylinder >(geometry);
      geometry_type = new TiXmlElement(type);
      addKeyValue(geometry_type, "length", values2str(1, &cylinder->length));
      addKeyValue(geometry_type, "radius", values2str(1, &cylinder->radius));
    }
    break;
  case urdf::Geometry::SPHERE:
    type = "sphere";
    sizeCount = 1;
    {
      boost::shared_ptr<const urdf::Sphere> sphere;
      sphere = boost::dynamic_pointer_cast<const urdf::Sphere >(geometry);
      geometry_type = new TiXmlElement(type);
      addKeyValue(geometry_type, "radius", values2str(1, &sphere->radius));
    }
    break;
  case urdf::Geometry::MESH:
    type = "mesh";
    sizeCount = 3;
    {
      boost::shared_ptr<const urdf::Mesh> mesh;
      mesh = boost::dynamic_pointer_cast<const urdf::Mesh >(geometry);
      sizeVals[0] = mesh->scale.x;
      sizeVals[1] = mesh->scale.y;
      sizeVals[2] = mesh->scale.z;
      geometry_type = new TiXmlElement(type);
      addKeyValue(geometry_type, "scale", vector32str(mesh->scale));
      // do something more to meshes
      {
        /* set mesh file */
        if (mesh->filename.empty())
        {
            gzerr << "urdf2gazebo: mesh geometry with no filename given.\n";
        }

        // give some warning if file does not exist.
        // disabled while switching to uri
        // @todo: re-enable check
        // std::ifstream fin;
        // fin.open(mesh->filename.c_str(), std::ios::in);
        // fin.close();
        // if (fin.fail())
        //   gzwarn << "filename referred by mesh ["
        //          << mesh->filename << "] does not appear to exist.\n";

        // Convert package:// to model://,
        // in ROS, this will work if
        // the model package is in ROS_PACKAGE_PATH and has a manifest.xml
        // as a typical ros package does.
        std::string model_filename = mesh->filename;
        std::string package_prefix("package://");
        std::string model_prefix("model://");
        size_t pos1 = model_filename.find(package_prefix, 0);
        if (pos1 != std::string::npos)
        {
          size_t rep_len = package_prefix.size();
          model_filename.replace(pos1, rep_len, model_prefix);
          // gzwarn << "ros style uri [package://] is"
          //   << "automatically converted: [" << model_filename
          //   << "], make sure your ros package is in GAZEBO_MODEL_PATH"
          //   << " and switch your manifest to conform to gazebo's"
          //   << " model database format.  See ["
          //   << "http://gazebosim.org/wiki/Model_database#Model_Manifest_XML"
          //   << "] for more info.\n";
        }

        // add mesh filename
        addKeyValue(geometry_type, "uri", model_filename);
      }
    }
    break;
  default:
    sizeCount = 0;
    gzwarn << "Unknown body type: [" << geometry->type
           << "] skipped in geometry\n";
    break;
  }

  if (geometry_type)
  {
    gazebo_geometry->LinkEndChild(geometry_type);
    elem->LinkEndChild(gazebo_geometry);
  }
}


std::string URDF2Gazebo::getGeometryBoundingBox(
  boost::shared_ptr<urdf::Geometry> geometry, double *sizeVals)
{
  std::string type;

  switch (geometry->type)
  {
  case urdf::Geometry::BOX:
      type = "box";
      {
        boost::shared_ptr<const urdf::Box> box;
        box = boost::dynamic_pointer_cast<const urdf::Box >(geometry);
        sizeVals[0] = box->dim.x;
        sizeVals[1] = box->dim.y;
        sizeVals[2] = box->dim.z;
      }
      break;
  case urdf::Geometry::CYLINDER:
      type = "cylinder";
      {
        boost::shared_ptr<const urdf::Cylinder> cylinder;
        cylinder = boost::dynamic_pointer_cast<const urdf::Cylinder >(geometry);
        sizeVals[0] = cylinder->radius * 2;
        sizeVals[1] = cylinder->radius * 2;
        sizeVals[2] = cylinder->length;
      }
      break;
  case urdf::Geometry::SPHERE:
      type = "sphere";
      {
        boost::shared_ptr<const urdf::Sphere> sphere;
        sphere = boost::dynamic_pointer_cast<const urdf::Sphere >(geometry);
        sizeVals[0] = sizeVals[1] = sizeVals[2] = sphere->radius * 2;
      }
      break;
  case urdf::Geometry::MESH:
      type = "trimesh";
      {
        boost::shared_ptr<const urdf::Mesh> mesh;
        mesh = boost::dynamic_pointer_cast<const urdf::Mesh >(geometry);
        sizeVals[0] = mesh->scale.x;
        sizeVals[1] = mesh->scale.y;
        sizeVals[2] = mesh->scale.z;
      }
      break;
  default:
      sizeVals[0] = sizeVals[1] = sizeVals[2] = 0;
      gzwarn << "Unknown body type: [" << geometry->type
             << "] skipped in geometry\n";
      break;
  }

  return type;
}

void URDF2Gazebo::printMass(std::string link_name, dMass mass)
{
  gzdbg << "LINK NAME: [" << link_name << "] from dMass\n";
  gzdbg << "     MASS: [" << mass.mass << "]\n";
  gzdbg << "       CG: [" << mass.c[0] << ", " << mass.c[1] << ", "
        << mass.c[2] << "]\n";
  gzdbg << "        I: [" << mass.I[0] << ", " << mass.I[1] << ", "
        << mass.I[2] << "]\n";
  gzdbg << "           [" << mass.I[4] << ", " << mass.I[5] << ", "
        << mass.I[6] << "]\n";
  gzdbg << "           [" << mass.I[8] << ", " << mass.I[9] << ", "
        << mass.I[10] << "]\n";
}

void URDF2Gazebo::printMass(boost::shared_ptr<urdf::Link> link)
{
  gzdbg << "LINK NAME: [" << link->name << "] from dMass\n";
  gzdbg << "     MASS: [" << link->inertial->mass << "]\n";
  gzdbg << "       CG: [" << link->inertial->origin.position.x << ", "
                          << link->inertial->origin.position.y << ", "
                          << link->inertial->origin.position.z << "]\n";
  gzdbg << "        I: [" << link->inertial->ixx << ", "
                          << link->inertial->ixy << ", "
                          << link->inertial->ixz << "]\n";
  gzdbg << "           [" << link->inertial->ixy << ", "
                          << link->inertial->iyy << ", "
                          << link->inertial->iyz << "]\n";
  gzdbg << "           [" << link->inertial->ixz << ", "
                          << link->inertial->iyz << ", "
                          << link->inertial->izz << "]\n";
}

void URDF2Gazebo::reduceFixedJoints(TiXmlElement *root,
  boost::shared_ptr<urdf::Link> link)
{
  // if child is attached to self by fixed link first go up the tree,
  //   check it's children recursively
  for (unsigned int i = 0 ; i < link->child_links.size() ; ++i)
    if (link->child_links[i]->parent_joint->type == urdf::Joint::FIXED)
      reduceFixedJoints(root, link->child_links[i]);

  // reduce this link's stuff up the tree to parent but skip first joint
  //   if it's the world
  if (link->getParent() && link->getParent()->name != "world" &&
      link->parent_joint && link->parent_joint->type == urdf::Joint::FIXED)
  {
    // gzdbg << "Fixed Joint Reduction: extension lumping from ["
    //       << link->name << "] to [" << link->getParent()->name << "]\n";

    // lump gazebo extensions to parent, (give them new reference link names)
    reduceGazeboExtensionToParent(link);

    // reduce link elements to parent
    this->reduceInertialToParent(link);
    this->reduceVisualsToParent(link);
    this->reduceCollisionsToParent(link);
    this->reduceJointsToParent(link);
  }

  // continue down the tree for non-fixed joints
  for (unsigned int i = 0 ; i < link->child_links.size() ; ++i)
    if (link->child_links[i]->parent_joint->type != urdf::Joint::FIXED)
      reduceFixedJoints(root, link->child_links[i]);
}

void URDF2Gazebo::printCollisionGroups(boost::shared_ptr<urdf::Link> link)
{
  gzdbg << "COLLISION LUMPING: link: [" << link->name << "] contains ["
        << static_cast<int>(link->collision_groups.size())
        << "] collisions.\n";
  for (std::map<std::string,
    boost::shared_ptr<std::vector<CollisionPtr > > >::iterator
    cols_it = link->collision_groups.begin();
    cols_it != link->collision_groups.end(); ++cols_it)
  {
    gzdbg << "    collision_groups: [" << cols_it->first << "] has ["
          << static_cast<int>(cols_it->second->size())
          << "] Collision objects\n";
  }
}

/// \brief returns the same transform in parent frame
urdf::Pose  URDF2Gazebo::transformToParentFrame(
  urdf::Pose transform_in_link_frame, urdf::Pose parent_to_link_transform)
{
  // transform to gazebo::math::Pose then call transformToParentFrame
  gazebo::math::Pose p1 = URDF2Gazebo::copyPose(transform_in_link_frame);
  gazebo::math::Pose p2 = URDF2Gazebo::copyPose(parent_to_link_transform);
  return URDF2Gazebo::copyPose(transformToParentFrame(p1, p2));
}
gazebo::math::Pose  URDF2Gazebo::transformToParentFrame(
  gazebo::math::Pose transform_in_link_frame,
  urdf::Pose parent_to_link_transform)
{
  // transform to gazebo::math::Pose then call transformToParentFrame
  gazebo::math::Pose p2 = URDF2Gazebo::copyPose(parent_to_link_transform);
  return transformToParentFrame(transform_in_link_frame, p2);
}

gazebo::math::Pose  URDF2Gazebo::transformToParentFrame(
  gazebo::math::Pose transform_in_link_frame,
  gazebo::math::Pose parent_to_link_transform)
{
  gazebo::math::Pose transform_in_parent_link_frame;
  // rotate link pose to parent_link frame
  transform_in_parent_link_frame.pos =
    parent_to_link_transform.rot * transform_in_link_frame.pos;
  transform_in_parent_link_frame.rot =
    parent_to_link_transform.rot * transform_in_link_frame.rot;
  // translate link to parent_link frame
  transform_in_parent_link_frame.pos =
    parent_to_link_transform.pos + transform_in_parent_link_frame.pos;

  return transform_in_parent_link_frame;
}

gazebo::math::Pose  URDF2Gazebo::inverseTransformToParentFrame(
  gazebo::math::Pose transform_in_link_frame,
  urdf::Pose parent_to_link_transform)
{
  gazebo::math::Pose transform_in_parent_link_frame;
  //   rotate link pose to parent_link frame
  urdf::Rotation ri = parent_to_link_transform.rotation.GetInverse();
  gazebo::math::Quaternion q1(ri.w, ri.x, ri.y, ri.z);
  transform_in_parent_link_frame.pos = q1 * transform_in_link_frame.pos;
  urdf::Rotation r2 = parent_to_link_transform.rotation.GetInverse();
  gazebo::math::Quaternion q3(r2.w, r2.x, r2.y, r2.z);
  transform_in_parent_link_frame.rot = q3 * transform_in_link_frame.rot;
  //   translate link to parent_link frame
  transform_in_parent_link_frame.pos.x = transform_in_parent_link_frame.pos.x
    - parent_to_link_transform.position.x;
  transform_in_parent_link_frame.pos.y = transform_in_parent_link_frame.pos.y
    - parent_to_link_transform.position.y;
  transform_in_parent_link_frame.pos.z = transform_in_parent_link_frame.pos.z
    - parent_to_link_transform.position.z;

  return transform_in_parent_link_frame;
}

/// Take the link's existing list of gazebo extensions, transfer them
/// into parent link.  Along the way, update local transforms by adding
/// the additional transform to parent.  Also, look through all
/// referenced link names with plugins and update references to current
/// link to the parent link. (reduceGazeboExtensionFrameReplace())
void URDF2Gazebo::reduceGazeboExtensionToParent(
  boost::shared_ptr<urdf::Link> link)
{
  /// @todo: this is a very complicated module that updates the plugins
  /// based on fixed joint reduction really wish this could be a lot cleaner

  std::string link_name = link->name;

  // update extension map with references to link_name
  // this->listGazeboExtensions();
  std::map<std::string, std::vector<GazeboExtension*> >::iterator ext =
    this->gazebo_extensions_.find(link_name);
  if (ext != this->gazebo_extensions_.end())
  {
    // gzdbg << "  REDUCE EXTENSION: moving reference from ["
    //       << link_name << "] to [" << link->getParent()->name << "]\n";

    // update reduction transform (for rays, cameras for now).
    //   FIXME: contact frames too?
    for (std::vector<GazeboExtension*>::iterator ge = ext->second.begin();
         ge != ext->second.end(); ++ge)
    {
      (*ge)->reduction_transform = transformToParentFrame(
        (*ge)->reduction_transform,
        link->parent_joint->parent_to_joint_origin_transform);
      // for sensor and projector blocks only
      reduceGazeboExtensionsTransformReduction((*ge));
    }

    // find pointer to the existing extension with the new link reference
    std::string new_link_name = link->getParent()->name;
    std::map<std::string, std::vector<GazeboExtension*> >::iterator
      new_ext = this->gazebo_extensions_.find(new_link_name);

    // if none exist, create new_extension with new_link_name
    if (new_ext == this->gazebo_extensions_.end())
    {
      std::vector<GazeboExtension*> extensions;
      this->gazebo_extensions_.insert(std::make_pair(
        new_link_name, extensions));
      new_ext = this->gazebo_extensions_.find(new_link_name);
    }

    // move gazebo extensions from link into the parent link's extensions
    for (std::vector<GazeboExtension*>::iterator ge = ext->second.begin();
         ge != ext->second.end(); ++ge)
      new_ext->second.push_back(*ge);
    ext->second.clear();
  }

  // for extensions with empty reference, search and replace
  // link name patterns within the plugin with new link name
  // and assign the proper reduction transform for the link name pattern
  for (std::map<std::string, std::vector<GazeboExtension*> >::iterator
       gazebo_it = this->gazebo_extensions_.begin();
       gazebo_it != this->gazebo_extensions_.end(); ++gazebo_it)
    {
      // update reduction transform (for contacts, rays, cameras for now).
      for (std::vector<GazeboExtension*>::iterator
        ge = gazebo_it->second.begin(); ge != gazebo_it->second.end(); ++ge)
        reduceGazeboExtensionFrameReplace(*ge, link);
    }

  // this->listGazeboExtensions();
}

void URDF2Gazebo::reduceGazeboExtensionFrameReplace(GazeboExtension* ge,
  boost::shared_ptr<urdf::Link> link)
{
  // std::string link_name = link->name;
  // std::string new_link_name = link->getParent()->name;
  std::vector<TiXmlElement*> blobs = ge->blobs;
  gazebo::math::Pose reduction_transform = ge->reduction_transform;

  // HACK: need to do this more generally, but we also need to replace
  //       all instances of link name with new link name
  //       e.g. contact sensor refers to
  //         <collision>base_link_geom</collision>
  //         and it needs to be reparented to
  //         <collision>base_footprint_geom</collision>
  // gzdbg << "  STRING REPLACE: instances of link name ["
  //       << link_name << "] with [" << new_link_name << "]\n";
  for (std::vector<TiXmlElement*>::iterator blob_it = blobs.begin();
       blob_it != blobs.end(); ++blob_it)
  {
    std::ostringstream debug_stream_in;
    debug_stream_in << *(*blob_it);
    // std::string debug_blob = debug_stream_in.str();
    // gzdbg << "        INITIAL STRING link ["
    //       << link_name << "]-->[" << new_link_name << "]: ["
    //       << debug_blob << "]\n";

    this->reduceGazeboExtensionContactSensorFrameReplace(blob_it, link);
    this->reduceGazeboExtensionPluginFrameReplace(blob_it, link,
      "plugin", "bodyName", reduction_transform);
    this->reduceGazeboExtensionPluginFrameReplace(blob_it, link,
      "plugin", "frameName", reduction_transform);
    this->reduceGazeboExtensionProjectorFrameReplace(blob_it, link);
    this->reduceGazeboExtensionGripperFrameReplace(blob_it, link);
    this->reduceGazeboExtensionJointFrameReplace(blob_it, link);

    std::ostringstream debug_stream_out;
    debug_stream_out << *(*blob_it);
  }
}

void URDF2Gazebo::reduceGazeboExtensionsTransformReduction(GazeboExtension* ge)
{
  gazebo::math::Pose reduction_transform = ge->reduction_transform;
  for (std::vector<TiXmlElement*>::iterator blob_it = ge->blobs.begin();
       blob_it != ge->blobs.end(); ++blob_it)
  {
    /// @todo make sure we are not missing any additional transform reductions
    this->reduceGazeboExtensionSensorTransformReduction(blob_it,
      reduction_transform);
    this->reduceGazeboExtensionProjectorTransformReduction(blob_it,
      reduction_transform);
  }
}


void URDF2Gazebo::listGazeboExtensions()
{
  gzdbg << "================================================================\n";
  for (std::map<std::string, std::vector<GazeboExtension*> >::iterator
       gazebo_it = this->gazebo_extensions_.begin();
       gazebo_it != this->gazebo_extensions_.end(); ++gazebo_it)
  {
    int ext_count = 0;
    for (std::vector<GazeboExtension*>::iterator ge = gazebo_it->second.begin();
         ge != gazebo_it->second.end(); ++ge)
    {
      if ((*ge)->blobs.size() > 0)
      {
        gzdbg <<  "  PRINTING [" << static_cast<int>((*ge)->blobs.size())
              << "] BLOBS for extension [" << ++ext_count
              << "] referencing [" << gazebo_it->first << "]\n";
        for (std::vector<TiXmlElement*>::iterator
          blob_it = (*ge)->blobs.begin();
          blob_it != (*ge)->blobs.end(); ++blob_it)
        {
          std::ostringstream stream_in;
          stream_in << *(*blob_it);
          gzdbg << "    BLOB: [" << stream_in.str() << "]\n";
        }
      }
    }
  }
  gzdbg << "================================================================\n";
}

void URDF2Gazebo::listGazeboExtensions(std::string reference)
{
  gzdbg << "================================================================\n";
  for (std::map<std::string, std::vector<GazeboExtension*> >::iterator
       gazebo_it = this->gazebo_extensions_.begin();
       gazebo_it != this->gazebo_extensions_.end(); ++gazebo_it)
  {
    if (gazebo_it->first == reference)
    {
        gzdbg <<  "  PRINTING [" << static_cast<int>(gazebo_it->second.size())
              << "] extensions referencing [" << reference << "]\n";
      for (std::vector<GazeboExtension*>::iterator
           ge = gazebo_it->second.begin(); ge != gazebo_it->second.end(); ++ge)
      {
        for (std::vector<TiXmlElement*>::iterator
          blob_it = (*ge)->blobs.begin();
          blob_it != (*ge)->blobs.end(); ++blob_it)
        {
          std::ostringstream stream_in;
          stream_in << *(*blob_it);
          gzdbg << "    BLOB: [" << stream_in.str() << "]\n";
        }
      }
    }
  }
  gzdbg << "================================================================\n";
}

void URDF2Gazebo::createSDF(TiXmlElement *root,
  boost::shared_ptr<const urdf::Link> link,
  const gazebo::math::Pose &transform)
{
    gazebo::math::Pose currentTransform = transform;

    // must have an <inertial> block and cannot have zero mass.
    //  allow det(I) == zero, in the case of point mass geoms.
    // @todo:  keyword "world" should be a constant defined somewhere else
    if (link->name != "world" &&
      ((!link->inertial) || gazebo::math::equal(link->inertial->mass, 0.0)))
    {
      if (!link->child_links.empty())
        gzwarn << "urdf2gazebo: link[" << link->name
               << "] has no inertia, ["
               << static_cast<int>(link->child_links.size())
               << "] children links ignored\n.";

      if (!link->child_joints.empty())
        gzwarn << "urdf2gazebo: link[" << link->name
               << "] has no inertia, ["
               << static_cast<int>(link->child_links.size())
               << "] children joints ignored\n.";

      if (link->parent_joint)
        gzwarn << "urdf2gazebo: link[" << link->name
               << "] has no inertia, parent joint [" << link->parent_joint->name
               << "] ignored\n.";

        gzwarn << "urdf2gazebo: link[" << link->name
               << "] has no inertia, not modeled in gazebo\n";
      return;
    }

    /* create <body:...> block for non fixed joint attached bodies */
    if ((link->getParent() && link->getParent()->name == "world") ||
        !this->reduce_fixed_joints ||
        (!link->parent_joint || link->parent_joint->type != urdf::Joint::FIXED))
      createLink(root, link, currentTransform);

    // recurse into children
    for (unsigned int i = 0 ; i < link->child_links.size() ; ++i)
        createSDF(root, link->child_links[i], currentTransform);
}

gazebo::math::Pose  URDF2Gazebo::copyPose(urdf::Pose pose)
{
  gazebo::math::Pose p;
  p.pos.x = pose.position.x;
  p.pos.y = pose.position.y;
  p.pos.z = pose.position.z;
  p.rot.x = pose.rotation.x;
  p.rot.y = pose.rotation.y;
  p.rot.z = pose.rotation.z;
  p.rot.w = pose.rotation.w;
  return p;
}
urdf::Pose  URDF2Gazebo::copyPose(gazebo::math::Pose pose)
{
  urdf::Pose p;
  p.position.x = pose.pos.x;
  p.position.y = pose.pos.y;
  p.position.z = pose.pos.z;
  p.rotation.x = pose.rot.x;
  p.rotation.y = pose.rot.y;
  p.rotation.z = pose.rot.z;
  p.rotation.w = pose.rot.w;
  return p;
}

void URDF2Gazebo::createLink(TiXmlElement *root,
  boost::shared_ptr<const urdf::Link> link,
  gazebo::math::Pose &currentTransform)
{
  /* create new body */
  TiXmlElement *elem     = new TiXmlElement("link");

  /* set body name */
  elem->SetAttribute("name", link->name);

  /* compute global transform */
  gazebo::math::Pose localTransform;
  // this is the transform from parent link to current link
  // this transform does not exist for the root link
  if (link->parent_joint)
  {
    localTransform = URDF2Gazebo::copyPose(
      link->parent_joint->parent_to_joint_origin_transform);
    currentTransform = localTransform * currentTransform;
  }
  else
    gzdbg << "[" << link->name << "] has no parent joint\n";

  // create origin tag for this element
  addTransform(elem, currentTransform);

  /* create new inerial block */
  createInertial(elem, link);

  /* create new collision block */
  createCollisions(elem, link);

  /* create new visual block */
  createVisuals(elem, link);

  /* copy gazebo extensions data */
  insertGazeboExtensionLink(elem, link->name);

  /* add body to document */
  root->LinkEndChild(elem);

  /* make a <joint:...> block */
  createJoint(root, link, currentTransform);
}

void URDF2Gazebo::createCollisions(TiXmlElement* elem,
  boost::shared_ptr<const urdf::Link> link)
{
  // loop through all collisions. make additional geoms using the lumped stuff
  for (std::map<std::string,
    boost::shared_ptr<std::vector<CollisionPtr> > >::const_iterator
    collisions_it = link->collision_groups.begin();
    collisions_it != link->collision_groups.end(); ++collisions_it)
  {
    boost::shared_ptr<urdf::Collision> collision =
      *(collisions_it->second->begin());

    if (collisions_it->first == "default")
    {
      // gzdbg << "creating default collision for link [" << link->name
      //       << "]";

      /* make a <collision> block */
      createCollision(elem, link, collision, link->name);
    }
    else if (collisions_it->first.find(std::string("lump::")) == 0)
    {
      // if collision name starts with "lump::", pass through
      //   original parent link name
      // gzdbg << "creating lump collision [" << collisions_it->first
      //       << "] for link [" << link->name << "].\n";
      /// old_link_name is the original name before lumping
      std::string old_link_name = collisions_it->first.substr(6);
      createCollision(elem, link, collision, old_link_name);
    }
  }
}

void URDF2Gazebo::createVisuals(TiXmlElement* elem,
  boost::shared_ptr<const urdf::Link> link)
{
  // loop through all visuals. make additional collisions using the
  //   lumped stuff
  for (std::map<std::string,
    boost::shared_ptr<std::vector<VisualPtr> > >::const_iterator
    visuals_it = link->visual_groups.begin();
    visuals_it != link->visual_groups.end(); ++visuals_it)
  {
    boost::shared_ptr<urdf::Visual> visual = *(visuals_it->second->begin());

    if (visuals_it->first == "default")
    {
      /* make a visual block */
      createVisual(elem, link, visual, link->name);
    }
    else if (visuals_it->first.find(std::string("lump::")) == 0)
    {
      std::string old_link_name = visuals_it->first.substr(6);
      /* make a visual block */
      createVisual(elem, link, visual, old_link_name);
    }
  }
}


void URDF2Gazebo::createInertial(TiXmlElement *elem,
  boost::shared_ptr<const urdf::Link> link)
{
  TiXmlElement *inertial = new TiXmlElement("inertial");

  /* set mass properties */
  // check and print a warning message
  double roll, pitch, yaw;
  link->inertial->origin.rotation.getRPY(roll, pitch, yaw);
  if (!gazebo::math::equal(roll, 0.0) ||
    !gazebo::math::equal(pitch, 0.0) || !gazebo::math::equal(yaw, 0.0))
      gzerr << "rotation of inertial frame in link ["
            << link->name << "] is not supported\n";

  /// add pose
  gazebo::math::Pose pose = URDF2Gazebo::copyPose(link->inertial->origin);
  addTransform(inertial, pose);

  // add mass
  addKeyValue(inertial, "mass", values2str(1, &link->inertial->mass));

  // add inertia (ixx, ixy, ixz, iyy, iyz, izz)
  TiXmlElement *inertia = new TiXmlElement("inertia");
  addKeyValue(inertia, "ixx", values2str(1, &link->inertial->ixx));
  addKeyValue(inertia, "ixy", values2str(1, &link->inertial->ixy));
  addKeyValue(inertia, "ixz", values2str(1, &link->inertial->ixz));
  addKeyValue(inertia, "iyy", values2str(1, &link->inertial->iyy));
  addKeyValue(inertia, "iyz", values2str(1, &link->inertial->iyz));
  addKeyValue(inertia, "izz", values2str(1, &link->inertial->izz));
  inertial->LinkEndChild(inertia);

  elem->LinkEndChild(inertial);
}


void URDF2Gazebo::createJoint(TiXmlElement *root,
  boost::shared_ptr<const urdf::Link> link,
  gazebo::math::Pose &currentTransform)
{
    /* compute the joint tag */
    std::string jtype;
    jtype.clear();
    if (link->parent_joint != NULL)
    {
      switch (link->parent_joint->type)
      {
        case urdf::Joint::CONTINUOUS:
        case urdf::Joint::REVOLUTE:
            jtype = "revolute";
            break;
        case urdf::Joint::PRISMATIC:
            jtype = "prismatic";
            break;
        case urdf::Joint::FLOATING:
        case urdf::Joint::PLANAR:
            break;
        case urdf::Joint::FIXED:
            jtype = "fixed";
            break;
        default:
            gzwarn << "Unknown joint type: [" << link->parent_joint->type
                   << "] in link [" << link->name << "]\n";
            break;
      }
    }

    // skip if joint type is fixed and we are not faking it with a hinge,
    //   skip/return with the exception of root link being world,
    //   because there's no lumping there
    if (link->getParent() && link->getParent()->name != "world"
        && jtype == "fixed" && this->reduce_fixed_joints) return;

    if (!jtype.empty())
    {
        TiXmlElement *joint = new TiXmlElement("joint");
        if (jtype == "fixed")
          joint->SetAttribute("type", "revolute");
        else
          joint->SetAttribute("type", jtype);
        joint->SetAttribute("name", link->parent_joint->name);
        addKeyValue(joint, "child", link->name);
        addKeyValue(joint, "parent", link->getParent()->name);

        TiXmlElement *joint_axis = new TiXmlElement("axis");
        TiXmlElement *joint_axis_limit = new TiXmlElement("limit");
        TiXmlElement *joint_axis_dynamics = new TiXmlElement("dynamics");
        if (jtype == "fixed")
        {
          addKeyValue(joint_axis_limit, "lower", "0");
          addKeyValue(joint_axis_limit, "upper", "0");
          addKeyValue(joint_axis_dynamics, "damping", "0");
        }
        else
        {
          gazebo::math::Vector3 rotatedJointAxis =
            currentTransform.rot.RotateVector(
            gazebo::math::Vector3(link->parent_joint->axis.x,
                                  link->parent_joint->axis.y,
                                  link->parent_joint->axis.z));
          double rotatedJointAxisArray[3] =
            { rotatedJointAxis.x, rotatedJointAxis.y, rotatedJointAxis.z };
          addKeyValue(joint_axis, "xyz", values2str(3, rotatedJointAxisArray));
          if (link->parent_joint->dynamics)
            addKeyValue(joint_axis_dynamics, "damping",
              values2str(1, &link->parent_joint->dynamics->damping));

          if (this->enforce_limits && link->parent_joint->limits)
          {
            if (jtype == "slider")
            {
              addKeyValue(joint_axis_limit, "lower",
                values2str(1, &link->parent_joint->limits->lower));
              addKeyValue(joint_axis_limit, "upper",
                values2str(1, &link->parent_joint->limits->upper));
            }
            else if (link->parent_joint->type != urdf::Joint::CONTINUOUS)
            {
              double *lowstop  = &link->parent_joint->limits->lower;
              double *highstop = &link->parent_joint->limits->upper;
              // enforce ode bounds, this will need to be fixed
              if (*lowstop > *highstop)
              {
                gzwarn << "urdf2gazebo: revolute joint ["
                       << link->parent_joint->name
                       << "] with limits: lowStop[" << *lowstop
                       << "] > highStop[" << highstop
                       << "], switching the two.\n";
                double tmp = *lowstop;
                *lowstop = *highstop;
                *highstop = tmp;
              }
              addKeyValue(joint_axis_limit, "lower",
                values2str(1, &link->parent_joint->limits->lower));
              addKeyValue(joint_axis_limit, "upper",
                values2str(1, &link->parent_joint->limits->upper));
            }
          }
        }
        joint_axis->LinkEndChild(joint_axis_limit);
        joint_axis->LinkEndChild(joint_axis_dynamics);
        joint->LinkEndChild(joint_axis);

        /* copy gazebo extensions data */
        insertGazeboExtensionJoint(joint, link->parent_joint->name);

        /* add joint to document */
        root->LinkEndChild(joint);
    }
}


void URDF2Gazebo::createCollision(TiXmlElement* elem,
  boost::shared_ptr<const urdf::Link> link,
  boost::shared_ptr<urdf::Collision> collision,
  std::string old_link_name)
{
    /* begin create geometry node, skip if no collision specified */
    TiXmlElement *gazebo_collision = new TiXmlElement("collision");

    /* set its name, if lumped, add original link name */
    if (old_link_name == link->name)
      gazebo_collision->SetAttribute("name",
        link->name + this->collision_ext);
    else
      gazebo_collision->SetAttribute("name",
        link->name + this->collision_ext + std::string("_")+old_link_name);

    /* set transform */
    double pose[6];
    pose[0] = collision->origin.position.x;
    pose[1] = collision->origin.position.y;
    pose[2] = collision->origin.position.z;
    collision->origin.rotation.getRPY(pose[3], pose[4], pose[5]);
    addKeyValue(gazebo_collision, "pose", values2str(6, pose));


    /* add geometry block */
    if (!collision || !collision->geometry)
    {
      // gzdbg << "urdf2gazebo: collision of link [" << link->name
      //       << "] has no <geometry>.\n";
    }
    else
    {
      createGeometry(gazebo_collision, collision->geometry);
    }

    /* set additional data from extensions */
    insertGazeboExtensionCollision(gazebo_collision, old_link_name);

    /* add geometry to body */
    elem->LinkEndChild(gazebo_collision);
}

void URDF2Gazebo::createVisual(TiXmlElement *elem,
  boost::shared_ptr<const urdf::Link> link,
  boost::shared_ptr<urdf::Visual> visual, std::string old_link_name)
{
    /* begin create gazebo visual node */
    TiXmlElement *gazebo_visual = new TiXmlElement("visual");

    /* set its name */
    // gzdbg << "original link name [" << old_link_name
    //       << "] new link name [" << link->name << "]\n";
    if (old_link_name == link->name)
      gazebo_visual->SetAttribute("name", link->name + this->visual_ext);
    else
      gazebo_visual->SetAttribute("name", link->name + this->visual_ext
        + std::string("_") + old_link_name);

    /* add the visualisation transfrom */
    double pose[6];
    pose[0] = visual->origin.position.x;
    pose[1] = visual->origin.position.y;
    pose[2] = visual->origin.position.z;
    visual->origin.rotation.getRPY(pose[3], pose[4], pose[5]);
    addKeyValue(gazebo_visual, "pose", values2str(6, pose));

    /* insert geometry */
    if (!visual || !visual->geometry)
    {
      // gzdbg << "urdf2gazebo: visual of link [" << link->name
      //       << "] has no <geometry>\n.";
    }
    else
      createGeometry(gazebo_visual, visual->geometry);

    /* set additional data from extensions */
    insertGazeboExtensionVisual(gazebo_visual, old_link_name);

    /* end create visual node */
    elem->LinkEndChild(gazebo_visual);
}

TiXmlDocument URDF2Gazebo::initModelString(std::string urdf_str,
  bool _enforce_limits)
{
    this->enforce_limits = _enforce_limits;
    return this->initModelString(urdf_str);
}

TiXmlDocument URDF2Gazebo::initModelString(std::string urdf_str)
{
    /* Create a RobotModel from string */
    boost::shared_ptr<urdf::ModelInterface> robot_model =
      urdf::parseURDF(urdf_str.c_str());

    // an xml object to hold the xml result
    TiXmlDocument gazebo_xml_out;

    if (!robot_model)
    {
        gzerr << "Unable to call parseURDF on robot model\n";
        return gazebo_xml_out;
    }

    /* create root element and define needed namespaces */
    TiXmlElement *robot = new TiXmlElement("model");

    // set model name to urdf robot name if not specified
    robot->SetAttribute("name", robot_model->getName());

    /* initialize transform for the model, urdf is recursive,
       while sdf defines all links relative to model frame */
    gazebo::math::Pose transform;

    /* parse gazebo extension */
    TiXmlDocument urdf_xml;
    urdf_xml.Parse(urdf_str.c_str());
    parseGazeboExtension(urdf_xml);

    /* parse robot pose */
    parseRobotOrigin(urdf_xml);

    boost::shared_ptr<const urdf::Link> root_link = robot_model->getRoot();

    /* Fixed Joint Reduction */
    /* if link connects to parent via fixed joint, lump down and remove link */
    /* set reduce_fixed_joints to false will replace fixed joints with
       zero limit revolute joints, otherwise, we reduce it down to its
       parent link recursively */
    if (this->reduce_fixed_joints)
      reduceFixedJoints(robot,
        (boost::const_pointer_cast< urdf::Link >(root_link)));

    if (root_link->name == "world")
    {
      /* convert all children link */
      for (std::vector<boost::shared_ptr<urdf::Link> >::const_iterator
        child = root_link->child_links.begin();
        child != root_link->child_links.end(); ++child)
          createSDF(robot, (*child), transform);
    }
    else
    {
      /* convert, starting from root link */
      createSDF(robot, root_link, transform);
    }

    /* insert the extensions without reference into <robot> root level */
    insertGazeboExtensionRobot(robot);

    /* insert robot pose */
    insertRobotOrigin(robot);

    // add robot to gazebo_xml_out
    TiXmlElement *gazebo_sdf = new TiXmlElement("sdf");
    gazebo_sdf->SetAttribute("version", SDF_VERSION);
    gazebo_sdf->LinkEndChild(robot);
    gazebo_xml_out.LinkEndChild(gazebo_sdf);

    // debug
    // gazebo_xml_out.Print();

    return gazebo_xml_out;
}

TiXmlDocument URDF2Gazebo::initModelDoc(TiXmlDocument* _xmlDoc)
{
    std::ostringstream stream;
    stream << *_xmlDoc;
    std::string urdfStr = stream.str();
    return initModelString(urdfStr);
}

TiXmlDocument URDF2Gazebo::initModelFile(std::string filename)
{
  TiXmlDocument xmlDoc;
  if (xmlDoc.LoadFile(filename))
  {
    return initModelDoc(&xmlDoc);
  }
  else
    gzerr << "Unable to load file[" << filename << "].\n";

    return xmlDoc;
}

void URDF2Gazebo::reduceInertialToParent(boost::shared_ptr<urdf::Link> link)
{
    // gzdbg << "TREE:   mass lumping from [" << link->name
    //      << "] to [" << link->getParent()->name << "]\n.";
    /* now lump all contents of this link to parent */
    if (link->inertial)
    {
      // get parent mass (in parent link frame)
      dMass parent_mass;
      if (!link->getParent()->inertial)
        link->getParent()->inertial.reset(new urdf::Inertial);
      dMassSetParameters(&parent_mass, link->getParent()->inertial->mass,
        link->getParent()->inertial->origin.position.x,
        link->getParent()->inertial->origin.position.y,
        link->getParent()->inertial->origin.position.z,
        link->getParent()->inertial->ixx, link->getParent()->inertial->iyy,
        link->getParent()->inertial->izz, link->getParent()->inertial->ixy,
         link->getParent()->inertial->ixz, link->getParent()->inertial->iyz);
      // printMass(link->getParent()->name, parent_mass);
      // printMass(link->getParent());
      // set link mass (in link frame)
      dMass link_mass;
      dMassSetParameters(&link_mass, link->inertial->mass,
        link->inertial->origin.position.x,
        link->inertial->origin.position.y,
        link->inertial->origin.position.z,
        link->inertial->ixx, link->inertial->iyy, link->inertial->izz,
        link->inertial->ixy, link->inertial->ixz, link->inertial->iyz);
      // printMass(link->name, link_mass);
      // printMass(link);
      // un-rotate link mass into parent link frame
      dMatrix3 R;
      double phi, theta, psi;
      link->parent_joint->parent_to_joint_origin_transform.rotation.getRPY(
        phi, theta, psi);
      dRFromEulerAngles(R, phi, theta, psi);
      dMassRotate(&link_mass, R);
      // printMass(link->name, link_mass);
      // un-translate link mass into parent link frame
      dMassTranslate(&link_mass,
        link->parent_joint->parent_to_joint_origin_transform.position.x,
        link->parent_joint->parent_to_joint_origin_transform.position.y,
        link->parent_joint->parent_to_joint_origin_transform.position.z);
      // printMass(link->name, link_mass);
      // now link_mass is in the parent frame, add link_mass to parent_mass
      dMassAdd(&parent_mass, &link_mass);
      // printMass(link->getParent()->name, parent_mass);
      // update parent mass
      link->getParent()->inertial->mass = parent_mass.mass;
      link->getParent()->inertial->ixx  = parent_mass.I[0+4*0];
      link->getParent()->inertial->iyy  = parent_mass.I[1+4*1];
      link->getParent()->inertial->izz  = parent_mass.I[2+4*2];
      link->getParent()->inertial->ixy  = parent_mass.I[0+4*1];
      link->getParent()->inertial->ixz  = parent_mass.I[0+4*2];
      link->getParent()->inertial->iyz  = parent_mass.I[1+4*2];
      link->getParent()->inertial->origin.position.x  = parent_mass.c[0];
      link->getParent()->inertial->origin.position.y  = parent_mass.c[1];
      link->getParent()->inertial->origin.position.z  = parent_mass.c[2];
      // printMass(link->getParent());
    }
}

void URDF2Gazebo::reduceVisualsToParent(boost::shared_ptr<urdf::Link> link)
{
  // lump visual to parent
  // lump all visual to parent, assign group name
  // "lump::"+group name+"::'+link name
  // lump but keep the link name in(/as) the group name,
  // so we can correlate visuals to visuals somehow.
  for (std::map<std::string,
    boost::shared_ptr<std::vector<VisualPtr> > >::iterator
    visuals_it = link->visual_groups.begin();
    visuals_it != link->visual_groups.end(); ++visuals_it)
  {
    /// @todo: extend to different groups,
    /// only work with default meshes right now.
    if (visuals_it->first == "default")
    {
      std::string lump_group_name = std::string("lump::")+link->name;
      // gzdbg << "adding modified lump group name [" << lump_group_name
      //       << "] to link [" << link->getParent()->name << "]\n.";
      for (std::vector<boost::shared_ptr<urdf::Visual> >::iterator
        visual_it = visuals_it->second->begin();
        visual_it != visuals_it->second->end(); ++visual_it)
      {
        // transform visual origin from link frame to
        // parent link frame before adding to parent
        (*visual_it)->origin = transformToParentFrame((*visual_it)->origin,
          link->parent_joint->parent_to_joint_origin_transform);
        // add the modified visual to parent
        this->reduceVisualToParent(link->getParent(), lump_group_name,
          *visual_it);
      }
    }
    else if (visuals_it->first.find(std::string("lump::")) == 0)
    {
      // it's a previously lumped mesh, re-lump under same group_name
      std::string lump_group_name = visuals_it->first;
      // gzdbg << "re-lumping group name [" << lump_group_name
      //       << "] to link [" << link->getParent()->name << "]\n";
      for (std::vector<boost::shared_ptr<urdf::Visual> >::iterator
           visual_it = visuals_it->second->begin();
           visual_it != visuals_it->second->end(); ++visual_it)
      {
        // transform visual origin from link frame to parent link
        // frame before adding to parent
        (*visual_it)->origin = transformToParentFrame((*visual_it)->origin,
          link->parent_joint->parent_to_joint_origin_transform);
        // add the modified visual to parent
        this->reduceVisualToParent(link->getParent(), lump_group_name,
          *visual_it);
      }
    }
  }
}

void URDF2Gazebo::reduceCollisionsToParent(boost::shared_ptr<urdf::Link> link)
{
    // lump collision parent
    // lump all collision to parent, assign group name
    // "lump::"+group name+"::'+link name
    // lump but keep the link name in(/as) the group name,
    // so we can correlate visuals to collisions somehow.
    for (std::map<std::string,
      boost::shared_ptr<std::vector<CollisionPtr> > >::iterator
      collisions_it = link->collision_groups.begin();
      collisions_it != link->collision_groups.end(); ++collisions_it)
    {
      if (collisions_it->first == "default")
      {
        // if it's a "default" mesh, it will be added under "lump::"+link name
        std::string lump_group_name = std::string("lump::")+link->name;
        // gzdbg << "lumping collision [" << collisions_it->first
        //       << "] for link [" << link->name
        //       << "] to parent [" << link->getParent()->name
        //       << "] with group name [" << lump_group_name << "]\n";
        for (std::vector<boost::shared_ptr<urdf::Collision> >::iterator
          collision_it = collisions_it->second->begin();
          collision_it != collisions_it->second->end(); ++collision_it)
        {
          // transform collision origin from link frame to
          // parent link frame before adding to parent
          (*collision_it)->origin = transformToParentFrame(
            (*collision_it)->origin,
            link->parent_joint->parent_to_joint_origin_transform);

          // add the modified collision to parent
          this->reduceCollisionToParent(link->getParent(), lump_group_name,
            *collision_it);
        }
      }
      else if (collisions_it->first.find(std::string("lump::")) == 0)
      {
        // if it's a previously lumped mesh, relump under same group_name
        std::string lump_group_name = collisions_it->first;
        // gzdbg << "re-lumping collision [" << collisions_it->first
        //       << "] for link [" << link->name
        //       << "] to parent [" << link->getParent()->name
        //       << "] with group name [" << lump_group_name << "]\n";
        for (std::vector<boost::shared_ptr<urdf::Collision> >::iterator
          collision_it = collisions_it->second->begin();
          collision_it != collisions_it->second->end(); ++collision_it)
        {
          // transform collision origin from link frame to
          // parent link frame before adding to parent
          (*collision_it)->origin = transformToParentFrame(
            (*collision_it)->origin,
            link->parent_joint->parent_to_joint_origin_transform);
          // add the modified collision to parent
          this->reduceCollisionToParent(link->getParent(), lump_group_name,
            *collision_it);
        }
      }
    }
    // printCollisionGroups(link->getParent());
}

void URDF2Gazebo::reduceJointsToParent(boost::shared_ptr<urdf::Link> link)
{
    // set child link's parent_joint's parent link to
    // a parent link up stream that does not have a fixed parent_joint
    for (unsigned int i = 0 ; i < link->child_links.size() ; ++i)
    {
      boost::shared_ptr<urdf::Joint> parent_joint =
        link->child_links[i]->parent_joint;
      if (parent_joint->type != urdf::Joint::FIXED)
      {
        // go down the tree until we hit a parent joint that is not fixed
        boost::shared_ptr<urdf::Link> new_parent_link = link;
        gazebo::math::Pose joint_anchor_transform;
        while (new_parent_link->parent_joint &&
              new_parent_link->getParent()->name != "world" &&
              new_parent_link->parent_joint->type == urdf::Joint::FIXED)
        {
          joint_anchor_transform = joint_anchor_transform *
            joint_anchor_transform;
          parent_joint->parent_to_joint_origin_transform =
            transformToParentFrame(
            parent_joint->parent_to_joint_origin_transform,
            new_parent_link->parent_joint->parent_to_joint_origin_transform);
          new_parent_link = new_parent_link->getParent();
        }
        // now set the link->child_links[i]->parent_joint's parent link to
        // the new_parent_link
        link->child_links[i]->setParent(new_parent_link);
        parent_joint->parent_link_name = new_parent_link->name;
        // and set the link->child_links[i]->parent_joint's
        // parent_to_joint_orogin_transform as the aggregated anchor transform?
      }
    }
}

void URDF2Gazebo::reduceGazeboExtensionSensorTransformReduction(
  std::vector<TiXmlElement*>::iterator blob_it,
  gazebo::math::Pose reduction_transform)
{
    // overwrite <xyz> and <rpy> if they exist
    if ((*blob_it)->ValueStr() == "sensor")
    {
      /*
      // parse it and add/replace the reduction transform
      // find first instance of xyz and rpy, replace with reduction transform
      for (TiXmlNode* el_it = (*blob_it)->FirstChild();
           el_it; el_it = el_it->NextSibling())
      {
        std::ostringstream stream_in;
        stream_in << *el_it;
        gzdbg << "    " << stream_in << "\n";
      }
      */

      {
        TiXmlNode* old_pose_key = (*blob_it)->FirstChild("pose");
        /// @todo: FIXME:  we should read xyz, rpy and aggregate it to
        /// reduction_transform instead of just throwing the info away.
        if (old_pose_key)
          (*blob_it)->RemoveChild(old_pose_key);
      }

      // convert reduction_transform to values
      urdf::Vector3 reduction_xyz(reduction_transform.pos.x,
        reduction_transform.pos.y,
        reduction_transform.pos.z);
      urdf::Rotation reduction_q(reduction_transform.rot.x,
        reduction_transform.rot.y,
        reduction_transform.rot.z, reduction_transform.rot.w);

      urdf::Vector3 reduction_rpy;
      reduction_q.getRPY(reduction_rpy.x, reduction_rpy.y, reduction_rpy.z);

      // output updated pose to text
      std::ostringstream pose_stream;
      pose_stream << reduction_xyz.x << " " << reduction_xyz.y
                  << " " << reduction_xyz.z << " " << reduction_rpy.x
                  << " " << reduction_rpy.y << " " << reduction_rpy.z;
      TiXmlText* pose_txt = new TiXmlText(pose_stream.str());

      TiXmlElement* pose_key = new TiXmlElement("pose");
      pose_key->LinkEndChild(pose_txt);

      (*blob_it)->LinkEndChild(pose_key);
    }
}

void URDF2Gazebo::reduceGazeboExtensionProjectorTransformReduction(
  std::vector<TiXmlElement*>::iterator blob_it,
  gazebo::math::Pose reduction_transform)
{
    // overwrite <pose> (xyz/rpy) if it exists
    if ((*blob_it)->ValueStr() == "projector")
    {
      /*
      // parse it and add/replace the reduction transform
      // find first instance of xyz and rpy, replace with reduction transform
      for (TiXmlNode* el_it = (*blob_it)->FirstChild();
        el_it; el_it = el_it->NextSibling())
      {
        std::ostringstream stream_in;
        stream_in << *el_it;
        gzdbg << "    " << stream_in << "\n";
      }
      */

      /* should read <pose>...</pose> and agregate reduction_transform */
      TiXmlNode* pose_key = (*blob_it)->FirstChild("pose");
      // read pose and save it

      // remove the tag for now
      if (pose_key) (*blob_it)->RemoveChild(pose_key);

      // convert reduction_transform to values
      urdf::Vector3 reduction_xyz(reduction_transform.pos.x,
        reduction_transform.pos.y,
        reduction_transform.pos.z);
      urdf::Rotation reduction_q(reduction_transform.rot.x,
        reduction_transform.rot.y,
        reduction_transform.rot.z,
        reduction_transform.rot.w);

      urdf::Vector3 reduction_rpy;
      reduction_q.getRPY(reduction_rpy.x, reduction_rpy.y, reduction_rpy.z);

      // output updated pose to text
      std::ostringstream pose_stream;
      pose_stream << reduction_xyz.x << " " << reduction_xyz.y
                  << " " << reduction_xyz.z << " " << reduction_rpy.x
                  << " " << reduction_rpy.y << " " << reduction_rpy.z;
      TiXmlText* pose_txt = new TiXmlText(pose_stream.str());

      pose_key = new TiXmlElement("pose");
      pose_key->LinkEndChild(pose_txt);

      (*blob_it)->LinkEndChild(pose_key);
    }
}

void URDF2Gazebo::reduceGazeboExtensionContactSensorFrameReplace(
  std::vector<TiXmlElement*>::iterator blob_it,
  boost::shared_ptr<urdf::Link> link)
{
  std::string link_name = link->name;
  std::string new_link_name = link->getParent()->name;
  if ((*blob_it)->ValueStr() == "sensor")
  {
    // parse it and add/replace the reduction transform
    // find first instance of xyz and rpy, replace with reduction transform
    TiXmlNode* contact = (*blob_it)->FirstChild("contact");
    if (contact)
    {
      TiXmlNode* collision = contact->FirstChild("collision");
      if (collision)
      {
        if (getKeyValueAsString(collision->ToElement()) ==
          link_name + this->collision_ext)
        {
          contact->RemoveChild(collision);
          TiXmlElement* collision_name_key = new TiXmlElement("collision");
          std::ostringstream collision_name_stream;
          collision_name_stream << new_link_name << this->collision_ext
                                << "_" << link_name;
          TiXmlText* collision_name_txt = new TiXmlText(
            collision_name_stream.str());
          collision_name_key->LinkEndChild(collision_name_txt);
          contact->LinkEndChild(collision_name_key);
        }
        // @todo: FIXME: chagning contact sensor's contact collision
        //   should trigger a update in sensor offset as well.
        //   But first we need to implement offsets in contact sensors
      }
    }
  }
}

void URDF2Gazebo::reduceGazeboExtensionPluginFrameReplace(
  std::vector<TiXmlElement*>::iterator blob_it,
  boost::shared_ptr<urdf::Link> link,
  std::string plugin_name, std::string element_name,
  gazebo::math::Pose reduction_transform)
{
  std::string link_name = link->name;
  std::string new_link_name = link->getParent()->name;
  if ((*blob_it)->ValueStr() == plugin_name)
  {
    // replace element containing link names to parent link names
    // find first instance of xyz and rpy, replace with reduction transform
    TiXmlNode* element_node = (*blob_it)->FirstChild(element_name);
    if (element_node)
    {
      if (getKeyValueAsString(element_node->ToElement()) == link_name)
      {
        (*blob_it)->RemoveChild(element_node);
        TiXmlElement* body_name_key = new TiXmlElement(element_name);
        std::ostringstream body_name_stream;
        body_name_stream << new_link_name;
        TiXmlText* body_name_txt = new TiXmlText(body_name_stream.str());
        body_name_key->LinkEndChild(body_name_txt);
        (*blob_it)->LinkEndChild(body_name_key);
        /// @todo update transforms for this gazebo plugin too

        // look for offset transforms, add reduction transform
        TiXmlNode* xyz_key = (*blob_it)->FirstChild("xyzOffset");
        if (xyz_key)
        {
          urdf::Vector3 v1 = parseVector3(xyz_key);
          reduction_transform.pos = gazebo::math::Vector3(v1.x, v1.y, v1.z);
          // remove xyzOffset and rpyOffset
          (*blob_it)->RemoveChild(xyz_key);
        }
        TiXmlNode* rpy_key = (*blob_it)->FirstChild("rpyOffset");
        if (rpy_key)
        {
          urdf::Vector3 rpy = parseVector3(rpy_key, M_PI/180.0);
          reduction_transform.rot =
            gazebo::math::Quaternion::EulerToQuaternion(rpy.x, rpy.y, rpy.z);
          // remove xyzOffset and rpyOffset
          (*blob_it)->RemoveChild(rpy_key);
        }

        // pass through the parent transform from fixed joint reduction
        reduction_transform = inverseTransformToParentFrame(reduction_transform,
          link->parent_joint->parent_to_joint_origin_transform);

        // create new offset xml blocks
        xyz_key = new TiXmlElement("xyzOffset");
        rpy_key = new TiXmlElement("rpyOffset");

        // create new offset xml blocks
        urdf::Vector3 reduction_xyz(reduction_transform.pos.x,
          reduction_transform.pos.y,
          reduction_transform.pos.z);
        urdf::Rotation reduction_q(reduction_transform.rot.x,
          reduction_transform.rot.y, reduction_transform.rot.z,
          reduction_transform.rot.w);

        std::ostringstream xyz_stream, rpy_stream;
        xyz_stream << reduction_xyz.x << " " << reduction_xyz.y << " "
                   << reduction_xyz.z;
        urdf::Vector3 reduction_rpy;
        reduction_q.getRPY(reduction_rpy.x, reduction_rpy.y, reduction_rpy.z);
        rpy_stream << reduction_rpy.x << " " << reduction_rpy.y << " "
                   << reduction_rpy.z;

        TiXmlText* xyz_txt = new TiXmlText(xyz_stream.str());
        TiXmlText* rpy_txt = new TiXmlText(rpy_stream.str());

        xyz_key->LinkEndChild(xyz_txt);
        rpy_key->LinkEndChild(rpy_txt);

        (*blob_it)->LinkEndChild(xyz_key);
        (*blob_it)->LinkEndChild(rpy_key);
      }
    }
  }
}

void URDF2Gazebo::reduceGazeboExtensionProjectorFrameReplace(
  std::vector<TiXmlElement*>::iterator blob_it,
  boost::shared_ptr<urdf::Link> link)
{
  std::string link_name = link->name;
  std::string new_link_name = link->getParent()->name;

  // updates link reference for <projector> inside of
  // projector plugins
  // update from <projector>MyLinkName/MyProjectorName</projector>
  // to <projector>NewLinkName/MyProjectorName</projector>
  TiXmlNode* projector_elem = (*blob_it)->FirstChild("projector");
  {
    if (projector_elem)
    {
      std::string projector_name =  getKeyValueAsString(
        projector_elem->ToElement());
      // extract projector link name and projector name
      size_t pos = projector_name.find("/");
      if (pos == std::string::npos)
      {
        /// FIXME: check to see if this is still needed?
        // gzwarn << "no slash in projector reference tag [" << projector_name
        //        << "], expecting link_name/projector_name.\n";
      }
      else
      {
        std::string projector_link_name = projector_name.substr(0, pos);

        if (projector_link_name == link_name)
        {
          // do the replacement
          projector_name = new_link_name + "/" +
            projector_name.substr(pos+1, projector_name.size());

          (*blob_it)->RemoveChild(projector_elem);
          TiXmlElement* body_name_key = new TiXmlElement("projector");
          std::ostringstream body_name_stream;
          body_name_stream << projector_name;
          TiXmlText* body_name_txt = new TiXmlText(body_name_stream.str());
          body_name_key->LinkEndChild(body_name_txt);
          (*blob_it)->LinkEndChild(body_name_key);
        }
      }
    }
  }
}

void URDF2Gazebo::reduceGazeboExtensionGripperFrameReplace(
  std::vector<TiXmlElement*>::iterator blob_it,
  boost::shared_ptr<urdf::Link> link)
{
  std::string link_name = link->name;
  std::string new_link_name = link->getParent()->name;

  if ((*blob_it)->ValueStr() == "gripper")
  {
    TiXmlNode* gripper_link = (*blob_it)->FirstChild("gripper_link");
    if (gripper_link)
    {
      if (getKeyValueAsString(gripper_link->ToElement()) == link_name)
      {
        (*blob_it)->RemoveChild(gripper_link);
        TiXmlElement* body_name_key = new TiXmlElement("gripper_link");
        std::ostringstream body_name_stream;
        body_name_stream << new_link_name;
        TiXmlText* body_name_txt = new TiXmlText(body_name_stream.str());
        body_name_key->LinkEndChild(body_name_txt);
        (*blob_it)->LinkEndChild(body_name_key);
      }
    }
    TiXmlNode* palm_link = (*blob_it)->FirstChild("palm_link");
    if (palm_link)
    {
      if (getKeyValueAsString(palm_link->ToElement()) == link_name)
      {
        (*blob_it)->RemoveChild(palm_link);
        TiXmlElement* body_name_key = new TiXmlElement("palm_link");
        std::ostringstream body_name_stream;
        body_name_stream << new_link_name;
        TiXmlText* body_name_txt = new TiXmlText(body_name_stream.str());
        body_name_key->LinkEndChild(body_name_txt);
        (*blob_it)->LinkEndChild(body_name_key);
      }
    }
  }
}

void URDF2Gazebo::reduceGazeboExtensionJointFrameReplace(
  std::vector<TiXmlElement*>::iterator blob_it,
  boost::shared_ptr<urdf::Link> link)
{
  std::string link_name = link->name;
  std::string new_link_name = link->getParent()->name;

  if ((*blob_it)->ValueStr() == "joint")
  {
    // parse it and add/replace the reduction transform
    // find first instance of xyz and rpy, replace with reduction transform
    TiXmlNode* parent = (*blob_it)->FirstChild("parent");
    if (parent)
    {
      if (getKeyValueAsString(parent->ToElement()) == link_name)
      {
        (*blob_it)->RemoveChild(parent);
        TiXmlElement* parent_name_key = new TiXmlElement("parent");
        std::ostringstream parent_name_stream;
        parent_name_stream << new_link_name;
        TiXmlText* parent_name_txt = new TiXmlText(parent_name_stream.str());
        parent_name_key->LinkEndChild(parent_name_txt);
        (*blob_it)->LinkEndChild(parent_name_key);
      }
    }
    TiXmlNode* child = (*blob_it)->FirstChild("child");
    if (child)
    {
      if (getKeyValueAsString(child->ToElement()) == link_name)
      {
        (*blob_it)->RemoveChild(child);
        TiXmlElement* child_name_key = new TiXmlElement("child");
        std::ostringstream child_name_stream;
        child_name_stream << new_link_name;
        TiXmlText* child_name_txt = new TiXmlText(child_name_stream.str());
        child_name_key->LinkEndChild(child_name_txt);
        (*blob_it)->LinkEndChild(child_name_key);
      }
    }
    /// @todo add anchor offsets if parent link changes location!
  }
}
}<|MERGE_RESOLUTION|>--- conflicted
+++ resolved
@@ -16,6 +16,7 @@
 */
 #include <urdf_parser/urdf_parser.h>
 #include <sdf/interface/parser_urdf.hh>
+#include <sdf/sdf.hh>
 #include <sdf/interface/parser_deprecated.hh>
 
 #include <fstream>
@@ -23,8 +24,8 @@
 #include <algorithm>
 #include <string>
 
-#include "common/common.hh"
-#include "common/SystemPaths.hh"
+#include "gazebo/common/common.hh"
+#include "gazebo/common/SystemPaths.hh"
 
 namespace urdf2gazebo
 {
@@ -685,14 +686,9 @@
            ge != gazebo_it->second.end(); ++ge)
       {
         TiXmlElement *physics     = new TiXmlElement("physics");
-<<<<<<< HEAD
-        TiXmlElement *physics_ode     = new TiXmlElement("ode");
-        TiXmlElement *limit     = new TiXmlElement("limit");
-
-=======
-        TiXmlElement *physicsOde = new TiXmlElement("ode");
+        TiXmlElement *physicsOde  = new TiXmlElement("ode");
         TiXmlElement *limit       = new TiXmlElement("limit");
->>>>>>> 07223fd2
+
         // insert stop_cfm, stop_erp, fudge_factor
         if ((*ge)->is_stop_cfm)
         {
@@ -718,18 +714,12 @@
         if ((*ge)->is_initial_joint_position)
             addKeyValue(elem, "initial_joint_position",
               values2str(1, &(*ge)->initial_joint_position));
-        */
-
         // insert provideFeedback
         if ((*ge)->provideFeedback)
-            addKeyValue(physicsOde, "provide_feedback", "true");
+            addKeyValue(physicsOde, "provideFeedback", "true");
         else
-<<<<<<< HEAD
-            addKeyValue(elem, "provideFeedback", "false");
+            addKeyValue(physicsOde, "provideFeedback", "false");
         */
-=======
-            addKeyValue(physicsOde, "provide_feedback", "false");
->>>>>>> 07223fd2
 
         // insert fudge_factor
         if ((*ge)->is_fudge_factor)
