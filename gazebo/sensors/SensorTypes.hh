/*
 * Copyright 2012 Open Source Robotics Foundation
 *
 * Licensed under the Apache License, Version 2.0 (the "License");
 * you may not use this file except in compliance with the License.
 * You may obtain a copy of the License at
 *
 *     http://www.apache.org/licenses/LICENSE-2.0
 *
 * Unless required by applicable law or agreed to in writing, software
 * distributed under the License is distributed on an "AS IS" BASIS,
 * WITHOUT WARRANTIES OR CONDITIONS OF ANY KIND, either express or implied.
 * See the License for the specific language governing permissions and
 * limitations under the License.
 *
*/
#ifndef _SENSORTYPES_HH_
#define _SENSORTYPES_HH_

#include <vector>
#include <boost/shared_ptr.hpp>

/// \file
/// \ingroup gazebo_sensors
/// \brief Forward declarations and typedefs for sensors
namespace gazebo
{
  /// \ingroup gazebo_sensors
  /// \brief Sensors namespace
  namespace sensors
  {
    class Sensor;
    class RaySensor;
    class CameraSensor;
    class DepthCameraSensor;
    class ContactSensor;
    class ImuSensor;
    class GpuRaySensor;
    class RFIDSensor;
    class RFIDTag;
<<<<<<< HEAD
    class WirelessTransceiver;
    class WirelessTransmitter;
    class WirelessReceiver;
=======
    class SonarSensor;
    class ForceTorqueSensor;
>>>>>>> 2094ad1e

    /// \def SensorPtr
    /// \brief Shared pointer to Sensor
    typedef boost::shared_ptr<Sensor> SensorPtr;

    /// \def RaySensorPtr
    /// \brief Shared pointer to RaySensor
    typedef boost::shared_ptr<RaySensor> RaySensorPtr;

    /// \def CameraSensorPtr
    /// \brief Shared pointer to CameraSensor
    typedef boost::shared_ptr<CameraSensor> CameraSensorPtr;

    /// \def DepthCameraSensorPtr
    /// \brief Shared pointer to DepthCameraSensor
    typedef boost::shared_ptr<DepthCameraSensor> DepthCameraSensorPtr;

    /// \def ContactSensorPtr
    /// \brief Shared pointer to ContactSensor
    typedef boost::shared_ptr<ContactSensor> ContactSensorPtr;

    /// \def ImuSensorPtr
    /// \brief Shared pointer to ImuSensor
    typedef boost::shared_ptr<ImuSensor> ImuSensorPtr;

    /// \def GpuRaySensorPtr
    /// \brief Shared pointer to GpuRaySensor
    typedef boost::shared_ptr<GpuRaySensor> GpuRaySensorPtr;

    /// \def RFIDSensorPtr
    /// \brief Shared pointer to RFIDSensor
    typedef boost::shared_ptr<RFIDSensor> RFIDSensorPtr;

    /// \def RFIDTagPtr
    /// \brief Shared pointer to RFIDTag
    typedef boost::shared_ptr<RFIDTag> RFIDTagPtr;

<<<<<<< HEAD
    /// \def WirelessTransceiverPtr
    /// \brief Shared pointer to WirelessTransceiver
    typedef boost::shared_ptr<WirelessTransceiver> WirelessTransceiverPtr;

    /// \def WirelessTransmitterPtr
    /// \brief Shared pointer to WirelessTransmitter
    typedef boost::shared_ptr<WirelessTransmitter> WirelessTransmitterPtr;

    /// \def WirelessReceiverPtr
    /// \brief Shared pointer to WirelessReceiver
    typedef boost::shared_ptr<WirelessReceiver> WirelessReceiverPtr;
=======
    /// \def SonarSensorPtr
    /// \brief Shared pointer to SonarSensor
    typedef boost::shared_ptr<SonarSensor> SonarSensorPtr;

    /// \def ForceTorqueSensorPtr
    /// \brief Shared pointer to ForceTorqueSensor
    typedef boost::shared_ptr<ForceTorqueSensor> ForceTorqueSensorPtr;
>>>>>>> 2094ad1e

    /// \def Sensor_V
    /// \brief Vector of Sensor shared pointers
    typedef std::vector<SensorPtr> Sensor_V;

    /// \def RaySensor_V
    /// \brief Vector of RaySensor shared pointers
    typedef std::vector<RaySensorPtr> RaySensor_V;

    /// \def CameraSensor_V
    /// \brief Vector of CameraSensor shared pointers
    typedef std::vector<CameraSensorPtr> CameraSensor_V;

    /// \def DepthCameraSensor_V
    /// \brief Vector of DepthCameraSensor shared pointers
    typedef std::vector<DepthCameraSensorPtr> DepthCameraSensor_V;

    /// \def ContactSensor_V
    /// \brief Vector of ContactSensor shared pointers
    typedef std::vector<ContactSensorPtr> ContactSensor_V;

    /// \def ImuSensor_V
    /// \brief Vector of ImuSensor shared pointers
    typedef std::vector<ImuSensorPtr> ImuSensor_V;

    /// \def GpuRaySensor_V
    /// \brief Vector of GpuRaySensor shared pointers
    typedef std::vector<GpuRaySensorPtr> GpuRaySensor_V;

    /// \def RFIDSensor_V
    /// \brief Vector of RFIDSensors
    typedef std::vector<RFIDSensor> RFIDSensor_V;

    /// \def RFIDTag_V
    /// \brief Vector of RFIDTags
    typedef std::vector<RFIDTag> RFIDTag_V;

    /// \def WirelessTransceiver_V
    /// \brief Vector of WirelessTransceiver
    typedef std::vector<WirelessTransceiver> WirelessTransceiver_V;

    /// \def WirelessTransmitter_V
    /// \brief Vector of WirelessTransmitter
    typedef std::vector<WirelessTransmitter> WirelessTransmitter_V;

    /// \def WirelessReceiver_V
    /// \brief Vector of WirelessReceiver
    typedef std::vector<WirelessReceiver> WirelessReceiver_V;


    /// \}
  }
}
#endif<|MERGE_RESOLUTION|>--- conflicted
+++ resolved
@@ -38,14 +38,11 @@
     class GpuRaySensor;
     class RFIDSensor;
     class RFIDTag;
-<<<<<<< HEAD
+    class SonarSensor;
+    class ForceTorqueSensor;
     class WirelessTransceiver;
     class WirelessTransmitter;
     class WirelessReceiver;
-=======
-    class SonarSensor;
-    class ForceTorqueSensor;
->>>>>>> 2094ad1e
 
     /// \def SensorPtr
     /// \brief Shared pointer to Sensor
@@ -83,7 +80,14 @@
     /// \brief Shared pointer to RFIDTag
     typedef boost::shared_ptr<RFIDTag> RFIDTagPtr;
 
-<<<<<<< HEAD
+    /// \def SonarSensorPtr
+    /// \brief Shared pointer to SonarSensor
+    typedef boost::shared_ptr<SonarSensor> SonarSensorPtr;
+
+    /// \def ForceTorqueSensorPtr
+    /// \brief Shared pointer to ForceTorqueSensor
+    typedef boost::shared_ptr<ForceTorqueSensor> ForceTorqueSensorPtr;
+
     /// \def WirelessTransceiverPtr
     /// \brief Shared pointer to WirelessTransceiver
     typedef boost::shared_ptr<WirelessTransceiver> WirelessTransceiverPtr;
@@ -95,15 +99,6 @@
     /// \def WirelessReceiverPtr
     /// \brief Shared pointer to WirelessReceiver
     typedef boost::shared_ptr<WirelessReceiver> WirelessReceiverPtr;
-=======
-    /// \def SonarSensorPtr
-    /// \brief Shared pointer to SonarSensor
-    typedef boost::shared_ptr<SonarSensor> SonarSensorPtr;
-
-    /// \def ForceTorqueSensorPtr
-    /// \brief Shared pointer to ForceTorqueSensor
-    typedef boost::shared_ptr<ForceTorqueSensor> ForceTorqueSensorPtr;
->>>>>>> 2094ad1e
 
     /// \def Sensor_V
     /// \brief Vector of Sensor shared pointers
