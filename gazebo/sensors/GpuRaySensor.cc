/*
 * Copyright (C) 2012 Open Source Robotics Foundation
 *
 * Licensed under the Apache License, Version 2.0 (the "License");
 * you may not use this file except in compliance with the License.
 * You may obtain a copy of the License at
 *
 *     http://www.apache.org/licenses/LICENSE-2.0
 *
 * Unless required by applicable law or agreed to in writing, software
 * distributed under the License is distributed on an "AS IS" BASIS,
 * WITHOUT WARRANTIES OR CONDITIONS OF ANY KIND, either express or implied.
 * See the License for the specific language governing permissions and
 * limitations under the License.
 *
*/
#ifdef _WIN32
  // Ensure that Winsock2.h is included before Windows.h, which can get
  // pulled in by anybody (e.g., Boost).
  #include <Winsock2.h>
#endif

#include <boost/algorithm/string.hpp>
#include <functional>
#include <ignition/math.hh>
#include <ignition/math/Helpers.hh>
#include "gazebo/physics/World.hh"
#include "gazebo/physics/Entity.hh"
#include "gazebo/physics/Model.hh"

#include "gazebo/common/Exception.hh"
#include "gazebo/common/Events.hh"

#include "gazebo/transport/transport.hh"

#include "gazebo/rendering/Scene.hh"
#include "gazebo/rendering/RenderingIface.hh"
#include "gazebo/rendering/RenderEngine.hh"
#include "gazebo/rendering/GpuLaser.hh"

#include "gazebo/sensors/Noise.hh"
#include "gazebo/sensors/SensorFactory.hh"
#include "gazebo/sensors/GpuRaySensorPrivate.hh"
#include "gazebo/sensors/GpuRaySensor.hh"

using namespace gazebo;
using namespace sensors;

GZ_REGISTER_STATIC_SENSOR("gpu_ray", GpuRaySensor)

//////////////////////////////////////////////////
GpuRaySensor::GpuRaySensor()
: Sensor(sensors::IMAGE),
  dataPtr(new GpuRaySensorPrivate)
{
  this->dataPtr->rendered = false;
  this->active = false;
  this->connections.push_back(
      event::Events::ConnectRender(
        std::bind(&GpuRaySensor::Render, this)));
}

//////////////////////////////////////////////////
GpuRaySensor::~GpuRaySensor()
{
  this->Fini();
}

//////////////////////////////////////////////////
std::string GpuRaySensor::Topic() const
{
  std::string topicName = "~/";
  topicName += this->ParentName() + "/" + this->Name() + "/scan";
  boost::replace_all(topicName, "::", "/");

  return topicName;
}

//////////////////////////////////////////////////
void GpuRaySensor::Load(const std::string &_worldName, sdf::ElementPtr _sdf)
{
  Sensor::Load(_worldName, _sdf);
}

//////////////////////////////////////////////////
void GpuRaySensor::Load(const std::string &_worldName)
{
  Sensor::Load(_worldName);

  this->dataPtr->scanPub =
    this->node->Advertise<msgs::LaserScanStamped>(this->Topic(), 50);

  sdf::ElementPtr rayElem = this->sdf->GetElement("ray");
  this->dataPtr->scanElem = rayElem->GetElement("scan");
  this->dataPtr->horzElem = this->dataPtr->scanElem->GetElement("horizontal");
  this->dataPtr->rangeElem = rayElem->GetElement("range");

  if (this->dataPtr->scanElem->HasElement("vertical"))
    this->dataPtr->vertElem = this->dataPtr->scanElem->GetElement("vertical");

  this->dataPtr->horzRayCount = this->RayCount();
  this->dataPtr->vertRayCount = this->VerticalRayCount();

  if (this->dataPtr->horzRayCount == 0 || this->dataPtr->vertRayCount == 0)
  {
    gzthrow("GpuRaySensor: Image has 0 size!");
  }

  this->dataPtr->horzRangeCount = this->RangeCount();
  this->dataPtr->vertRangeCount = this->VerticalRangeCount();

  this->dataPtr->rangeMin = this->RangeMin();
  this->dataPtr->rangeMax = this->RangeMax();

  // Handle noise model settings.
  if (rayElem->HasElement("noise"))
  {
    this->noises[GPU_RAY_NOISE] =
        NoiseFactory::NewNoiseModel(rayElem->GetElement("noise"),
        this->Type());
  }

  this->dataPtr->parentEntity =
    this->world->EntityByName(this->ParentName());

  GZ_ASSERT(this->dataPtr->parentEntity != nullptr,
      "Unable to get the parent entity.");
}

//////////////////////////////////////////////////
void GpuRaySensor::Init()
{
  if (rendering::RenderEngine::Instance()->GetRenderPathType() ==
      rendering::RenderEngine::NONE)
  {
    gzerr << "Unable to create GpuRaySensor. Rendering is disabled.\n";
    return;
  }

  std::string worldName = this->world->Name();

  if (!worldName.empty())
  {
    this->scene = rendering::get_scene(worldName);

    if (!this->scene)
      this->scene = rendering::create_scene(worldName, false, true);

    this->dataPtr->laserCam = this->scene->CreateGpuLaser(
        this->sdf->Get<std::string>("name"), false);

    if (!this->dataPtr->laserCam)
    {
      gzerr << "Unable to create gpu laser sensor\n";
      return;
    }
    this->dataPtr->laserCam->SetCaptureData(true);

    // initialize GpuLaser from sdf
    // assume horizontal sweep (rotation around z axis) like cpu ray sensor
    this->dataPtr->laserCam->SetIsHorizontal(true);

    this->dataPtr->laserCam->SetNearClip(this->RangeMin());
    this->dataPtr->laserCam->SetFarClip(this->RangeMax());

    // horizontal laser setup
    double hfov = (this->AngleMax() - this->AngleMin()).Radian();

    if (hfov > 2 * M_PI)
    {
      hfov = 2 * M_PI;
      gzwarn << "Horizontal FOV for GPU laser is capped at 180 degrees.\n";
    }

    this->dataPtr->laserCam->SetHorzHalfAngle(
      (this->AngleMax() + this->AngleMin()).Radian() / 2.0);

    // determine number of cameras to use
    unsigned int cameraCount;
    if (hfov > 2.8)
    {
      if (hfov > 5.6)
      {
        cameraCount = 3;
      }
      else
      {
        cameraCount = 2;
      }
    }
    else
    {
      cameraCount = 1;
    }
    this->dataPtr->laserCam->SetCameraCount(cameraCount);

    // horizontal fov of single frame
    hfov = hfov / cameraCount;

    this->dataPtr->laserCam->SetHorzFOV(hfov);
    this->dataPtr->laserCam->SetCosHorzFOV(hfov);

    // Fixed minimum resolution of texture to reduce steps in ranges
    // when hitting surfaces where the angle between ray and surface is small.
    // Also have to keep in mind the GPU's max. texture size
    unsigned int horzRangeCountPerCamera =
        std::max(2048U, this->dataPtr->horzRangeCount / cameraCount);
    unsigned int vertRangeCountPerCamera = this->dataPtr->vertRangeCount;

    // vertical laser setup
    double vfov;

    if (this->dataPtr->vertRayCount > 1)
    {
      vfov = (this->VerticalAngleMax() - this->VerticalAngleMin()).Radian();
    }
    else
    {
      vfov = 0;

      if (this->VerticalAngleMax() != this->VerticalAngleMin())
      {
        gzwarn << "Only one vertical ray but vertical min. and max. angle "
            "are not equal. Min. angle is used.\n";
        this->SetVerticalAngleMax(this->VerticalAngleMin().Radian());
      }
    }

    if (vfov > M_PI / 2)
    {
      vfov = M_PI / 2;
      gzwarn << "Vertical FOV for GPU laser is capped at 90 degrees.\n";
    }

    this->dataPtr->laserCam->SetVertFOV(vfov);
    this->dataPtr->laserCam->SetVertHalfAngle((this->VerticalAngleMax()
                     + this->VerticalAngleMin()).Radian() / 2.0);

    this->SetVerticalAngleMin(this->dataPtr->laserCam->VertHalfAngle() -
                              (vfov / 2));
    this->SetVerticalAngleMax(this->dataPtr->laserCam->VertHalfAngle() +
                              (vfov / 2));

    // Assume camera always stays horizontally even if vert. half angle of
    // laser is not 0. Add padding to camera vfov.
    double vfovCamera = vfov + 2 * std::abs(
        this->dataPtr->laserCam->VertHalfAngle());

    // Add padding to vertical camera FOV to cover all possible rays
    // for given laser vert. and horiz. FOV
    vfovCamera = 2 * atan(tan(vfovCamera / 2) / cos(hfov / 2));

    if (vfovCamera > 2.8)
    {
      gzerr << "Vertical FOV of internal camera exceeds 2.8 radians.\n";
    }

    this->dataPtr->laserCam->SetCosVertFOV(vfovCamera);

    // If vertical ray is not 1 adjust horizontal and vertical
    // ray count to maintain aspect ratio
    if (this->dataPtr->vertRayCount > 1)
    {
      double cameraAspectRatio = tan(hfov / 2.0) / tan(vfovCamera / 2.0);

      this->dataPtr->laserCam->SetRayCountRatio(cameraAspectRatio);
      this->dataPtr->rangeCountRatio = cameraAspectRatio;

      if ((horzRangeCountPerCamera / this->RangeCountRatio()) >
           vertRangeCountPerCamera)
      {
        vertRangeCountPerCamera =
            round(horzRangeCountPerCamera / this->RangeCountRatio());
      }
      else
      {
        horzRangeCountPerCamera =
            round(vertRangeCountPerCamera * this->RangeCountRatio());
      }
    }
    else
    {
      // In case of 1 vert. ray, set a very small vertical FOV for camera
      this->dataPtr->laserCam->SetRayCountRatio(horzRangeCountPerCamera);
    }

    // Initialize camera sdf for GpuLaser
    this->dataPtr->cameraElem.reset(new sdf::Element);
    sdf::initFile("camera.sdf", this->dataPtr->cameraElem);

    this->dataPtr->cameraElem->GetElement("horizontal_fov")->Set(hfov);

    sdf::ElementPtr ptr = this->dataPtr->cameraElem->GetElement("image");
    ptr->GetElement("width")->Set(horzRangeCountPerCamera);
    ptr->GetElement("height")->Set(vertRangeCountPerCamera);
    ptr->GetElement("format")->Set("FLOAT32");

    ptr = this->dataPtr->cameraElem->GetElement("clip");
    ptr->GetElement("near")->Set(this->dataPtr->laserCam->NearClip());
    ptr->GetElement("far")->Set(this->dataPtr->laserCam->FarClip());

    // Load camera sdf for GpuLaser
    this->dataPtr->laserCam->Load(this->dataPtr->cameraElem);

    // initialize GpuLaser
    this->dataPtr->laserCam->Init();
    this->dataPtr->laserCam->SetRangeCount(
        this->RangeCount(),
        this->VerticalRangeCount());
    this->dataPtr->laserCam->SetClipDist(this->RangeMin(), this->RangeMax());
    this->dataPtr->laserCam->CreateLaserTexture(
        this->ScopedName() + "_RttTex_Laser");
    this->dataPtr->laserCam->CreateRenderTexture(
        this->ScopedName() + "_RttTex_Image");
    this->dataPtr->laserCam->SetWorldPose(this->pose);
    this->dataPtr->laserCam->AttachToVisual(this->ParentId(), true, 0, 0);

    this->dataPtr->laserMsg.mutable_scan()->set_frame(this->ParentName());
  }
  else
    gzerr << "No world name\n";

  // Disable clouds and moon on server side until fixed and also to improve
  // performance
  this->scene->SetSkyXMode(rendering::Scene::GZ_SKYX_ALL &
      ~rendering::Scene::GZ_SKYX_CLOUDS &
      ~rendering::Scene::GZ_SKYX_MOON);

  Sensor::Init();
}

//////////////////////////////////////////////////
void GpuRaySensor::Fini()
{
  if (this->scene)
    this->scene->RemoveCamera(this->dataPtr->laserCam->Name());
  this->scene.reset();

  this->dataPtr->laserCam.reset();

  Sensor::Fini();
}

//////////////////////////////////////////////////
event::ConnectionPtr GpuRaySensor::ConnectNewLaserFrame(
  std::function<void(const float *, unsigned int, unsigned int, unsigned int,
  const std::string &)> _subscriber)
{
  return this->dataPtr->laserCam->ConnectNewLaserFrame(_subscriber);
}

//////////////////////////////////////////////////
unsigned int GpuRaySensor::CameraCount() const
{
  return this->dataPtr->laserCam->CameraCount();
}

//////////////////////////////////////////////////
bool GpuRaySensor::IsHorizontal() const
{
  return this->dataPtr->laserCam->IsHorizontal();
}

//////////////////////////////////////////////////
double GpuRaySensor::HorzFOV() const
{
  return this->dataPtr->laserCam->HorzFOV();
}

//////////////////////////////////////////////////
double GpuRaySensor::CosHorzFOV() const
{
  return this->dataPtr->laserCam->CosHorzFOV();
}

//////////////////////////////////////////////////
double GpuRaySensor::VertFOV() const
{
  return this->dataPtr->laserCam->VertFOV();
}

//////////////////////////////////////////////////
double GpuRaySensor::CosVertFOV() const
{
  return this->dataPtr->laserCam->CosVertFOV();
}

//////////////////////////////////////////////////
double GpuRaySensor::RayCountRatio() const
{
  return this->dataPtr->laserCam->RayCountRatio();
}

//////////////////////////////////////////////////
double GpuRaySensor::RangeCountRatio() const
{
  return this->dataPtr->rangeCountRatio;
}

//////////////////////////////////////////////////
ignition::math::Angle GpuRaySensor::AngleMin() const
{
  return this->dataPtr->horzElem->Get<double>("min_angle");
}

//////////////////////////////////////////////////
void GpuRaySensor::SetAngleMin(double _angle)
{
  this->dataPtr->horzElem->GetElement("min_angle")->Set(_angle);
}

//////////////////////////////////////////////////
ignition::math::Angle GpuRaySensor::AngleMax() const
{
  return this->dataPtr->horzElem->Get<double>("max_angle");
}

//////////////////////////////////////////////////
void GpuRaySensor::SetAngleMax(double _angle)
{
  this->dataPtr->horzElem->GetElement("max_angle")->Set(_angle);
}

//////////////////////////////////////////////////
double GpuRaySensor::RangeMin() const
{
  return this->dataPtr->rangeElem->Get<double>("min");
}

//////////////////////////////////////////////////
double GpuRaySensor::RangeMax() const
{
  return this->dataPtr->rangeElem->Get<double>("max");
}

/////////////////////////////////////////////////
double GpuRaySensor::AngleResolution() const
{
  return (this->AngleMax() - this->AngleMin()).Radian() /
    (this->RangeCount()-1);
}

//////////////////////////////////////////////////
double GpuRaySensor::RangeResolution() const
{
  return this->dataPtr->rangeElem->Get<double>("resolution");
}

//////////////////////////////////////////////////
int GpuRaySensor::RayCount() const
{
  return this->dataPtr->horzElem->Get<unsigned int>("samples");
}

//////////////////////////////////////////////////
int GpuRaySensor::RangeCount() const
{
  return this->RayCount() * this->dataPtr->horzElem->Get<double>("resolution");
}

//////////////////////////////////////////////////
int GpuRaySensor::VerticalRayCount() const
{
  if (this->dataPtr->scanElem->HasElement("vertical"))
    return this->dataPtr->vertElem->Get<unsigned int>("samples");
  else
    return 1;
}

//////////////////////////////////////////////////
int GpuRaySensor::VerticalRangeCount() const
{
  if (this->dataPtr->scanElem->HasElement("vertical"))
  {
    int rows =  (this->VerticalRayCount() *
          this->dataPtr->vertElem->Get<double>("resolution"));
    if (rows > 1)
      return rows;
    else
      return 1;
  }
  else
    return 1;
}

//////////////////////////////////////////////////
ignition::math::Angle GpuRaySensor::VerticalAngleMin() const
{
  if (this->dataPtr->scanElem->HasElement("vertical"))
    return this->dataPtr->vertElem->Get<double>("min_angle");
  else
    return ignition::math::Angle(0);
}

//////////////////////////////////////////////////
void GpuRaySensor::SetVerticalAngleMin(const double _angle)
{
  if (this->dataPtr->scanElem->HasElement("vertical"))
    this->dataPtr->vertElem->GetElement("min_angle")->Set(_angle);
}

//////////////////////////////////////////////////
ignition::math::Angle GpuRaySensor::VerticalAngleMax() const
{
  if (this->dataPtr->scanElem->HasElement("vertical"))
    return this->dataPtr->vertElem->Get<double>("max_angle");
  else
    return ignition::math::Angle(0);
}

//////////////////////////////////////////////////
double GpuRaySensor::VerticalAngleResolution() const
{
  return (this->VerticalAngleMax() - this->VerticalAngleMin()).Radian() /
    (this->VerticalRangeCount()-1);
}

//////////////////////////////////////////////////
void GpuRaySensor::SetVerticalAngleMax(const double _angle)
{
  if (this->dataPtr->scanElem->HasElement("vertical"))
    this->dataPtr->vertElem->GetElement("max_angle")->Set(_angle);
}

//////////////////////////////////////////////////
void GpuRaySensor::Ranges(std::vector<double> &_ranges) const
{
  std::lock_guard<std::mutex> lock(this->dataPtr->mutex);

  _ranges.resize(this->dataPtr->laserMsg.scan().ranges_size());
  memcpy(&_ranges[0], this->dataPtr->laserMsg.scan().ranges().data(),
         sizeof(_ranges[0]) * this->dataPtr->laserMsg.scan().ranges_size());
}

//////////////////////////////////////////////////
double GpuRaySensor::Range(const int _index) const
{
  std::lock_guard<std::mutex> lock(this->dataPtr->mutex);
  if (this->dataPtr->laserMsg.scan().ranges_size() == 0)
  {
    gzwarn << "ranges not constructed yet (zero sized)\n";
    return 0.0;
  }
  if (_index < 0 || _index > this->dataPtr->laserMsg.scan().ranges_size())
  {
    gzerr << "Invalid range index[" << _index << "]\n";
    return 0.0;
  }

  return this->dataPtr->laserMsg.scan().ranges(_index);
}

//////////////////////////////////////////////////
double GpuRaySensor::Retro(const int /*_index*/) const
{
  return 0.0;
}

//////////////////////////////////////////////////
int GpuRaySensor::Fiducial(const unsigned int /*_index*/) const
{
  return -1;
}

//////////////////////////////////////////////////
void GpuRaySensor::Render()
{
  if (!this->dataPtr->laserCam || !this->IsActive() || !this->NeedsUpdate())
    return;

  this->lastMeasurementTime = this->scene->SimTime();

  this->dataPtr->laserCam->Render();
  this->dataPtr->rendered = true;
}

//////////////////////////////////////////////////
bool GpuRaySensor::UpdateImpl(const bool /*_force*/)
{
  if (!this->dataPtr->rendered)
    return false;

  this->dataPtr->laserCam->PostRender();

  std::lock_guard<std::mutex> lock(this->dataPtr->mutex);

  msgs::Set(this->dataPtr->laserMsg.mutable_time(),
      this->lastMeasurementTime);

  msgs::LaserScan *scan = this->dataPtr->laserMsg.mutable_scan();

  // Store the latest laser scans into laserMsg
  msgs::Set(scan->mutable_world_pose(),
      this->pose + this->dataPtr->parentEntity->WorldPose());
  scan->set_angle_min(this->AngleMin().Radian());
  scan->set_angle_max(this->AngleMax().Radian());
  scan->set_angle_step(this->AngleResolution());
  scan->set_count(this->RangeCount());

  scan->set_vertical_angle_min(this->VerticalAngleMin().Radian());
  scan->set_vertical_angle_max(this->VerticalAngleMax().Radian());
  scan->set_vertical_angle_step(this->VerticalAngleResolution());
  scan->set_vertical_count(this->dataPtr->vertRangeCount);

  scan->set_range_min(this->dataPtr->rangeMin);
  scan->set_range_max(this->dataPtr->rangeMax);

<<<<<<< HEAD
  const int numRays = this->RayCount() * this->VerticalRayCount();
  if (scan->ranges_size() != numRays)
  {
    // gzdbg << "Size mismatch; allocating memory\n";
    scan->clear_ranges();
    scan->clear_intensities();
    for (int i = 0; i < numRays; ++i)
    {
      scan->add_ranges(ignition::math::NAN_F);
      scan->add_intensities(ignition::math::NAN_F);
    }
  }

  auto dataIter = this->dataPtr->laserCam->LaserDataBegin();
  auto dataEnd = this->dataPtr->laserCam->LaserDataEnd();
  for (int i = 0; dataIter != dataEnd; ++dataIter, ++i)
  {
    const rendering::GpuLaserData data = *dataIter;
    double range = data.range;
    double intensity = data.intensity;
=======
  bool add = scan->ranges_size() == 0;
  const float *laserBuffer = this->dataPtr->laserCam->LaserData();

  for (unsigned int j = 0; j < this->dataPtr->vertRangeCount; ++j)
  {
    for (unsigned int i = 0; i < this->dataPtr->horzRangeCount; ++i)
    {
      int index = j * this->dataPtr->horzRangeCount + i;
      double range = laserBuffer[index*3];

      // Mask ranges outside of min/max to +/- inf, as per REP 117
      if (range >= this->dataPtr->rangeMax)
      {
        range = GZ_DBL_INF;
      }
      else if (range <= this->dataPtr->rangeMin)
      {
        range = -GZ_DBL_INF;
      }
      else if (this->noises.find(GPU_RAY_NOISE) !=
               this->noises.end())
      {
        range = this->noises[GPU_RAY_NOISE]->Apply(range);
        range = ignition::math::clamp(range,
            this->dataPtr->rangeMin, this->dataPtr->rangeMax);
      }

      range = ignition::math::isnan(range) ? this->dataPtr->rangeMax : range;
>>>>>>> 4a48c3c0

    // Mask ranges outside of min/max to +/- inf, as per REP 117
    if (range >= this->RangeMax())
    {
      range = ignition::math::INF_D;
    }
    else if (range <= this->RangeMin())
    {
      range = -ignition::math::INF_D;
    }
    else if (this->noises.find(GPU_RAY_NOISE) != this->noises.end())
    {
      range = this->noises[GPU_RAY_NOISE]->Apply(range);
      range = ignition::math::clamp(range, this->RangeMin(), this->RangeMax());
    }

    range = ignition::math::isnan(range) ? this->RangeMax() : range;
    scan->set_ranges(i, range);
    scan->set_intensities(i, intensity);
  }

  if (this->dataPtr->scanPub && this->dataPtr->scanPub->HasConnections())
    this->dataPtr->scanPub->Publish(this->dataPtr->laserMsg);

  this->dataPtr->rendered = false;

  return true;
}

//////////////////////////////////////////////////
bool GpuRaySensor::IsActive() const
{
  return Sensor::IsActive() ||
    (this->dataPtr->scanPub && this->dataPtr->scanPub->HasConnections());
}

//////////////////////////////////////////////////
rendering::GpuLaserPtr GpuRaySensor::LaserCamera() const
{
  return this->dataPtr->laserCam;
}<|MERGE_RESOLUTION|>--- conflicted
+++ resolved
@@ -605,7 +605,6 @@
   scan->set_range_min(this->dataPtr->rangeMin);
   scan->set_range_max(this->dataPtr->rangeMax);
 
-<<<<<<< HEAD
   const int numRays = this->RayCount() * this->VerticalRayCount();
   if (scan->ranges_size() != numRays)
   {
@@ -626,36 +625,6 @@
     const rendering::GpuLaserData data = *dataIter;
     double range = data.range;
     double intensity = data.intensity;
-=======
-  bool add = scan->ranges_size() == 0;
-  const float *laserBuffer = this->dataPtr->laserCam->LaserData();
-
-  for (unsigned int j = 0; j < this->dataPtr->vertRangeCount; ++j)
-  {
-    for (unsigned int i = 0; i < this->dataPtr->horzRangeCount; ++i)
-    {
-      int index = j * this->dataPtr->horzRangeCount + i;
-      double range = laserBuffer[index*3];
-
-      // Mask ranges outside of min/max to +/- inf, as per REP 117
-      if (range >= this->dataPtr->rangeMax)
-      {
-        range = GZ_DBL_INF;
-      }
-      else if (range <= this->dataPtr->rangeMin)
-      {
-        range = -GZ_DBL_INF;
-      }
-      else if (this->noises.find(GPU_RAY_NOISE) !=
-               this->noises.end())
-      {
-        range = this->noises[GPU_RAY_NOISE]->Apply(range);
-        range = ignition::math::clamp(range,
-            this->dataPtr->rangeMin, this->dataPtr->rangeMax);
-      }
-
-      range = ignition::math::isnan(range) ? this->dataPtr->rangeMax : range;
->>>>>>> 4a48c3c0
 
     // Mask ranges outside of min/max to +/- inf, as per REP 117
     if (range >= this->RangeMax())
