/*
 * Copyright (C) 2012-2015 Open Source Robotics Foundation
 *
 * Licensed under the Apache License, Version 2.0 (the "License");
 * you may not use this file except in compliance with the License.
 * You may obtain a copy of the License at
 *
 *     http://www.apache.org/licenses/LICENSE-2.0
 *
 * Unless required by applicable law or agreed to in writing, software
 * distributed under the License is distributed on an "AS IS" BASIS,
 * WITHOUT WARRANTIES OR CONDITIONS OF ANY KIND, either express or implied.
 * See the License for the specific language governing permissions and
 * limitations under the License.
 *
*/
#ifdef _WIN32
  // Ensure that Winsock2.h is included before Windows.h, which can get
  // pulled in by anybody (e.g., Boost).
  #include <Winsock2.h>
#endif

#include "gazebo/physics/World.hh"
#include "gazebo/physics/PhysicsEngine.hh"
#include "gazebo/physics/Joint.hh"

#include "gazebo/common/Assert.hh"

#include "gazebo/transport/Node.hh"
#include "gazebo/transport/Publisher.hh"
#include "gazebo/msgs/msgs.hh"

#include "gazebo/sensors/SensorFactory.hh"
#include "gazebo/sensors/ForceTorqueSensor.hh"

using namespace gazebo;
using namespace sensors;

GZ_REGISTER_STATIC_SENSOR("force_torque", ForceTorqueSensor)

//////////////////////////////////////////////////
ForceTorqueSensor::ForceTorqueSensor()
: Sensor(sensors::OTHER)
{
}

//////////////////////////////////////////////////
ForceTorqueSensor::~ForceTorqueSensor()
{
}

//////////////////////////////////////////////////
std::string ForceTorqueSensor::GetTopic() const
{
  std::string topicName = "~/";
  topicName += this->parentName + "/" + this->GetName() + "/wrench";
  boost::replace_all(topicName, "::", "/");

  return topicName;
}

//////////////////////////////////////////////////
void ForceTorqueSensor::Load(const std::string &_worldName,
                             sdf::ElementPtr _sdf)
{
  Sensor::Load(_worldName, _sdf);

  sdf::ElementPtr forceTorqueElem = this->sdf->GetElement("force_torque");

  GZ_ASSERT(forceTorqueElem,
    "force_torque element should be present in a ForceTorqueSensor sdf");

  // Handle frame setting
  MeasureFrame defaultFrame = CHILD_LINK;
  if (forceTorqueElem->HasElement("frame"))
  {
    sdf::ElementPtr frameElem = forceTorqueElem->GetElement("frame");
    std::string measureFrameSDF;
    frameElem->GetValue()->Get<std::string>(measureFrameSDF);
    if (measureFrameSDF == "parent")
    {
      this->measureFrame = PARENT_LINK;
    }
    else if (measureFrameSDF == "child")
    {
      this->measureFrame = CHILD_LINK;
    }
    else if (measureFrameSDF == "sensor")
    {
      this->measureFrame = SENSOR;
    }
    else
    {
      gzwarn << "ignoring unknown force_torque frame \"" << measureFrameSDF
             << "\", using default value" << std::endl;
      this->measureFrame = defaultFrame;
    }
  }
  else
  {
    this->measureFrame = defaultFrame;
  }

  // Save joint_child orientation, useful if the measure
  // is expressed in joint orientation
  GZ_ASSERT(this->parentJoint,
            "parentJoint should be defined by single argument Load()");
  ignition::math::Quaterniond rotationChildSensor =
    (this->pose + this->parentJoint->GetInitialAnchorPose().Ign()).Rot();
  this->rotationSensorChild = rotationChildSensor.Inverse();

  // Handle measure direction
  bool defaultDirectionIsParentToChild = false;
  if (forceTorqueElem->HasElement("measure_direction"))
  {
    sdf::ElementPtr measureDirectionElem =
      forceTorqueElem->GetElement("measure_direction");
    std::string measureDirectionSDF;
    measureDirectionElem->GetValue()->Get<std::string>(measureDirectionSDF);
    if (measureDirectionSDF == "parent_to_child")
    {
      this->parentToChild = true;
    }
    else if (measureDirectionSDF == "child_to_parent")
    {
      this->parentToChild = false;
    }
    else
    {
      gzwarn << "ignoring unknown force_torque measure_direction \""
             << measureDirectionSDF << "\", using default value" << std::endl;
      this->parentToChild = defaultDirectionIsParentToChild;
    }
  }
  else
  {
    this->parentToChild = defaultDirectionIsParentToChild;
  }
}

//////////////////////////////////////////////////
void ForceTorqueSensor::Load(const std::string &_worldName)
{
  Sensor::Load(_worldName);
  GZ_ASSERT(this->world != NULL,
      "ForceTorqueSensor did not get a valid World pointer");

  this->parentJoint = boost::dynamic_pointer_cast<physics::Joint>(
      this->world->GetByName(this->parentName));

  if (!this->parentJoint)
  {
    gzerr << "Parent of a force torque sensor[" << this->GetName()
          << "] Must be a joint\n";
    return;
  }

  this->wrenchPub = this->node->Advertise<msgs::WrenchStamped>(
      this->GetTopic());
}

//////////////////////////////////////////////////
void ForceTorqueSensor::Init()
{
  Sensor::Init();
  this->parentJoint->SetProvideFeedback(true);
}

//////////////////////////////////////////////////
void ForceTorqueSensor::Fini()
{
  this->wrenchPub.reset();
  Sensor::Fini();
}

//////////////////////////////////////////////////
physics::JointPtr ForceTorqueSensor::GetJoint() const
{
  return this->parentJoint;
}

//////////////////////////////////////////////////
math::Vector3 ForceTorqueSensor::GetForce() const
{
<<<<<<< HEAD
  return ignition::math::Vector3d(
      msgs::ConvertIgn(this->wrenchMsg.wrench().force()));
=======
  return this->Force();
}

//////////////////////////////////////////////////
ignition::math::Vector3d ForceTorqueSensor::Force() const
{
  return msgs::Convert(this->wrenchMsg.wrench().force()).Ign();
>>>>>>> fff6e658
}

//////////////////////////////////////////////////
math::Vector3 ForceTorqueSensor::GetTorque() const
{
<<<<<<< HEAD
  return ignition::math::Vector3d(
      msgs::ConvertIgn(this->wrenchMsg.wrench().torque()));
=======
  return this->Torque();
}

//////////////////////////////////////////////////
ignition::math::Vector3d ForceTorqueSensor::Torque() const
{
  return msgs::Convert(this->wrenchMsg.wrench().torque()).Ign();
>>>>>>> fff6e658
}

//////////////////////////////////////////////////
bool ForceTorqueSensor::UpdateImpl(bool /*_force*/)
{
  boost::mutex::scoped_lock lock(this->mutex);

  this->lastMeasurementTime = this->world->GetSimTime();
  msgs::Set(this->wrenchMsg.mutable_time(), this->lastMeasurementTime);

  physics::JointWrench wrench = this->parentJoint->GetForceTorque(0u);

  // Get the force and torque in the appropriate frame.
  ignition::math::Vector3d measuredForce;
  ignition::math::Vector3d measuredTorque;

  if (this->measureFrame == PARENT_LINK)
  {
    if (this->parentToChild)
    {
      measuredForce = wrench.body1Force.Ign();
      measuredTorque = wrench.body1Torque.Ign();
    }
    else
    {
      measuredForce = -1*wrench.body1Force.Ign();
      measuredTorque = -1*wrench.body1Torque.Ign();
    }
  }
  else if (this->measureFrame == CHILD_LINK)
  {
    if (!this->parentToChild)
    {
      measuredForce = wrench.body2Force.Ign();
      measuredTorque = wrench.body2Torque.Ign();
    }
    else
    {
      measuredForce = -1*wrench.body2Force.Ign();
      measuredTorque = -1*wrench.body2Torque.Ign();
    }
  }
  else
  {
    GZ_ASSERT(this->measureFrame == SENSOR,
              "measureFrame must be PARENT_LINK, CHILD_LINK or SENSOR");
    if (!this->parentToChild)
    {
<<<<<<< HEAD
      measuredForce = (rotationSensorChild*wrench.body2Force).Ign();
      measuredTorque = (rotationSensorChild*wrench.body2Torque).Ign();
    }
    else
    {
      measuredForce = (rotationSensorChild*(-1*wrench.body2Force)).Ign();
      measuredTorque = (rotationSensorChild*(-1*wrench.body2Torque)).Ign();
=======
      measuredForce = rotationSensorChild*wrench.body2Force.Ign();
      measuredTorque = rotationSensorChild*wrench.body2Torque.Ign();
    }
    else
    {
      measuredForce = rotationSensorChild*(-1*wrench.body2Force.Ign());
      measuredTorque = rotationSensorChild*(-1*wrench.body2Torque.Ign());
>>>>>>> fff6e658
    }
  }

  msgs::Set(this->wrenchMsg.mutable_wrench()->mutable_force(),
      math::Vector3(measuredForce));
  msgs::Set(this->wrenchMsg.mutable_wrench()->mutable_torque(),
      math::Vector3(measuredTorque));

  this->update(this->wrenchMsg);

  if (this->wrenchPub)
    this->wrenchPub->Publish(this->wrenchMsg);

  return true;
}

//////////////////////////////////////////////////
bool ForceTorqueSensor::IsActive()
{
  return Sensor::IsActive() || this->wrenchPub->HasConnections();
}<|MERGE_RESOLUTION|>--- conflicted
+++ resolved
@@ -182,35 +182,25 @@
 //////////////////////////////////////////////////
 math::Vector3 ForceTorqueSensor::GetForce() const
 {
-<<<<<<< HEAD
-  return ignition::math::Vector3d(
-      msgs::ConvertIgn(this->wrenchMsg.wrench().force()));
-=======
   return this->Force();
 }
 
 //////////////////////////////////////////////////
 ignition::math::Vector3d ForceTorqueSensor::Force() const
 {
-  return msgs::Convert(this->wrenchMsg.wrench().force()).Ign();
->>>>>>> fff6e658
+  return msgs::ConvertIgn(this->wrenchMsg.wrench().force());
 }
 
 //////////////////////////////////////////////////
 math::Vector3 ForceTorqueSensor::GetTorque() const
 {
-<<<<<<< HEAD
-  return ignition::math::Vector3d(
-      msgs::ConvertIgn(this->wrenchMsg.wrench().torque()));
-=======
   return this->Torque();
 }
 
 //////////////////////////////////////////////////
 ignition::math::Vector3d ForceTorqueSensor::Torque() const
 {
-  return msgs::Convert(this->wrenchMsg.wrench().torque()).Ign();
->>>>>>> fff6e658
+  return msgs::ConvertIgn(this->wrenchMsg.wrench().torque());
 }
 
 //////////////////////////////////////////////////
@@ -259,15 +249,6 @@
               "measureFrame must be PARENT_LINK, CHILD_LINK or SENSOR");
     if (!this->parentToChild)
     {
-<<<<<<< HEAD
-      measuredForce = (rotationSensorChild*wrench.body2Force).Ign();
-      measuredTorque = (rotationSensorChild*wrench.body2Torque).Ign();
-    }
-    else
-    {
-      measuredForce = (rotationSensorChild*(-1*wrench.body2Force)).Ign();
-      measuredTorque = (rotationSensorChild*(-1*wrench.body2Torque)).Ign();
-=======
       measuredForce = rotationSensorChild*wrench.body2Force.Ign();
       measuredTorque = rotationSensorChild*wrench.body2Torque.Ign();
     }
@@ -275,14 +256,13 @@
     {
       measuredForce = rotationSensorChild*(-1*wrench.body2Force.Ign());
       measuredTorque = rotationSensorChild*(-1*wrench.body2Torque.Ign());
->>>>>>> fff6e658
     }
   }
 
   msgs::Set(this->wrenchMsg.mutable_wrench()->mutable_force(),
-      math::Vector3(measuredForce));
+      measuredForce);
   msgs::Set(this->wrenchMsg.mutable_wrench()->mutable_torque(),
-      math::Vector3(measuredTorque));
+      measuredTorque);
 
   this->update(this->wrenchMsg);
 
