--- conflicted
+++ resolved
@@ -93,14 +93,9 @@
       /// \brief  Finalize the sensor
       public: virtual void Fini();
 
-<<<<<<< HEAD
       /// \brief Get the sensor's name
       /// \return The unscoped name of the sensor.
       /// \sa Sensor::GetScopedName
-=======
-      /// \brief Get name
-      /// \return name of sensor
->>>>>>> 48b69e67
       public: std::string GetName() const;
 
       /// \brief Get fully scoped name of the sensor
