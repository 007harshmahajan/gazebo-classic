--- conflicted
+++ resolved
@@ -76,13 +76,6 @@
     this->pub = this->node->Advertise<msgs::IMU>(topicName);
   }
 
-<<<<<<< HEAD
-  this->parentEntity->SetPublishData(true);
-
-  std::string topic = "~/" + this->parentEntity->GetScopedName();
-  this->linkDataSub = this->node->Subscribe(topic,
-    &ImuSensor::OnLinkData, this);
-=======
   // Handle noise model settings.
   this->noiseActive = false;
   sdf::ElementPtr imuElem = this->sdf->GetElement("imu");
@@ -142,7 +135,12 @@
       gzwarn << "ignoring unknown noise model type \"" << type << "\"" <<
         std::endl;
   }
->>>>>>> 37416619
+
+  this->parentEntity->SetPublishData(true);
+
+  std::string topic = "~/" + this->parentEntity->GetScopedName();
+  this->linkDataSub = this->node->Subscribe(topic,
+    &ImuSensor::OnLinkData, this);
 }
 
 //////////////////////////////////////////////////
@@ -176,6 +174,13 @@
 }
 
 //////////////////////////////////////////////////
+msgs::IMU ImuSensor::GetImuMessage() const
+{
+  boost::mutex::scoped_lock lock(this->mutex);
+  return this->imuMsg;
+}
+
+//////////////////////////////////////////////////
 void ImuSensor::OnLinkData(ConstLinkDataPtr &_msg)
 {
   boost::mutex::scoped_lock lock(this->mutex);
@@ -183,15 +188,8 @@
   this->incomingLinkData[this->dataIndex] = _msg;
   this->dataDirty = true;
 
-  //if (this->incomingLinkData.size() > 3)
-//    this->incomingLinkData.pop_front();
-}
-
-//////////////////////////////////////////////////
-msgs::IMU ImuSensor::GetImuMessage() const
-{
-  boost::mutex::scoped_lock lock(this->mutex);
-  return this->imuMsg;
+  // if (this->incomingLinkData.size() > 3)
+  //    this->incomingLinkData.pop_front();
 }
 
 //////////////////////////////////////////////////
@@ -224,7 +222,6 @@
 //////////////////////////////////////////////////
 void ImuSensor::UpdateImpl(bool /*_force*/)
 {
-<<<<<<< HEAD
   msgs::LinkData msg;
   int readIndex = 0;
 
@@ -249,102 +246,49 @@
 //    msg.CopyFrom(*this->incomingLinkData.front().get());
 //    this->incomingLinkData.pop_front();
 
-
   common::Time timestamp = msgs::Convert(msg.time());
 
   double dt = (timestamp - this->lastMeasurementTime).Double();
 
   if (dt > 0.0)
   {
+    boost::mutex::scoped_lock lock(this->mutex);
+
     this->imuMsg.set_entity_name(this->parentName);
 
+    this->gravity = this->world->GetPhysicsEngine()->GetGravity();
+
     msgs::Set(this->imuMsg.mutable_stamp(), timestamp);
-=======
-  double dt= (this->world->GetSimTime() - this->lastMeasurementTime).Double();
-  {
-    boost::mutex::scoped_lock lock(this->mutex);
-
-    this->lastMeasurementTime = this->world->GetSimTime();
-
-    this->imuMsg.set_entity_name(this->parentName);
-
-    // Set the time stamp
-    msgs::Set(this->imuMsg.mutable_stamp(), this->world->GetSimTime());
->>>>>>> 37416619
 
     math::Pose parentEntityPose = this->parentEntity->GetWorldPose();
     math::Pose imuPose = this->pose + parentEntityPose;
 
-<<<<<<< HEAD
     // Compute and set the IMU linear acceleration
     math::Vector3 imuWorldLinearVel
         = msgs::Convert(msg.linear_velocity());
+    this->linearAcc = imuPose.rot.GetInverse().RotateVector(
+      (imuWorldLinearVel - this->lastLinearVel) / dt);
+
+    // Add contribution from gravity
+    this->linearAcc -= imuPose.rot.GetInverse().RotateVector(this->gravity);
+    msgs::Set(this->imuMsg.mutable_linear_acceleration(), this->linearAcc);
+
+    // Set the IMU angular velocity
     math::Vector3 imuWorldAngularVel
         = msgs::Convert(msg.angular_velocity());
-
-    // Set the IMU orientation
-    msgs::Set(this->imuMsg.mutable_orientation(),
-              this->referencePose.rot.GetInverse() * imuPose.rot);
-=======
+    imuWorldLinearVel +=
+        imuWorldAngularVel.Cross(parentEntityPose.pos - imuPose.pos);
+    msgs::Set(this->imuMsg.mutable_angular_velocity(),
+              imuPose.rot.GetInverse().RotateVector(
+              imuWorldAngularVel));
+
     // Set the IMU orientation
     msgs::Set(this->imuMsg.mutable_orientation(),
               imuPose.rot * this->referencePose.rot.GetInverse());
->>>>>>> 37416619
-
-    // Set the IMU angular velocity
-    msgs::Set(this->imuMsg.mutable_angular_velocity(),
-              imuPose.rot.GetInverse().RotateVector(
-<<<<<<< HEAD
-              imuWorldAngularVel));
-
-//    gzerr << dt << ", " << imuWorldLinearVel << " " << dataIndex  << std::endl;
-
-    imuWorldLinearVel +=
-        imuWorldAngularVel.Cross(parentEntityPose.pos - imuPose.pos);
-
-    this->linearAcc = imuPose.rot.GetInverse().RotateVector(
-      (imuWorldLinearVel - this->lastLinearVel) / dt);
 
     this->lastLinearVel = imuWorldLinearVel;
 
-    // Add contribution from gravity
-    this->gravity = this->world->GetPhysicsEngine()->GetGravity();
-    this->linearAcc -= imuPose.rot.GetInverse().RotateVector(this->gravity);
-
     this->lastMeasurementTime = timestamp;
-
-    msgs::Set(this->imuMsg.mutable_linear_acceleration(), this->linearAcc);
-
-    if (this->pub)
-      this->pub->Publish(this->imuMsg);
-  }
-}
-
-//////////////////////////////////////////////////
-bool ImuSensor::IsActive()
-{
-  return this->active ||
-         (this->pub && this->pub->HasConnections());
-=======
-              this->parentEntity->GetWorldAngularVel()));
-
-    // get linear velocity in world frame
-    math::Vector3 imuWorldLinearVel =
-      this->parentEntity->GetWorldLinearVel(this->pose.pos);
-
-    // Compute and set the IMU linear acceleration
-    if (dt > 0.0)
-    {
-      this->linearAcc = imuPose.rot.GetInverse().RotateVector(
-        (imuWorldLinearVel - this->lastLinearVel) / dt);
-      this->lastLinearVel = imuWorldLinearVel;
-    }
-
-    // Add contribution from gravity
-    this->gravity = this->world->GetPhysicsEngine()->GetGravity();
-    this->linearAcc -= imuPose.rot.GetInverse().RotateVector(this->gravity);
-
-    msgs::Set(this->imuMsg.mutable_linear_acceleration(), this->linearAcc);
 
     if (this->noiseActive)
     {
@@ -354,13 +298,16 @@
           // Add Gaussian noise + fixed bias to each rate
           this->imuMsg.mutable_angular_velocity()->set_x(
             this->imuMsg.angular_velocity().x() + this->rateBias +
-            math::Rand::GetDblNormal(this->rateNoiseMean, this->rateNoiseStdDev));
+            math::Rand::GetDblNormal(this->rateNoiseMean,
+              this->rateNoiseStdDev));
           this->imuMsg.mutable_angular_velocity()->set_y(
             this->imuMsg.angular_velocity().y() + this->rateBias +
-            math::Rand::GetDblNormal(this->rateNoiseMean, this->rateNoiseStdDev));
+            math::Rand::GetDblNormal(this->rateNoiseMean,
+              this->rateNoiseStdDev));
           this->imuMsg.mutable_angular_velocity()->set_z(
             this->imuMsg.angular_velocity().z() + this->rateBias +
-            math::Rand::GetDblNormal(this->rateNoiseMean, this->rateNoiseStdDev));
+            math::Rand::GetDblNormal(this->rateNoiseMean,
+              this->rateNoiseStdDev));
 
           // Add Gaussian noise + fixed bias to each acceleration
           this->imuMsg.mutable_linear_acceleration()->set_x(
@@ -382,9 +329,15 @@
           GZ_ASSERT(false, "Invalid noise model type");
       }
     }
-  }
-
-  if (this->pub)
-    this->pub->Publish(this->imuMsg);
->>>>>>> 37416619
+
+    if (this->pub)
+      this->pub->Publish(this->imuMsg);
+  }
+}
+
+//////////////////////////////////////////////////
+bool ImuSensor::IsActive()
+{
+  return this->active ||
+         (this->pub && this->pub->HasConnections());
 }