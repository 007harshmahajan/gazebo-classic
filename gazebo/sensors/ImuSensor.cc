--- conflicted
+++ resolved
@@ -343,13 +343,9 @@
 ignition::math::Vector3d ImuSensor::AngularVelocity(const bool _noiseFree) const
 {
   boost::mutex::scoped_lock lock(this->mutex);
-<<<<<<< HEAD
   if (_noiseFree)
     return this->angularVel;
-  return msgs::Convert(this->imuMsg.angular_velocity()).Ign();
-=======
   return msgs::ConvertIgn(this->imuMsg.angular_velocity());
->>>>>>> 36781a23
 }
 
 //////////////////////////////////////////////////
@@ -363,13 +359,9 @@
     const bool _noiseFree) const
 {
   boost::mutex::scoped_lock lock(this->mutex);
-<<<<<<< HEAD
   if (_noiseFree)
     return this->linearAcc;
-  return msgs::Convert(this->imuMsg.linear_acceleration()).Ign();
-=======
   return msgs::ConvertIgn(this->imuMsg.linear_acceleration());
->>>>>>> 36781a23
 }
 
 //////////////////////////////////////////////////
@@ -432,15 +424,9 @@
       this->parentEntity->GetWorldPose().Ign();
     ignition::math::Pose3d imuPose = this->pose + parentEntityPose;
 
-<<<<<<< HEAD
     // Get the angular velocity
     ignition::math::Vector3d imuWorldAngularVel = msgs::Convert(
         msg.angular_velocity()).Ign();
-=======
-    // Set the IMU angular velocity
-    ignition::math::Vector3d imuWorldAngularVel
-        = msgs::ConvertIgn(msg.angular_velocity());
->>>>>>> 36781a23
 
     // Set the IMU angular velocity
     this->angularVel = imuPose.Rot().Inverse().RotateVector(
