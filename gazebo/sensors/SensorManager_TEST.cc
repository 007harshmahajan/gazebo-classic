--- conflicted
+++ resolved
@@ -115,11 +115,7 @@
       ++i;
     }
 
-<<<<<<< HEAD
-    EXPECT_LT(i, 20);
-=======
     EXPECT_LT(i, 100);
->>>>>>> 98cec5f7
   }
 
   // Make sure the proper number of sensors have been removed
