--- conflicted
+++ resolved
@@ -115,7 +115,7 @@
       }
     }
 
-    std::string scopedName = this->parentName + "::" + this->GetName();
+    std::string scopedName = this->parentName + "::" + this->Name();
     this->camera = this->scene->CreateCamera(scopedName, false);
 
     if (!this->camera)
@@ -136,11 +136,7 @@
     }
 
     this->camera->Init();
-<<<<<<< HEAD
-    this->camera->CreateRenderTexture(this->Name() + "_RttTex");
-=======
     this->camera->CreateRenderTexture(scopedName + "_RttTex");
->>>>>>> ca954a06
     ignition::math::Pose3d cameraPose = this->pose;
     if (cameraSdf->HasElement("pose"))
       cameraPose = cameraSdf->Get<ignition::math::Pose3d>("pose") + cameraPose;
@@ -176,12 +172,8 @@
 
   if (this->camera)
   {
-<<<<<<< HEAD
-    this->scene->RemoveCamera(this->camera->Name());
-=======
-    std::string scopedName = this->parentName + "::" + this->GetName();
+    std::string scopedName = this->parentName + "::" + this->Name();
     this->scene->RemoveCamera(scopedName);
->>>>>>> ca954a06
   }
 
   this->camera.reset();
