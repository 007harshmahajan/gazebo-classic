/*
 * Copyright (C) 2012-2013 Open Source Robotics Foundation
 *
 * Licensed under the Apache License, Version 2.0 (the "License");
 * you may not use this file except in compliance with the License.
 * You may obtain a copy of the License at
 *
 *     http://www.apache.org/licenses/LICENSE-2.0
 *
 * Unless required by applicable law or agreed to in writing, software
 * distributed under the License is distributed on an "AS IS" BASIS,
 * WITHOUT WARRANTIES OR CONDITIONS OF ANY KIND, either express or implied.
 * See the License for the specific language governing permissions and
 * limitations under the License.
 *
*/
/* Desc: A screw or primastic/rotational joint
 * Author: Nate Koenig, John Hsu
 * Date: 21 May 2003
 */

#ifndef _SCREWJOINT_HH_
#define _SCREWJOINT_HH_

#include "gazebo/physics/Joint.hh"
#include "gazebo/common/Console.hh"

namespace gazebo
{
  namespace physics
  {
    /// \addtogroup gazebo_physics
    /// \{

    /// \class ScrewJoint ScrewJoint.hh physics/physics.hh
    /// \brief A screw joint, which has both  prismatic and rotational DOFs
    template<class T>
    class ScrewJoint : public T
    {
      /// \brief Constructor.
      /// \param[in] _parent Parent of the joint.
      public: explicit ScrewJoint(BasePtr _parent) : T(_parent), threadPitch(0)
              {this->AddType(Base::SCREW_JOINT);}

      /// \brief Destructor.
      public: virtual ~ScrewJoint()
              { }

      // Documentation inherited.
      public: virtual unsigned int GetAngleCount() const
              {return 2;}

      /// \brief Load a ScrewJoint.
      /// \param[in] _sdf SDF value to load from
      public: virtual void Load(sdf::ElementPtr _sdf)
                 {
                   T::Load(_sdf);

                   this->threadPitch =
                     _sdf->GetElement("thread_pitch")->Get<double>();
                 }

<<<<<<< HEAD
      /// \brief Set screw joint thread pitch.
      ///
      /// This must be implemented in a child class
      /// \param[in] _index Index of the axis.
      /// \param[in] _threadPitch Thread pitch value.
      public: virtual void SetThreadPitch(int _index, double _threadPitch)
        GAZEBO_DEPRECATED(3.0) = 0;
=======
      /// \brief Set the anchor.
      /// \param[in] _index Index of the axis. Not Used.
      /// \param[in] _anchor Anchor value for the joint.
      public: virtual void SetAnchor(unsigned int _index,
                  const math::Vector3 &_anchor);

      /// \brief Get the anchor.
      /// \param[in] _index Index of the axis. Not Used.
      /// \return Anchor for the joint.
      public: virtual math::Vector3 GetAnchor(unsigned int _index) const;
>>>>>>> b07ea25f

      /// \brief Set screw joint thread pitch.
      ///
      /// This must be implemented in a child class
      /// \param[in] _index Index of the axis.
      /// \param[in] _threadPitch Thread pitch value.
<<<<<<< HEAD
      public: virtual void SetThreadPitch(double _threadPitch) = 0;
=======
      public: virtual void SetThreadPitch(unsigned int _index,
                  double _threadPitch) = 0;
>>>>>>> b07ea25f

      /// \brief Get screw joint thread pitch.
      ///
      /// This must be implemented in a child class
      /// \param[in] _index Index of the axis.
      /// \return _threadPitch Thread pitch value.
      public: virtual double GetThreadPitch(unsigned int _index)
        GAZEBO_DEPRECATED(3.0) = 0;

      /// \brief Get screw joint thread pitch.
      ///
      /// This must be implemented in a child class
      /// \param[in] _index Index of the axis.
      /// \return _threadPitch Thread pitch value.
      public: virtual double GetThreadPitch() = 0;

      /// \brief The anchor value is not used internally.
      protected: math::Vector3 fakeAnchor;

      /// \brief Pitch of the thread.
      protected: double threadPitch;

      /// \brief Initialize joint
      protected: virtual void Init()
                 {
                   T::Init();
                 }
    };
    /// \}
<<<<<<< HEAD
=======

    template<class T>
    void ScrewJoint<T>::SetAnchor(unsigned int /*_index*/,
                                  const math::Vector3 &_anchor)
    {this->fakeAnchor = _anchor;}

    template<class T>
    math::Vector3 ScrewJoint<T>::GetAnchor(unsigned int /*_index*/) const
    {return this->fakeAnchor;}
>>>>>>> b07ea25f
  }
}
#endif<|MERGE_RESOLUTION|>--- conflicted
+++ resolved
@@ -60,38 +60,20 @@
                      _sdf->GetElement("thread_pitch")->Get<double>();
                  }
 
-<<<<<<< HEAD
       /// \brief Set screw joint thread pitch.
       ///
       /// This must be implemented in a child class
       /// \param[in] _index Index of the axis.
       /// \param[in] _threadPitch Thread pitch value.
-      public: virtual void SetThreadPitch(int _index, double _threadPitch)
-        GAZEBO_DEPRECATED(3.0) = 0;
-=======
-      /// \brief Set the anchor.
-      /// \param[in] _index Index of the axis. Not Used.
-      /// \param[in] _anchor Anchor value for the joint.
-      public: virtual void SetAnchor(unsigned int _index,
-                  const math::Vector3 &_anchor);
-
-      /// \brief Get the anchor.
-      /// \param[in] _index Index of the axis. Not Used.
-      /// \return Anchor for the joint.
-      public: virtual math::Vector3 GetAnchor(unsigned int _index) const;
->>>>>>> b07ea25f
+      public: virtual void SetThreadPitch(unsigned int _index,
+                  double _threadPitch) GAZEBO_DEPRECATED(3.0) = 0;
 
       /// \brief Set screw joint thread pitch.
       ///
       /// This must be implemented in a child class
       /// \param[in] _index Index of the axis.
       /// \param[in] _threadPitch Thread pitch value.
-<<<<<<< HEAD
       public: virtual void SetThreadPitch(double _threadPitch) = 0;
-=======
-      public: virtual void SetThreadPitch(unsigned int _index,
-                  double _threadPitch) = 0;
->>>>>>> b07ea25f
 
       /// \brief Get screw joint thread pitch.
       ///
@@ -121,18 +103,6 @@
                  }
     };
     /// \}
-<<<<<<< HEAD
-=======
-
-    template<class T>
-    void ScrewJoint<T>::SetAnchor(unsigned int /*_index*/,
-                                  const math::Vector3 &_anchor)
-    {this->fakeAnchor = _anchor;}
-
-    template<class T>
-    math::Vector3 ScrewJoint<T>::GetAnchor(unsigned int /*_index*/) const
-    {return this->fakeAnchor;}
->>>>>>> b07ea25f
   }
 }
 #endif