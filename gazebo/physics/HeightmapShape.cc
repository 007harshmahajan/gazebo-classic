/*
 * Copyright (C) 2012-2015 Open Source Robotics Foundation
 *
 * Licensed under the Apache License, Version 2.0 (the "License");
 * you may not use this file except in compliance with the License.
 * You may obtain a copy of the License at
 *
 *     http://www.apache.org/licenses/LICENSE-2.0
 *
 * Unless required by applicable law or agreed to in writing, software
 * distributed under the License is distributed on an "AS IS" BASIS,
 * WITHOUT WARRANTIES OR CONDITIONS OF ANY KIND, either express or implied.
 * See the License for the specific language governing permissions and
 * limitations under the License.
 *
*/
/* Desc: Heightmap shape
 * Author: Nate Koenig, Andrew Howard
 * Date: 8 May 2003
 */

#include <gazebo/gazebo_config.h>

#ifdef HAVE_GDAL
<<<<<<< HEAD
# include <gdalwarper.h>
# include <gdal_priv.h>
=======
# pragma GCC diagnostic push
# pragma GCC diagnostic ignored "-Wfloat-equal"
# include <gdalwarper.h>
# include <gdal_priv.h>
# pragma GCC diagnostic pop
>>>>>>> 192d0a76
#endif

#include <algorithm>
#include <cmath>
#include <string>
#include "gazebo/common/Assert.hh"
#include "gazebo/common/Console.hh"
#include "gazebo/common/Image.hh"
#include "gazebo/common/CommonIface.hh"
#include "gazebo/common/SphericalCoordinates.hh"
#include "gazebo/math/gzmath.hh"
#include "gazebo/physics/HeightmapShape.hh"
#include "gazebo/physics/World.hh"
#include "gazebo/transport/transport.hh"

using namespace gazebo;
using namespace physics;


//////////////////////////////////////////////////
HeightmapShape::HeightmapShape(CollisionPtr _parent)
    : Shape(_parent)
{
  this->vertSize = 0;
  this->AddType(Base::HEIGHTMAP_SHAPE);
}

//////////////////////////////////////////////////
HeightmapShape::~HeightmapShape()
{
}

//////////////////////////////////////////////////
void HeightmapShape::OnRequest(ConstRequestPtr &_msg)
{
  if (_msg->request() == "heightmap_data")
  {
    msgs::Geometry msg;

    msgs::Response response;
    response.set_id(_msg->id());
    response.set_request(_msg->request());
    response.set_response("success");

    this->FillMsg(msg);

    response.set_type(msg.GetTypeName());
    std::string *serializedData = response.mutable_serialized_data();
    msg.SerializeToString(serializedData);

    this->responsePub->Publish(response);
  }
}

//////////////////////////////////////////////////
int HeightmapShape::LoadImageAsTerrain(const std::string &_filename)
{
  if (this->img.Load(_filename) != 0)
  {
    gzerr << "Unable to load an image as a terrain [" << _filename << "]\n";
    return -1;
  }

  this->heightmapData = static_cast<common::HeightmapData*>(&this->img);
  this->heightmapSize = this->sdf->Get<math::Vector3>("size");

  return 0;
}

#ifdef HAVE_GDAL
//////////////////////////////////////////////////
int HeightmapShape::LoadDEMAsTerrain(const std::string &_filename)
{
  if (this->dem.Load(_filename) != 0)
  {
    gzerr << "Unable to load a DEM file as a terrain [" << _filename << "]\n";
    return -1;
  }

  if (this->sdf->HasElement("size"))
  {
    this->heightmapSize = this->sdf->Get<math::Vector3>("size");
  }
  else
  {
    this->heightmapSize.x = this->dem.GetWorldWidth();
    this->heightmapSize.y = this->dem.GetWorldHeight();
    this->heightmapSize.z = this->dem.GetMaxElevation() -
        std::max(0.0f, this->dem.GetMinElevation());
  }

  this->heightmapData = static_cast<common::HeightmapData*>(&this->dem);

  // Modify the reference geotedic latitude/longitude.
  // A GPS sensor will use the real georeferenced coordinates of the terrain.
  common::SphericalCoordinatesPtr sphericalCoordinates;
  sphericalCoordinates = this->world->GetSphericalCoordinates();

  if (sphericalCoordinates)
  {
    math::Angle latitude, longitude;
    double elevation;

    this->dem.GetGeoReferenceOrigin(latitude, longitude);
    elevation = this->dem.GetElevation(0.0, 0.0);

    sphericalCoordinates->SetLatitudeReference(latitude);
    sphericalCoordinates->SetLongitudeReference(longitude);
    sphericalCoordinates->SetElevationReference(elevation);
    sphericalCoordinates.reset();
  }
  else
    gzerr << "Unable to get a valid SphericalCoordinates pointer\n";

  return 0;
}

//////////////////////////////////////////////////
int HeightmapShape::LoadTerrainFile(const std::string &_filename)
{
  // Register the GDAL drivers
  GDALAllRegister();

  GDALDataset *poDataset = reinterpret_cast<GDALDataset *>
      (GDALOpen(_filename.c_str(), GA_ReadOnly));

  if (!poDataset)
  {
    gzerr << "Unrecognized terrain format in file [" << _filename << "]\n";
    return -1;
  }

  this->fileFormat = poDataset->GetDriver()->GetDescription();
  GDALClose(reinterpret_cast<GDALDataset *>(poDataset));

  // Check if the heightmap file is an image
  if (fileFormat == "JPEG" || fileFormat == "PNG")
  {
    // Load the terrain file as an image
    return this->LoadImageAsTerrain(_filename);
  }
  else
  {
    // Load the terrain file as a DEM
    return this->LoadDEMAsTerrain(_filename);
  }
}
#else
int HeightmapShape::LoadTerrainFile(const std::string &_filename)
{
  // Load the terrain file as an image
  return this->LoadImageAsTerrain(_filename);
}
#endif

//////////////////////////////////////////////////
void HeightmapShape::Load(sdf::ElementPtr _sdf)
{
  Base::Load(_sdf);

  std::string filename = common::find_file(this->sdf->Get<std::string>("uri"));
  if (filename.empty())
  {
    gzerr << "Unable to find heightmap[" +
             this->sdf->Get<std::string>("uri") + "]\n";
    return;
  }

  if (LoadTerrainFile(filename) != 0)
  {
    gzerr << "Heightmap data size must be square, with a size of 2^n+1\n";
    return;
  }

  // Check if the geometry of the terrain data matches Ogre constrains
  if (this->heightmapData->GetWidth() != this->heightmapData->GetHeight() ||
      !math::isPowerOfTwo(this->heightmapData->GetWidth() - 1))
  {
    gzerr << "Heightmap data size must be square, with a size of 2^n+1\n";
    return;
  }
}

//////////////////////////////////////////////////
int HeightmapShape::GetSubSampling() const
{
  return this->subSampling;
}

//////////////////////////////////////////////////
void HeightmapShape::Init()
{
  this->node = transport::NodePtr(new transport::Node());
  this->node->Init();

  this->requestSub = this->node->Subscribe("~/request",
      &HeightmapShape::OnRequest, this, true);
  this->responsePub = this->node->Advertise<msgs::Response>("~/response");

  this->subSampling = 2;

  math::Vector3 terrainSize = this->GetSize();

  // sampling size along image width and height
  this->vertSize = (this->heightmapData->GetWidth() * this->subSampling)-1;
  this->scale.x = terrainSize.x / this->vertSize;
  this->scale.y = terrainSize.y / this->vertSize;

  if (math::equal(this->heightmapData->GetMaxElevation(), 0.0f))
    this->scale.z = fabs(terrainSize.z);
  else
    this->scale.z = fabs(terrainSize.z) /
                    this->heightmapData->GetMaxElevation();

  // Step 1: Construct the heightmap lookup table
  this->heightmapData->FillHeightMap(this->subSampling, this->vertSize,
      this->GetSize(), this->scale, this->flipY, this->heights);
}

//////////////////////////////////////////////////
void HeightmapShape::SetScale(const math::Vector3 &_scale)
{
  if (this->scale == _scale)
    return;

  this->scale = _scale;
}

//////////////////////////////////////////////////
std::string HeightmapShape::GetURI() const
{
  return this->sdf->Get<std::string>("uri");
}

//////////////////////////////////////////////////
math::Vector3 HeightmapShape::GetSize() const
{
  return this->heightmapSize;
}

//////////////////////////////////////////////////
math::Vector3 HeightmapShape::GetPos() const
{
  return this->sdf->Get<math::Vector3>("pos");
}

//////////////////////////////////////////////////
void HeightmapShape::FillMsg(msgs::Geometry &_msg)
{
  _msg.set_type(msgs::Geometry::HEIGHTMAP);

  _msg.mutable_heightmap()->set_width(this->vertSize);
  _msg.mutable_heightmap()->set_height(this->vertSize);

  for (unsigned int y = 0; y < this->vertSize; ++y)
  {
    for (unsigned int x = 0; x < this->vertSize; ++x)
    {
      int index = (this->vertSize - y - 1) * this->vertSize + x;
      _msg.mutable_heightmap()->add_heights(this->heights[index]);
    }
  }

  msgs::Set(_msg.mutable_heightmap()->mutable_size(), this->GetSize());
  msgs::Set(_msg.mutable_heightmap()->mutable_origin(), this->GetPos());
  _msg.mutable_heightmap()->set_filename(this->img.GetFilename());
}

//////////////////////////////////////////////////
void HeightmapShape::ProcessMsg(const msgs::Geometry & /*_msg*/)
{
  gzerr << "TODO: not implement yet.";
}

//////////////////////////////////////////////////
math::Vector2i HeightmapShape::GetVertexCount() const
{
  return math::Vector2i(this->vertSize, this->vertSize);
}

/////////////////////////////////////////////////
float HeightmapShape::GetHeight(int _x, int _y) const
{
  if (_x < 0 || _y < 0)
    return 0.0;

  return this->heights[_y * this->vertSize + _x];
}

/////////////////////////////////////////////////
float HeightmapShape::GetMaxHeight() const
{
  float max = GZ_FLT_MIN;
  for (unsigned int i = 0; i < this->heights.size(); ++i)
  {
    if (this->heights[i] > max)
      max = this->heights[i];
  }

  return max;
}

/////////////////////////////////////////////////
float HeightmapShape::GetMinHeight() const
{
  float min = GZ_FLT_MAX;
  for (unsigned int i = 0; i < this->heights.size(); ++i)
  {
    if (this->heights[i] < min)
      min = this->heights[i];
  }

  return min;
}

//////////////////////////////////////////////////
common::Image HeightmapShape::GetImage() const
{
  double height = 0.0;
  unsigned char *imageData = NULL;

  /// \todo Support multiple terrain objects
  double minHeight = this->GetMinHeight();
  double maxHeight = this->GetMaxHeight() - minHeight;

  int size = (this->vertSize+1) / this->subSampling;

  // Create the image data buffer
  imageData = new unsigned char[size * size];

  // Get height data from all vertices
  for (uint16_t y = 0; y < size; ++y)
  {
    for (uint16_t x = 0; x < size; ++x)
    {
      int sx = static_cast<int>(x * this->subSampling);
      int sy;

      if (!this->flipY)
        sy = static_cast<int>(y * this->subSampling);
      else
        sy = static_cast<int>(size - 1 -y) * this->subSampling;

      // Normalize height value
      height = (this->GetHeight(sx, sy) - minHeight) / maxHeight;

      GZ_ASSERT(height <= 1.0, "Normalized terrain height > 1.0");
      GZ_ASSERT(height >= 0.0, "Normalized terrain height < 0.0");

      // Scale height to a value between 0 and 255
      imageData[y * size + x] = static_cast<unsigned char>(height * 255.0);
    }
  }

  common::Image result;
  result.SetFromData(imageData, size, size, common::Image::L_INT8);

  delete [] imageData;
  return result;
}<|MERGE_RESOLUTION|>--- conflicted
+++ resolved
@@ -22,16 +22,11 @@
 #include <gazebo/gazebo_config.h>
 
 #ifdef HAVE_GDAL
-<<<<<<< HEAD
-# include <gdalwarper.h>
-# include <gdal_priv.h>
-=======
 # pragma GCC diagnostic push
 # pragma GCC diagnostic ignored "-Wfloat-equal"
 # include <gdalwarper.h>
 # include <gdal_priv.h>
 # pragma GCC diagnostic pop
->>>>>>> 192d0a76
 #endif
 
 #include <algorithm>
