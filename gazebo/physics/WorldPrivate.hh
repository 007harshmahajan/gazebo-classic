--- conflicted
+++ resolved
@@ -374,13 +374,11 @@
       /// \brief Node for ignition transport communication.
       public: ignition::transport::Node ignNode;
 
-<<<<<<< HEAD
+      /// \brief Callback function intended to call the scene with updated Poses
+      public: UpdateScenePosesFunc updateScenePoses;
+
       /// \brief SDF World DOM object
       public: std::unique_ptr<sdf::World> worldSDFDom;
-=======
-      /// \brief Callback function intended to call the scene with updated Poses
-      public: UpdateScenePosesFunc updateScenePoses;
->>>>>>> 98e5eb70
     };
   }
 }
