--- conflicted
+++ resolved
@@ -850,19 +850,15 @@
       world->SetPaused(paused);
     }
 
-<<<<<<< HEAD
     world->Step(200);
-=======
-    world->StepWorld(200);
->>>>>>> 32ad3bca
 
     this->GetMemInfo(residentCur, shareCur);
 
     // give it 2 cycles to stabilize
     if (i > cyclesStabilize)
     {
-      EXPECT_LE(residentCur, residentLast * 1.01);
-      EXPECT_LE(shareCur, shareLast * 1.01);
+      EXPECT_LE(residentCur, residentLast);
+      EXPECT_LE(shareCur, shareLast);
     }
     // gzdbg << "memory res[" << residentCur
     //       << "] shr[" << shareCur
