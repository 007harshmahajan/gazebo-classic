--- conflicted
+++ resolved
@@ -612,7 +612,6 @@
   EXPECT_EQ(physics->GetType(), _physicsEngine);
 
   physics::JointPtr joint;
-
   for (unsigned int i = 0; i < 2; ++i)
   {
     if (_physicsEngine == "dart" && i == 0)
@@ -758,36 +757,6 @@
   JointTorqueTest(this->physicsEngine);
 }
 
-<<<<<<< HEAD
-#ifdef HAVE_SIMBODY
-TEST_F(Joint_TEST, JointTorqueTestSimbody)
-{
-  JointTorqueTest("simbody");
-}
-#endif  // HAVE_SIMBODY
-
-#ifdef HAVE_BULLET
-/// bullet collision parameters needs tweaking
-TEST_F(Joint_TEST, JointTorqueTestBullet)
-{
-  gzerr << "JointTorqueTestBullet fails because dynamic joint manipulation "
-        << "is not yet working\n";
-  // JointTorqueTest("bullet");
-}
-#endif  // HAVE_BULLET
-
-#ifdef HAVE_DART
-TEST_F(Joint_TEST, JointTorqueTestDART)
-{
-  gzerr << "JointTorqueTestDART fails because dynamic joint creating/removing "
-        << "is not yet working. "
-        << "Please see issue #903.\n";
-  // JointTorqueTest("dart");
-}
-#endif  // HAVE_DART
-
-=======
->>>>>>> a90beccc
 void Joint_TEST::JointCreationDestructionTest(const std::string &_physicsEngine)
 {
   /// \TODO: Disable for now until functionality is implemented
