/*
 * Copyright 2012 Open Source Robotics Foundation
 *
 * Licensed under the Apache License, Version 2.0 (the "License");
 * you may not use this file except in compliance with the License.
 * You may obtain a copy of the License at
 *
 *     http://www.apache.org/licenses/LICENSE-2.0
 *
 * Unless required by applicable law or agreed to in writing, software
 * distributed under the License is distributed on an "AS IS" BASIS,
 * WITHOUT WARRANTIES OR CONDITIONS OF ANY KIND, either express or implied.
 * See the License for the specific language governing permissions and
 * limitations under the License.
 *
*/

#include <gtest/gtest.h>
#include "gazebo/physics/physics.hh"
#include "test/ServerFixture.hh"
#include "gazebo/physics/Joint.hh"

#define TOL 1e-6
using namespace gazebo;

class Joint_TEST : public ServerFixture
{
};

////////////////////////////////////////////////////////////////////////
// Test world template
////////////////////////////////////////////////////////////////////////
TEST_F(Joint_TEST, JointCreationDestructionTest)
{
  // Load our inertial test world
  Load("worlds/joint_test.world", true);

  // Get a pointer to the world, make sure world loads
  physics::WorldPtr world = physics::get_world("default");
  ASSERT_TRUE(world != NULL);

  // Verify physics engine type
  physics::PhysicsEnginePtr physics = world->GetPhysicsEngine();
  ASSERT_TRUE(physics != NULL);
  EXPECT_EQ(physics->GetType(), "ode");

  // create some fake links
  physics::ModelPtr model = world->GetModel("model_1");
  ASSERT_TRUE(model != NULL);
  physics::LinkPtr link = model->GetLink("link_1");
  ASSERT_TRUE(link != NULL);

  physics::LinkPtr parentLink;
  physics::LinkPtr childLink(link);
  physics::JointPtr joint;
  math::Pose anchor;
  math::Vector3 axis(1, 0, 0);
  double upper = M_PI;
  double lower = -M_PI;

<<<<<<< HEAD
  double residentLast, shareLast;
=======
  double residentLast = 0, shareLast = 0;
>>>>>>> 3c3fed83
  double residentCur, shareCur;

  for (unsigned int i = 0; i < 100; ++i)
  {
    // try creating a joint
    {
      joint = world->GetPhysicsEngine()->CreateJoint(
        "revolute", model);
      joint->Attach(parentLink, childLink);
      // load adds the joint to a vector of shared pointers kept
      // in parent and child links, preventing joint from being destroyed.
      joint->Load(parentLink, childLink, anchor);
      // joint->SetAnchor(0, anchor);
      joint->SetAxis(0, axis);
      joint->SetHighStop(0, upper);
      joint->SetLowStop(0, lower);

      if (parentLink)
        joint->SetName(parentLink->GetName() + std::string("_") +
                       childLink->GetName() + std::string("_joint"));
      else
        joint->SetName(std::string("world_") +
                       childLink->GetName() + std::string("_joint"));
      joint->Init();
    }
    // remove the joint
    {
      bool paused = world->IsPaused();
      world->SetPaused(true);
      if (joint)
      {
        // reenable collision between the link pair
        physics::LinkPtr parent = joint->GetParent();
        physics::LinkPtr child = joint->GetChild();
        if (parent)
          parent->SetCollideMode("all");
        if (child)
          child->SetCollideMode("all");

        joint->Detach();
        joint.reset();
      }
      world->SetPaused(paused);
    }
<<<<<<< HEAD
    this->GetMemInfo(residentCur, shareCur);
    if (i > 1)  // give it 2 cycles to stabilize
    {
      EXPECT_EQ(residentCur, residentLast);
      EXPECT_EQ(shareCur, shareLast);
=======
    gazebo::common::Time::MSleep(10);
    this->GetMemInfo(residentCur, shareCur);
    if (i > 1)  // give it 2 cycles to stabilize
    {
      EXPECT_LE(residentCur, residentLast);
      EXPECT_LE(shareCur, shareLast);
>>>>>>> 3c3fed83
    }
    // gzdbg << "memory res[" << residentCur
    //       << "] shr[" << shareCur
    //       << "] res[" << residentLast
    //       << "] shr[" << shareLast
    //       << "]\n";
    residentLast = residentCur;
    shareLast = shareCur;
  }
}

TEST_F(Joint_TEST, joint_SDF14)
{
  Load("worlds/SDF_1_4.world");

  physics::WorldPtr world = physics::get_world("default");
  ASSERT_TRUE(world != NULL);

  physics::PhysicsEnginePtr physics = world->GetPhysicsEngine();
  ASSERT_TRUE(physics != NULL);

  int i = 0;
  while (!this->HasEntity("joint14_model") && i < 20)
  {
    common::Time::MSleep(100);
    ++i;
  }

  if (i > 20)
    gzthrow("Unable to get joint14_model");

  physics::PhysicsEnginePtr physicsEngine = world->GetPhysicsEngine();
  EXPECT_TRUE(physicsEngine);
  physics::ModelPtr model = world->GetModel("joint14_model");
  EXPECT_TRUE(model);
  physics::LinkPtr link1 = model->GetLink("body1");
  EXPECT_TRUE(link1);
  physics::LinkPtr link2 = model->GetLink("body2");
  EXPECT_TRUE(link2);

  EXPECT_EQ(model->GetJointCount(), 1u);
  physics::JointPtr joint = model->GetJoint("joint14_revolute_joint");
  EXPECT_TRUE(joint);

  physics::LinkPtr parent = joint->GetParent();
  EXPECT_TRUE(parent);
  physics::LinkPtr child = joint->GetChild();
  EXPECT_TRUE(child);
  EXPECT_EQ(parent->GetName(), "body2");
  EXPECT_EQ(child->GetName(), "body1");
}



int main(int argc, char **argv)
{
  ::testing::InitGoogleTest(&argc, argv);
  return RUN_ALL_TESTS();
}<|MERGE_RESOLUTION|>--- conflicted
+++ resolved
@@ -58,11 +58,7 @@
   double upper = M_PI;
   double lower = -M_PI;
 
-<<<<<<< HEAD
-  double residentLast, shareLast;
-=======
   double residentLast = 0, shareLast = 0;
->>>>>>> 3c3fed83
   double residentCur, shareCur;
 
   for (unsigned int i = 0; i < 100; ++i)
@@ -107,20 +103,12 @@
       }
       world->SetPaused(paused);
     }
-<<<<<<< HEAD
-    this->GetMemInfo(residentCur, shareCur);
-    if (i > 1)  // give it 2 cycles to stabilize
-    {
-      EXPECT_EQ(residentCur, residentLast);
-      EXPECT_EQ(shareCur, shareLast);
-=======
     gazebo::common::Time::MSleep(10);
     this->GetMemInfo(residentCur, shareCur);
     if (i > 1)  // give it 2 cycles to stabilize
     {
       EXPECT_LE(residentCur, residentLast);
       EXPECT_LE(shareCur, shareLast);
->>>>>>> 3c3fed83
     }
     // gzdbg << "memory res[" << residentCur
     //       << "] shr[" << shareCur
