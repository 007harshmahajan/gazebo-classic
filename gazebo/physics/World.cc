/*
 * Copyright 2012 Open Source Robotics Foundation
 *
 * Licensed under the Apache License, Version 2.0 (the "License");
 * you may not use this file except in compliance with the License.
 * You may obtain a copy of the License at
 *
 *     http://www.apache.org/licenses/LICENSE-2.0
 *
 * Unless required by applicable law or agreed to in writing, software
 * distributed under the License is distributed on an "AS IS" BASIS,
 * WITHOUT WARRANTIES OR CONDITIONS OF ANY KIND, either express or implied.
 * See the License for the specific language governing permissions and
 * limitations under the License.
 *
*/
/* Desc: The world; all models are collected here
 * Author: Andrew Howard and Nate Koenig
 */

#include <time.h>

#include <tbb/parallel_for.h>
#include <tbb/blocked_range.h>

#include <boost/thread.hpp>
#include <boost/thread/mutex.hpp>
#include <boost/thread/recursive_mutex.hpp>

#include "gazebo/sensors/SensorManager.hh"
#include "gazebo/math/Rand.hh"

#include "gazebo/sdf/sdf.hh"
#include "gazebo/transport/Node.hh"
#include "gazebo/transport/Transport.hh"
#include "gazebo/transport/Publisher.hh"
#include "gazebo/transport/Subscriber.hh"

#include "gazebo/util/LogPlay.hh"
#include "gazebo/common/ModelDatabase.hh"
#include "gazebo/common/Common.hh"
#include "gazebo/common/Events.hh"
#include "gazebo/common/Exception.hh"
#include "gazebo/common/Console.hh"
#include "gazebo/common/Plugin.hh"

#include "gazebo/util/Diagnostics.hh"
#include "gazebo/util/LogRecord.hh"

#include "gazebo/physics/Road.hh"
#include "gazebo/physics/RayShape.hh"
#include "gazebo/physics/Link.hh"
#include "gazebo/physics/PhysicsEngine.hh"
#include "gazebo/physics/PhysicsFactory.hh"
#include "gazebo/physics/Model.hh"
#include "gazebo/physics/Actor.hh"
#include "gazebo/physics/World.hh"

#include "physics/Collision.hh"
#include "physics/ContactManager.hh"

using namespace gazebo;
using namespace physics;


class ModelUpdate_TBB
{
  public: ModelUpdate_TBB(Model_V *_models) : models(_models) {}
  public: void operator() (const tbb::blocked_range<size_t> &_r) const
  {
    for (size_t i = _r.begin(); i != _r.end(); i++)
    {
      (*models)[i]->Update();
    }
  }

  private: Model_V *models;
};

//////////////////////////////////////////////////
World::World(const std::string &_name)
{
  this->sdf.reset(new sdf::Element);
  sdf::initFile("world.sdf", this->sdf);

  this->factorySDF.reset(new sdf::SDF);
  sdf::initFile("root.sdf", this->factorySDF);

  this->logPlayStateSDF.reset(new sdf::Element);
  sdf::initFile("state.sdf", this->logPlayStateSDF);

  this->receiveMutex = new boost::recursive_mutex();
  this->loadModelMutex = new boost::mutex();

  this->initialized = false;
  this->loaded = false;
  this->stepInc = 0;
  this->pause = false;
  this->thread = NULL;
  this->logThread = NULL;
  this->stop = false;

  this->currentStateBuffer = 0;
  this->stateToggle = 0;

  this->pluginsLoaded = false;

  this->name = _name;

  this->needsReset = false;
  this->resetAll = true;
  this->resetTimeOnly = false;
  this->resetModelOnly = false;
  this->enablePhysicsEngine = true;
  this->setWorldPoseMutex = new boost::mutex();
  this->worldUpdateMutex = new boost::recursive_mutex();

  this->sleepOffset = common::Time(0);

  this->prevStatTime = common::Time::GetWallTime();
  this->prevProcessMsgsTime = common::Time::GetWallTime();

  this->connections.push_back(
     event::Events::ConnectStep(boost::bind(&World::OnStep, this)));
  this->connections.push_back(
     event::Events::ConnectSetSelectedEntity(
       boost::bind(&World::SetSelectedEntityCB, this, _1)));
  this->connections.push_back(
     event::Events::ConnectPause(
       boost::bind(&World::SetPaused, this, _1)));
}

//////////////////////////////////////////////////
World::~World()
{
  delete this->receiveMutex;
  this->receiveMutex = NULL;
  delete this->loadModelMutex;
  this->loadModelMutex = NULL;
  delete this->setWorldPoseMutex;
  this->setWorldPoseMutex = NULL;
  delete this->worldUpdateMutex;
  this->worldUpdateMutex = NULL;

  this->connections.clear();
  this->Fini();

  this->sdf->Reset();
  this->rootElement.reset();
  this->node.reset();

  this->testRay.reset();
}

//////////////////////////////////////////////////
void World::Load(sdf::ElementPtr _sdf)
{
  this->loaded = false;
  this->sdf = _sdf;

  if (this->sdf->GetValueString("name").empty())
    gzwarn << "create_world(world_name =["
           << this->name << "]) overwrites sdf world name\n!";
  else
    this->name = this->sdf->GetValueString("name");

  this->sceneMsg.CopyFrom(msgs::SceneFromSDF(this->sdf->GetElement("scene")));
  this->sceneMsg.set_name(this->GetName());

  // The period at which messages are processed
  this->processMsgsPeriod = common::Time(0, 200000000);

  this->node = transport::NodePtr(new transport::Node());
  this->node->Init(this->GetName());

  this->posePub = this->node->Advertise<msgs::PosesStamped>(
    "~/pose/info", 10, 60.0);

  this->guiPub = this->node->Advertise<msgs::GUI>("~/gui");
  if (this->sdf->HasElement("gui"))
    this->guiPub->Publish(msgs::GUIFromSDF(this->sdf->GetElement("gui")));

  this->factorySub = this->node->Subscribe("~/factory",
                                           &World::OnFactoryMsg, this);
  this->controlSub = this->node->Subscribe("~/world_control",
                                           &World::OnControl, this);

  this->requestSub = this->node->Subscribe("~/request",
                                           &World::OnRequest, this, true);
  this->jointSub = this->node->Subscribe("~/joint", &World::JointLog, this);
  this->modelSub = this->node->Subscribe<msgs::Model>("~/model/modify",
      &World::OnModelMsg, this);

  this->responsePub = this->node->Advertise<msgs::Response>("~/response");
  this->statPub =
    this->node->Advertise<msgs::WorldStatistics>("~/world_stats", 100, 5);
  this->selectionPub = this->node->Advertise<msgs::Selection>("~/selection", 1);
  this->modelPub = this->node->Advertise<msgs::Model>("~/model/info");
  this->lightPub = this->node->Advertise<msgs::Light>("~/light");

  std::string type = this->sdf->GetElement("physics")->GetValueString("type");
  this->physicsEngine = PhysicsFactory::NewPhysicsEngine(type,
      shared_from_this());

  if (this->physicsEngine == NULL)
    gzthrow("Unable to create physics engine\n");

  // This should come before loading of entities
  this->physicsEngine->Load(this->sdf->GetElement("physics"));

  this->rootElement.reset(new Base(BasePtr()));
  this->rootElement->SetName(this->GetName());
  this->rootElement->SetWorld(shared_from_this());

  // A special order is necessary when loading a world that contains state
  // information. The joints must be created last, otherwise they get
  // initialized improperly.
  {
    // Create all the entities
    this->LoadEntities(this->sdf, this->rootElement);

    // Set the state of the entities
    if (this->sdf->HasElement("state"))
    {
      sdf::ElementPtr childElem = this->sdf->GetElement("state");

      while (childElem)
      {
        WorldState myState;
        myState.Load(childElem);
        this->SetState(myState);

        childElem = childElem->GetNextElement("state");

        // TODO: We currently load just the first state data. Need to
        // implement a better mechanism for handling multiple states
        break;
      }
    }

    for (unsigned int i = 0; i < this->GetModelCount(); ++i)
      this->GetModel(i)->LoadJoints();
  }

  // TODO: Performance test to see if TBB model updating is necessary
  // Choose threaded or unthreaded model updating depending on the number of
  // models in the scene
  // if (this->GetModelCount() < 20)
  this->modelUpdateFunc = &World::ModelUpdateSingleLoop;
  // else
  // this->modelUpdateFunc = &World::ModelUpdateTBB;

  event::Events::worldCreated(this->GetName());

  this->loaded = true;
}

//////////////////////////////////////////////////
void World::Save(const std::string &_filename)
{
  this->UpdateStateSDF();
  std::string data;
  data = "<?xml version ='1.0'?>\n";
  data += "<sdf version='" +
          boost::lexical_cast<std::string>(SDF_VERSION) + "'>\n";
  data += this->sdf->ToString("");
  data += "</sdf>\n";

  std::ofstream out(_filename.c_str(), std::ios::out);
  if (!out)
    gzerr << "Unable to open file[" << _filename << "]\n";
  else
    out << data;

  out.close();
}

//////////////////////////////////////////////////
void World::Init()
{
  // Initialize all the entities
  for (unsigned int i = 0; i < this->rootElement->GetChildCount(); i++)
    this->rootElement->GetChild(i)->Init();

  // Initialize the physics engine
  this->physicsEngine->Init();

  this->testRay = boost::dynamic_pointer_cast<RayShape>(
      this->GetPhysicsEngine()->CreateShape("ray", CollisionPtr()));

  util::LogRecord::Instance()->Add(this->GetName(), "state.log",
      boost::bind(&World::OnLog, this, _1));

  this->prevStates[0].SetWorld(shared_from_this());
  this->prevStates[1].SetWorld(shared_from_this());

  this->prevStates[0].SetName(this->GetName());
  this->prevStates[1].SetName(this->GetName());

  this->initialized = true;

  this->updateInfo.worldName = this->GetName();

  this->iterations = 0;
  this->logPrevIteration = 0;

  // Mark the world initialization
  gzlog << "World::Init" << std::endl;

  util::DiagnosticManager::Instance()->Init(this->GetName());
}

//////////////////////////////////////////////////
void World::Run(unsigned int _iterations)
{
  this->stop = false;
  this->stopIterations = _iterations;

  this->thread = new boost::thread(boost::bind(&World::RunLoop, this));
}

//////////////////////////////////////////////////
bool World::GetRunning() const
{
  return !this->stop;
}

//////////////////////////////////////////////////
void World::Stop()
{
  this->stop = true;

  if (this->thread)
  {
    this->thread->join();
    delete this->thread;
    this->thread = NULL;
  }
}

//////////////////////////////////////////////////
void World::RunLoop()
{
  this->physicsEngine->InitForThread();

  this->startTime = common::Time::GetWallTime();

  // This fixes a minor issue when the world is paused before it's started
  if (this->IsPaused())
    this->pauseStartTime = this->startTime;

  this->prevStepWallTime = common::Time::GetWallTime();

  this->logThread = new boost::thread(boost::bind(&World::LogWorker, this));

  // Get the first state
  this->prevStates[0] = WorldState(shared_from_this());
  this->stateToggle = 0;

  if (!util::LogPlay::Instance()->IsOpen())
  {
    for (this->iterations = 0; !this->stop &&
        (!this->stopIterations || (this->iterations < this->stopIterations));)
    {
      this->Step();
    }
  }
  else
  {
    this->enablePhysicsEngine = false;
    for (this->iterations = 0; !this->stop &&
        (!this->stopIterations || (this->iterations < this->stopIterations));)
    {
      this->LogStep();
    }
  }

  this->stop = true;

  if (this->logThread)
  {
    this->logCondition.notify_all();
    this->logThread->join();
    delete this->logThread;
    this->logThread = NULL;
  }
}

//////////////////////////////////////////////////
void World::LogStep()
{
  if (!this->IsPaused() || this->stepInc > 0)
  {
    std::string data;
    if (!util::LogPlay::Instance()->Step(data))
    {
      this->SetPaused(true);
    }
    else
    {
      this->logPlayStateSDF->ClearElements();
      sdf::readString(data, this->logPlayStateSDF);

      this->logPlayState.Load(this->logPlayStateSDF);

      // Process insertions
      if (this->logPlayStateSDF->HasElement("insertions"))
      {
        sdf::ElementPtr modelElem =
          this->logPlayStateSDF->GetElement("insertions")->GetElement("model");

        while (modelElem)
        {
          ModelPtr model = this->LoadModel(modelElem, this->rootElement);
          model->Init();

          // Disabling plugins on playback
          // model->LoadPlugins();

          modelElem = modelElem->GetNextElement("model");
        }
      }

      // Process deletions
      if (this->logPlayStateSDF->HasElement("deletions"))
      {
        sdf::ElementPtr nameElem =
          this->logPlayStateSDF->GetElement("deletions")->GetElement("name");
        while (nameElem)
        {
          transport::requestNoReply(this->GetName(), "entity_delete",
                                    nameElem->GetValueString());
          nameElem = nameElem->GetNextElement("name");
        }
      }

      this->SetState(this->logPlayState);
      this->Update();
      this->iterations++;
    }

    if (this->stepInc > 0)
      this->stepInc--;
  }

  this->PublishWorldStats();

  this->ProcessMessages();
}

//////////////////////////////////////////////////
void World::Step()
{
  DIAG_TIMER_START("World::Step");

  /// need this because ODE does not call dxReallocateWorldProcessContext()
  /// until dWorld.*Step
  /// Plugins that manipulate joints (and probably other properties) require
  /// one iteration of the physics engine. Do not remove this.
  if (!this->pluginsLoaded &&
      sensors::SensorManager::Instance()->SensorsInitialized())
  {
    this->LoadPlugins();
    this->pluginsLoaded = true;
  }

  DIAG_TIMER_LAP("World::Step", "loadPlugins");

  // Send statistics about the world simulation
  this->PublishWorldStats();

  DIAG_TIMER_LAP("World::Step", "publishWorldStats");

  double updatePeriod = this->physicsEngine->GetUpdatePeriod();
  // sleep here to get the correct update rate
  common::Time tmpTime = common::Time::GetWallTime();
  common::Time sleepTime = this->prevStepWallTime +
    common::Time(updatePeriod) - tmpTime - this->sleepOffset;

  common::Time actualSleep = 0;
  if (sleepTime > 0)
  {
    common::Time::Sleep(sleepTime);
    actualSleep = common::Time::GetWallTime() - tmpTime;
  }
  else
    sleepTime = 0;

  // exponentially avg out
  this->sleepOffset = (actualSleep - sleepTime) * 0.01 +
                      this->sleepOffset * 0.99;

  DIAG_TIMER_LAP("World::Step", "sleepOffset");

  // throttling update rate, with sleepOffset as tolerance
  // the tolerance is needed as the sleep time is not exact
  if (common::Time::GetWallTime() - this->prevStepWallTime + this->sleepOffset
         >= common::Time(updatePeriod))
  {
    boost::recursive_mutex::scoped_lock lock(*this->worldUpdateMutex);

    DIAG_TIMER_LAP("World::Step", "worldUpdateMutex");

    this->prevStepWallTime = common::Time::GetWallTime();

    double stepTime = this->physicsEngine->GetMaxStepSize();
    if (!this->IsPaused() || this->stepInc > 0)
    {
      // query timestep to allow dynamic time step size updates
      this->simTime += stepTime;
      this->iterations++;
      this->Update();

      DIAG_TIMER_LAP("World::Step", "update");

      if (this->IsPaused() && this->stepInc > 0)
        this->stepInc--;
    }
    else
    {
      // Flush the log record buffer, if there is data in it.
      if (util::LogRecord::Instance()->GetBufferSize() > 0)
        util::LogRecord::Instance()->Notify();
      this->pauseTime += stepTime;
    }
  }

  this->ProcessMessages();

  DIAG_TIMER_STOP("World::Step");
}

//////////////////////////////////////////////////
void World::StepWorld(int _steps)
{
  if (!this->IsPaused())
  {
    gzwarn << "Calling World::StepWorld(steps) while world is not paused\n";
    this->SetPaused(true);
  }

  {
    boost::recursive_mutex::scoped_lock lock(*this->worldUpdateMutex);
    this->stepInc = _steps;
  }

  // block on completion
  bool wait = true;
  while (wait)
  {
    common::Time::MSleep(1);
    boost::recursive_mutex::scoped_lock lock(*this->worldUpdateMutex);
    if (this->stepInc == 0 || this->stop)
      wait = false;
  }
}

//////////////////////////////////////////////////
void World::Update()
{
  DIAG_TIMER_START("World::Update");

  if (this->needsReset)
  {
    if (this->resetAll)
      this->Reset();
    else if (this->resetTimeOnly)
      this->ResetTime();
    else if (this->resetModelOnly)
      this->ResetEntities(Base::MODEL);
    this->needsReset = false;
  }
  DIAG_TIMER_LAP("World::Update", "needsReset");


  event::Events::worldUpdateStart();
  this->updateInfo.simTime = this->GetSimTime();
  this->updateInfo.realTime = this->GetRealTime();
  event::Events::worldUpdateBegin(this->updateInfo);

  DIAG_TIMER_LAP("World::Update", "Events::worldUpdateBegin");

  // Update all the models
  (*this.*modelUpdateFunc)();

  DIAG_TIMER_LAP("World::Update", "Model::Update");

  // This must be called before PhysicsEngine::UpdatePhysics.
  this->physicsEngine->UpdateCollision();

  DIAG_TIMER_LAP("World::Update", "PhysicsEngine::UpdateCollision");

  // Wait for logging to finish, if it's running.
  if (util::LogRecord::Instance()->GetRunning())
  {
    boost::mutex::scoped_lock lock(this->logMutex);

    // It's possible the logWorker thread never processed the previous
    // state. This checks to make sure that we don't continute until the log
    // worker catchs up.
    if (this->iterations - this->logPrevIteration > 1)
    {
      this->logCondition.notify_one();
      this->logContinueCondition.wait(lock);
    }
  }

  // Update the physics engine
  if (this->enablePhysicsEngine && this->physicsEngine)
  {
    // This must be called directly after PhysicsEngine::UpdateCollision.
    this->physicsEngine->UpdatePhysics();

    DIAG_TIMER_LAP("World::Update", "PhysicsEngine::UpdatePhysics");

    // do this after physics update as
    //   ode --> MoveCallback sets the dirtyPoses
    //           and we need to propagate it into Entity::worldPose
    for (std::list<Entity*>::iterator iter = this->dirtyPoses.begin();
        iter != this->dirtyPoses.end(); ++iter)
    {
      (*iter)->SetWorldPose((*iter)->GetDirtyPose(), false);
    }

    this->dirtyPoses.clear();

    DIAG_TIMER_LAP("World::Update", "SetWorldPose(dirtyPoses)");
  }

  // Only update state information if logging data.
  if (util::LogRecord::Instance()->GetRunning())
    this->logCondition.notify_one();
  DIAG_TIMER_LAP("World::Update", "LogRecordNotify");

  // Output the contact information
  this->physicsEngine->GetContactManager()->PublishContacts();

  DIAG_TIMER_LAP("World::Update", "ContactManager::PublishContacts");

  event::Events::worldUpdateEnd();

  DIAG_TIMER_STOP("World::Update");
}

//////////////////////////////////////////////////
void World::Fini()
{
  this->Stop();
  this->plugins.clear();

  this->publishModelPoses.clear();

  this->node->Fini();

  if (this->rootElement)
  {
    this->rootElement->Fini();
    this->rootElement.reset();
  }

  if (this->physicsEngine)
  {
    this->physicsEngine->Fini();
    this->physicsEngine.reset();
  }

  this->prevStates[0].SetWorld(WorldPtr());
  this->prevStates[1].SetWorld(WorldPtr());
}

//////////////////////////////////////////////////
void World::Clear()
{
  // TODO: Implement this
}

//////////////////////////////////////////////////
std::string World::GetName() const
{
  return this->name;
}

//////////////////////////////////////////////////
PhysicsEnginePtr World::GetPhysicsEngine() const
{
  return this->physicsEngine;
}

//////////////////////////////////////////////////
BasePtr World::GetByName(const std::string &_name)
{
  return this->rootElement->GetByName(_name);
}

/////////////////////////////////////////////////
ModelPtr World::GetModelById(unsigned int _id)
{
  return boost::dynamic_pointer_cast<Model>(this->rootElement->GetById(_id));
}

//////////////////////////////////////////////////
ModelPtr World::GetModel(const std::string &_name)
{
  boost::mutex::scoped_lock lock(*this->loadModelMutex);
  return boost::dynamic_pointer_cast<Model>(this->GetByName(_name));
}

//////////////////////////////////////////////////
EntityPtr World::GetEntity(const std::string &_name)
{
  return boost::dynamic_pointer_cast<Entity>(this->GetByName(_name));
}

//////////////////////////////////////////////////
ModelPtr World::LoadModel(sdf::ElementPtr _sdf , BasePtr _parent)
{
  boost::mutex::scoped_lock lock(*this->loadModelMutex);
  ModelPtr model;

  if (_sdf->GetName() == "model")
  {
    model.reset(new Model(_parent));
    model->SetWorld(shared_from_this());
    model->Load(_sdf);

    event::Events::addEntity(model->GetScopedName());

    msgs::Model msg;
    model->FillMsg(msg);
    this->modelPub->Publish(msg);

    this->EnableAllModels();
  }
  else
  {
    gzerr << "SDF is missing the <model> tag:\n";
    _sdf->PrintValues("  ");
  }

  this->PublishModelPose(model);
  return model;
}

//////////////////////////////////////////////////
ActorPtr World::LoadActor(sdf::ElementPtr _sdf , BasePtr _parent)
{
  ActorPtr actor(new Actor(_parent));
  actor->SetWorld(shared_from_this());
  actor->Load(_sdf);

  event::Events::addEntity(actor->GetScopedName());

  msgs::Model msg;
  actor->FillMsg(msg);
  this->modelPub->Publish(msg);

  return actor;
}

//////////////////////////////////////////////////
RoadPtr World::LoadRoad(sdf::ElementPtr _sdf , BasePtr _parent)
{
  RoadPtr road(new Road(_parent));
  road->Load(_sdf);
  return road;
}

//////////////////////////////////////////////////
void World::LoadEntities(sdf::ElementPtr _sdf, BasePtr _parent)
{
  if (_sdf->HasElement("light"))
  {
    sdf::ElementPtr childElem = _sdf->GetElement("light");
    while (childElem)
    {
      msgs::Light *lm = this->sceneMsg.add_light();
      lm->CopyFrom(msgs::LightFromSDF(childElem));

      childElem = childElem->GetNextElement("light");
    }
  }

  if (_sdf->HasElement("model"))
  {
    sdf::ElementPtr childElem = _sdf->GetElement("model");

    while (childElem)
    {
      this->LoadModel(childElem, _parent);

      // TODO : Put back in the ability to nest models. We should do this
      // without requiring a joint.

      childElem = childElem->GetNextElement("model");
    }
  }

  if (_sdf->HasElement("actor"))
  {
    sdf::ElementPtr childElem = _sdf->GetElement("actor");

    while (childElem)
    {
      this->LoadActor(childElem, _parent);

      childElem = childElem->GetNextElement("actor");
    }
  }

  if (_sdf->HasElement("road"))
  {
    sdf::ElementPtr childElem = _sdf->GetElement("road");
    while (childElem)
    {
      this->LoadRoad(childElem, _parent);
      childElem = childElem->GetNextElement("road");
    }
  }
}

//////////////////////////////////////////////////
unsigned int World::GetModelCount() const
{
  // Not all children of the root element are models. We have to iterate
  // through the children and count only the models.
  unsigned int result = 0;
  for (unsigned int i = 0; i < this->rootElement->GetChildCount(); i++)
    result += this->rootElement->GetChild(i)->HasType(Base::MODEL) ? 1 : 0;
  return result;
}

//////////////////////////////////////////////////
ModelPtr World::GetModel(unsigned int _index) const
{
  ModelPtr model;

  if (_index < this->rootElement->GetChildCount())
  {
    // Not all children of the root element are models. We have to iterate
    // through the children and count only the models.
    for (unsigned int i = 0, count = 0;
         i < this->rootElement->GetChildCount(); i++)
    {
      if (this->rootElement->GetChild(i)->HasType(Base::MODEL))
      {
        if (count == _index)
        {
          model = boost::static_pointer_cast<Model>(
              this->rootElement->GetChild(i));
          break;
        }
        count++;
      }
    }

    if (!model)
      gzerr << "Unable to get model with index[" << _index << "]\n";
  }
  else
  {
    gzerr << "Given model index[" << _index << "] is out of range[0.."
          << this->rootElement->GetChildCount() << "]\n";
  }

  return model;
}

//////////////////////////////////////////////////
Model_V World::GetModels() const
{
  Model_V models;
  for (unsigned int i = 0; i < this->GetModelCount(); ++i)
    models.push_back(this->GetModel(i));

  return models;
}

//////////////////////////////////////////////////
void World::ResetTime()
{
  this->simTime = common::Time(0);
  this->pauseTime = common::Time(0);
  this->startTime = common::Time::GetWallTime();
  this->realTimeOffset = common::Time(0);
  this->iterations = 0;
  sensors::SensorManager::Instance()->ResetLastUpdateTimes();
}

//////////////////////////////////////////////////
void World::ResetEntities(Base::EntityType _type)
{
  this->rootElement->Reset(_type);
}

//////////////////////////////////////////////////
void World::Reset()
{
  bool currently_paused = this->IsPaused();
  this->SetPaused(true);

  {
    boost::recursive_mutex::scoped_lock(*this->worldUpdateMutex);

    this->ResetTime();
    this->ResetEntities(Base::BASE);
    for (std::vector<WorldPluginPtr>::iterator iter = this->plugins.begin();
        iter != this->plugins.end(); ++iter)
      (*iter)->Reset();
    this->physicsEngine->Reset();
  }

  this->SetPaused(currently_paused);
}

//////////////////////////////////////////////////
void World::OnStep()
{
  this->stepInc = 1;
}

//////////////////////////////////////////////////
void World::SetSelectedEntityCB(const std::string &_name)
{
  msgs::Selection msg;
  BasePtr base = this->GetByName(_name);
  EntityPtr ent = boost::dynamic_pointer_cast<Entity>(base);

  // unselect selectedEntity
  if (this->selectedEntity)
  {
    msg.set_id(this->selectedEntity->GetId());
    msg.set_name(this->selectedEntity->GetScopedName());
    msg.set_selected(false);
    this->selectionPub->Publish(msg);

    this->selectedEntity->SetSelected(false);
  }

  // if a different entity is selected, show bounding box and SetSelected(true)
  if (ent && this->selectedEntity != ent)
  {
    // set selected entity to ent
    this->selectedEntity = ent;
    this->selectedEntity->SetSelected(true);

    msg.set_id(this->selectedEntity->GetId());
    msg.set_name(this->selectedEntity->GetScopedName());
    msg.set_selected(true);

    this->selectionPub->Publish(msg);
  }
  else
    this->selectedEntity.reset();
}

//////////////////////////////////////////////////
EntityPtr World::GetSelectedEntity() const
{
  return this->selectedEntity;
}

//////////////////////////////////////////////////
void World::PrintEntityTree()
{
  // Initialize all the entities
  for (unsigned int i = 0; i < this->rootElement->GetChildCount(); i++)
    this->rootElement->GetChild(i)->Print("");
}

//////////////////////////////////////////////////
gazebo::common::Time World::GetSimTime() const
{
  return this->simTime;
}

//////////////////////////////////////////////////
void World::SetSimTime(const common::Time &_t)
{
  this->simTime = _t;
}

//////////////////////////////////////////////////
gazebo::common::Time World::GetPauseTime() const
{
  return this->pauseTime;
}

//////////////////////////////////////////////////
gazebo::common::Time World::GetStartTime() const
{
  return this->startTime;
}

//////////////////////////////////////////////////
common::Time World::GetRealTime() const
{
  if (!util::LogPlay::Instance()->IsOpen())
  {
    if (this->pause)
      return (this->pauseStartTime - this->startTime) - this->realTimeOffset;
    else
      return (common::Time::GetWallTime() - this->startTime) -
        this->realTimeOffset;
  }
  else
    return this->logRealTime;
}

//////////////////////////////////////////////////
bool World::IsPaused() const
{
  return this->pause;
}

//////////////////////////////////////////////////
void World::SetPaused(bool _p)
{
  if (this->pause == _p)
    return;

  {
    boost::recursive_mutex::scoped_lock(*this->worldUpdateMutex);
    this->pause = _p;
  }

  if (_p)
  {
    // This is also a good time to clear out the logging buffer.
    util::LogRecord::Instance()->Notify();

    this->pauseStartTime = common::Time::GetWallTime();
  }
  else
    this->realTimeOffset += common::Time::GetWallTime() - this->pauseStartTime;

  event::Events::pause(_p);
}

//////////////////////////////////////////////////
void World::OnFactoryMsg(ConstFactoryPtr &_msg)
{
  boost::recursive_mutex::scoped_lock lock(*this->receiveMutex);
  this->factoryMsgs.push_back(*_msg);
}

//////////////////////////////////////////////////
void World::OnControl(ConstWorldControlPtr &_data)
{
  if (_data->has_pause())
    this->SetPaused(_data->pause());

  if (_data->has_step())
    this->OnStep();

  if (_data->has_multi_step())
  {
    // stepWorld is a blocking call so set stepInc directly so that world stats
    // will still be published
    this->SetPaused(true);
    boost::recursive_mutex::scoped_lock lock(*this->worldUpdateMutex);
    this->stepInc = _data->multi_step();
  }

  if (_data->has_seed())
  {
    math::Rand::SetSeed(_data->seed());
    this->physicsEngine->SetSeed(_data->seed());
  }

  if (_data->has_reset())
  {
    this->needsReset = true;

    if (_data->reset().has_all() && _data->reset().all())
    {
      this->resetAll = true;
    }
    else
    {
      this->resetAll = false;

      if (_data->reset().has_time_only() && _data->reset().time_only())
        this->resetTimeOnly = true;

      if (_data->reset().has_model_only() && _data->reset().model_only())
        this->resetModelOnly = true;
    }
  }
}

//////////////////////////////////////////////////
void World::OnRequest(ConstRequestPtr &_msg)
{
  boost::recursive_mutex::scoped_lock lock(*this->receiveMutex);
  this->requestMsgs.push_back(*_msg);
}

//////////////////////////////////////////////////
void World::JointLog(ConstJointPtr &_msg)
{
  boost::recursive_mutex::scoped_lock lock(*this->receiveMutex);
  int i = 0;
  for (; i < this->sceneMsg.joint_size(); i++)
  {
    if (this->sceneMsg.joint(i).name() == _msg->name())
    {
      this->sceneMsg.mutable_joint(i)->CopyFrom(*_msg);
      break;
    }
  }

  if (i >= this->sceneMsg.joint_size())
  {
    msgs::Joint *newJoint = this->sceneMsg.add_joint();
    newJoint->CopyFrom(*_msg);
  }
}

//////////////////////////////////////////////////
void World::OnModelMsg(ConstModelPtr &_msg)
{
  boost::recursive_mutex::scoped_lock lock(*this->receiveMutex);
  this->modelMsgs.push_back(*_msg);
}

//////////////////////////////////////////////////
void World::BuildSceneMsg(msgs::Scene &_scene, BasePtr _entity)
{
  if (_entity)
  {
    if (_entity->HasType(Entity::MODEL))
    {
      msgs::Model *modelMsg = _scene.add_model();
      boost::static_pointer_cast<Model>(_entity)->FillMsg(*modelMsg);
    }

    for (unsigned int i = 0; i < _entity->GetChildCount(); ++i)
    {
      this->BuildSceneMsg(_scene, _entity->GetChild(i));
    }
  }
}


//////////////////////////////////////////////////
/*void World::ModelUpdateTBB()
{
  tbb::parallel_for(tbb::blocked_range<size_t>(0, this->models.size(), 10),
      ModelUpdate_TBB(&this->models));
}*/

//////////////////////////////////////////////////
void World::ModelUpdateSingleLoop()
{
  // Update all the models
  for (unsigned int i = 0; i < this->rootElement->GetChildCount(); i++)
    this->rootElement->GetChild(i)->Update();
}


//////////////////////////////////////////////////
void World::LoadPlugins()
{
  // Load the plugins
  if (this->sdf->HasElement("plugin"))
  {
    sdf::ElementPtr pluginElem = this->sdf->GetElement("plugin");
    while (pluginElem)
    {
      this->LoadPlugin(pluginElem);
      pluginElem = pluginElem->GetNextElement("plugin");
    }
  }

  // Load the plugins for all the models
  for (unsigned int i = 0; i < this->rootElement->GetChildCount(); i++)
  {
    if (this->rootElement->GetChild(i)->HasType(Base::MODEL))
    {
      ModelPtr model = boost::static_pointer_cast<Model>(
          this->rootElement->GetChild(i));
      model->LoadPlugins();
    }
  }

  for (std::vector<WorldPluginPtr>::iterator iter = this->plugins.begin();
       iter != this->plugins.end(); ++iter)
  {
    (*iter)->Init();
  }
}

//////////////////////////////////////////////////
void World::LoadPlugin(const std::string &_filename,
                       const std::string &_name,
                       sdf::ElementPtr _sdf)
{
  gazebo::WorldPluginPtr plugin = gazebo::WorldPlugin::Create(_filename,
                                                              _name);

  if (plugin)
  {
    if (plugin->GetType() != WORLD_PLUGIN)
    {
      gzerr << "World[" << this->GetName() << "] is attempting to load "
            << "a plugin, but detected an incorrect plugin type. "
            << "Plugin filename[" << _filename << "] name[" << _name << "]\n";
      return;
    }
    plugin->Load(shared_from_this(), _sdf);
    this->plugins.push_back(plugin);

    if (this->initialized)
      plugin->Init();
  }
}

//////////////////////////////////////////////////
void World::RemovePlugin(const std::string &_name)
{
  std::vector<WorldPluginPtr>::iterator iter;
  for (iter = this->plugins.begin(); iter != this->plugins.end(); ++iter)
  {
    if ((*iter)->GetHandle() == _name)
    {
      this->plugins.erase(iter);
      break;
    }
  }
}

//////////////////////////////////////////////////
void World::LoadPlugin(sdf::ElementPtr _sdf)
{
  std::string pluginName = _sdf->GetValueString("name");
  std::string filename = _sdf->GetValueString("filename");
  this->LoadPlugin(filename, pluginName, _sdf);
}

//////////////////////////////////////////////////
void World::ProcessEntityMsgs()
{
  boost::mutex::scoped_lock lock(this->entityDeleteMutex);

  std::list<std::string>::iterator iter;
  for (iter = this->deleteEntity.begin();
       iter != this->deleteEntity.end(); ++iter)
  {
    // Remove all the dirty poses from the delete entity.
    for (std::list<Entity*>::iterator iter2 = this->dirtyPoses.begin();
         iter2 != this->dirtyPoses.end();)
    {
      if ((*iter2)->GetName() == *iter ||
          (*iter2)->GetParent()->GetName() == *iter)
      {
        this->dirtyPoses.erase(iter2++);
      }
      else
        ++iter2;
    }

    if (this->sdf->HasElement("model"))
    {
      sdf::ElementPtr childElem = this->sdf->GetElement("model");
      while (childElem && childElem->GetValueString("name") != (*iter))
        childElem = childElem->GetNextElement("model");
      if (childElem)
        this->sdf->RemoveChild(childElem);
    }

    this->rootElement->RemoveChild((*iter));
  }

  if (this->deleteEntity.size() > 0)
  {
    this->EnableAllModels();
    this->deleteEntity.clear();
  }
}

//////////////////////////////////////////////////
void World::ProcessRequestMsgs()
{
  boost::recursive_mutex::scoped_lock lock(*this->receiveMutex);
  msgs::Response response;

  std::list<msgs::Request>::iterator iter;
  for (iter = this->requestMsgs.begin();
       iter != this->requestMsgs.end(); ++iter)
  {
    bool send = true;
    response.set_id((*iter).id());
    response.set_request((*iter).request());
    response.set_response("success");

    if ((*iter).request() == "entity_list")
    {
      msgs::Model_V modelVMsg;

      for (unsigned int i = 0; i < this->rootElement->GetChildCount(); ++i)
      {
        BasePtr entity = this->rootElement->GetChild(i);
        if (entity->HasType(Base::MODEL))
        {
          msgs::Model *modelMsg = modelVMsg.add_models();
          ModelPtr model = boost::dynamic_pointer_cast<Model>(entity);
          model->FillMsg(*modelMsg);
        }
      }

      response.set_type(modelVMsg.GetTypeName());
      std::string *serializedData = response.mutable_serialized_data();
      modelVMsg.SerializeToString(serializedData);
    }
    else if ((*iter).request() == "entity_delete")
    {
      boost::mutex::scoped_lock lock2(this->entityDeleteMutex);
      this->deleteEntity.push_back((*iter).data());
    }
    else if ((*iter).request() == "entity_info")
    {
      BasePtr entity = this->rootElement->GetByName((*iter).data());
      if (entity)
      {
        if (entity->HasType(Base::MODEL))
        {
          msgs::Model modelMsg;
          ModelPtr model = boost::dynamic_pointer_cast<Model>(entity);
          model->FillMsg(modelMsg);

          std::string *serializedData = response.mutable_serialized_data();
          modelMsg.SerializeToString(serializedData);
          response.set_type(modelMsg.GetTypeName());
        }
        else if (entity->HasType(Base::LINK))
        {
          msgs::Link linkMsg;
          LinkPtr link = boost::dynamic_pointer_cast<Link>(entity);
          link->FillMsg(linkMsg);

          std::string *serializedData = response.mutable_serialized_data();
          linkMsg.SerializeToString(serializedData);
          response.set_type(linkMsg.GetTypeName());
        }
        else if (entity->HasType(Base::COLLISION))
        {
          msgs::Collision collisionMsg;
          CollisionPtr collision =
            boost::dynamic_pointer_cast<Collision>(entity);
          collision->FillMsg(collisionMsg);

          std::string *serializedData = response.mutable_serialized_data();
          collisionMsg.SerializeToString(serializedData);
          response.set_type(collisionMsg.GetTypeName());
        }
        else if (entity->HasType(Base::JOINT))
        {
          msgs::Joint jointMsg;
          JointPtr joint = boost::dynamic_pointer_cast<Joint>(entity);
          joint->FillMsg(jointMsg);

          std::string *serializedData = response.mutable_serialized_data();
          jointMsg.SerializeToString(serializedData);
          response.set_type(jointMsg.GetTypeName());
        }
      }
      else
      {
        response.set_type("error");
        response.set_response("nonexistant");
      }
    }
    else if ((*iter).request() == "world_sdf")
    {
      msgs::GzString msg;
      this->UpdateStateSDF();
      std::ostringstream stream;
      stream << "<?xml version='1.0'?>\n"
             << "<sdf version='" << SDF_VERSION << "'>\n"
             << this->sdf->ToString("")
             << "</sdf>";

      msg.set_data(stream.str());

      std::string *serializedData = response.mutable_serialized_data();
      msg.SerializeToString(serializedData);
      response.set_type(msg.GetTypeName());
    }
    else if ((*iter).request() == "scene_info")
    {
      this->sceneMsg.clear_model();
      this->BuildSceneMsg(this->sceneMsg, this->rootElement);

      std::string *serializedData = response.mutable_serialized_data();
      this->sceneMsg.SerializeToString(serializedData);
      response.set_type(sceneMsg.GetTypeName());
    }
    else
      send = false;

    if (send)
    {
      this->responsePub->Publish(response);
    }
  }

  this->requestMsgs.clear();
}

//////////////////////////////////////////////////
void World::ProcessModelMsgs()
{
  boost::recursive_mutex::scoped_lock lock(*this->receiveMutex);
  std::list<msgs::Model>::iterator iter;
  for (iter = this->modelMsgs.begin(); iter != this->modelMsgs.end(); ++iter)
  {
    ModelPtr model;
    if ((*iter).has_id())
      model = this->GetModelById((*iter).id());
    else
      model = this->GetModel((*iter).name());

    if (!model)
      gzerr << "Unable to find model["
            << (*iter).name() << "] Id[" << (*iter).id() << "]\n";
    else
    {
      model->ProcessMsg(*iter);

      // Let all other subscribers know about the change
      msgs::Model msg;
      model->FillMsg(msg);

      // FillMsg fills the visual components from initial sdf
      // but problem is that Visuals may have changed e.g. through ~/visual,
      // so don't publish them to subscribers.
      msg.clear_visual();
      for (int i = 0; i < msg.link_size(); ++i)
        msg.mutable_link(i)->clear_visual();

      this->modelPub->Publish(msg);
    }
  }
  if (this->modelMsgs.size())
  {
    this->EnableAllModels();
    this->modelMsgs.clear();
  }
}

//////////////////////////////////////////////////
void World::ProcessFactoryMsgs()
{
  std::list<sdf::ElementPtr> modelsToLoad;
  std::list<msgs::Factory>::iterator iter;

  {
    boost::recursive_mutex::scoped_lock lock(*this->receiveMutex);
    for (iter = this->factoryMsgs.begin();
        iter != this->factoryMsgs.end(); ++iter)
    {
      this->factorySDF->root->ClearElements();

      if ((*iter).has_sdf() && !(*iter).sdf().empty())
      {
        // SDF Parsing happens here
        if (!sdf::readString((*iter).sdf(), factorySDF))
        {
          gzerr << "Unable to read sdf string[" << (*iter).sdf() << "]\n";
          continue;
        }
      }
      else if ((*iter).has_sdf_filename() && !(*iter).sdf_filename().empty())
      {
        std::string filename = common::ModelDatabase::Instance()->GetModelFile(
            (*iter).sdf_filename());

        if (!sdf::readFile(filename, factorySDF))
        {
          gzerr << "Unable to read sdf file.\n";
          continue;
        }
      }
      else if ((*iter).has_clone_model_name())
      {
        ModelPtr model = this->GetModel((*iter).clone_model_name());
        if (!model)
        {
          gzerr << "Unable to clone model[" << (*iter).clone_model_name()
            << "]. Model not found.\n";
          continue;
        }

        factorySDF->root->InsertElement(model->GetSDF()->Clone());

        std::string newName = model->GetName() + "_clone";
        int i = 0;
        while (this->GetModel(newName))
        {
          newName = model->GetName() + "_clone_" +
            boost::lexical_cast<std::string>(i);
          i++;
        }

        factorySDF->root->GetElement("model")->GetAttribute("name")->Set(
            newName);
      }
      else
      {
        gzerr << "Unable to load sdf from factory message."
          << "No SDF or SDF filename specified.\n";
        continue;
      }

      if ((*iter).has_edit_name())
      {
        BasePtr base = this->rootElement->GetByName((*iter).edit_name());
        if (base)
        {
          sdf::ElementPtr elem;
          if (factorySDF->root->GetName() == "sdf")
            elem = factorySDF->root->GetFirstElement();
          else
            elem = factorySDF->root;

          base->UpdateParameters(elem);
        }
      }
      else
      {
        bool isActor = false;
        bool isModel = false;
        bool isLight = false;

        sdf::ElementPtr elem = factorySDF->root->Clone();

        if (elem->HasElement("world"))
          elem = elem->GetElement("world");

        if (elem->HasElement("model"))
        {
          elem = elem->GetElement("model");
          isModel = true;
        }
        else if (elem->HasElement("light"))
        {
          elem = elem->GetElement("light");
          isLight = true;
        }
        else if (elem->HasElement("actor"))
        {
          elem = elem->GetElement("actor");
          isActor = true;
        }
        else
        {
          gzerr << "Unable to find a model, light, or actor in:\n";
          factorySDF->root->PrintValues("");
          continue;
        }

        if (!elem)
        {
          gzerr << "Invalid SDF:";
          factorySDF->root->PrintValues("");
          continue;
        }

        elem->SetParent(this->sdf);
        elem->GetParent()->InsertElement(elem);
        if ((*iter).has_pose())
          elem->GetElement("pose")->Set(msgs::Convert((*iter).pose()));

        if (isActor)
        {
          ActorPtr actor = this->LoadActor(elem, this->rootElement);
          actor->Init();
        }
        else if (isModel)
        {
          modelsToLoad.push_back(elem);
        }
        else if (isLight)
        {
          /// \TODO: Current broken. See Issue #67.
          msgs::Light *lm = this->sceneMsg.add_light();
          lm->CopyFrom(msgs::LightFromSDF(elem));

          this->lightPub->Publish(*lm);
        }
      }
    }

    this->factoryMsgs.clear();
  }

  for (std::list<sdf::ElementPtr>::iterator iter2 = modelsToLoad.begin();
       iter2 != modelsToLoad.end(); ++iter2)
  {
    ModelPtr model = this->LoadModel(*iter2, this->rootElement);
    model->Init();
    model->LoadPlugins();
  }
}

//////////////////////////////////////////////////
ModelPtr World::GetModelBelowPoint(const math::Vector3 &_pt)
{
  ModelPtr model;
  EntityPtr entity = this->GetEntityBelowPoint(_pt);

  if (entity)
    model = entity->GetParentModel();
  else
    gzerr << "Unable to find entity below point[" << _pt << "]\n";

  return model;
}

//////////////////////////////////////////////////
EntityPtr World::GetEntityBelowPoint(const math::Vector3 &_pt)
{
  std::string entityName;
  double dist;
  math::Vector3 end;

  end = _pt;
  end.z -= 1000;

  this->physicsEngine->InitForThread();
  this->testRay->SetPoints(_pt, end);
  this->testRay->GetIntersection(dist, entityName);
  return this->GetEntity(entityName);
}

//////////////////////////////////////////////////
void World::SetState(const WorldState &_state)
{
  this->SetSimTime(_state.GetSimTime());
  this->logRealTime = _state.GetRealTime();

  const ModelState_M modelStates = _state.GetModelStates();
  for (ModelState_M::const_iterator iter = modelStates.begin();
       iter != modelStates.end(); ++iter)
  {
    ModelPtr model = this->GetModel(iter->second.GetName());
    if (model)
      model->SetState(iter->second);
    else
      gzerr << "Unable to find model[" << iter->second.GetName() << "]\n";
  }
}

//////////////////////////////////////////////////
void World::InsertModelFile(const std::string &_sdfFilename)
{
  boost::recursive_mutex::scoped_lock lock(*this->receiveMutex);
  msgs::Factory msg;
  msg.set_sdf_filename(_sdfFilename);
  this->factoryMsgs.push_back(msg);
}

//////////////////////////////////////////////////
void World::InsertModelSDF(const sdf::SDF &_sdf)
{
  boost::recursive_mutex::scoped_lock lock(*this->receiveMutex);
  msgs::Factory msg;
  msg.set_sdf(_sdf.ToString());
  this->factoryMsgs.push_back(msg);
}

//////////////////////////////////////////////////
void World::InsertModelString(const std::string &_sdfString)
{
  boost::recursive_mutex::scoped_lock lock(*this->receiveMutex);
  msgs::Factory msg;
  msg.set_sdf(_sdfString);
  this->factoryMsgs.push_back(msg);
}

//////////////////////////////////////////////////
std::string World::StripWorldName(const std::string &_name) const
{
  if (_name.find(this->GetName() + "::") == 0)
    return _name.substr(this->GetName().size() + 2);
  else
    return _name;
}

//////////////////////////////////////////////////
void World::EnableAllModels()
{
  for (unsigned int i = 0; i < this->GetModelCount(); ++i)
    this->GetModel(i)->SetEnabled(true);
}

//////////////////////////////////////////////////
void World::DisableAllModels()
{
  for (unsigned int i = 0; i < this->GetModelCount(); ++i)
    this->GetModel(i)->SetEnabled(false);
}

//////////////////////////////////////////////////
void World::UpdateStateSDF()
{
  this->sdf->Update();
  sdf::ElementPtr stateElem = this->sdf->GetElement("state");
  stateElem->ClearElements();

  this->prevStates[(this->stateToggle + 1) % 2].FillSDF(stateElem);
}

//////////////////////////////////////////////////
bool World::OnLog(std::ostringstream &_stream)
{
  int bufferIndex = this->currentStateBuffer;
  // Save the entire state when its the first call to OnLog.
  if (util::LogRecord::Instance()->GetFirstUpdate())
  {
    this->UpdateStateSDF();
    _stream << "<sdf version ='";
    _stream << SDF_VERSION;
    _stream << "'>\n";
    _stream << this->sdf->ToString("");
    _stream << "</sdf>\n";
  }
<<<<<<< HEAD
  else if (this->states.size() >= 2)
=======
  else if (this->states[bufferIndex].size() >= 1)
>>>>>>> be65d8c1
  {
    {
<<<<<<< HEAD
      size_t end = this->states.size() - 1;

      // Get the difference from the previous state.
      for (size_t i = 0; i < end; ++i)
      {
        _stream << "<sdf version='" << SDF_VERSION << "'>"
          << this->states[0] << "</sdf>";
=======
      boost::mutex::scoped_lock lock(this->logBufferMutex);
      this->currentStateBuffer ^= 1;
    }
    for (std::deque<WorldState>::iterator iter =
        this->states[bufferIndex].begin();
        iter != this->states[bufferIndex].end(); ++iter)
    {
      _stream << "<sdf version='" << SDF_VERSION << "'>" << *iter << "</sdf>";
    }
>>>>>>> be65d8c1

    this->states[bufferIndex].clear();
  }

  // Logging has stopped. Wait for log worker to finish. Output last bit
  // of data, and reset states.
  if (!util::LogRecord::Instance()->GetRunning())
  {
    boost::mutex::scoped_lock lock(this->logBufferMutex);

    // Output any data that may have been pushed onto the queue
    for (size_t i = 0; i < this->states[this->currentStateBuffer^1].size(); ++i)
    {
      _stream << "<sdf version='" << SDF_VERSION << "'>"
        << this->states[this->currentStateBuffer^1][i] << "</sdf>";
    }
    for (size_t i = 0; i < this->states[this->currentStateBuffer].size(); ++i)
    {
      _stream << "<sdf version='" << SDF_VERSION << "'>"
        << this->states[this->currentStateBuffer][i] << "</sdf>";
    }

    // Clear everything.
    this->states[0].clear();
    this->states[1].clear();
    this->stateToggle = 0;
    this->prevStates[0] = WorldState();
    this->prevStates[1] = WorldState();
  }

  return true;
}

//////////////////////////////////////////////////
void World::ProcessMessages()
{
  {
    boost::recursive_mutex::scoped_lock lock(*this->receiveMutex);
    msgs::Pose *poseMsg;

    if (this->posePub && this->posePub->HasConnections() &&
        this->publishModelPoses.size() > 0)
    {
      msgs::PosesStamped msg;

      // Time stamp this PosesStamped message
      msgs::Set(msg.mutable_time(), this->GetSimTime());

      for (std::set<ModelPtr>::iterator iter = this->publishModelPoses.begin();
          iter != this->publishModelPoses.end(); ++iter)
      {
        poseMsg = msg.add_pose();

        // Publish the model's relative pose
        poseMsg->set_name((*iter)->GetScopedName());
        msgs::Set(poseMsg, (*iter)->GetRelativePose());

        // Publish each of the model's children relative poses
        Link_V links = (*iter)->GetLinks();
        for (Link_V::iterator linkIter = links.begin();
            linkIter != links.end(); ++linkIter)
        {
          poseMsg = msg.add_pose();
          poseMsg->set_name((*linkIter)->GetScopedName());
          msgs::Set(poseMsg, (*linkIter)->GetRelativePose());
        }
      }
      this->posePub->Publish(msg);
    }
    this->publishModelPoses.clear();
  }

  if (common::Time::GetWallTime() - this->prevProcessMsgsTime >
      this->processMsgsPeriod)
  {
    this->ProcessEntityMsgs();
    this->ProcessRequestMsgs();
    this->ProcessFactoryMsgs();
    this->ProcessModelMsgs();
    this->prevProcessMsgsTime = common::Time::GetWallTime();
  }
}

//////////////////////////////////////////////////
void World::PublishWorldStats()
{
  msgs::Set(this->worldStatsMsg.mutable_sim_time(), this->GetSimTime());
  msgs::Set(this->worldStatsMsg.mutable_real_time(), this->GetRealTime());
  msgs::Set(this->worldStatsMsg.mutable_pause_time(), this->GetPauseTime());
  this->worldStatsMsg.set_iterations(this->iterations);
  this->worldStatsMsg.set_paused(this->IsPaused());

  this->statPub->Publish(this->worldStatsMsg);
  this->prevStatTime = common::Time::GetWallTime();
}

//////////////////////////////////////////////////
bool World::IsLoaded() const
{
  return this->loaded;
}

//////////////////////////////////////////////////
void World::PublishModelPose(physics::ModelPtr _model)
{
  boost::recursive_mutex::scoped_lock lock(*this->receiveMutex);

  // Only add if the model name is not in the list
  this->publishModelPoses.insert(_model);
}

//////////////////////////////////////////////////
void World::LogWorker()
{
  boost::mutex::scoped_lock lock(this->logMutex);

  WorldPtr self = shared_from_this();
  this->logPrevIteration = this->iterations;

  GZ_ASSERT(self, "Self pointer to World is invalid");

  while (!this->stop)
  {
    int currState = (this->stateToggle + 1) % 2;

    this->prevStates[currState].Load(self);
    WorldState diffState = this->prevStates[currState] -
      this->prevStates[this->stateToggle];
    this->logPrevIteration = this->iterations;

    if (!diffState.IsZero())
    {
      this->stateToggle = currState;
      {
        // Store the entire current state (instead of the diffState). A slow
        // moving link may never be captured if only diff state is recorded.
        boost::mutex::scoped_lock bLock(this->logBufferMutex);
        this->states[this->currentStateBuffer].push_back(
            this->prevStates[currState]);
        // Tell the logger to update, once the number of states exceeds 1000
        if (this->states[this->currentStateBuffer].size() > 1000)
          util::LogRecord::Instance()->Notify();
      }
    }

    this->logContinueCondition.notify_all();

    // Wait until there is work to be done.
    this->logCondition.wait(lock);
  }

  // Make sure nothing is blocked by this thread.
  this->logContinueCondition.notify_all();
}<|MERGE_RESOLUTION|>--- conflicted
+++ resolved
@@ -1725,22 +1725,9 @@
     _stream << this->sdf->ToString("");
     _stream << "</sdf>\n";
   }
-<<<<<<< HEAD
-  else if (this->states.size() >= 2)
-=======
   else if (this->states[bufferIndex].size() >= 1)
->>>>>>> be65d8c1
-  {
-    {
-<<<<<<< HEAD
-      size_t end = this->states.size() - 1;
-
-      // Get the difference from the previous state.
-      for (size_t i = 0; i < end; ++i)
-      {
-        _stream << "<sdf version='" << SDF_VERSION << "'>"
-          << this->states[0] << "</sdf>";
-=======
+  {
+    {
       boost::mutex::scoped_lock lock(this->logBufferMutex);
       this->currentStateBuffer ^= 1;
     }
@@ -1750,7 +1737,6 @@
     {
       _stream << "<sdf version='" << SDF_VERSION << "'>" << *iter << "</sdf>";
     }
->>>>>>> be65d8c1
 
     this->states[bufferIndex].clear();
   }
