--- conflicted
+++ resolved
@@ -500,9 +500,6 @@
 
   if (this->dataPtr->stepInc < 0)
   {
-    this->dataPtr->logNextIteration =
-        util::LogPlay::Instance()->GetInitialIterations();
-
     // Step back: This is implemented by going to the beginning of the log file,
     // and then, step forward up to the target frame.
     // ToDo: Use keyframes in the log file to speed up this process.
@@ -522,7 +519,7 @@
     if (util::LogPlay::Instance()->HasIterations())
     {
       this->dataPtr->stepInc +=
-        1 - util::LogPlay::Instance()->GetInitialIterations();
+        2 - util::LogPlay::Instance()->GetInitialIterations();
     }
 
     if (this->dataPtr->stepInc < 1)
@@ -530,19 +527,6 @@
     this->dataPtr->iterations = 0;
   }
 
-<<<<<<< HEAD
-  // If less than initial, set it to right before initial so the step goes there
-  if (this->dataPtr->iterations <
-      util::LogPlay::Instance()->GetInitialIterations())
-  {
-    this->dataPtr->iterations =
-        util::LogPlay::Instance()->GetInitialIterations() - 1;
-  }
-
-  while (!this->IsPaused() || this->dataPtr->stepInc > 0)
-  {
-    // Step log when previous iteration has already been processed
-=======
   {
     boost::recursive_mutex::scoped_lock lk(*this->dataPtr->worldUpdateMutex);
     // There are two main reasons to keep iterating in the following loop:
@@ -561,52 +545,29 @@
   {
     boost::recursive_mutex::scoped_lock lk(*this->dataPtr->worldUpdateMutex);
 
->>>>>>> d3a45d7c
     std::string data;
-    if (this->dataPtr->stepToNextChunk)
-    {
-      if (!util::LogPlay::Instance()->Step(data))
+    if (!util::LogPlay::Instance()->Step(data))
+    {
+      // There are no more chunks, time to exit.
+      this->SetPaused(true);
+      this->dataPtr->stepInc = 0;
+      break;
+    }
+    else
+    {
+      this->dataPtr->logPlayStateSDF->ClearElements();
+      sdf::readString(data, this->dataPtr->logPlayStateSDF);
+
+      this->dataPtr->logPlayState.Load(this->dataPtr->logPlayStateSDF);
+
+      // If the log file does not contain iterations we have to manually
+      // increase the iteration counter in logPlayState.
+      if (!util::LogPlay::Instance()->HasIterations())
       {
-        // There are no more chunks, time to exit.
-        this->SetPaused(true);
-        this->dataPtr->stepInc = 0;
-        break;
+        this->dataPtr->logPlayState.SetIterations(
+          this->dataPtr->iterations + 1);
       }
-      else
-      {
-        // Update state with next chunk
-        this->dataPtr->logPlayStateSDF->ClearElements();
-        sdf::readString(data, this->dataPtr->logPlayStateSDF);
-
-        this->dataPtr->logPlayState.Load(this->dataPtr->logPlayStateSDF);
-        this->dataPtr->logNextIteration =
-            this->dataPtr->logPlayState.GetIterations();
-
-        // If the log file does not contain iterations we have to manually
-        // increase the iteration counter in logPlayState.
-        if (!util::LogPlay::Instance()->HasIterations())
-        {
-          this->dataPtr->logPlayState.SetIterations(
-            this->dataPtr->iterations + 1);
-        }
-      }
-    }
-
-    // Process current chunk if we match the following iteration
-    this->dataPtr->processCurrentChunk = this->dataPtr->logNextIteration ==
-        this->dataPtr->iterations + 1;
-
-    // If next step is too far, don't use it yet and increase state by 1 iter
-    if (!this->dataPtr->processCurrentChunk || !this->dataPtr->stepToNextChunk)
-    {
-      this->dataPtr->logPlayState.SetIterations(this->dataPtr->iterations + 1);
-      // TODO: Record step size on log and use it here
-      this->dataPtr->logPlayState.SetSimTime(this->dataPtr->simTime +
-          common::Time::Millisecond);
-    }
-
-    if (this->dataPtr->processCurrentChunk)
-    {
+
       // Process insertions
       if (this->dataPtr->logPlayStateSDF->HasElement("insertions"))
       {
@@ -641,15 +602,10 @@
           nameElem = nameElem->GetNextElement("name");
         }
       }
-    }
-
-    // If next available step is too far, don't go to the next chunk yet
-    this->dataPtr->stepToNextChunk = !(this->dataPtr->logNextIteration >
-          this->dataPtr->iterations + 1);
-
-    this->SetState(this->dataPtr->logPlayState);
-    this->Update();
-
+
+      this->SetState(this->dataPtr->logPlayState);
+      this->Update();
+    }
 
     if (this->dataPtr->stepInc > 0)
       this->dataPtr->stepInc--;
