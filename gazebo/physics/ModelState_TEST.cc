/*
 * Copyright (C) 2015 Open Source Robotics Foundation
 *
 * Licensed under the Apache License, Version 2.0 (the "License");
 * you may not use this file except in compliance with the License.
 * You may obtain a copy of the License at
 *
 *     http://www.apache.org/licenses/LICENSE-2.0
 *
 * Unless required by applicable law or agreed to in writing, software
 * distributed under the License is distributed on an "AS IS" BASIS,
 * WITHOUT WARRANTIES OR CONDITIONS OF ANY KIND, either express or implied.
 * See the License for the specific language governing permissions and
 * limitations under the License.
 *
*/

#include "test/util.hh"
#include "gazebo/physics/PhysicsTypes.hh"
#include "gazebo/physics/JointState.hh"
#include "gazebo/physics/LinkState.hh"
#include "gazebo/physics/ModelState.hh"

using namespace gazebo;

class ModelStateTest : public gazebo::testing::AutoLogFixture { };

//////////////////////////////////////////////////
TEST_F(ModelStateTest, Nested)
{
  std::ostringstream sdfStr;
  sdfStr << "<sdf version ='" << SDF_VERSION << "'>"
    << "<world name='default'>"
    << "<state world_name='default'>"
    << "<model name='model_00'>"
    << "  <pose>0 0 0.5 0 0 0</pose>"
    << "  <scale>1 1 1</scale>"
    << "  <link name='link_00'>"
    << "    <pose>0 0 0.5 0 0 0</pose>"
    << "    <velocity>0.001 0 0 0 0 0</velocity>"
    << "    <acceleration>0 0.006121 0 0.012288 0 0.001751</acceleration>"
    << "    <wrench>0 0.006121 0 0 0 0</wrench>"
    << "  </link>"
    << "  <model name='model_01'>"
    << "    <pose>1 0 0.5 0 0 0</pose>"
    << "    <link name='link_01'>"
    << "      <pose>1.25 0 0.5 0 0 0</pose>"
    << "      <velocity>0 -0.001 0 0 0 0</velocity>"
    << "      <acceleration>0 0.000674 0 -0.001268 0 0</acceleration>"
    << "      <wrench>0 0.000674 0 0 0 0</wrench>"
    << "    </link>"
    << "    <model name='model_02'>"
    << "      <pose>1 1 0.5 0 0 0</pose>"
    << "      <link name='link_02'>"
    << "        <pose>1.25 1 0.5 0 0 0</pose>"
    << "        <velocity>0 0 0.001 0 0 0</velocity>"
    << "        <acceleration>0 0 0 0 0 0</acceleration>"
    << "        <wrench>0 0 0 0 0 0</wrench>"
    << "      </link>"
    << "    </model>"
    << "  </model>"
    << "</model>"
    << "</state>"
    << "</world>"
    << "</sdf>";

  // load the state sdf
  sdf::SDFPtr worldSDF(new sdf::SDF);
  worldSDF->SetFromString(sdfStr.str());
  EXPECT_TRUE(worldSDF->Root()->HasElement("world"));
  sdf::ElementPtr worldElem = worldSDF->Root()->GetElement("world");
  EXPECT_TRUE(worldElem->HasElement("state"));
  sdf::ElementPtr stateElem = worldElem->GetElement("state");
  EXPECT_TRUE(stateElem->HasElement("model"));
  sdf::ElementPtr modelElem = stateElem->GetElement("model");
  EXPECT_TRUE(modelElem != NULL);

  // create the model state
  physics::ModelState modelState(modelElem);

  // fill sdf and load it back to a new model state
  sdf::ElementPtr modelStateElem(new sdf::Element);
  sdf::initFile("model_state.sdf", modelStateElem);
  modelState.FillSDF(modelStateElem);
  physics::ModelState newModelState(modelStateElem);

  // now check both model states against values from the sdf string
  std::vector<physics::ModelState> modelStates;
  modelStates.push_back(modelState);
  modelStates.push_back(newModelState);

  for (const auto &m : modelStates)
  {
    // model state properties
    EXPECT_EQ(m.GetPose(), ignition::math::Pose3d(0, 0, 0.5, 0, 0, 0));
<<<<<<< HEAD
    EXPECT_EQ(m.Scale(), ignition::math::Vector3d(1, 1, 1));
=======
    EXPECT_EQ(m.Scale(), ignition::math::Vector3d::One);
>>>>>>> a8a3c628
    EXPECT_EQ(m.GetJointStateCount(), 0u);
    EXPECT_EQ(m.GetJointStates().size(), 0u);

    // link state
    EXPECT_EQ(m.GetLinkStateCount(), 1u);
    EXPECT_EQ(m.GetLinkStates().size(), 1u);
    EXPECT_TRUE(m.HasLinkState("link_00"));
    EXPECT_NO_THROW(m.GetLinkState("link_00"));
    physics::LinkState linkState =
        m.GetLinkState("link_00");
    EXPECT_EQ(linkState.GetPose(), ignition::math::Pose3d(0, 0, 0.5, 0, 0, 0));
    EXPECT_EQ(linkState.GetVelocity(),
        ignition::math::Pose3d(0.001, 0, 0, 0, 0, 0));
    EXPECT_EQ(linkState.GetAcceleration(),
        ignition::math::Pose3d(0, 0.006121, 0, 0.012288, 0, 0.001751));
    EXPECT_EQ(linkState.GetWrench(),
        ignition::math::Pose3d(0, 0.006121, 0, 0, 0, 0));

    // nested model state
    EXPECT_TRUE(m.HasNestedModelState("model_01"));
    EXPECT_NO_THROW(m.NestedModelState("model_01"));
    physics::ModelState nestedModelState =
        m.NestedModelState("model_01");

    EXPECT_EQ(nestedModelState.GetPose(),
        ignition::math::Pose3d(1, 0, 0.5, 0, 0, 0));
    EXPECT_EQ(nestedModelState.GetJointStateCount(), 0u);
    EXPECT_EQ(nestedModelState.GetJointStates().size(), 0u);

    // nested model's link state
    EXPECT_EQ(nestedModelState.GetLinkStateCount(), 1u);
    EXPECT_EQ(nestedModelState.GetLinkStates().size(), 1u);
    EXPECT_NO_THROW(nestedModelState.GetLinkState("link_01"));
    physics::LinkState nestedLinkState =
        nestedModelState.GetLinkState("link_01");
    EXPECT_EQ(nestedLinkState.GetPose(),
        ignition::math::Pose3d(1.25, 0, 0.5, 0, 0, 0));
    EXPECT_EQ(nestedLinkState.GetVelocity(),
        ignition::math::Pose3d(0, -0.001, 0, 0, 0, 0));
    EXPECT_EQ(nestedLinkState.GetAcceleration(),
        ignition::math::Pose3d(0, 0.000674, 0, -0.001268, 0, 0));
    EXPECT_EQ(nestedLinkState.GetWrench(),
        ignition::math::Pose3d(0, 0.000674, 0, 0, 0, 0));

    // double nested model state
    EXPECT_TRUE(nestedModelState.HasNestedModelState("model_02"));
    EXPECT_NO_THROW(nestedModelState.NestedModelState("model_02"));
    nestedModelState = nestedModelState.NestedModelState("model_02");

    EXPECT_EQ(nestedModelState.GetPose(),
        ignition::math::Pose3d(1, 1, 0.5, 0, 0, 0));
    EXPECT_EQ(nestedModelState.GetJointStateCount(), 0u);
    EXPECT_EQ(nestedModelState.GetJointStates().size(), 0u);

    // double nested model's link state
    EXPECT_EQ(nestedModelState.GetLinkStateCount(), 1u);
    EXPECT_EQ(nestedModelState.GetLinkStates().size(), 1u);
    EXPECT_TRUE(nestedModelState.HasLinkState("link_02"));
    EXPECT_NO_THROW(nestedModelState.GetLinkState("link_02"));
    nestedLinkState = nestedModelState.GetLinkState("link_02");
    EXPECT_EQ(nestedLinkState.GetPose(),
        ignition::math::Pose3d(1.25, 1, 0.5, 0, 0, 0));
    EXPECT_EQ(nestedLinkState.GetVelocity(),
        ignition::math::Pose3d(0, 0, 0.001, 0, 0, 0));
    EXPECT_EQ(nestedLinkState.GetAcceleration(),
        ignition::math::Pose3d(0, 0, 0, 0, 0, 0));
    EXPECT_EQ(nestedLinkState.GetWrench(),
        ignition::math::Pose3d(0, 0, 0, 0, 0, 0));
  }
}

int main(int argc, char **argv)
{
  ::testing::InitGoogleTest(&argc, argv);
  return RUN_ALL_TESTS();
}<|MERGE_RESOLUTION|>--- conflicted
+++ resolved
@@ -93,11 +93,7 @@
   {
     // model state properties
     EXPECT_EQ(m.GetPose(), ignition::math::Pose3d(0, 0, 0.5, 0, 0, 0));
-<<<<<<< HEAD
-    EXPECT_EQ(m.Scale(), ignition::math::Vector3d(1, 1, 1));
-=======
     EXPECT_EQ(m.Scale(), ignition::math::Vector3d::One);
->>>>>>> a8a3c628
     EXPECT_EQ(m.GetJointStateCount(), 0u);
     EXPECT_EQ(m.GetJointStates().size(), 0u);
 
