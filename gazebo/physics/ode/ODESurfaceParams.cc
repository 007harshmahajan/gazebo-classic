/*
 * Copyright (C) 2012-2015 Open Source Robotics Foundation
 *
 * Licensed under the Apache License, Version 2.0 (the "License");
 * you may not use this file except in compliance with the License.
 * You may obtain a copy of the License at
 *
 *     http://www.apache.org/licenses/LICENSE-2.0
 *
 * Unless required by applicable law or agreed to in writing, software
 * distributed under the License is distributed on an "AS IS" BASIS,
 * WITHOUT WARRANTIES OR CONDITIONS OF ANY KIND, either express or implied.
 * See the License for the specific language governing permissions and
 * limitations under the License.
 *
*/

#include "gazebo/common/Assert.hh"
#include "gazebo/common/Console.hh"
#include "gazebo/physics/ode/ODESurfaceParams.hh"

using namespace gazebo;
using namespace physics;

//////////////////////////////////////////////////
ODESurfaceParams::ODESurfaceParams()
  : SurfaceParams(),
    bounce(0), bounceThreshold(100000),
    kp(1000000000000), kd(1), cfm(0), erp(0.2),
    maxVel(0.01), minDepth(0),
    slip1(0), slip2(0),
<<<<<<< HEAD
    elasticModulus(0), elasticModulusReferenceLength(0),
    frictionPyramid(new FrictionPyramid())
=======
    frictionPyramid(new physics::FrictionPyramid())
>>>>>>> ccc1d325
{
}

//////////////////////////////////////////////////
ODESurfaceParams::~ODESurfaceParams()
{
}

//////////////////////////////////////////////////
void ODESurfaceParams::Load(sdf::ElementPtr _sdf)
{
  // Load parent class
  SurfaceParams::Load(_sdf);

  if (!_sdf)
    gzerr << "Surface _sdf is NULL" << std::endl;
  else
  {
    {
      sdf::ElementPtr bounceElem = _sdf->GetElement("bounce");
      if (!bounceElem)
        gzerr << "Surface bounce sdf member is NULL" << std::endl;
      else
      {
        this->bounce = bounceElem->Get<double>("restitution_coefficient");
        if (this->bounce < 0)
        {
          gzwarn << "bounce restitution_coefficient ["
                 << this->bounce
                 << "] < 0, so it will not be applied by ODE."
                 << std::endl;
        }
        else if (this->bounce > 1)
        {
          gzwarn << "bounce restitution_coefficient ["
                 << this->bounce
                 << "] > 1, which is outside the recommended range."
                 << std::endl;
        }
        this->bounceThreshold = bounceElem->Get<double>("threshold");
      }
    }

    {
      sdf::ElementPtr frictionElem = _sdf->GetElement("friction");
      if (!frictionElem)
        gzerr << "Surface friction sdf member is NULL" << std::endl;
      else
      {
        sdf::ElementPtr torsionalElem = frictionElem->GetElement("torsional");
        if (torsionalElem)
        {
          this->frictionPyramid->SetMuTorsion(
            torsionalElem->Get<double>("coefficient"));
          this->frictionPyramid->SetPatchRadius(
            torsionalElem->Get<double>("patch_radius"));
          this->frictionPyramid->SetSurfaceRadius(
            torsionalElem->Get<double>("surface_radius"));
          this->frictionPyramid->SetUsePatchRadius(
            torsionalElem->Get<bool>("use_patch_radius"));

          sdf::ElementPtr torsionalOdeElem = torsionalElem->GetElement("ode");
          if (torsionalOdeElem)
            this->slipTorsion = torsionalOdeElem->Get<double>("slip");
        }

        sdf::ElementPtr frictionOdeElem = frictionElem->GetElement("ode");
        if (!frictionOdeElem)
          gzerr << "Surface friction ode sdf member is NULL" << std::endl;
        else
        {
          this->frictionPyramid->SetMuPrimary(
            frictionOdeElem->Get<double>("mu"));
          this->frictionPyramid->SetMuSecondary(
            frictionOdeElem->Get<double>("mu2"));
          this->frictionPyramid->direction1 =
            frictionOdeElem->Get<math::Vector3>("fdir1");

          this->slip1 = frictionOdeElem->Get<double>("slip1");
          this->slip2 = frictionOdeElem->Get<double>("slip2");
        }
      }
    }

    {
      sdf::ElementPtr contactElem = _sdf->GetElement("contact");
      if (!contactElem)
        gzerr << "Surface contact sdf member is NULL" << std::endl;
      else
      {
        sdf::ElementPtr contactOdeElem = contactElem->GetElement("ode");
        if (!contactOdeElem)
          gzerr << "Surface contact ode sdf member is NULL" << std::endl;
        {
          this->kp = contactOdeElem->Get<double>("kp");
          this->kd = contactOdeElem->Get<double>("kd");
          this->cfm = contactOdeElem->Get<double>("soft_cfm");
          this->erp = contactOdeElem->Get<double>("soft_erp");
          this->elasticModulus = contactOdeElem->Get<double>("elastic_modulus");
          this->elasticModulusReferenceLength =
            contactOdeElem->Get<double>("elastic_modulus_reference_length");
          this->maxVel = contactOdeElem->Get<double>("max_vel");
          this->minDepth = contactOdeElem->Get<double>("min_depth");
        }
      }
    }
  }
}

/////////////////////////////////////////////////
void ODESurfaceParams::FillMsg(msgs::Surface &_msg)
{
  SurfaceParams::FillMsg(_msg);

  _msg.mutable_friction()->set_mu(this->frictionPyramid->MuPrimary());
  _msg.mutable_friction()->set_mu2(this->frictionPyramid->MuSecondary());
  _msg.mutable_friction()->set_slip1(this->slip1);
  _msg.mutable_friction()->set_slip2(this->slip2);
  msgs::Set(_msg.mutable_friction()->mutable_fdir1(),
            this->frictionPyramid->direction1.Ign());

  _msg.mutable_friction()->mutable_torsional()->set_coefficient(
<<<<<<< HEAD
      this->frictionPyramid->GetMuTorsion());

  _msg.mutable_friction()->mutable_torsional()->set_patch_radius(
      this->frictionPyramid->GetPatchRadius());
  _msg.mutable_friction()->mutable_torsional()->set_surface_radius(
      this->frictionPyramid->GetSurfaceRadius());
  _msg.mutable_friction()->mutable_torsional()->set_use_patch_radius(
      this->frictionPyramid->GetUsePatchRadius());
=======
      this->frictionPyramid->MuTorsion());

  _msg.mutable_friction()->mutable_torsional()->set_patch_radius(
      this->frictionPyramid->PatchRadius());
  _msg.mutable_friction()->mutable_torsional()->set_surface_radius(
      this->frictionPyramid->SurfaceRadius());
  _msg.mutable_friction()->mutable_torsional()->set_use_patch_radius(
      this->frictionPyramid->UsePatchRadius());
>>>>>>> ccc1d325
  _msg.mutable_friction()->mutable_torsional()->mutable_ode()->set_slip(
      this->slipTorsion);

  _msg.set_restitution_coefficient(this->bounce);
  _msg.set_bounce_threshold(this->bounceThreshold);

  _msg.set_soft_cfm(this->cfm);
  _msg.set_soft_erp(this->erp);
  _msg.set_elastic_modulus(this->elasticModulus);
  _msg.set_elastic_modulus_reference_length(
    this->elasticModulusReferenceLength);
  _msg.set_kp(this->kp);
  _msg.set_kd(this->kd);
  _msg.set_max_vel(this->maxVel);
  _msg.set_min_depth(this->minDepth);
}

/////////////////////////////////////////////////
void ODESurfaceParams::ProcessMsg(const msgs::Surface &_msg)
{
  SurfaceParams::ProcessMsg(_msg);

  if (_msg.has_friction())
  {
    if (_msg.friction().has_mu())
      this->frictionPyramid->SetMuPrimary(_msg.friction().mu());
    if (_msg.friction().has_mu2())
      this->frictionPyramid->SetMuSecondary(_msg.friction().mu2());
    if (_msg.friction().has_slip1())
      this->slip1 = _msg.friction().slip1();
    if (_msg.friction().has_slip2())
      this->slip2 = _msg.friction().slip2();
    if (_msg.friction().has_fdir1())
    {
      this->frictionPyramid->direction1 =
        msgs::ConvertIgn(_msg.friction().fdir1());
    }

    if (_msg.friction().has_torsional())
    {
      if (_msg.friction().torsional().has_coefficient())
      {
        this->frictionPyramid->SetMuTorsion(
            _msg.friction().torsional().coefficient());
      }
      if (_msg.friction().torsional().has_patch_radius())
      {
        this->frictionPyramid->SetPatchRadius(
            _msg.friction().torsional().patch_radius());
      }
      if (_msg.friction().torsional().has_surface_radius())
      {
        this->frictionPyramid->SetSurfaceRadius(
            _msg.friction().torsional().surface_radius());
      }
      if (_msg.friction().torsional().has_use_patch_radius())
      {
        this->frictionPyramid->SetUsePatchRadius(
            _msg.friction().torsional().use_patch_radius());
      }
      if (_msg.friction().torsional().has_ode())
      {
        if (_msg.friction().torsional().ode().has_slip())
          this->slipTorsion = _msg.friction().torsional().ode().slip();
      }
    }
  }

  if (_msg.has_restitution_coefficient())
    this->bounce = _msg.restitution_coefficient();
  if (_msg.has_bounce_threshold())
    this->bounceThreshold = _msg.bounce_threshold();
  if (_msg.has_soft_cfm())
    this->cfm = _msg.soft_cfm();
  if (_msg.has_soft_erp())
    this->erp = _msg.soft_erp();
  if (_msg.has_elastic_modulus())
    this->elasticModulus = _msg.elastic_modulus();
  if (_msg.has_elastic_modulus_reference_length())
    this->elasticModulusReferenceLength =
      _msg.elastic_modulus_reference_length();
  if (_msg.has_kp())
    this->kp = _msg.kp();
  if (_msg.has_kd())
    this->kd = _msg.kd();
  if (_msg.has_max_vel())
    this->maxVel = _msg.max_vel();
  if (_msg.has_min_depth())
    this->minDepth = _msg.min_depth();
}

/////////////////////////////////////////////////
FrictionPyramidPtr ODESurfaceParams::GetFrictionPyramid() const
{
  return this->frictionPyramid;
}

/////////////////////////////////////////////////
FrictionPyramidPtr ODESurfaceParams::FrictionPyramid() const
{
  return this->frictionPyramid;
}<|MERGE_RESOLUTION|>--- conflicted
+++ resolved
@@ -29,12 +29,8 @@
     kp(1000000000000), kd(1), cfm(0), erp(0.2),
     maxVel(0.01), minDepth(0),
     slip1(0), slip2(0),
-<<<<<<< HEAD
     elasticModulus(0), elasticModulusReferenceLength(0),
-    frictionPyramid(new FrictionPyramid())
-=======
     frictionPyramid(new physics::FrictionPyramid())
->>>>>>> ccc1d325
 {
 }
 
@@ -157,16 +153,6 @@
             this->frictionPyramid->direction1.Ign());
 
   _msg.mutable_friction()->mutable_torsional()->set_coefficient(
-<<<<<<< HEAD
-      this->frictionPyramid->GetMuTorsion());
-
-  _msg.mutable_friction()->mutable_torsional()->set_patch_radius(
-      this->frictionPyramid->GetPatchRadius());
-  _msg.mutable_friction()->mutable_torsional()->set_surface_radius(
-      this->frictionPyramid->GetSurfaceRadius());
-  _msg.mutable_friction()->mutable_torsional()->set_use_patch_radius(
-      this->frictionPyramid->GetUsePatchRadius());
-=======
       this->frictionPyramid->MuTorsion());
 
   _msg.mutable_friction()->mutable_torsional()->set_patch_radius(
@@ -175,7 +161,6 @@
       this->frictionPyramid->SurfaceRadius());
   _msg.mutable_friction()->mutable_torsional()->set_use_patch_radius(
       this->frictionPyramid->UsePatchRadius());
->>>>>>> ccc1d325
   _msg.mutable_friction()->mutable_torsional()->mutable_ode()->set_slip(
       this->slipTorsion);
 
