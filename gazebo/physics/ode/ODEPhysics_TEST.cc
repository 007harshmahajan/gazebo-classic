/*
 * Copyright (C) 2012 Open Source Robotics Foundation
 *
 * Licensed under the Apache License, Version 2.0 (the "License");
 * you may not use this file except in compliance with the License.
 * You may obtain a copy of the License at
 *
 *     http://www.apache.org/licenses/LICENSE-2.0
 *
 * Unless required by applicable law or agreed to in writing, software
 * distributed under the License is distributed on an "AS IS" BASIS,
 * WITHOUT WARRANTIES OR CONDITIONS OF ANY KIND, either express or implied.
 * See the License for the specific language governing permissions and
 * limitations under the License.
 *
*/

#include <gtest/gtest.h>

#include "gazebo/physics/physics.hh"
#include "gazebo/physics/PhysicsEngine.hh"
#include "gazebo/physics/ode/ODEPhysics.hh"
#include "gazebo/physics/ode/ODETypes.hh"
#include "gazebo/test/ServerFixture.hh"

using namespace gazebo;
using namespace physics;

class ODEPhysics_TEST : public ServerFixture
{
  public: void PhysicsMsgParam();
  public: void OnPhysicsMsgResponse(ConstResponsePtr &_msg);
  public: static msgs::Physics physicsPubMsg;
  public: static msgs::Physics physicsResponseMsg;
};

msgs::Physics ODEPhysics_TEST::physicsPubMsg;
msgs::Physics ODEPhysics_TEST::physicsResponseMsg;

/////////////////////////////////////////////////
/// Test setting and getting ode physics params
TEST_F(ODEPhysics_TEST, PhysicsParam)
{
  std::string physicsEngineStr = "ode";
  Load("worlds/empty.world", true, physicsEngineStr);
  WorldPtr world = get_world("default");
  ASSERT_TRUE(world != NULL);

  PhysicsEnginePtr physics = world->GetPhysicsEngine();
  ASSERT_TRUE(physics != NULL);
  EXPECT_EQ(physics->GetType(), physicsEngineStr);

  ODEPhysicsPtr odePhysics
      = boost::static_pointer_cast<ODEPhysics>(physics);
  ASSERT_TRUE(odePhysics != NULL);

  std::string type = "quick";
  int preconIters = 5;
  int iters = 45;
  double sor = 1.2;
  double cfm = 0.3;
  double erp = 0.12;
  double contactMaxCorrectingVel = 50;
  double contactSurfaceLayer = 0.02;
  double contactResidualSmoothing = 0.1;
  double contactSorScale = 1.0;
  bool threadPositionCorrection = true;
  bool experimentalRowReordering = true;
  double warmStartFactor = 1.0;
  int extraFrictionIterations = 15;

  // test setting/getting physics engine params
  EXPECT_TRUE(odePhysics->SetParam("solver_type", type));
  EXPECT_TRUE(odePhysics->SetParam("precon_iters", preconIters));
  EXPECT_TRUE(odePhysics->SetParam("iters", iters));
  EXPECT_TRUE(odePhysics->SetParam("sor", sor));
  EXPECT_TRUE(odePhysics->SetParam("cfm", cfm));
  EXPECT_TRUE(odePhysics->SetParam("erp", erp));
  EXPECT_TRUE(odePhysics->SetParam("contact_max_correcting_vel",
                                    contactMaxCorrectingVel));
  EXPECT_TRUE(odePhysics->SetParam("contact_surface_layer",
                                    contactSurfaceLayer));
  EXPECT_TRUE(odePhysics->SetParam("contact_residual_smoothing",
                                    contactResidualSmoothing));
  EXPECT_TRUE(odePhysics->SetParam("contact_sor_scale",
                                    contactSorScale));
  EXPECT_TRUE(odePhysics->SetParam("thread_position_correction",
                                    threadPositionCorrection));
  EXPECT_TRUE(odePhysics->SetParam("experimental_row_reordering",
                                    experimentalRowReordering));
  EXPECT_TRUE(odePhysics->SetParam("warm_start_factor",
                                    warmStartFactor));
  EXPECT_TRUE(odePhysics->SetParam("extra_friction_iterations",
                                    extraFrictionIterations));

  boost::any value;
  value = odePhysics->GetParam("solver_type");
  std::string typeRet = boost::any_cast<std::string>(value);
  EXPECT_EQ(type, typeRet);
  value = odePhysics->GetParam("precon_iters");
  int preconItersRet = boost::any_cast<int>(value);
  EXPECT_EQ(preconIters, preconItersRet);
  value = odePhysics->GetParam("iters");
  int itersRet = boost::any_cast<int>(value);
  EXPECT_EQ(iters, itersRet);
  value = odePhysics->GetParam("sor");
  double sorRet = boost::any_cast<double>(value);
  EXPECT_DOUBLE_EQ(sor, sorRet);
  value = odePhysics->GetParam("cfm");
  double cfmRet = boost::any_cast<double>(value);
  EXPECT_DOUBLE_EQ(cfm, cfmRet);
  value = odePhysics->GetParam("erp");
  double erpRet = boost::any_cast<double>(value);
  EXPECT_DOUBLE_EQ(erp, erpRet);
  value = odePhysics->GetParam("contact_max_correcting_vel");
  double contactMaxCorrectingVelRet = boost::any_cast<double>(value);
  EXPECT_DOUBLE_EQ(contactMaxCorrectingVel, contactMaxCorrectingVelRet);
  value = odePhysics->GetParam("contact_surface_layer");
  double contactSurfaceLayerRet = boost::any_cast<double>(value);
  EXPECT_DOUBLE_EQ(contactSurfaceLayer, contactSurfaceLayerRet);
  value = odePhysics->GetParam("contact_residual_smoothing");
  double contactResidualSmoothingRet = boost::any_cast<double>(value);
  EXPECT_DOUBLE_EQ(contactResidualSmoothing, contactResidualSmoothingRet);
  value = odePhysics->GetParam("contact_sor_scale");
  double contactSorScaleRet = boost::any_cast<double>(value);
  EXPECT_DOUBLE_EQ(contactSorScale, contactSorScaleRet);
  value = odePhysics->GetParam("thread_position_correction");
  bool threadPositionCorrectionRet = boost::any_cast<bool>(value);
  EXPECT_EQ(threadPositionCorrection, threadPositionCorrectionRet);
  value = odePhysics->GetParam("experimental_row_reordering");
  bool experimentalRowReorderingRet = boost::any_cast<bool>(value);
  EXPECT_EQ(experimentalRowReordering, experimentalRowReorderingRet);
  value = odePhysics->GetParam("warm_start_factor");
  double warmStartFactorRet = boost::any_cast<double>(value);
  EXPECT_DOUBLE_EQ(warmStartFactor, warmStartFactorRet);
  value = odePhysics->GetParam("extra_friction_iterations");
  int extraFrictionIterationsRet = boost::any_cast<int>(value);
  EXPECT_EQ(extraFrictionIterations, extraFrictionIterationsRet);

  // verify against equivalent functions
  EXPECT_EQ(type, odePhysics->GetStepType());
  EXPECT_EQ(preconIters, odePhysics->GetSORPGSPreconIters());
  EXPECT_EQ(iters, odePhysics->GetSORPGSIters());
  EXPECT_DOUBLE_EQ(sor, odePhysics->GetSORPGSW());
  EXPECT_DOUBLE_EQ(cfm, odePhysics->GetWorldCFM());
  EXPECT_DOUBLE_EQ(erp, odePhysics->GetWorldERP());
  EXPECT_DOUBLE_EQ(contactMaxCorrectingVel,
      odePhysics->GetContactMaxCorrectingVel());
  EXPECT_DOUBLE_EQ(contactSurfaceLayer, odePhysics->GetContactSurfaceLayer());

  // Set params to different values and verify the old values are correctly
  // replaced by the new ones.
  type = "world";
  preconIters = 10;
  iters = 55;
  sor = 1.4;
  cfm = 0.1;
  erp = 0.22;
  contactMaxCorrectingVel = 40;
  contactSurfaceLayer = 0.03;
  contactResidualSmoothing = 0.09;
  contactSorScale = 0.9;
  threadPositionCorrection = false;
  experimentalRowReordering = false;
  warmStartFactor = 0.9;
  extraFrictionIterations = 14;

  EXPECT_TRUE(odePhysics->SetParam("solver_type", type));
  EXPECT_TRUE(odePhysics->SetParam("precon_iters", preconIters));
  EXPECT_TRUE(odePhysics->SetParam("iters", iters));
  EXPECT_TRUE(odePhysics->SetParam("sor", sor));
  EXPECT_TRUE(odePhysics->SetParam("cfm", cfm));
  EXPECT_TRUE(odePhysics->SetParam("erp", erp));
  EXPECT_TRUE(odePhysics->SetParam("contact_max_correcting_vel",
                                    contactMaxCorrectingVel));
  EXPECT_TRUE(odePhysics->SetParam("contact_surface_layer",
                                    contactSurfaceLayer));
  EXPECT_TRUE(odePhysics->SetParam("contact_residual_smoothing",
                                    contactResidualSmoothing));
  EXPECT_TRUE(odePhysics->SetParam("contact_sor_scale",
                                    contactSorScale));
  EXPECT_TRUE(odePhysics->SetParam("thread_position_correction",
                                    threadPositionCorrection));
  EXPECT_TRUE(odePhysics->SetParam("experimental_row_reordering",
                                    experimentalRowReordering));
  EXPECT_TRUE(odePhysics->SetParam("warm_start_factor",
                                    warmStartFactor));
  EXPECT_TRUE(odePhysics->SetParam("extra_friction_iterations",
                                    extraFrictionIterations));

  value = odePhysics->GetParam("solver_type");
  typeRet = boost::any_cast<std::string>(value);
  EXPECT_EQ(type, typeRet);
  value = odePhysics->GetParam("iters");
  itersRet = boost::any_cast<int>(value);
  EXPECT_EQ(iters, itersRet);
  value = odePhysics->GetParam("precon_iters");
  preconItersRet = boost::any_cast<int>(value);
  EXPECT_EQ(preconIters, preconItersRet);
  value = odePhysics->GetParam("sor");
  sorRet = boost::any_cast<double>(value);
  EXPECT_DOUBLE_EQ(sor, sorRet);
  value = odePhysics->GetParam("cfm");
  cfmRet = boost::any_cast<double>(value);
  EXPECT_DOUBLE_EQ(cfm, cfmRet);
  value = odePhysics->GetParam("erp");
  erpRet = boost::any_cast<double>(value);
  EXPECT_DOUBLE_EQ(erp, erpRet);
  value = odePhysics->GetParam("contact_max_correcting_vel");
  contactMaxCorrectingVelRet = boost::any_cast<double>(value);
  EXPECT_DOUBLE_EQ(contactMaxCorrectingVel, contactMaxCorrectingVelRet);
  value = odePhysics->GetParam("contact_surface_layer");
  contactSurfaceLayerRet = boost::any_cast<double>(value);
  EXPECT_DOUBLE_EQ(contactSurfaceLayer, contactSurfaceLayerRet);
  value = odePhysics->GetParam("contact_residual_smoothing");
  contactResidualSmoothingRet = boost::any_cast<double>(value);
  EXPECT_DOUBLE_EQ(contactResidualSmoothing, contactResidualSmoothingRet);
  value = odePhysics->GetParam("contact_sor_scale");
  contactSorScaleRet = boost::any_cast<double>(value);
  EXPECT_DOUBLE_EQ(contactSorScale, contactSorScaleRet);
  value = odePhysics->GetParam("thread_position_correction");
  threadPositionCorrectionRet = boost::any_cast<bool>(value);
  EXPECT_EQ(threadPositionCorrection, threadPositionCorrectionRet);
  value = odePhysics->GetParam("experimental_row_reordering");
  experimentalRowReorderingRet = boost::any_cast<bool>(value);
  EXPECT_EQ(experimentalRowReordering, experimentalRowReorderingRet);
  value = odePhysics->GetParam("warm_start_factor");
  warmStartFactorRet = boost::any_cast<double>(value);
  EXPECT_DOUBLE_EQ(warmStartFactor, warmStartFactorRet);
  value = odePhysics->GetParam("extra_friction_iterations");
  extraFrictionIterationsRet = boost::any_cast<int>(value);
  EXPECT_EQ(extraFrictionIterations, extraFrictionIterationsRet);

  EXPECT_EQ(type, odePhysics->GetStepType());
  EXPECT_EQ(preconIters, odePhysics->GetSORPGSPreconIters());
  EXPECT_EQ(iters, odePhysics->GetSORPGSIters());
  EXPECT_DOUBLE_EQ(sor, odePhysics->GetSORPGSW());
  EXPECT_DOUBLE_EQ(cfm, odePhysics->GetWorldCFM());
  EXPECT_DOUBLE_EQ(erp, odePhysics->GetWorldERP());
  EXPECT_DOUBLE_EQ(contactMaxCorrectingVel,
      odePhysics->GetContactMaxCorrectingVel());
  EXPECT_DOUBLE_EQ(contactSurfaceLayer, odePhysics->GetContactSurfaceLayer());

  // Test dynamic MOI modification flag
  {
    std::vector<std::string> keys;
    const std::string key1 = "inertia_ratio_reduction";
    const std::string key2 = "use_dynamic_moi_rescaling";
    keys.push_back(key1);
    keys.push_back(key2);

    std::vector<bool> bools;
    bools.push_back(true);
    bools.push_back(false);

    // Set each keys with each flag value
    for (auto const &key : keys)
    {
      for (const bool &flag : bools)
      {
        gzdbg << "SetParam(" << key << ", " << flag << ")" << std::endl;
        EXPECT_TRUE(odePhysics->SetParam(key, flag));

        // Check both keys
        EXPECT_EQ(flag, boost::any_cast<bool>(odePhysics->GetParam(key1)));
        EXPECT_EQ(flag, boost::any_cast<bool>(odePhysics->GetParam(key2)));
      }
    }
  }

  // Test friction model
  {
    // Default value "pyramid_model"
    const std::string frictionModel = "pyramid_model";
    EXPECT_EQ(odePhysics->GetFrictionModel(), frictionModel);
    std::string param;
    EXPECT_NO_THROW(param = boost::any_cast<std::string>(
      odePhysics->GetParam("friction_model")));
    EXPECT_EQ(param, frictionModel);
  }

  {
    // Switch to "cone_model" using SetFrictionModel
    const std::string frictionModel = "cone_model";
    odePhysics->SetFrictionModel(frictionModel);
    EXPECT_EQ(odePhysics->GetFrictionModel(), frictionModel);
    std::string param;
    EXPECT_NO_THROW(param = boost::any_cast<std::string>(
      odePhysics->GetParam("friction_model")));
    EXPECT_EQ(param, frictionModel);
  }

  {
    // Switch to "box_model" using SetParam
    const std::string frictionModel = "box_model";
    odePhysics->SetParam("friction_model", frictionModel);
    EXPECT_EQ(odePhysics->GetFrictionModel(), frictionModel);
    std::string param;
    EXPECT_NO_THROW(param = boost::any_cast<std::string>(
      odePhysics->GetParam("friction_model")));
    EXPECT_EQ(param, frictionModel);
  }

<<<<<<< HEAD
  // Test island_threads
  {
    // island_threads should be 0 by default
    int islandThreads;
    EXPECT_NO_THROW(islandThreads =
      boost::any_cast<int>(odePhysics->GetParam("island_threads")));
    EXPECT_FALSE(islandThreads);

    // try enabling threads, then disabling
    std::vector<int> threads = {1, 2, 3, 0};
    for (auto const islandThreadsSet : threads)
    {
      odePhysics->SetParam("island_threads", islandThreadsSet);
      EXPECT_NO_THROW(islandThreads =
        boost::any_cast<int>(odePhysics->GetParam("island_threads")));
      EXPECT_EQ(islandThreads, islandThreadsSet);
    }
  }

=======
>>>>>>> 71de602d
  // Test ode_quiet
  // convenient for disabling LCP internal error messages from world solver
  {
    // ode_quiet should be off by default
<<<<<<< HEAD
    bool odeQuiet;
=======
    bool odeQuiet = true;
>>>>>>> 71de602d
    EXPECT_NO_THROW(
      odeQuiet = boost::any_cast<bool>(odePhysics->GetParam("ode_quiet")));
    EXPECT_FALSE(odeQuiet);

    // try turning it on, then off again
    std::vector<bool> bools = {true, false};
    for (const bool odeQuietSet : bools)
    {
      odePhysics->SetParam("ode_quiet", odeQuietSet);
      EXPECT_NO_THROW(
        odeQuiet = boost::any_cast<bool>(odePhysics->GetParam("ode_quiet")));
      EXPECT_EQ(odeQuiet, odeQuietSet);
    }
  }
<<<<<<< HEAD
=======

  // Test world step solvers
  {
    // Default value "ODE_DANTZIG"
    const std::string worldSolverType = "ODE_DANTZIG";
    EXPECT_EQ(odePhysics->GetWorldStepSolverType(), worldSolverType);
    std::string param;
    EXPECT_NO_THROW(param = boost::any_cast<std::string>(
      odePhysics->GetParam("world_step_solver")));
    EXPECT_EQ(param, worldSolverType);
  }

  {
    // Switch to "DART_PGS" using SetWorldStepSolverType
    const std::string worldSolverType = "DART_PGS";
    odePhysics->SetWorldStepSolverType(worldSolverType);
    EXPECT_EQ(odePhysics->GetWorldStepSolverType(), worldSolverType);
    std::string param;
    EXPECT_NO_THROW(param = boost::any_cast<std::string>(
      odePhysics->GetParam("world_step_solver")));
    EXPECT_EQ(param, worldSolverType);
  }

  {
    // Switch to "BULLET_PGS" using SetParam
    const std::string worldSolverType = "BULLET_PGS";
    odePhysics->SetParam("world_step_solver", worldSolverType);
    EXPECT_EQ(odePhysics->GetWorldStepSolverType(), worldSolverType);
    std::string param;
    EXPECT_NO_THROW(param = boost::any_cast<std::string>(
      odePhysics->GetParam("world_step_solver")));
    EXPECT_EQ(param, worldSolverType);
  }
>>>>>>> 71de602d
}

/////////////////////////////////////////////////
void ODEPhysics_TEST::OnPhysicsMsgResponse(ConstResponsePtr &_msg)
{
  if (_msg->type() == physicsPubMsg.GetTypeName())
    physicsResponseMsg.ParseFromString(_msg->serialized_data());
}

/////////////////////////////////////////////////
void ODEPhysics_TEST::PhysicsMsgParam()
{
  physicsPubMsg.Clear();
  physicsResponseMsg.Clear();

  std::string physicsEngineStr = "ode";
  Load("worlds/empty.world", false, physicsEngineStr);
  physics::WorldPtr world = physics::get_world("default");
  ASSERT_TRUE(world != NULL);

  physics::PhysicsEnginePtr engine = world->GetPhysicsEngine();
  ASSERT_TRUE(engine != NULL);

  transport::NodePtr phyNode;
  phyNode = transport::NodePtr(new transport::Node());
  phyNode->Init();

  transport::PublisherPtr physicsPub
       = phyNode->Advertise<msgs::Physics>("~/physics");
  transport::PublisherPtr requestPub
      = phyNode->Advertise<msgs::Request>("~/request");
  transport::SubscriberPtr responseSub = phyNode->Subscribe("~/response",
      &ODEPhysics_TEST::OnPhysicsMsgResponse, this);

  physicsPubMsg.set_enable_physics(true);
  physicsPubMsg.set_max_step_size(0.001);
  physicsPubMsg.set_real_time_update_rate(800);
  physicsPubMsg.set_real_time_factor(1.1);
  physicsPubMsg.set_iters(60);
  physicsPubMsg.set_sor(1.5);
  physicsPubMsg.set_cfm(0.1);
  physicsPubMsg.set_erp(0.25);
  physicsPubMsg.set_contact_max_correcting_vel(10);
  physicsPubMsg.set_contact_surface_layer(0.01);
  /// \TODO: will not add below now, see asme branch for separation
  /// of physics params for different engines.
  // physicsPubMsg.set_contact_residual_smoothing(0.8);
  // physicsPubMsg.set_contact_sor_scale(0.7);
  // physicsPubMsg.set_thread_position_correction(true);
  // physicsPubMsg.set_experimental_row_reordering(true);
  // physicsPubMsg.set_warm_start_factor(0.6);
  // physicsPubMsg.set_extra_friction_iterations(89);

  physicsPubMsg.set_type(msgs::Physics::ODE);
  physicsPubMsg.set_solver_type("quick");

  physicsPub->Publish(physicsPubMsg);

  msgs::Request *requestMsg = msgs::CreateRequest("physics_info", "");
  requestPub->Publish(*requestMsg);

  int waitCount = 0, maxWaitCount = 3000;
  while (physicsResponseMsg.ByteSize() == 0 && ++waitCount < maxWaitCount)
    common::Time::MSleep(10);
  ASSERT_LT(waitCount, maxWaitCount);

  EXPECT_DOUBLE_EQ(physicsResponseMsg.max_step_size(),
      physicsPubMsg.max_step_size());
  EXPECT_DOUBLE_EQ(physicsResponseMsg.real_time_update_rate(),
      physicsPubMsg.real_time_update_rate());
  EXPECT_DOUBLE_EQ(physicsResponseMsg.real_time_factor(),
      physicsPubMsg.real_time_factor());
  EXPECT_EQ(physicsResponseMsg.solver_type(),
      physicsPubMsg.solver_type());
  EXPECT_EQ(physicsResponseMsg.enable_physics(),
      physicsPubMsg.enable_physics());
  EXPECT_EQ(physicsResponseMsg.iters(),
      physicsPubMsg.iters());
  EXPECT_DOUBLE_EQ(physicsResponseMsg.sor(),
      physicsPubMsg.sor());
  EXPECT_DOUBLE_EQ(physicsResponseMsg.cfm(),
      physicsPubMsg.cfm());
  EXPECT_DOUBLE_EQ(physicsResponseMsg.contact_max_correcting_vel(),
      physicsPubMsg.contact_max_correcting_vel());
  EXPECT_DOUBLE_EQ(physicsResponseMsg.contact_surface_layer(),
      physicsPubMsg.contact_surface_layer());
  /// \TODO: will not add below now, see asme branch for separation
  /// of physics params for different engines.
  // EXPECT_DOUBLE_EQ(physicsResponseMsg.contact_residual_smoothing(),
  //     physicsPubMsg.contact_residual_smoothing());
  // EXPECT_DOUBLE_EQ(physicsResponseMsg.contact_sor_scale(),
  //     physicsPubMsg.contact_sor_scale());
  // EXPECT_DOUBLE_EQ(physicsResponseMsg.thread_position_correction(),
  //     physicsPubMsg.thread_position_correction());
  // EXPECT_DOUBLE_EQ(physicsResponseMsg.experimental_row_reordering(),
  //     physicsPubMsg.experimental_row_reordering());
  // EXPECT_DOUBLE_EQ(physicsResponseMsg.warm_start_factor(),
  //     physicsPubMsg.warm_start_factor());
  // EXPECT_DOUBLE_EQ(physicsResponseMsg.extra_friction_iterations(),
  //     physicsPubMsg.extra_friction_iterations());

  phyNode->Fini();
}

/////////////////////////////////////////////////
TEST_F(ODEPhysics_TEST, PhysicsMsgParam)
{
  PhysicsMsgParam();
}

/////////////////////////////////////////////////
/// Main
int main(int argc, char **argv)
{
  ::testing::InitGoogleTest(&argc, argv);
  return RUN_ALL_TESTS();
}<|MERGE_RESOLUTION|>--- conflicted
+++ resolved
@@ -301,7 +301,6 @@
     EXPECT_EQ(param, frictionModel);
   }
 
-<<<<<<< HEAD
   // Test island_threads
   {
     // island_threads should be 0 by default
@@ -321,17 +320,11 @@
     }
   }
 
-=======
->>>>>>> 71de602d
   // Test ode_quiet
   // convenient for disabling LCP internal error messages from world solver
   {
     // ode_quiet should be off by default
-<<<<<<< HEAD
-    bool odeQuiet;
-=======
     bool odeQuiet = true;
->>>>>>> 71de602d
     EXPECT_NO_THROW(
       odeQuiet = boost::any_cast<bool>(odePhysics->GetParam("ode_quiet")));
     EXPECT_FALSE(odeQuiet);
@@ -346,8 +339,6 @@
       EXPECT_EQ(odeQuiet, odeQuietSet);
     }
   }
-<<<<<<< HEAD
-=======
 
   // Test world step solvers
   {
@@ -381,7 +372,6 @@
       odePhysics->GetParam("world_step_solver")));
     EXPECT_EQ(param, worldSolverType);
   }
->>>>>>> 71de602d
 }
 
 /////////////////////////////////////////////////
