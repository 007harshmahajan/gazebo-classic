/*
 * Copyright (C) 2012-2014 Open Source Robotics Foundation
 *
 * Licensed under the Apache License, Version 2.0 (the "License");
 * you may not use this file except in compliance with the License.
 * You may obtain a copy of the License at
 *
 *     http://www.apache.org/licenses/LICENSE-2.0
 *
 * Unless required by applicable law or agreed to in writing, software
 * distributed under the License is distributed on an "AS IS" BASIS,
 * WITHOUT WARRANTIES OR CONDITIONS OF ANY KIND, either express or implied.
 * See the License for the specific language governing permissions and
 * limitations under the License.
 *
 */
/* Desc: A screw or primastic joint
 * Author: Nate Koenig, Andrew Howard
 * Date: 21 May 2003
 */

#include <boost/bind.hpp>

#include "gazebo/gazebo_config.h"
#include "gazebo/common/Console.hh"

#include "gazebo/physics/Model.hh"
#include "gazebo/physics/Link.hh"
#include "gazebo/physics/ode/ODEScrewJoint.hh"

using namespace gazebo;
using namespace physics;

//////////////////////////////////////////////////
ODEScrewJoint::ODEScrewJoint(dWorldID _worldId, BasePtr _parent)
    : ScrewJoint<ODEJoint>(_parent)
{
  this->jointId = dJointCreateScrew(_worldId, NULL);
}

//////////////////////////////////////////////////
ODEScrewJoint::~ODEScrewJoint()
{
  if (this->applyDamping)
    physics::Joint::DisconnectJointUpdate(this->applyDamping);
}

//////////////////////////////////////////////////
void ODEScrewJoint::Load(sdf::ElementPtr _sdf)
{
  ScrewJoint<ODEJoint>::Load(_sdf);
  this->SetThreadPitch(this->threadPitch);
}

//////////////////////////////////////////////////
math::Vector3 ODEScrewJoint::GetAnchor(unsigned int /*index*/) const
{
  dVector3 result;

  if (this->jointId)
    dJointGetScrewAnchor(this->jointId, result);
  else
    gzerr << "ODE Joint ID is invalid\n";

  return math::Vector3(result[0], result[1], result[2]);
}

//////////////////////////////////////////////////
<<<<<<< HEAD
void ODEScrewJoint::SetAxis(unsigned int /*_index*/, const math::Vector3 &_axis)
{
  if (this->childLink)
    this->childLink->SetEnabled(true);
  if (this->parentLink)
    this->parentLink->SetEnabled(true);

  /// ODE needs global axis
  /// \TODO: currently we assume joint axis is specified in model frame,
  /// this is incorrect, and should be corrected to be
  /// joint frame which is specified in child link frame.
  math::Vector3 globalAxis = _axis;
  if (this->parentLink)
    globalAxis =
      this->GetParent()->GetModel()->GetWorldPose().rot.RotateVector(_axis);

  if (this->jointId)
    dJointSetScrewAxis(this->jointId, globalAxis.x, globalAxis.y, globalAxis.z);
  else
    gzerr << "ODE Joint ID is invalid\n";
}

//////////////////////////////////////////////////
math::Angle ODEScrewJoint::GetAngleImpl(unsigned int _index) const
=======
void ODEScrewJoint::SetAnchor(unsigned int /*index*/,
    const math::Vector3 &_anchor)
>>>>>>> 0ff556d1
{
  if (this->childLink)
    this->childLink->SetEnabled(true);
  if (this->parentLink)
    this->parentLink->SetEnabled(true);

  if (this->jointId)
<<<<<<< HEAD
  {
    if (_index < this->GetAngleCount())
    {
      if (_index == 0)
        result = dJointGetScrewAngle(this->jointId);
      else if (_index == 1)
        result = dJointGetScrewPosition(this->jointId);
    }
    else
    {
      gzerr << "ODEScrewJoint::GetAngleImpl(" << _index
            << "): index exceeds allowed range(" << this->GetAngleCount()
            << ").\n";
    }
  }
=======
    dJointSetScrewAnchor(this->jointId, _anchor.x, _anchor.y, _anchor.z);
>>>>>>> 0ff556d1
  else
    gzerr << "ODE Joint ID is invalid\n";
}

//////////////////////////////////////////////////
math::Vector3 ODEScrewJoint::GetGlobalAxis(unsigned int /*_index*/) const
{
  dVector3 result;

  if (this->jointId)
    dJointGetScrewAxis(this->jointId, result);
  else
    gzerr << "ODE Joint ID is invalid\n";

  return math::Vector3(result[0], result[1], result[2]);
}

//////////////////////////////////////////////////
void ODEScrewJoint::SetThreadPitch(unsigned int /*_index*/, double _threadPitch)
{
  if (this->jointId)
  {
    /// \TODO: create an issue on making thread pitch = translation / angle
    dJointSetScrewThreadPitch(this->jointId, _threadPitch);
  }
  else
    gzerr << "ODE Joint ID is invalid\n";
}

//////////////////////////////////////////////////
<<<<<<< HEAD
void ODEScrewJoint::SetThreadPitch(double _threadPitch)
=======
math::Angle ODEScrewJoint::GetAngleImpl(unsigned int _index) const
{
  math::Angle result;
  if (this->jointId)
  {
    if (_index < this->GetAngleCount())
    {
      if (_index == 0)
        result = dJointGetScrewAngle(this->jointId);
      else if (_index == 1)
        result = dJointGetScrewPosition(this->jointId);
    }
    else
    {
      gzerr << "ODEScrewJoint::GetAngleImpl(" << _index
            << "): index exceeds allowed range(" << this->GetAngleCount()
            << ").\n";
    }
  }
  else
    gzerr << "ODE Joint ID is invalid\n";

  return result;
}

//////////////////////////////////////////////////
double ODEScrewJoint::GetVelocity(unsigned int /*index*/) const
{
  double result = 0;

  if (this->jointId)
    result = dJointGetScrewPositionRate(this->jointId);
  else
    gzerr << "ODE Joint ID is invalid\n";

  return result;
}

//////////////////////////////////////////////////
void ODEScrewJoint::SetVelocity(unsigned int /*index*/, double _angle)
{
  this->SetParam(dParamVel, _angle);
}

//////////////////////////////////////////////////
void ODEScrewJoint::SetThreadPitch(unsigned int /*_index*/, double _threadPitch)
>>>>>>> 0ff556d1
{
  if (this->jointId)
  {
    /// \TODO: create an issue on making thread pitch = translation / angle
    dJointSetScrewThreadPitch(this->jointId, _threadPitch);
  }
<<<<<<< HEAD
=======
  else
    gzerr << "ODE Joint ID is invalid\n";
}

//////////////////////////////////////////////////
void ODEScrewJoint::SetThreadPitch(double _threadPitch)
{
  if (this->jointId)
  {
    /// \TODO: create an issue on making thread pitch = translation / angle
    dJointSetScrewThreadPitch(this->jointId, _threadPitch);
  }
>>>>>>> 0ff556d1
  else
    gzerr << "ODE Joint ID is invalid\n";
}

//////////////////////////////////////////////////
double ODEScrewJoint::GetThreadPitch(unsigned int /*_index*/)
{
  return this->threadPitch;
}

//////////////////////////////////////////////////
double ODEScrewJoint::GetThreadPitch()
{
  return this->threadPitch;
}

//////////////////////////////////////////////////
void ODEScrewJoint::SetForceImpl(unsigned int /*_index*/, double _effort)
{
  if (this->jointId)
  {
    // dJointAddScrewForce(this->jointId, _effort);
    dJointAddScrewTorque(this->jointId, _effort);
  }
  else
    gzerr << "ODE Joint ID is invalid\n";
}

//////////////////////////////////////////////////
void ODEScrewJoint::SetParam(unsigned int _parameter, double _value)
{
  ODEJoint::SetParam(_parameter, _value);

  if (this->jointId)
    dJointSetScrewParam(this->jointId, _parameter, _value);
  else
    gzerr << "ODE Joint ID is invalid\n";
}

//////////////////////////////////////////////////
double ODEScrewJoint::GetParam(unsigned int _parameter) const
{
  double result = 0;

  if (this->jointId)
    result = dJointGetScrewParam(this->jointId, _parameter);
  else
    gzerr << "ODE Joint ID is invalid\n";

  return result;
}

//////////////////////////////////////////////////
void ODEScrewJoint::SetMaxForce(unsigned int /*_index*/, double _t)
{
  this->SetParam(dParamFMax, _t);
}

//////////////////////////////////////////////////
double ODEScrewJoint::GetMaxForce(unsigned int /*_index*/)
{
  return this->GetParam(dParamFMax);
}

//////////////////////////////////////////////////
void ODEScrewJoint::SetAttribute(const std::string &_key, int _index,
                                   const boost::any &_value)
{
  if (_key  == "thread_pitch")
  {
    try
    {
      this->threadPitch = boost::any_cast<double>(_value);
    }
    catch(boost::bad_any_cast &e)
    {
      gzerr << "boost any_cast error:" << e.what() << "\n";
    }
  }
  else
    ODEJoint::SetAttribute(_key, _index, _value);
}
//////////////////////////////////////////////////
double ODEScrewJoint::GetAttribute(const std::string &_key, unsigned int _index)
{
  if (_key  == "thread_pitch")
    return this->threadPitch;
  else
    return ODEJoint::GetAttribute(_key, _index);
}<|MERGE_RESOLUTION|>--- conflicted
+++ resolved
@@ -66,7 +66,34 @@
 }
 
 //////////////////////////////////////////////////
-<<<<<<< HEAD
+void ODEScrewJoint::SetAnchor(unsigned int /*index*/,
+    const math::Vector3 &_anchor)
+{
+  if (this->childLink)
+    this->childLink->SetEnabled(true);
+  if (this->parentLink)
+    this->parentLink->SetEnabled(true);
+
+  if (this->jointId)
+    dJointSetScrewAnchor(this->jointId, _anchor.x, _anchor.y, _anchor.z);
+  else
+    gzerr << "ODE Joint ID is invalid\n";
+}
+
+//////////////////////////////////////////////////
+math::Vector3 ODEScrewJoint::GetGlobalAxis(unsigned int /*_index*/) const
+{
+  dVector3 result;
+
+  if (this->jointId)
+    dJointGetScrewAxis(this->jointId, result);
+  else
+    gzerr << "ODE Joint ID is invalid\n";
+
+  return math::Vector3(result[0], result[1], result[2]);
+}
+
+//////////////////////////////////////////////////
 void ODEScrewJoint::SetAxis(unsigned int /*_index*/, const math::Vector3 &_axis)
 {
   if (this->childLink)
@@ -91,18 +118,9 @@
 
 //////////////////////////////////////////////////
 math::Angle ODEScrewJoint::GetAngleImpl(unsigned int _index) const
-=======
-void ODEScrewJoint::SetAnchor(unsigned int /*index*/,
-    const math::Vector3 &_anchor)
->>>>>>> 0ff556d1
-{
-  if (this->childLink)
-    this->childLink->SetEnabled(true);
-  if (this->parentLink)
-    this->parentLink->SetEnabled(true);
-
-  if (this->jointId)
-<<<<<<< HEAD
+{
+  math::Angle result;
+  if (this->jointId)
   {
     if (_index < this->GetAngleCount())
     {
@@ -118,24 +136,29 @@
             << ").\n";
     }
   }
-=======
-    dJointSetScrewAnchor(this->jointId, _anchor.x, _anchor.y, _anchor.z);
->>>>>>> 0ff556d1
-  else
-    gzerr << "ODE Joint ID is invalid\n";
-}
-
-//////////////////////////////////////////////////
-math::Vector3 ODEScrewJoint::GetGlobalAxis(unsigned int /*_index*/) const
-{
-  dVector3 result;
-
-  if (this->jointId)
-    dJointGetScrewAxis(this->jointId, result);
-  else
-    gzerr << "ODE Joint ID is invalid\n";
-
-  return math::Vector3(result[0], result[1], result[2]);
+  else
+    gzerr << "ODE Joint ID is invalid\n";
+
+  return result;
+}
+
+//////////////////////////////////////////////////
+double ODEScrewJoint::GetVelocity(unsigned int /*index*/) const
+{
+  double result = 0;
+
+  if (this->jointId)
+    result = dJointGetScrewPositionRate(this->jointId);
+  else
+    gzerr << "ODE Joint ID is invalid\n";
+
+  return result;
+}
+
+//////////////////////////////////////////////////
+void ODEScrewJoint::SetVelocity(unsigned int /*index*/, double _angle)
+{
+  this->SetParam(dParamVel, _angle);
 }
 
 //////////////////////////////////////////////////
@@ -151,77 +174,13 @@
 }
 
 //////////////////////////////////////////////////
-<<<<<<< HEAD
 void ODEScrewJoint::SetThreadPitch(double _threadPitch)
-=======
-math::Angle ODEScrewJoint::GetAngleImpl(unsigned int _index) const
-{
-  math::Angle result;
-  if (this->jointId)
-  {
-    if (_index < this->GetAngleCount())
-    {
-      if (_index == 0)
-        result = dJointGetScrewAngle(this->jointId);
-      else if (_index == 1)
-        result = dJointGetScrewPosition(this->jointId);
-    }
-    else
-    {
-      gzerr << "ODEScrewJoint::GetAngleImpl(" << _index
-            << "): index exceeds allowed range(" << this->GetAngleCount()
-            << ").\n";
-    }
-  }
-  else
-    gzerr << "ODE Joint ID is invalid\n";
-
-  return result;
-}
-
-//////////////////////////////////////////////////
-double ODEScrewJoint::GetVelocity(unsigned int /*index*/) const
-{
-  double result = 0;
-
-  if (this->jointId)
-    result = dJointGetScrewPositionRate(this->jointId);
-  else
-    gzerr << "ODE Joint ID is invalid\n";
-
-  return result;
-}
-
-//////////////////////////////////////////////////
-void ODEScrewJoint::SetVelocity(unsigned int /*index*/, double _angle)
-{
-  this->SetParam(dParamVel, _angle);
-}
-
-//////////////////////////////////////////////////
-void ODEScrewJoint::SetThreadPitch(unsigned int /*_index*/, double _threadPitch)
->>>>>>> 0ff556d1
 {
   if (this->jointId)
   {
     /// \TODO: create an issue on making thread pitch = translation / angle
     dJointSetScrewThreadPitch(this->jointId, _threadPitch);
   }
-<<<<<<< HEAD
-=======
-  else
-    gzerr << "ODE Joint ID is invalid\n";
-}
-
-//////////////////////////////////////////////////
-void ODEScrewJoint::SetThreadPitch(double _threadPitch)
-{
-  if (this->jointId)
-  {
-    /// \TODO: create an issue on making thread pitch = translation / angle
-    dJointSetScrewThreadPitch(this->jointId, _threadPitch);
-  }
->>>>>>> 0ff556d1
   else
     gzerr << "ODE Joint ID is invalid\n";
 }
