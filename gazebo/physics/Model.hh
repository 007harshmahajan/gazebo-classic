--- conflicted
+++ resolved
@@ -415,6 +415,9 @@
       /// \brief Callback when the pose of the model has been changed.
       protected: virtual void OnPoseChange();
 
+      /// \brief Register items in the introspection service.
+      protected: virtual void RegisterIntrospectionItems();
+
       /// \brief Load all the links.
       private: void LoadLinks();
 
@@ -440,16 +443,6 @@
 
       /// \brief Publish the scale.
       private: virtual void PublishScale();
-
-      /// \brief Register items in the introspection service.
-<<<<<<< HEAD
-      private: void RegisterIntrospectionItems();
-
-      /// \brief Unregister items in the introspection service.
-      private: void UnregisterIntrospectionItems();
-=======
-      protected: virtual void RegisterIntrospectionItems();
->>>>>>> e8fb1728
 
       /// used by Model::AttachStaticModel
       protected: std::vector<ModelPtr> attachedModels;
