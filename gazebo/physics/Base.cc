--- conflicted
+++ resolved
@@ -80,7 +80,7 @@
   this->sdf = _sdf;
 
   if (this->sdf->HasAttribute("name"))
-    this->name = this->sdf->GetValueString("name");
+    this->name = this->sdf->Get<std::string>("name");
   else
     this->name.clear();
 
@@ -148,16 +148,7 @@
 //////////////////////////////////////////////////
 std::string Base::GetName() const
 {
-<<<<<<< HEAD
-  GZ_ASSERT(this->sdf != NULL, "Base sdf member is NULL");
-
-  if (this->sdf->HasAttribute("name"))
-    return this->sdf->Get<std::string>("name");
-  else
-    return std::string();
-=======
   return this->name;
->>>>>>> a73206f7
 }
 
 //////////////////////////////////////////////////
