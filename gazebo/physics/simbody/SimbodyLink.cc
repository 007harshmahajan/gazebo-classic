--- conflicted
+++ resolved
@@ -75,11 +75,7 @@
 
   Link::Init();
 
-<<<<<<< HEAD
-  math::Vector3 cogVec = this->inertial->CoG();
-=======
-  ignition::math::Vector3d cogVec = this->inertial->GetCoG().Ign();
->>>>>>> 6f8ef68a
+  ignition::math::Vector3d cogVec = this->inertial->CoG();
 
   // Set the initial pose of the body
 
