include (${gazebo_cmake_dir}/GazeboUtils.cmake)
add_subdirectory(ode)

if (HAVE_BULLET)
  add_subdirectory(bullet)
endif()

set (sources
  Actor.cc
  Base.cc
  BoxShape.cc
  Collision.cc
  CollisionState.cc
  Contact.cc
  ContactManager.cc
  CylinderShape.cc
  Entity.cc
  Gripper.cc
  HeightmapShape.cc
  Inertial.cc
  Joint.cc
  JointController.cc
  JointState.cc
  Link.cc
  LinkState.cc
  MapShape.cc
  Model.cc
  ModelState.cc
  MultiRayShape.cc
  Physics.cc
  PhysicsEngine.cc
  PhysicsFactory.cc
  PlaneShape.cc
  RayShape.cc
  Road.cc
  Shape.cc
  SphereShape.cc
  State.cc
  SurfaceParams.cc
  TrimeshShape.cc
  World.cc
  WorldState.cc
)

set (headers
  Actor.hh
  BallJoint.hh
  Base.hh
  BoxShape.hh
  Collision.hh
  CollisionState.hh
  Contact.hh
  ContactManager.hh
  CylinderShape.hh
  Entity.hh
  HeightmapShape.hh
  Hinge2Joint.hh
  HingeJoint.hh
  Inertial.hh
  Gripper.hh
  Joint.hh
  JointController.hh
  JointWrench.hh
  JointState.hh
  Link.hh
  LinkState.hh
  MapShape.hh
  Model.hh
  ModelState.hh
  MultiRayShape.hh
  Physics.hh
  PhysicsEngine.hh
  PhysicsFactory.hh
  PhysicsTypes.hh
  PlaneShape.hh
  RayShape.hh
  Road.hh
  Shape.hh
  ScrewJoint.hh
  SliderJoint.hh
  SphereShape.hh
  State.hh
  SurfaceParams.hh
  TrimeshShape.hh
  UniversalJoint.hh
  World.hh
  WorldState.hh)

set (physics_headers "" CACHE INTERNAL "physics headers" FORCE)
foreach (hdr ${headers})
  APPEND_TO_CACHED_STRING(physics_headers
    "Physics Headers" "#include \"physics/${hdr}\"\n")
endforeach()
configure_file (${CMAKE_CURRENT_SOURCE_DIR}/physics.hh.in
                ${CMAKE_CURRENT_BINARY_DIR}/physics.hh)

gz_add_library(gazebo_physics ${sources})

target_link_libraries(gazebo_physics
<<<<<<< HEAD
  gazebo_common 
  gazebo_util 
=======
  gazebo_common
  gazebo_util
>>>>>>> 9f534e0e
  gazebo_sdf_interface
  gazebo_physics_ode
  ${TBB_LIBRARIES}
  ${libtool_library}
  ${Boost_LIBRARIES}
)

if (HAVE_BULLET)
  target_link_libraries(gazebo_physics gazebo_physics_bullet)
endif()

gz_add_executable(gzphysics server.cc)
target_link_libraries(gzphysics
  gazebo_common
<<<<<<< HEAD
  gazebo_util 
=======
  gazebo_util
>>>>>>> 9f534e0e
  gazebo_transport
  gazebo_physics
  gazebo_sensors
  gazebo_sdf_interface
  gazebo_msgs
  pthread
  )

gz_install_executable( gzphysics )
gz_install_library(gazebo_physics)
gz_install_includes("physics" ${headers} ${CMAKE_CURRENT_BINARY_DIR}/physics.hh)

# unit tests
set (gtest_sources
<<<<<<< HEAD
=======
  PhysicsEngine_TEST.cc
  Inertial_TEST.cc
>>>>>>> 9f534e0e
  Joint_TEST.cc)
gz_build_tests(${gtest_sources})<|MERGE_RESOLUTION|>--- conflicted
+++ resolved
@@ -97,13 +97,8 @@
 gz_add_library(gazebo_physics ${sources})
 
 target_link_libraries(gazebo_physics
-<<<<<<< HEAD
-  gazebo_common 
-  gazebo_util 
-=======
   gazebo_common
   gazebo_util
->>>>>>> 9f534e0e
   gazebo_sdf_interface
   gazebo_physics_ode
   ${TBB_LIBRARIES}
@@ -118,11 +113,7 @@
 gz_add_executable(gzphysics server.cc)
 target_link_libraries(gzphysics
   gazebo_common
-<<<<<<< HEAD
-  gazebo_util 
-=======
   gazebo_util
->>>>>>> 9f534e0e
   gazebo_transport
   gazebo_physics
   gazebo_sensors
@@ -137,10 +128,7 @@
 
 # unit tests
 set (gtest_sources
-<<<<<<< HEAD
-=======
   PhysicsEngine_TEST.cc
   Inertial_TEST.cc
->>>>>>> 9f534e0e
   Joint_TEST.cc)
 gz_build_tests(${gtest_sources})