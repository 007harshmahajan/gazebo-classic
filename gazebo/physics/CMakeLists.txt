include (${gazebo_cmake_dir}/GazeboUtils.cmake)

link_directories(
  ${CCD_LIBRARY_DIRS}
  ${Boost_LIBRARY_DIRS}
)

# Build in ODE by default
include_directories(SYSTEM ${CMAKE_SOURCE_DIR}/deps/opende/include)
add_subdirectory(ode)

# Add Bullet support if present
if (HAVE_BULLET)
  include_directories(${BULLET_INCLUDE_DIRS})
  link_directories(${BULLET_LIBRARY_DIRS})
  add_definitions(${BULLET_CFLAGS})
  add_subdirectory(bullet)
endif()

# Add DART support if present
if (HAVE_DART)
  add_subdirectory(dart)

  include_directories(${DARTCore_INCLUDE_DIRS})
  link_directories(${DARTCore_LIBRARY_DIRS})
endif()

# Add Simbody support if present
if (HAVE_SIMBODY)
  add_subdirectory(simbody)

  include_directories(SYSTEM ${Simbody_INCLUDE_DIR})
  link_directories(${Simbody_LIB_DIR})
  add_definitions(${Simbody_CFLAGS})
endif()

include_directories(${TBB_INCLUDEDIR})

# Be sure to locate this definition *after* add_subdirectories
# in order to get the proper visibility when building libs
if (WIN32)
  add_definitions(-DBUILDING_DLL_GZ_PHYSICS)
  include_directories(${libdl_include_dir})
endif()

set (sources ${sources}
  Actor.cc
  AdiabaticAtmosphere.cc
  Atmosphere.cc
  AtmosphereFactory.cc
  Base.cc
  BoxShape.cc
  Collision.cc
  CollisionState.cc
  Contact.cc
  ContactManager.cc
  CylinderShape.cc
  Entity.cc
  Gripper.cc
  HeightmapShape.cc
  Inertial.cc
  Joint.cc
  JointController.cc
  JointState.cc
  Light.cc
  LightState.cc
  Link.cc
  LinkState.cc
  MapShape.cc
  MeshShape.cc
  Model.cc
  ModelState.cc
  MultiRayShape.cc
  PhysicsIface.cc
  PhysicsEngine.cc
  PhysicsFactory.cc
  PlaneShape.cc
  PolylineShape.cc
  Population.cc
  PresetManager.cc
  RayShape.cc
  Road.cc
  Shape.cc
  SphereShape.cc
  State.cc
  SurfaceParams.cc
  UserCmdManager.cc
  Wind.cc
  World.cc
  WorldState.cc
)

set (headers
  Actor.hh
  AdiabaticAtmosphere.hh
  Atmosphere.hh
  AtmosphereFactory.hh
  BallJoint.hh
  Base.hh
  BoxShape.hh
  Collision.hh
  CollisionState.hh
  Contact.hh
  ContactManager.hh
  CylinderShape.hh
  Entity.hh
  FixedJoint.hh
  HeightmapShape.hh
  Hinge2Joint.hh
  HingeJoint.hh
  GearboxJoint.hh
  Inertial.hh
  Gripper.hh
  Joint.hh
  JointController.hh
  JointWrench.hh
  JointState.hh
  Light.hh
  LightState.hh
  Link.hh
  LinkState.hh
  MapShape.hh
  MeshShape.hh
  Model.hh
  ModelState.hh
  MultiRayShape.hh
  PhysicsIface.hh
  PhysicsEngine.hh
  PhysicsFactory.hh
  PhysicsTypes.hh
  PlaneShape.hh
  PolylineShape.hh
  Population.hh
  PresetManager.hh
  RayShape.hh
  Road.hh
  Shape.hh
  ScrewJoint.hh
  SliderJoint.hh
  SphereShape.hh
  State.hh
  SurfaceParams.hh
  UniversalJoint.hh
  UserCmdManager.hh
  Wind.hh
  World.hh
  WorldState.hh)

set (physics_headers "" CACHE INTERNAL "physics headers" FORCE)
foreach (hdr ${headers})
  APPEND_TO_CACHED_STRING(physics_headers
    "Physics Headers" "#include \"gazebo/physics/${hdr}\"\n")
endforeach()
configure_file (${CMAKE_CURRENT_SOURCE_DIR}/physics.hh.in
                ${CMAKE_CURRENT_BINARY_DIR}/physics.hh)

gz_add_library(gazebo_physics ${sources})

target_link_libraries(gazebo_physics
  gazebo_common
  gazebo_util
  gazebo_ode
  gazebo_opcode
)

# Link in Bullet support if present
if (HAVE_BULLET)
  target_link_libraries(gazebo_physics ${BULLET_LIBRARIES})
endif()

# Link in DART support if present
if (HAVE_DART)
  target_link_libraries(gazebo_physics ${DARTCore_LIBRARIES})
endif()

# Link in Simbody support if present
if (HAVE_SIMBODY)
  target_link_libraries(gazebo_physics ${Simbody_LIBRARIES})
endif()

if (HAVE_GDAL)
  include_directories(${GDAL_INCLUDE_DIR})
  target_link_libraries(gazebo_physics ${GDAL_LIBRARY})
endif()

gz_install_library(gazebo_physics)
gz_install_includes("physics" ${headers} ${CMAKE_CURRENT_BINARY_DIR}/physics.hh)

# unit tests
set (gtest_sources
  BoxShape_TEST.cc
  CylinderShape_TEST.cc
  Inertial_TEST.cc
  JointController_TEST.cc
  ModelState_TEST.cc
  Road_TEST.cc
  SphereShape_TEST.cc
)

gz_build_tests(${gtest_sources} EXTRA_LIBS gazebo_physics)

# unit tests with gazebo_test_fixture
set (gtest_fixture_sources
  Atmosphere_TEST.cc
  ContactManager_TEST.cc
  Light_TEST.cc
  LightState_TEST.cc
  Model_TEST.cc
  PhysicsEngine_TEST.cc
  PresetManager_TEST.cc
  UserCmdManager_TEST.cc
<<<<<<< HEAD
  World_TEST.cc
=======
  Wind_TEST.cc
>>>>>>> 369797e5
  WorldState_TEST.cc
)

gz_build_tests(${gtest_fixture_sources}
  EXTRA_LIBS gazebo_physics gazebo_test_fixture)<|MERGE_RESOLUTION|>--- conflicted
+++ resolved
@@ -209,11 +209,8 @@
   PhysicsEngine_TEST.cc
   PresetManager_TEST.cc
   UserCmdManager_TEST.cc
-<<<<<<< HEAD
+  Wind_TEST.cc
   World_TEST.cc
-=======
-  Wind_TEST.cc
->>>>>>> 369797e5
   WorldState_TEST.cc
 )
 
