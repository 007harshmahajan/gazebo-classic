--- conflicted
+++ resolved
@@ -295,19 +295,6 @@
       /// metric units, the unit for force is Newtons-Meters.  If using
       /// imperial units (sorry), then unit of force is lb-force-inches
       /// not (lb-mass-inches), etc.
-<<<<<<< HEAD
-      public: virtual math::Vector3 GetLinkTorque(unsigned int index) const = 0;
-
-      /// \brief Set a parameter for the joint
-      public: virtual void SetAttribute(Attribute, int index, double value) = 0;
-
-      /// \brief Set a parameter for the joint
-      public: virtual void SetThreadPitch(int /*_index*/,
-                                          const double /*_pitch*/)
-                {gzerr << "not implemented\n";}
-
-      /// \brief Get the child link
-=======
       /// \param[in] index The index of the link(0 or 1)
       /// \return Torque applied to the link.
       public: virtual math::Vector3 GetLinkTorque(
@@ -320,9 +307,12 @@
       public: virtual void SetAttribute(Attribute _attr, int _index,
                                         double _value) = 0;
 
-      /// \brief Get the child link.
+      /// \brief Set a parameter for the joint
+      public: virtual void SetThreadPitch(int /*_index*/, double /*_pitch*/)
+                {gzerr << "not implemented\n";}
+
+      /// \brief Get the child link
       /// \return Pointer to the child link.
->>>>>>> 97d9619d
       public: LinkPtr GetChild() const;
 
       /// \brief Get the parent link.
