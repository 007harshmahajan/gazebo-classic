/*
 * Copyright (C) 2012 Open Source Robotics Foundation
 *
 * Licensed under the Apache License, Version 2.0 (the "License");
 * you may not use this file except in compliance with the License.
 * You may obtain a copy of the License at
 *
 *     http://www.apache.org/licenses/LICENSE-2.0
 *
 * Unless required by applicable law or agreed to in writing, software
 * distributed under the License is distributed on an "AS IS" BASIS,
 * WITHOUT WARRANTIES OR CONDITIONS OF ANY KIND, either express or implied.
 * See the License for the specific language governing permissions and
 * limitations under the License.
 *
*/
#ifndef GAZEBO_PHYSICS_COLLISION_HH_
#define GAZEBO_PHYSICS_COLLISION_HH_

#include <string>
#include <vector>

#include "gazebo/common/Event.hh"

#include "gazebo/physics/PhysicsTypes.hh"
#include "gazebo/physics/CollisionState.hh"
#include "gazebo/physics/Entity.hh"
#include "gazebo/util/system.hh"

namespace gazebo
{
  namespace physics
  {
    /// \addtogroup gazebo_physics
    /// \{

    /// \brief Base class for all collision entities
    class GZ_PHYSICS_VISIBLE Collision : public Entity
    {
      /// \brief Constructor.
      /// \param[in] _link Link that contains this collision object.
      public: explicit Collision(LinkPtr _link);

      /// \brief Destructor.
      public: virtual ~Collision();

      /// \brief Finalize the collision.
      public: virtual void Fini();

      /// \brief Load the collision.
      /// \param[in] _sdf SDF to load from.
      public: virtual void Load(sdf::ElementPtr _sdf);

      /// \brief Initialize the collision.
      public: virtual void Init();

      /// \brief Update the parameters using new sdf values.
      /// \param[in] _sdf SDF values to update from.
      public: virtual void UpdateParameters(sdf::ElementPtr _sdf);

<<<<<<< HEAD
      /// \brief Set the encapsulated collision object.
=======
      /// \brief Set the encapsulated collsion object.
      /// Has a side effect of changing the collision bit masks
>>>>>>> ee41aa2f
      /// \param[in] _placeable True to make the object movable.
      public: void SetCollision(bool _placeable);

      /// \brief Set if this object is moveable
      /// \param[in] _placeable True to make the object movable.
      public: void SetPlaceable(const bool _placeable);

      /// \brief Return whether this collision is movable.
      /// Example on an immovable object is a ray.
      /// \return True if the object is immovable.
      public: bool IsPlaceable() const;

      /// \brief Set the category bits, used during collision detection.
      /// \param[in] _bits The bits to set.
      public: virtual void SetCategoryBits(unsigned int _bits) = 0;

      /// \brief Set the collide bits, used during collision detection.
      /// \param[in] _bits The bits to set.
      public: virtual void SetCollideBits(unsigned int _bits) = 0;

      /// \brief Set the laser retro reflectiveness.
      /// \param[in] _retro The laser retro value.
      public: void SetLaserRetro(float _retro);

      /// \brief Get the laser retro reflectiveness
      /// \return The laser retro value.
      public: float GetLaserRetro() const;

      /// \brief Get the link this collision belongs to.
      /// \return The parent Link.
      public: LinkPtr GetLink() const;

      /// \brief Get the model this collision belongs to.
      /// \return The parent model.
      public: ModelPtr GetModel() const;

      /// \brief Get the bounding box for this collision.
      /// \return The bounding box.
      public: virtual ignition::math::Box BoundingBox() const = 0;

      /// \brief Get the shape type.
      /// \return The shape type.
      /// \sa EntityType
      public: unsigned int GetShapeType() const;

      /// \brief Set the shape for this collision.
      /// \param[in] _shape The shape for this collision object.
      public: void SetShape(ShapePtr _shape);

      /// \brief Get the collision shape.
      /// \return The collision shape.
      public: ShapePtr GetShape() const;

      /// \brief Set the scale of the collision.
      /// \param[in] _scale Scale to set the collision to.
      /// \deprecated See version that accepts an ignition math object.
      public: void SetScale(const math::Vector3 &_scale) GAZEBO_DEPRECATED(8.0);

      /// \brief Set the scale of the collision.
      /// \param[in] _scale Scale to set the collision to.
      public: void SetScale(const ignition::math::Vector3d &_scale);

      /// \brief Get the linear velocity of the collision.
      /// \return The linear velocity relative to the parent model.
      /// \deprecated See ignition::math::Vector3d RelativeLinearVel() const
      public: virtual math::Vector3 GetRelativeLinearVel() const
              GAZEBO_DEPRECATED(8.0);

      /// \brief Get the linear velocity of the collision.
      /// \return The linear velocity relative to the parent model.
      public: virtual ignition::math::Vector3d RelativeLinearVel() const;

      /// \brief Get the linear velocity of the collision in the world
      /// frame.
      /// \return The linear velocity of the collision in the world frame.
      /// \deprecated See ignition::math::Vector3d WorldLinearVel() const
      public: virtual math::Vector3 GetWorldLinearVel() const
              GAZEBO_DEPRECATED(8.0);

      /// \brief Get the linear velocity of the collision in the world
      /// frame.
      /// \return The linear velocity of the collision in the world frame.
      public: virtual ignition::math::Vector3d WorldLinearVel() const;

      /// \brief Get the angular velocity of the collision.
      /// \return The angular velocity of the collision.
      /// \deprecated See ignition::math::Vector3d RelativeAngularVel() const
      public: virtual math::Vector3 GetRelativeAngularVel() const
              GAZEBO_DEPRECATED(8.0);

      /// \brief Get the angular velocity of the collision.
      /// \return The angular velocity of the collision.
      public: virtual ignition::math::Vector3d RelativeAngularVel() const;

      /// \brief Get the angular velocity of the collision in the world frame.
      /// \return The angular velocity of the collision in the world frame.
      /// \deprecated See ignition::math::Vector3d WorldAngularVel() const
      public: virtual math::Vector3 GetWorldAngularVel() const
              GAZEBO_DEPRECATED(8.0);

      /// \brief Get the angular velocity of the collision in the world frame.
      /// \return The angular velocity of the collision in the world frame.
      public: virtual ignition::math::Vector3d WorldAngularVel() const;

      /// \brief Get the linear acceleration of the collision.
      /// \return The linear acceleration of the collision.
      /// \deprecated See ignition::math::Vector3d RelativeLinearAccel() const
      public: virtual math::Vector3 GetRelativeLinearAccel() const
              GAZEBO_DEPRECATED(8.0);

      /// \brief Get the linear acceleration of the collision.
      /// \return The linear acceleration of the collision.
      public: virtual ignition::math::Vector3d RelativeLinearAccel() const;

      /// \brief Get the linear acceleration of the collision in the world
      /// frame.
      /// \return The linear acceleration of the collision in the world frame.
      /// \deprecated See ignition::math::Vector3d WorldLinearAccel() const
      public: virtual math::Vector3 GetWorldLinearAccel() const
              GAZEBO_DEPRECATED(8.0);

      /// \brief Get the linear acceleration of the collision in the world
      /// frame.
      /// \return The linear acceleration of the collision in the world frame.
      public: virtual ignition::math::Vector3d WorldLinearAccel() const;

      /// \brief Get the angular acceleration of the collision.
      /// \return The angular acceleration of the collision.
      /// \deprecated See ignition::math::Vector3d RelativeAngularAccel() const
      public: virtual math::Vector3 GetRelativeAngularAccel() const
              GAZEBO_DEPRECATED(8.0);

      /// \brief Get the angular acceleration of the collision.
      /// \return The angular acceleration of the collision.
      public: virtual ignition::math::Vector3d RelativeAngularAccel() const;

      /// \brief Get the angular acceleration of the collision in the
      /// world frame.
      /// \return The angular acceleration of the collision in the world frame.
      /// \deprecated See ignition::math::Vector3d WorldAngularAccel() const
      public: virtual math::Vector3 GetWorldAngularAccel() const
              GAZEBO_DEPRECATED(8.0);

      /// \brief Get the angular acceleration of the collision in the
      /// world frame.
      /// \return The angular acceleration of the collision in the world frame.
      public: virtual ignition::math::Vector3d WorldAngularAccel() const;

      /// \brief Get the collision state.
      /// \return The collision state.
      public: CollisionState GetState();

      /// \brief Set the current collision state.
      /// \param[in] The collision state.
      public: void SetState(const CollisionState &_state);

      /// \brief Fill a collision message.
      /// \param[out] _msg The message to fill with this collision's data.
      public: void FillMsg(msgs::Collision &_msg);

      /// \brief Update parameters from a message.
      /// \param[in] _msg Message to update from.
      public: void ProcessMsg(const msgs::Collision &_msg);

      /// \brief Get the surface parameters.
      /// \return The surface parameters.
      public: inline SurfaceParamsPtr GetSurface() const
              {return this->surface;}

      /// \brief Number of contacts allowed for this collision.
      /// This overrides global value (in PhysicsEngine) if specified.
      /// \param[in] _maxContacts max num contacts allowed for this collision.
      public: virtual void SetMaxContacts(unsigned int _maxContacts);

      /// \brief returns number of contacts allowed for this collision.
      /// This overrides global value (in PhysicsEngine) if specified.
      /// \return max num contacts allowed for this collision.
      public: virtual unsigned int GetMaxContacts();

      /// \brief Indicate that the world pose should be recalculated.
      /// The recalculation will be done when Collision::GetWorldPose is
      /// called.
      public: void SetWorldPoseDirty();

      // Documentation inherited.
      /// \deprecated See const ignition::math::Pose3d &WorldPose() const
      public: virtual const math::Pose GetWorldPose() const
              GAZEBO_DEPRECATED(8.0);

      // Documentation inherited.
      public: virtual const ignition::math::Pose3d &WorldPose() const;

      /// \brief Helper function used to create a collision visual message.
      /// \return Visual message for a collision.
      private: msgs::Visual CreateCollisionVisual();

      /// \brief The link this collision belongs to
      protected: LinkPtr link;

      /// \brief Flag for placeable.
      protected: bool placeable;

      /// \brief Pointer to physics::Shape.
      protected: ShapePtr shape;

      /// \brief The surface parameters.
      protected: SurfaceParamsPtr surface;

      /// \brief The laser retro value.
      private: float laserRetro;

      /// \brief Stores collision state information.
      private: CollisionState state;

      /// \brief Number of contact points allowed for this collision.
      private: unsigned int maxContacts;

      /// \brief Unique id for collision visual.
      private: uint32_t collisionVisualId;

      /// \brief True if the world pose should be recalculated.
      private: mutable bool worldPoseDirty;
    };
    /// \}
  }
}
#endif<|MERGE_RESOLUTION|>--- conflicted
+++ resolved
@@ -58,12 +58,8 @@
       /// \param[in] _sdf SDF values to update from.
       public: virtual void UpdateParameters(sdf::ElementPtr _sdf);
 
-<<<<<<< HEAD
       /// \brief Set the encapsulated collision object.
-=======
-      /// \brief Set the encapsulated collsion object.
       /// Has a side effect of changing the collision bit masks
->>>>>>> ee41aa2f
       /// \param[in] _placeable True to make the object movable.
       public: void SetCollision(bool _placeable);
 
