--- conflicted
+++ resolved
@@ -254,7 +254,18 @@
 //////////////////////////////////////////////////
 void BulletHingeJoint::SetForce(int _index, double _torque)
 {
-<<<<<<< HEAD
+  if (_index < 0 || static_cast<unsigned int>(_index) >= this->GetAngleCount())
+  {
+    gzerr << "Calling BulletHingeJoint::SetForce with an index ["
+          << _index << "] out of range\n";
+    return;
+  }
+
+  // truncate effort unless effortLimit is negative.
+  if (this->effortLimit[_index] >= 0)
+    _torque = math::clamp(_torque, -this->effortLimit[_index],
+       this->effortLimit[_index]);
+
   if (this->bulletHinge)
   {
     // z-axis of constraint frame
@@ -276,35 +287,6 @@
     this->bulletHinge->getRigidBodyA().applyTorque(-hingeTorqueA);
     this->bulletHinge->getRigidBodyB().applyTorque( hingeTorqueB);
   }
-=======
-  if (_index < 0 || static_cast<unsigned int>(_index) >= this->GetAngleCount())
-  {
-    gzerr << "Calling BulletHingeJoint::SetForce with an index ["
-          << _index << "] out of range\n";
-    return;
-  }
-
-  // truncate effort unless effortLimit is negative.
-  if (this->effortLimit[_index] >= 0)
-    _torque = math::clamp(_torque, -this->effortLimit[_index],
-       this->effortLimit[_index]);
-
-  // math::Vector3 axis = this->GetLocalAxis(_index);
-  // this->bulletHinge->enableAngularMotor(true);
-
-  // z-axis of constraint frame
-  btVector3 hingeAxisLocal =
-    this->bulletHinge->getAFrame().getBasis().getColumn(2);
-
-  btVector3 hingeAxisWorld =
-    this->bulletHinge->getRigidBodyA().getWorldTransform().getBasis() *
-    hingeAxisLocal;
-
-  btVector3 hingeTorque = _torque * hingeAxisWorld;
-
-  this->bulletHinge->getRigidBodyA().applyTorque(hingeTorque);
-  this->bulletHinge->getRigidBodyB().applyTorque(-hingeTorque);
->>>>>>> c5e06287
 }
 
 //////////////////////////////////////////////////
