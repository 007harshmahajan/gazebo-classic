--- conflicted
+++ resolved
@@ -65,13 +65,9 @@
 
   if (this->feedback)
     delete this->feedback;
-<<<<<<< HEAD
   this->feedback = nullptr;
-=======
-  this->feedback = NULL;
 
   Joint::Fini();
->>>>>>> 55ad6de4
 }
 
 //////////////////////////////////////////////////
