--- conflicted
+++ resolved
@@ -73,11 +73,7 @@
   //     link defined in cg frame.
   // pose: transform from world origin to cg in inertial frame.
   // -cg + pose:  transform from world origin to link frame in inertial frame.
-<<<<<<< HEAD
-  math::Pose cg = this->link->GetInertial()->Pose();
-=======
-  ignition::math::Pose3d cg = this->link->GetInertial()->GetPose().Ign();
->>>>>>> 6f8ef68a
+  ignition::math::Pose3d cg = this->link->GetInertial()->Pose();
   pose = -cg + pose;
 
   // The second argument is set to false to prevent Entity.cc from propagating
