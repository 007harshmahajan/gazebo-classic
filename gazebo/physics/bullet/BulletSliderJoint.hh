/*
 * Copyright 2012 Open Source Robotics Foundation
 *
 * Licensed under the Apache License, Version 2.0 (the "License");
 * you may not use this file except in compliance with the License.
 * You may obtain a copy of the License at
 *
 *     http://www.apache.org/licenses/LICENSE-2.0
 *
 * Unless required by applicable law or agreed to in writing, software
 * distributed under the License is distributed on an "AS IS" BASIS,
 * WITHOUT WARRANTIES OR CONDITIONS OF ANY KIND, either express or implied.
 * See the License for the specific language governing permissions and
 * limitations under the License.
 *
*/
/* Desc: A slider or primastic joint
 * Author: Nate Koenig
 * Date: 24 May 2009
 */

#ifndef _BULLETSLIDERJOINT_HH_
#define _BULLETSLIDERJOINT_HH_
#include "gazebo/math/Angle.hh"
#include "gazebo/math/Vector3.hh"
#include "gazebo/physics/bullet/BulletJoint.hh"
#include "gazebo/physics/SliderJoint.hh"
#include "gazebo/physics/bullet/BulletPhysics.hh"

class btSliderConstraint;

namespace gazebo
{
  namespace physics
  {
    /// \ingroup gazebo_physics
    /// \addtogroup gazebo_physics_bullet Bullet Physics
    /// \{

    /// \brief A slider joint
    class BulletSliderJoint : public SliderJoint<BulletJoint>
    {
      /// \brief Constructor
      public: BulletSliderJoint(btDynamicsWorld *world, BasePtr _parent);

      /// \brief Destructor
      public: virtual ~BulletSliderJoint();

      /// \brief Load the BulletSliderJoint
      protected: virtual void Load(sdf::ElementPtr _sdf);

      // Documentation inherited.
      protected: virtual void Init();

      // Documentation inherited.
      public: virtual void SetAxis(int _index, const math::Vector3 &_axis);

<<<<<<< HEAD
=======
      // Documentation inherited.
      public: virtual void SetDamping(int _index, const double _damping);

>>>>>>> de5321c4
      /// \brief Set the high stop of an axis(index).
      public: virtual void SetHighStop(int _index, const math::Angle &_angle);

      /// \brief Set the low stop of an axis(index).
      public: virtual void SetLowStop(int _index, const math::Angle &_angle);

      // Documentation inherited.
      public: virtual void SetDamping(int _index, const double _damping);

      /// \brief Get the high stop of an axis(index).
      public: virtual math::Angle GetHighStop(int _index);

      /// \brief Get the low stop of an axis(index).
      public: virtual math::Angle GetLowStop(int _index);

      /// \brief Get the rate of change
      public: virtual double GetVelocity(int _index) const;

       /// \brief Set the velocity of an axis(index).
      public: virtual void SetVelocity(int _index, double _angle);

      /// \brief Set the max allowed force of an axis(index).
      public: virtual void SetMaxForce(int _index, double _force);

      /// \brief Get the max allowed force of an axis(index).
      public: virtual double GetMaxForce(int _index);

      /// \brief Get the axis of rotation
      public: virtual math::Vector3 GetGlobalAxis(int _index) const;

      /// \brief Get the angle of rotation
      public: virtual math::Angle GetAngleImpl(int _index) const;

      /// \brief Set the slider force
      protected: virtual void SetForceImpl(int _index, double _effort);

      /// \brief Pointer to bullet slider constraint
      private: btSliderConstraint *bulletSlider;

      /// \brief Initial value of joint axis, expressed as unit vector
      ///        in world frame.
      private: math::Vector3 initialWorldAxis;
    };

  /// \}
  }
}
#endif<|MERGE_RESOLUTION|>--- conflicted
+++ resolved
@@ -55,20 +55,14 @@
       // Documentation inherited.
       public: virtual void SetAxis(int _index, const math::Vector3 &_axis);
 
-<<<<<<< HEAD
-=======
       // Documentation inherited.
       public: virtual void SetDamping(int _index, const double _damping);
 
->>>>>>> de5321c4
       /// \brief Set the high stop of an axis(index).
       public: virtual void SetHighStop(int _index, const math::Angle &_angle);
 
       /// \brief Set the low stop of an axis(index).
       public: virtual void SetLowStop(int _index, const math::Angle &_angle);
-
-      // Documentation inherited.
-      public: virtual void SetDamping(int _index, const double _damping);
 
       /// \brief Get the high stop of an axis(index).
       public: virtual math::Angle GetHighStop(int _index);
