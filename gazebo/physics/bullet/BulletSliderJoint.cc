--- conflicted
+++ resolved
@@ -215,7 +215,18 @@
 //////////////////////////////////////////////////
 void BulletSliderJoint::SetForce(int _index, double _force)
 {
-<<<<<<< HEAD
+  if (_index < 0 || static_cast<unsigned int>(_index) >= this->GetAngleCount())
+  {
+    gzerr << "Calling BulletSliderJoint::SetForce with an index ["
+          << _index << "] out of range\n";
+    return;
+  }
+
+  // truncate effort if effortLimit is not negative
+  if (this->effortLimit[_index] >= 0)
+    _force = math::clamp(_force, -this->effortLimit[_index],
+       this->effortLimit[_index]);
+
   if (this->bulletSlider && this->constraint)
   {
     // x-axis of constraint frame
@@ -238,29 +249,6 @@
     this->constraint->getRigidBodyA().applyCentralForce(-hingeForceA);
     this->constraint->getRigidBodyB().applyCentralForce( hingeForceB);
   }
-=======
-  if (_index < 0 || static_cast<unsigned int>(_index) >= this->GetAngleCount())
-  {
-    gzerr << "Calling BulletSliderJoint::SetForce with an index ["
-          << _index << "] out of range\n";
-    return;
-  }
-
-  // truncate effort if effortLimit is not negative
-  if (this->effortLimit[_index] >= 0)
-    _force = math::clamp(_force, -this->effortLimit[_index],
-       this->effortLimit[_index]);
-
-  /*btVector3 hingeAxisLocal = this->bulletSlider->getAFrame().getBasis().getColumn(2); // z-axis of constraint frame
-  btVector3 hingeAxisWorld = this->bulletSlider->getRigidBodyA().getWorldTransform().getBasis() * hingeAxisLocal;
-
-  btVector3 hingeTorque = _torque * hingeAxisWorld;
-  */
-
-  btVector3 force(0, 0, _force);
-  this->constraint->getRigidBodyA().applyCentralForce(force);
-  this->constraint->getRigidBodyB().applyCentralForce(-force);
->>>>>>> c5e06287
 }
 
 //////////////////////////////////////////////////
