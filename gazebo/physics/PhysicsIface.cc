--- conflicted
+++ resolved
@@ -104,9 +104,7 @@
 }
 
 /////////////////////////////////////////////////
-void physics::init_worlds(std::function<void(
-            const std::string &,
-            const msgs::PosesStamped &)> _func)
+void physics::init_worlds()
 {
   init_worlds(nullptr);
 }
@@ -146,20 +144,14 @@
 }
 
 /////////////////////////////////////////////////
-void physics::init_world(WorldPtr _world,
-                        std::function<void(
-                          const std::string &,
-                          const msgs::PosesStamped &)> _func)
-{
-<<<<<<< HEAD
-=======
+void physics::init_world(WorldPtr _world)
+{
   init_world(_world, nullptr);
 }
 
 /////////////////////////////////////////////////
 void physics::init_world(WorldPtr _world, UpdateScenePosesFunc _func)
 {
->>>>>>> 3831e7b0
   _world->Init(_func);
 }
 
