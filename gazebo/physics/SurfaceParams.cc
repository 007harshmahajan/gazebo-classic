--- conflicted
+++ resolved
@@ -20,10 +20,7 @@
  */
 
 #include <float.h>
-<<<<<<< HEAD
-=======
 #include "gazebo/common/Assert.hh"
->>>>>>> 2a838dcd
 #include "gazebo/physics/SurfaceParams.hh"
 
 using namespace gazebo;
@@ -50,14 +47,9 @@
   GZ_ASSERT(_sdf, "Surface _sdf is NULL");
   {
     sdf::ElementPtr bounceElem = _sdf->GetElement("bounce");
-<<<<<<< HEAD
+    GZ_ASSERT(bounceElem, "Surface sdf member is NULL");
     this->bounce = bounceElem->Get<double>("restitution_coefficient");
     this->bounceThreshold = bounceElem->Get<double>("threshold");
-=======
-    GZ_ASSERT(bounceElem, "Surface sdf member is NULL");
-    this->bounce = bounceElem->GetValueDouble("restitution_coefficient");
-    this->bounceThreshold = bounceElem->GetValueDouble("threshold");
->>>>>>> 2a838dcd
   }
 
   {
@@ -65,14 +57,9 @@
     GZ_ASSERT(frictionElem, "Surface sdf member is NULL");
     {
       sdf::ElementPtr frictionOdeElem = frictionElem->GetElement("ode");
-<<<<<<< HEAD
+      GZ_ASSERT(frictionOdeElem, "Surface sdf member is NULL");
       this->mu1 = frictionOdeElem->Get<double>("mu");
       this->mu2 = frictionOdeElem->Get<double>("mu2");
-=======
-      GZ_ASSERT(frictionOdeElem, "Surface sdf member is NULL");
-      this->mu1 = frictionOdeElem->GetValueDouble("mu");
-      this->mu2 = frictionOdeElem->GetValueDouble("mu2");
->>>>>>> 2a838dcd
 
       if (this->mu1 < 0)
         this->mu1 = FLT_MAX;
@@ -90,24 +77,15 @@
     GZ_ASSERT(contactElem, "Surface sdf member is NULL");
     {
       this->collideWithoutContact =
-        contactElem->GetValueBool("collide_without_contact");
+        contactElem->Get<bool>("collide_without_contact");
       sdf::ElementPtr contactOdeElem = contactElem->GetElement("ode");
-<<<<<<< HEAD
+      GZ_ASSERT(contactOdeElem, "Surface sdf member is NULL");
       this->kp = contactOdeElem->Get<double>("kp");
       this->kd = contactOdeElem->Get<double>("kd");
       this->cfm = contactOdeElem->Get<double>("soft_cfm");
       this->erp = contactOdeElem->Get<double>("soft_erp");
       this->maxVel = contactOdeElem->Get<double>("max_vel");
       this->minDepth = contactOdeElem->Get<double>("min_depth");
-=======
-      GZ_ASSERT(contactOdeElem, "Surface sdf member is NULL");
-      this->kp = contactOdeElem->GetValueDouble("kp");
-      this->kd = contactOdeElem->GetValueDouble("kd");
-      this->cfm = contactOdeElem->GetValueDouble("soft_cfm");
-      this->erp = contactOdeElem->GetValueDouble("soft_erp");
-      this->maxVel = contactOdeElem->GetValueDouble("max_vel");
-      this->minDepth = contactOdeElem->GetValueDouble("min_depth");
->>>>>>> 2a838dcd
     }
   }
 }
