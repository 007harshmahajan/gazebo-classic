--- conflicted
+++ resolved
@@ -181,7 +181,6 @@
          dtBodyNode2->getTransform().translation()).cross(-force);
 
     // Convert from world to link frame
-<<<<<<< HEAD
     localForce1 = body1Pose.Rot().RotateVectorReverse(
         DARTTypes::ConvVec3Ign(force));
     localForce2 = body2Pose.Rot().RotateVectorReverse(
@@ -189,15 +188,6 @@
     localTorque1 = body1Pose.Rot().RotateVectorReverse(
         DARTTypes::ConvVec3Ign(torqueA));
     localTorque2 = body2Pose.Rot().RotateVectorReverse(
-=======
-    localForce1 = body1Pose.rot.RotateVectorReverse(
-        DARTTypes::ConvVec3Ign(force));
-    localForce2 = body2Pose.rot.RotateVectorReverse(
-        DARTTypes::ConvVec3Ign(-force));
-    localTorque1 = body1Pose.rot.RotateVectorReverse(
-        DARTTypes::ConvVec3Ign(torqueA));
-    localTorque2 = body2Pose.rot.RotateVectorReverse(
->>>>>>> 88984bc5
         DARTTypes::ConvVec3Ign(torqueB));
 
     contactFeedback->positions[0] = DARTTypes::ConvVec3Ign(dtContact.point);
