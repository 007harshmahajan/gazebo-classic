--- conflicted
+++ resolved
@@ -56,10 +56,6 @@
       /// \param[in] _subMesh Pointer to the submesh.
       /// \param[in] _collision Pointer to the collsion object.
       /// \param[in] _scale Scaling factor.
-<<<<<<< HEAD
-      /// \deprecated See function which accepts an ignition math object.
-=======
->>>>>>> eb9aa1b2
       public: void Init(const common::SubMesh *_subMesh,
                       DARTCollisionPtr _collision,
                       const ignition::math::Vector3d &_scale);
@@ -77,7 +73,6 @@
       /// \param[in] _mesh Pointer to the mesh.
       /// \param[in] _collision Pointer to the collsion object.
       /// \param[in] _scale Scaling factor.
-      /// \deprecated See function which accepts an ignition math object.
       public: void Init(const common::Mesh *_mesh,
                       DARTCollisionPtr _collision,
                       const ignition::math::Vector3d &_scale);
