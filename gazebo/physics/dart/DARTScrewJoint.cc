/*
 * Copyright (C) 2014-2016 Open Source Robotics Foundation
 *
 * Licensed under the Apache License, Version 2.0 (the "License");
 * you may not use this file except in compliance with the License.
 * You may obtain a copy of the License at
 *
 *     http://www.apache.org/licenses/LICENSE-2.0
 *
 * Unless required by applicable law or agreed to in writing, software
 * distributed under the License is distributed on an "AS IS" BASIS,
 * WITHOUT WARRANTIES OR CONDITIONS OF ANY KIND, either express or implied.
 * See the License for the specific language governing permissions and
 * limitations under the License.
 *
 */

#include <string>
#include <boost/bind.hpp>

#include "gazebo/gazebo_config.h"
#include "gazebo/common/Console.hh"

#include "gazebo/physics/Link.hh"
#include "gazebo/physics/dart/DARTJointPrivate.hh"
#include "gazebo/physics/dart/DARTScrewJoint.hh"

using namespace gazebo;
using namespace physics;

//////////////////////////////////////////////////
DARTScrewJoint::DARTScrewJoint(BasePtr _parent)
  : ScrewJoint<DARTJoint>(_parent)
{
}

//////////////////////////////////////////////////
DARTScrewJoint::~DARTScrewJoint()
{
<<<<<<< HEAD
=======
  // We don't need to delete dtJoint because the world will delete it
>>>>>>> 35a90ede
}

//////////////////////////////////////////////////
void DARTScrewJoint::Load(sdf::ElementPtr _sdf)
{
  ScrewJoint<DARTJoint>::Load(_sdf);
  this->SetThreadPitch(0, this->threadPitch);

  this->dataPtr->dtProperties.reset(
        new dart::dynamics::ScrewJoint::Properties(
          *this->dataPtr->dtProperties.get()));
}

//////////////////////////////////////////////////
void DARTScrewJoint::SetAnchor(unsigned int /*index*/,
    const math::Vector3 &/*_anchor*/)
{
  gzerr << "DARTScrewJoint::SetAnchor not implemented.\n";
}

//////////////////////////////////////////////////
void DARTScrewJoint::Init()
{
  ScrewJoint<DARTJoint>::Init();
}

//////////////////////////////////////////////////
math::Vector3 DARTScrewJoint::GetAnchor(unsigned int _index) const
{
  if (!this->dataPtr->IsInitialized())
  {
    return this->dataPtr->GetCached<math::Vector3>(
          "Anchor" + std::to_string(_index));
  }

  Eigen::Isometry3d T = this->dataPtr->dtChildBodyNode->getTransform() *
      this->dataPtr->dtJoint->getTransformFromChildBodyNode();
  Eigen::Vector3d worldOrigin = T.translation();

  return DARTTypes::ConvVec3(worldOrigin);
}

//////////////////////////////////////////////////
math::Vector3 DARTScrewJoint::GetGlobalAxis(unsigned int _index) const
{
  if (!this->dataPtr->IsInitialized())
  {
    return this->dataPtr->GetCached<math::Vector3>(
          "Axis" + std::to_string(_index));
  }

  Eigen::Vector3d globalAxis = Eigen::Vector3d::UnitX();

  if (_index < this->GetAngleCount())
  {
    dart::dynamics::ScrewJoint *dtScrewJoint =
        reinterpret_cast<dart::dynamics::ScrewJoint *>(this->dataPtr->dtJoint);

    Eigen::Isometry3d T = this->dataPtr->dtChildBodyNode->getTransform() *
        this->dataPtr->dtJoint->getTransformFromChildBodyNode();
    Eigen::Vector3d axis = dtScrewJoint->getAxis();
    globalAxis = T.linear() * axis;
  }
  else
  {
    gzerr << "Invalid index[" << _index << "]\n";
  }

  // TODO: Issue #494
  // See: https://bitbucket.org/osrf/gazebo/issue/494
  // joint-axis-reference-frame-doesnt-match
  return DARTTypes::ConvVec3(globalAxis);
}

//////////////////////////////////////////////////
void DARTScrewJoint::SetAxis(unsigned int _index, const math::Vector3 &_axis)
{
  if (!this->dataPtr->IsInitialized())
  {
    this->dataPtr->Cache(
        "Axis" + std::to_string(_index),
        boost::bind(&DARTScrewJoint::SetAxis, this, _index, _axis));
    return;
  }

  if (_index < this->GetAngleCount())
  {
    dart::dynamics::ScrewJoint *dtScrewJoint =
        reinterpret_cast<dart::dynamics::ScrewJoint *>(this->dataPtr->dtJoint);

    // TODO: Issue #494
    // See: https://bitbucket.org/osrf/gazebo/issue/494
    // joint-axis-reference-frame-doesnt-match
    Eigen::Vector3d dartVec3 = DARTTypes::ConvVec3(_axis);
    Eigen::Isometry3d dartTransfJointLeftToParentLink
        = this->dataPtr->dtJoint->getTransformFromParentBodyNode().inverse();
    dartVec3 = dartTransfJointLeftToParentLink.linear() * dartVec3;

    dtScrewJoint->setAxis(dartVec3);
  }
  else
  {
    gzerr << "Invalid index[" << _index << "]\n";
  }
}

//////////////////////////////////////////////////
double DARTScrewJoint::GetVelocity(unsigned int _index) const
{
  if (!this->dataPtr->IsInitialized())
  {
    return this->dataPtr->GetCached<double>(
          "Velocity" + std::to_string(_index));
  }

  double result = 0.0;

  if (_index == 0)
    result = this->dataPtr->dtJoint->getVelocity(0);
  else if (_index == 1)
    gzerr << "DARTScrewJoint::GetVelocity: Not implemented for index[1].\n";
  else
    gzerr << "Invalid index[" << _index << "]\n";

  return result;
}

//////////////////////////////////////////////////
void DARTScrewJoint::SetVelocity(unsigned int _index, double _vel)
{
  if (!this->dataPtr->IsInitialized())
  {
    this->dataPtr->Cache(
        "Velocity" + std::to_string(_index),
        boost::bind(&DARTScrewJoint::SetVelocity, this, _index, _vel));
    return;
  }

  if (_index == 0)
    this->dataPtr->dtJoint->setVelocity(0, _vel);
  else if (_index == 1)
    gzerr << "DARTScrewJoint::SetVelocity: Not implemented for index[1].\n";
  else
    gzerr << "Invalid index[" << _index << "]\n";
}

//////////////////////////////////////////////////
void DARTScrewJoint::SetThreadPitch(unsigned int _index, double _threadPitch)
{
  if (_index >= this->GetAngleCount())
    gzerr << "Invalid index[" << _index << "]\n";

  this->SetThreadPitch(_threadPitch);
}

//////////////////////////////////////////////////
void DARTScrewJoint::SetThreadPitch(double _threadPitch)
{
  this->threadPitch = _threadPitch;

  if (!this->dataPtr->IsInitialized())
  {
    this->dataPtr->Cache(
        "ThreadPitch",
        boost::bind(&DARTScrewJoint::SetThreadPitch, this, _threadPitch));
    return;
  }

  dart::dynamics::ScrewJoint *dtScrewJoint =
      reinterpret_cast<dart::dynamics::ScrewJoint *>(this->dataPtr->dtJoint);

  this->threadPitch = _threadPitch;
  dtScrewJoint->setPitch(DARTTypes::InvertThreadPitch(_threadPitch));
}

//////////////////////////////////////////////////
double DARTScrewJoint::GetThreadPitch(unsigned int _index)
{
  if (_index >= this->GetAngleCount())
    gzerr << "Invalid index[" << _index << "]\n";

  return this->GetThreadPitch();
}

//////////////////////////////////////////////////
double DARTScrewJoint::GetThreadPitch()
{
  GZ_ASSERT(
    !this->dataPtr->IsInitialized() ||
    (std::abs(reinterpret_cast<dart::dynamics::ScrewJoint *>(
      this->dataPtr->dtJoint)->getPitch() -
      DARTTypes::InvertThreadPitch(this->threadPitch)) < 1e-6),
    "Gazebo and DART disagree in thread pitch.");

  dart::dynamics::ScrewJoint *dtScrewJoint =
      reinterpret_cast<dart::dynamics::ScrewJoint *>(this->dataPtr->dtJoint);

  double result = this->threadPitch;
  if (dtScrewJoint)
    result = DARTTypes::InvertThreadPitch(dtScrewJoint->getPitch());
  else
    gzwarn << "dartScrewJoint not created yet, returning cached threadPitch.\n";

  return result;
}

//////////////////////////////////////////////////
double DARTScrewJoint::GetParam(const std::string &_key, unsigned int _index)
{
  if (_index >= this->GetAngleCount())
  {
    gzerr << "Invalid index[" << _index << "]\n";
    return false;
  }

  if (!this->dataPtr->IsInitialized())
    return this->dataPtr->GetCached<double>(_key + std::to_string(_index));

  if (_key  == "thread_pitch")
  {
    return this->GetThreadPitch();
  }
  else if (_key == "friction")
  {
    if (_index == 0)
    {
      return this->dataPtr->dtJoint->getCoulombFriction(_index);
    }
    else if (_index == 1)
    {
      gzerr << "DARTScrewJoint::GetParam(friction): "
            << "Not implemented for index[1].\n";
      return false;
    }
    else
    {
      gzerr << "Should never be here. Joint index invalid limit not set.\n";
      return false;
    }
  }

  return DARTJoint::GetParam(_key, _index);
}

//////////////////////////////////////////////////
bool DARTScrewJoint::SetParam(const std::string &_key,
                              unsigned int _index,
                              const boost::any &_value)
{
  if (_index >= this->GetAngleCount())
  {
    gzerr << "Invalid index[" << _index << "]\n";
    return false;
  }

  if (!this->dataPtr->IsInitialized())
  {
    this->dataPtr->Cache(
          _key + std::to_string(_index),
          boost::bind(&DARTScrewJoint::SetParam, this, _key, _index, _value));
    return true;
  }

  // try because boost::any_cast can throw
  try
  {
    if (_key  == "thread_pitch")
    {
      this->SetThreadPitch(boost::any_cast<double>(_value));
      return true;
    }
    else if (_key == "friction")
    {
      if (_index == 0)
      {
        this->dataPtr->dtJoint->setCoulombFriction(
              _index, boost::any_cast<double>(_value));
        return true;
      }
      else if (_index == 1)
      {
        gzerr << "DARTScrewJoint::SetParam(friction): "
              << "Not implemented for index[1].\n";
        return false;
      }
      else
      {
        gzerr << "Should never be here. Joint index invalid limit not set.\n";
        return false;
      }
    }
  }
  catch(const boost::bad_any_cast &_e)
  {
    gzerr << "SetParam(" << _key << ")"
          << " boost any_cast error:" << _e.what()
          << std::endl;
    return false;
  }

  return DARTJoint::SetParam(_key, _index, _value);
}

//////////////////////////////////////////////////
math::Angle DARTScrewJoint::GetAngleImpl(unsigned int _index) const
{
  if (!this->dataPtr->IsInitialized())
    return this->dataPtr->GetCached<math::Angle>("Angle");

  math::Angle result;

  if (_index == 0)
  {
    // angular position
    const double radianAngle = this->dataPtr->dtJoint->getPosition(0);
    result.SetFromRadian(radianAngle);
  }
  else if (_index == 1)
  {
    // linear position
    const double radianAngle = this->dataPtr->dtJoint->getPosition(0);
    result.SetFromRadian(-radianAngle /
                         const_cast<DARTScrewJoint*>(this)->GetThreadPitch());
    // TODO: The ScrewJoint::GetThreadPitch() function is not const. As an
    // workaround, we use const_cast here until #1686 is resolved.
  }
  else
  {
    gzerr << "Invalid index[" << _index << "]\n";
  }

  return result;
}

//////////////////////////////////////////////////
void DARTScrewJoint::SetForceImpl(unsigned int _index, double _effort)
{
  if (!this->dataPtr->IsInitialized())
  {
    this->dataPtr->Cache(
        "Force" + std::to_string(_index),
        boost::bind(&DARTScrewJoint::SetForceImpl, this, _index, _effort));
    return;
  }

  if (_index == 0)
    this->dataPtr->dtJoint->setForce(0, _effort);
  else if (_index == 1)
    gzerr << "DARTScrewJoint::SetForceImpl: Not implemented for index[1].\n";
  else
    gzerr << "Invalid index[" << _index << "]\n";
}

//////////////////////////////////////////////////
math::Angle DARTScrewJoint::GetHighStop(unsigned int _index)
{
  switch (_index)
  {
  case 0:
    if (!this->dataPtr->IsInitialized())
    {
      return this->dataPtr->GetCached<math::Angle>(
            "HighStop" + std::to_string(_index));
    }

    return this->dataPtr->dtJoint->getPositionUpperLimit(0);
  case 1:
    gzerr << "DARTScrewJoint::GetHighStop: Not implemented for index[1].\n";
    break;
  default:
    gzerr << "Invalid index[" << _index << "]\n";
  };

  return math::Angle();
}

//////////////////////////////////////////////////
math::Angle DARTScrewJoint::GetLowStop(unsigned int _index)
{
  switch (_index)
  {
  case 0:
    if (!this->dataPtr->IsInitialized())
    {
      return this->dataPtr->GetCached<math::Angle>(
            "LowStop" + std::to_string(_index));
    }

    return this->dataPtr->dtJoint->getPositionLowerLimit(0);
  case 1:
    gzerr << "DARTScrewJoint::GetLowStop: Not implemented for index[1].\n";
    break;
  default:
    gzerr << "Invalid index[" << _index << "]\n";
  };

  return math::Angle();
}<|MERGE_RESOLUTION|>--- conflicted
+++ resolved
@@ -37,10 +37,6 @@
 //////////////////////////////////////////////////
 DARTScrewJoint::~DARTScrewJoint()
 {
-<<<<<<< HEAD
-=======
-  // We don't need to delete dtJoint because the world will delete it
->>>>>>> 35a90ede
 }
 
 //////////////////////////////////////////////////
