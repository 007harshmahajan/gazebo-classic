--- conflicted
+++ resolved
@@ -199,18 +199,7 @@
   this->dataPtr->dtBodyNode->setName(bodyName);
 
   // Inertia
-<<<<<<< HEAD
-  this->UpdateMass();
-
-  // Visual
-  this->visuals;
-
-  // COG offset
-  ignition::math::Vector3d cog = this->inertial->CoG();
-  this->dataPtr->dtBodyNode->setLocalCOM(DARTTypes::ConvVec3(cog));
-=======
   UpdateMass();
->>>>>>> 023d25b2
 
   // Gravity mode
   this->SetGravityMode(this->sdf->Get<bool>("gravity"));
@@ -274,25 +263,17 @@
 {
   if (this->dataPtr->dtBodyNode && this->inertial)
   {
-<<<<<<< HEAD
     double nFragments = 1.0 + this->dataPtr->dtSlaveNodes.size();
     double mass = this->inertial->Mass()/nFragments;
     this->dataPtr->dtBodyNode->setMass(mass);
-=======
-    this->dataPtr->dtBodyNode->setMass(this->inertial->Mass());
->>>>>>> 023d25b2
 
     const ignition::math::Quaterniond R_inertial = this->inertial->Pose().Rot();
 
     const ignition::math::Matrix3d I_link =
         ignition::math::Matrix3d(R_inertial)
         *this->inertial->MOI()
-<<<<<<< HEAD
         *ignition::math::Matrix3d(R_inertial.Inverse())
         *(1.0/nFragments);
-=======
-        *ignition::math::Matrix3d(R_inertial.Inverse());
->>>>>>> 023d25b2
 
     this->dataPtr->dtBodyNode->setMomentOfInertia(
         I_link(0, 0), I_link(1, 1), I_link(2, 2),
