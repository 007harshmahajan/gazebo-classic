/*
 * Copyright (C) 2014-2016 Open Source Robotics Foundation
 *
 * Licensed under the Apache License, Version 2.0 (the "License");
 * you may not use this file except in compliance with the License.
 * You may obtain a copy of the License at
 *
 *     http://www.apache.org/licenses/LICENSE-2.0
 *
 * Unless required by applicable law or agreed to in writing, software
 * distributed under the License is distributed on an "AS IS" BASIS,
 * WITHOUT WARRANTIES OR CONDITIONS OF ANY KIND, either express or implied.
 * See the License for the specific language governing permissions and
 * limitations under the License.
 *
*/

#include "gazebo/common/Assert.hh"
#include "gazebo/common/Console.hh"
#include "gazebo/common/Exception.hh"

#include "gazebo/physics/World.hh"
#include "gazebo/physics/WorldPrivate.hh"

#include "gazebo/physics/dart/dart_inc.h"
#include "gazebo/physics/dart/DARTCollision.hh"
#include "gazebo/physics/dart/DARTPhysics.hh"
#include "gazebo/physics/dart/DARTModel.hh"
#include "gazebo/physics/dart/DARTLink.hh"
#include "gazebo/physics/dart/DARTJoint.hh"
#include "gazebo/physics/dart/DARTSurfaceParams.hh"

#include "gazebo/physics/dart/DARTLinkPrivate.hh"

using namespace gazebo;
using namespace physics;

//////////////////////////////////////////////////
DARTLink::DARTLink(EntityPtr _parent)
  : Link(_parent), dataPtr(new DARTLinkPrivate())
{
}

//////////////////////////////////////////////////
DARTLink::~DARTLink()
{
  delete this->dataPtr;
  this->dataPtr = nullptr;
}

//////////////////////////////////////////////////
void DARTLink::Load(sdf::ElementPtr _sdf)
{
  Link::Load(_sdf);

  // Name
  std::string bodyName = this->GetName();

  this->dataPtr->dartPhysics = boost::dynamic_pointer_cast<DARTPhysics>(
      this->GetWorld()->GetPhysicsEngine());

  if (this->dataPtr->dartPhysics == nullptr)
    gzthrow("Not using the dart physics engine");

  // Check if soft_contact element is contained in this link. If so,
  // SoftBodyNode will be created. Otherwise, BodyNode will be created.
  sdf::ElementPtr dartElem;
  sdf::ElementPtr softCollElem;
  sdf::ElementPtr softGeomElem;

  if (_sdf->HasElement("collision"))
  {
    sdf::ElementPtr collElem = _sdf->GetElement("collision");
    while (collElem)
    {
      // Geometry
      sdf::ElementPtr geomElem = collElem->GetElement("geometry");

      // Surface
      if (collElem->HasElement("surface"))
      {
        sdf::ElementPtr surfaceElem = collElem->GetElement("surface");

        // Soft contact
        if (surfaceElem->HasElement("soft_contact"))
        {
          sdf::ElementPtr softContactElem
              = surfaceElem->GetElement("soft_contact");

          if (softContactElem->HasElement("dart"))
          {
            if (dartElem != nullptr)
            {
              gzerr << "DART supports only one deformable body in a link.\n";
              break;
            }

            dartElem = softContactElem->GetElement("dart");
            softCollElem = collElem;
            softGeomElem = geomElem;
          }
        }
      }

      collElem = collElem->GetNextElement("collision");
    }
  }

  if (dartElem != nullptr)
  {
    dart::dynamics::SoftBodyNode::UniqueProperties softProperties;

    // Mass
    double fleshMassFraction = dartElem->Get<double>("flesh_mass_fraction");

    // bone_attachment (Kv)
    double boneAttachment = DART_DEFAULT_VERTEX_STIFFNESS;
    if (dartElem->HasElement("bone_attachment"))
      boneAttachment = dartElem->Get<double>("bone_attachment");

    // stiffness (Ke)
    double stiffness = DART_DEFAULT_EDGE_STIFNESS;
    if (dartElem->HasElement("stiffness"))
      stiffness = dartElem->Get<double>("stiffness");

    // damping
    double damping = DART_DEFAULT_DAMPING_COEFF;
    if (dartElem->HasElement("damping"))
      damping = dartElem->Get<double>("damping");

    // pose
    Eigen::Isometry3d T = Eigen::Isometry3d::Identity();
    gzdbg << "pose" << T.matrix() << std::endl;
    if (softCollElem->HasElement("pose"))
    {
      T = DARTTypes::ConvPose(softCollElem->Get<math::Pose>("pose"));
    }

    // geometry
    if (softGeomElem->HasElement("box"))
    {
      sdf::ElementPtr boxEle = softGeomElem->GetElement("box");
      Eigen::Vector3d size =
          DARTTypes::ConvVec3(boxEle->Get<math::Vector3>("size"));
      softProperties = dart::dynamics::SoftBodyNodeHelper::makeBoxProperties(
            size, T, fleshMassFraction, boneAttachment, stiffness, damping);
    }
//    else if (geomElem->HasElement("ellipsoid"))
//    {
//      sdf::ElementPtr ellipsoidEle = geomElem->GetElement("ellipsoid");
//      Eigen::Vector3d size
//          = DARTTypes::ConvVec3(ellipsoidEle->Get<math::Vector3>("size"));
//      double nSlices = ellipsoidEle->Get<double>("num_slices");
//      double nStacks = ellipsoidEle->Get<double>("num_stacks");
//      dart::dynamics::SoftBodyNodeHelper::setEllipsoid(
//            dtSoftBodyNode, size, nSlices, nStacks, fleshMassFraction);
//      dtSoftBodyNode->addCollisionShape(
//            new dart::dynamics::SoftMeshShape(dtSoftBodyNode));
//    }
    else
    {
      gzerr << "Unknown soft shape" << std::endl;
    }

    // Create DART SoftBodyNode properties
    dart::dynamics::BodyNode::Properties properties(bodyName);
    this->dataPtr->dtProperties.reset(
          new dart::dynamics::SoftBodyNode::Properties(
            properties, softProperties));

    this->dataPtr->isSoftBody;
  }
  else
  {
    // Create DART BodyNode properties
    this->dataPtr->dtProperties.reset(
          new dart::dynamics::BodyNode::Properties(bodyName));
  }

  for (auto child : this->children)
  {
    if (child->HasType(Base::COLLISION))
    {
      DARTCollisionPtr dartCollision =
          boost::static_pointer_cast<DARTCollision>(child);
      this->dataPtr->dtProperties->mColShapes.push_back(
            dartCollision->GetDARTCollisionShapePtr());
    }
  }
}

//////////////////////////////////////////////////
void DARTLink::Init()
{
  Link::Init();

  this->dataPtr->Initialize();

  // DARTModel::Load() should be called first
  GZ_ASSERT(this->dataPtr->dtBodyNode != nullptr,
            "DART BodyNode is not initialized.");

  // Name
  std::string bodyName = this->GetName();
  this->dataPtr->dtBodyNode->setName(bodyName);

  // Mass
  double mass = this->inertial->GetMass();
  this->dataPtr->dtBodyNode->setMass(mass);

  // Inertia
  double Ixx = this->inertial->GetIXX();
  double Iyy = this->inertial->GetIYY();
  double Izz = this->inertial->GetIZZ();
  double Ixy = this->inertial->GetIXY();
  double Ixz = this->inertial->GetIXZ();
  double Iyz = this->inertial->GetIYZ();
  this->dataPtr->dtBodyNode->setMomentOfInertia(Ixx, Iyy, Izz, Ixy, Ixz, Iyz);

  // Visual
  this->visuals;

  // COG offset
  math::Vector3 cog = this->inertial->GetCoG();
  this->dataPtr->dtBodyNode->setLocalCOM(DARTTypes::ConvVec3(cog));

  // Gravity mode
  this->SetGravityMode(this->sdf->Get<bool>("gravity"));

  // Friction coefficient

  /// \todo FIXME: Friction Parameters
  /// Gazebo allows different friction parameters per collision objects,
  /// while DART stores the friction parameter per link (BodyNode in DART). For
  /// now, the average friction parameter of all the child collision objects is
  /// stored in this->dataPtr->dtBodyNode.
  /// Final friction coefficient is applied in DART's constraint solver by
  /// taking the lower of the 2 colliding rigidLink's.
  /// See also:
  /// - https://github.com/dartsim/dart/issues/141
  /// - https://github.com/dartsim/dart/issues/266

  double hackAvgMu1 = 0;
  double hackAvgMu2 = 0;
  int numCollisions = 0;

  for (auto const &child : this->children)
  {
    if (child->HasType(Base::COLLISION))
    {
      CollisionPtr collision =
          boost::static_pointer_cast<Collision>(child);

      SurfaceParamsPtr surface = collision->GetSurface();
      GZ_ASSERT(surface, "Surface pointer for is invalid");
      FrictionPyramidPtr friction = surface->FrictionPyramid();
      GZ_ASSERT(friction, "Friction pointer for is invalid");

      numCollisions++;
      hackAvgMu1 += friction->MuPrimary();
      hackAvgMu2 += friction->MuSecondary();
    }
  }

  hackAvgMu1 /= static_cast<double>(numCollisions);
  hackAvgMu2 /= static_cast<double>(numCollisions);

  this->dataPtr->dtBodyNode->setFrictionCoeff(0.5 * (hackAvgMu1 + hackAvgMu2));

  // We don't add dart body node to the skeleton here because dart body node
  // should be set its parent joint before being added. This body node will be
  // added to the skeleton in DARTModel::Init().
}

//////////////////////////////////////////////////
void DARTLink::Fini()
{
  Link::Fini();
}

/////////////////////////////////////////////////////////////////////
void DARTLink::UpdateMass()
{
  if (this->dataPtr->dtBodyNode && this->inertial)
  {
    this->dataPtr->dtBodyNode->setMass(this->inertial->GetMass());
    auto Ixxyyzz = this->inertial->GetPrincipalMoments();
    auto Ixyxzyz = this->inertial->GetProductsofInertia();
    this->dataPtr->dtBodyNode->setMomentOfInertia(
        Ixxyyzz[0], Ixxyyzz[1], Ixxyyzz[2],
        Ixyxzyz[0], Ixyxzyz[1], Ixyxzyz[2]);
    auto cog = DARTTypes::ConvVec3(this->inertial->GetCoG());
    this->dataPtr->dtBodyNode->setLocalCOM(cog);
  }
}

//////////////////////////////////////////////////
void DARTLink::OnPoseChange()
{
  if (!this->dataPtr->IsInitialized())
  {
    this->dataPtr->Cache("DARTLink::OnPoseChange",
                         boost::bind(&DARTLink::OnPoseChange, this));
    return;
  }

  Link::OnPoseChange();

  // DART body node always have its parent joint.
  dart::dynamics::Joint *joint = this->dataPtr->dtBodyNode->getParentJoint();

<<<<<<< HEAD
=======
  // This is for the case this function called before DARTModel::Init() is
  // called.
  if (joint == nullptr)
    return;

>>>>>>> 077adecd
  dart::dynamics::FreeJoint *freeJoint =
      dynamic_cast<dart::dynamics::FreeJoint*>(joint);
  if (freeJoint)
  {
    // If the parent joint is free joint, set the 6 dof to fit the target pose.
    const Eigen::Isometry3d &W = DARTTypes::ConvPose(this->GetWorldPose());
    const Eigen::Isometry3d &T1 = joint->getTransformFromParentBodyNode();
    const Eigen::Isometry3d &InvT2 = joint->getTransformFromChildBodyNode();
    Eigen::Isometry3d P = Eigen::Isometry3d::Identity();

    if (this->dataPtr->dtBodyNode->getParentBodyNode())
      P = this->dataPtr->dtBodyNode->getParentBodyNode()->getTransform();

    Eigen::Isometry3d Q = T1.inverse() * P.inverse() * W * InvT2;

    // Convert homogeneous transformation matrix to 6-dimensional generalized
    // coordinates. There are several ways of conversions. Here is the way of
    // DART. The orientation part is converted by using logarithm map, which
    // maps SO(3) to so(3), and it takes the first three components of the
    // generalized coordinates. On the other hand, the position part just takes
    // the last three components of the generalized coordinates without any
    // conversion.
    freeJoint->setPositions(dart::dynamics::FreeJoint::convertToPositions(Q));
  }
  else
  {
    gzdbg << "OnPoseChange() doesn't make sense if the parent joint "
          << "is not free joint (6-dof).\n";
  }
}

//////////////////////////////////////////////////
void DARTLink::SetEnabled(bool /*_enable*/) const
{
  // TODO: DART does not support this functionality.
}

//////////////////////////////////////////////////
bool DARTLink::GetEnabled() const
{
  // TODO: DART does not support this functionality.
  return true;
}

//////////////////////////////////////////////////
void DARTLink::SetLinearVel(const math::Vector3 &_vel)
{
<<<<<<< HEAD
  if (!this->dataPtr->IsInitialized())
=======
  // DART body node always have its parent joint.
  dart::dynamics::Joint *joint = this->dataPtr->dtBodyNode->getParentJoint();

  // This is for the case this function called before DARTModel::Init() is
  // called.
  if (joint == nullptr)
>>>>>>> 077adecd
  {
    this->dataPtr->Cache("WorldLinearVel",
                         boost::bind(&DARTLink::SetLinearVel, this, _vel),
                         _vel);
    return;
  }

  // DART body node always have its parent joint.
  dart::dynamics::Joint *joint = this->dataPtr->dtBodyNode->getParentJoint();

  // Check if the parent joint is free joint
  dart::dynamics::FreeJoint *freeJoint =
      dynamic_cast<dart::dynamics::FreeJoint*>(joint);

  // If the parent joint is free joint, set the proper generalized velocity to
  // fit the linear velocity of the link
  if (freeJoint)
  {
    // Generalized velocities
    Eigen::Vector3d genVel = DARTTypes::ConvVec3(_vel);

    dart::dynamics::BodyNode *dtBodyNode = this->dataPtr->dtBodyNode;

    // If this link has parent link then subtract the effect of parent link's
    // linear and angular velocities
    if (dtBodyNode->getParentBodyNode())
    {
      // Local transformation from the parent link frame to this link frame
      Eigen::Isometry3d T = freeJoint->getLocalTransform();

      // Parent link's linear and angular velocities
      Eigen::Vector3d parentLinVel =
          dtBodyNode->getParentBodyNode()->getLinearVelocity();
      Eigen::Vector3d parentAngVel =
          dtBodyNode->getParentBodyNode()->getAngularVelocity();

      // The effect of the parent link's velocities
      Eigen::Vector3d propagatedLinVel =
          T.linear().transpose() *
          (parentAngVel.cross(T.translation()) + parentLinVel);

      // Subtract the effect
      genVel -= propagatedLinVel;
    }

    // Rotation matrix from world frame to this link frame
    Eigen::Matrix3d R = dtBodyNode->getTransform().linear();

    // Change the reference frame to world
    genVel = R * genVel;

    // Set the generalized velocities
    freeJoint->setVelocity(3, genVel[0]);
    freeJoint->setVelocity(4, genVel[1]);
    freeJoint->setVelocity(5, genVel[2]);
  }
  else
  {
    gzdbg << "DARTLink::SetLinearVel() doesn't make sense if the parent joint "
          << "is not free joint (6-dof).\n";
  }
}

//////////////////////////////////////////////////
void DARTLink::SetAngularVel(const math::Vector3 &_vel)
{
  if (!this->dataPtr->IsInitialized())
  {
    this->dataPtr->Cache("WorldAngularVel",
                         boost::bind(&DARTLink::SetAngularVel, this, _vel),
                         _vel);
    return;
  }

  // DART body node always have its parent joint.
  dart::dynamics::Joint *joint = this->dataPtr->dtBodyNode->getParentJoint();

  // This is for the case this function called before DARTModel::Init() is
  // called.
  if (joint == nullptr)
  {
    gzerr << "DARTModel::Init() should be called first.\n";
    return;
  }

  // Check if the parent joint is free joint
  dart::dynamics::FreeJoint *freeJoint =
      dynamic_cast<dart::dynamics::FreeJoint*>(joint);

  // If the parent joint is free joint, set the proper generalized velocity to
  // fit the linear velocity of the link
  if (freeJoint)
  {
    // Generalized velocities
    Eigen::Vector3d genVel = DARTTypes::ConvVec3(_vel);

    dart::dynamics::BodyNode *dtBodyNode = this->dataPtr->dtBodyNode;

    // If this link has parent link then subtract the effect of parent link's
    // linear and angular velocities
    if (dtBodyNode->getParentBodyNode())
    {
      // Local transformation from the parent link frame to this link frame
      Eigen::Isometry3d T = freeJoint->getLocalTransform();

      // Parent link's linear and angular velocities
      Eigen::Vector3d parentAngVel =
          dtBodyNode->getParentBodyNode()->getAngularVelocity();

      // The effect of the parent link's velocities
      Eigen::Vector3d propagatedAngVel = T.linear().transpose() * parentAngVel;

      // Subtract the effect
      genVel -= propagatedAngVel;
    }

    // Rotation matrix from world frame to this link frame
    Eigen::Matrix3d R = dtBodyNode->getTransform().linear();

    // Change the reference frame to world
    genVel = R * genVel;

    // Set the generalized velocities
    freeJoint->setVelocity(0, genVel[0]);
    freeJoint->setVelocity(1, genVel[1]);
    freeJoint->setVelocity(2, genVel[2]);
  }
  else
  {
    gzdbg << "DARTLink::SetLinearVel() doesn't make sense if the parent joint "
          << "is not free joint (6-dof).\n";
  }
}

//////////////////////////////////////////////////
void DARTLink::SetForce(const math::Vector3 &_force)
{
  if (!this->dataPtr->IsInitialized())
  {
    this->dataPtr->Cache(
          "Force", boost::bind(&DARTLink::SetForce, this, _force));
    return;
  }

  // DART assume that _force is external force.
  this->dataPtr->dtBodyNode->setExtForce(DARTTypes::ConvVec3(_force));
}

//////////////////////////////////////////////////
void DARTLink::SetTorque(const math::Vector3 &_torque)
{
  if (!this->dataPtr->IsInitialized())
  {
    this->dataPtr->Cache(
          "Torque", boost::bind(&DARTLink::SetTorque, this, _torque));
    return;
  }

  // DART assume that _torque is external torque.
  this->dataPtr->dtBodyNode->setExtTorque(DARTTypes::ConvVec3(_torque));
}

//////////////////////////////////////////////////
void DARTLink::AddForce(const math::Vector3 &_force)
{
  if (!this->dataPtr->IsInitialized())
  {
    this->dataPtr->Cache(
          "Force", boost::bind(&DARTLink::AddForce, this, _force));
    return;
  }

  this->dataPtr->dtBodyNode->addExtForce(DARTTypes::ConvVec3(_force));
}

/////////////////////////////////////////////////
void DARTLink::AddRelativeForce(const math::Vector3 &_force)
{
  if (!this->dataPtr->IsInitialized())
  {
    this->dataPtr->Cache(
          "RelativeForce",
          boost::bind(&DARTLink::AddRelativeForce, this, _force));
    return;
  }

  this->dataPtr->dtBodyNode->addExtForce(DARTTypes::ConvVec3(_force),
                                Eigen::Vector3d::Zero(),
                                true, true);
}

/////////////////////////////////////////////////
void DARTLink::AddForceAtWorldPosition(const math::Vector3 &_force,
                                        const math::Vector3 &_pos)
{
  if (!this->dataPtr->IsInitialized())
  {
    this->dataPtr->Cache(
          "ForceAtWorldPosition",
          boost::bind(&DARTLink::AddForceAtWorldPosition, this, _force, _pos));
    return;
  }

  this->dataPtr->dtBodyNode->addExtForce(DARTTypes::ConvVec3(_pos),
                                DARTTypes::ConvVec3(_force),
                                false, false);
}

/////////////////////////////////////////////////
void DARTLink::AddForceAtRelativePosition(const math::Vector3 &_force,
                                          const math::Vector3 &_relpos)
{
  if (!this->dataPtr->IsInitialized())
  {
    this->dataPtr->Cache(
          "ForceAtRelativePosition",
          boost::bind(
            &DARTLink::AddForceAtRelativePosition, this, _force, _relpos));
    return;
  }

  this->dataPtr->dtBodyNode->addExtForce(DARTTypes::ConvVec3(_force),
                                DARTTypes::ConvVec3(_relpos),
                                true, true);
}

//////////////////////////////////////////////////
void DARTLink::AddLinkForce(const math::Vector3 &/*_force*/,
    const math::Vector3 &/*_offset*/)
{
  gzlog << "DARTLink::AddLinkForce not yet implemented (issue #1477)."
        << std::endl;
}

/////////////////////////////////////////////////
void DARTLink::AddTorque(const math::Vector3 &_torque)
{
  if (!this->dataPtr->IsInitialized())
  {
    this->dataPtr->Cache(
          "Torque", boost::bind(&DARTLink::AddTorque, this, _torque));
    return;
  }

  this->dataPtr->dtBodyNode->addExtTorque(DARTTypes::ConvVec3(_torque));
}

/////////////////////////////////////////////////
void DARTLink::AddRelativeTorque(const math::Vector3 &_torque)
{
  if (!this->dataPtr->IsInitialized())
  {
    this->dataPtr->Cache(
          "RelativeTorque",
          boost::bind(&DARTLink::AddRelativeTorque, this, _torque));
    return;
  }

  this->dataPtr->dtBodyNode->addExtTorque(DARTTypes::ConvVec3(_torque), true);
}

//////////////////////////////////////////////////
math::Vector3 DARTLink::GetWorldLinearVel(const math::Vector3 &_offset) const
{
  if (!this->dataPtr->IsInitialized())
    return this->dataPtr->GetCached<math::Vector3>("WorldLinearVel");

  Eigen::Vector3d linVel = this->dataPtr->dtBodyNode->getLinearVelocity(
        DARTTypes::ConvVec3(_offset));

  return DARTTypes::ConvVec3(linVel);
}

//////////////////////////////////////////////////
math::Vector3 DARTLink::GetWorldLinearVel(
    const gazebo::math::Vector3 &_offset,
    const gazebo::math::Quaternion &_q) const
{
  if (!this->dataPtr->IsInitialized())
    return this->dataPtr->GetCached<math::Vector3>("WorldLinearVel");

  Eigen::Matrix3d R1 = Eigen::Matrix3d(DARTTypes::ConvQuat(_q));
  Eigen::Vector3d worldOffset = R1 * DARTTypes::ConvVec3(_offset);
  Eigen::Vector3d bodyOffset =
      this->dataPtr->dtBodyNode->getTransform().linear().transpose() *
      worldOffset;
  Eigen::Vector3d linVel =
      this->dataPtr->dtBodyNode->getLinearVelocity(bodyOffset);

  return DARTTypes::ConvVec3(linVel);
}

//////////////////////////////////////////////////
math::Vector3 DARTLink::GetWorldCoGLinearVel() const
{
  if (!this->dataPtr->IsInitialized())
    return this->dataPtr->GetCached<math::Vector3>("WorldCoGLinearVel");

  Eigen::Vector3d linVel = this->dataPtr->dtBodyNode->getCOMLinearVelocity();

  return DARTTypes::ConvVec3(linVel);
}

//////////////////////////////////////////////////
math::Vector3 DARTLink::GetWorldAngularVel() const
{
  if (!this->dataPtr->IsInitialized())
    return this->dataPtr->GetCached<math::Vector3>("WorldAngularVel");

  Eigen::Vector3d angVel = this->dataPtr->dtBodyNode->getAngularVelocity();

  return DARTTypes::ConvVec3(angVel);
}

/////////////////////////////////////////////////
math::Vector3 DARTLink::GetWorldForce() const
{
  if (!this->dataPtr->IsInitialized())
    return this->dataPtr->GetCached<math::Vector3>("WorldForce");

  Eigen::Vector6d F = this->dataPtr->dtBodyNode->getExternalForceGlobal();
  return DARTTypes::ConvVec3(F.tail<3>());
}

//////////////////////////////////////////////////
math::Vector3 DARTLink::GetWorldTorque() const
{
  if (!this->dataPtr->IsInitialized())
    return this->dataPtr->GetCached<math::Vector3>("WorldTorque");

  // TODO: Need verification
  math::Vector3 torque;

  Eigen::Isometry3d W = this->dataPtr->dtBodyNode->getTransform();
  Eigen::Matrix6d G   = this->dataPtr->dtBodyNode->getSpatialInertia();
  Eigen::VectorXd V   = this->dataPtr->dtBodyNode->getSpatialVelocity();
  Eigen::VectorXd dV  = this->dataPtr->dtBodyNode->getSpatialAcceleration();
  Eigen::Vector6d F   = G * dV - dart::math::dad(V, G * V);

  torque = DARTTypes::ConvVec3(W.linear() * F.head<3>());

  return torque;
}

//////////////////////////////////////////////////
void DARTLink::SetGravityMode(bool _mode)
{
  this->sdf->GetElement("gravity")->Set(_mode);

  if (!this->dataPtr->IsInitialized())
  {
    this->dataPtr->Cache(
          "GravityMode", boost::bind(&DARTLink::SetGravityMode, this, _mode));
    return;
  }

  this->dataPtr->dtBodyNode->setGravityMode(_mode);
}

//////////////////////////////////////////////////
bool DARTLink::GetGravityMode() const
{
  GZ_ASSERT(!this->dataPtr->IsInitialized() ||
            (this->dataPtr->dtBodyNode->getGravityMode() ==
             this->sdf->Get<bool>("gravity")),
            "Gazebo and DART disagree in gravity mode of the link.");

  return this->sdf->Get<bool>("gravity");
}

//////////////////////////////////////////////////
void DARTLink::SetSelfCollide(bool _collide)
{
  this->sdf->GetElement("self_collide")->Set(_collide);

  if (!this->dataPtr->IsInitialized())
  {
    this->dataPtr->Cache(
          "SelfCollide",
          boost::bind(&DARTLink::SetSelfCollide, this, _collide));
    return;
  }

  dart::dynamics::BodyNode *dtBodyNode = this->dataPtr->dtBodyNode;

  // If this function is called before the body node is not added to a skeleton,
  // the body node does not have parent skeleton. So we just return here. Self
  // collision setting will be done later in DARTModel::Init().
  if (dtBodyNode->getSkeleton() == nullptr)
    return;

  dart::simulation::WorldPtr dtWorld =
      this->dataPtr->dartPhysics->GetDARTWorldPtr();
  dart::dynamics::SkeletonPtr dtSkeleton =
      dtBodyNode->getSkeleton();
  dart::collision::CollisionDetector *dtCollDet =
      dtWorld->getConstraintSolver()->getCollisionDetector();

  Link_V links = this->GetModel()->GetLinks();

  bool isSkeletonSelfCollidable =
      dtBodyNode->getSkeleton()->isEnabledSelfCollisionCheck();

  if (_collide)
  {
    // If the skeleton is already self collidable, then we enable self
    // collidable pairs those are associated with this link. The links in the
    // pairs should be all and not itself each other.
    if (isSkeletonSelfCollidable)
    {
      for (size_t i = 0; i < links.size(); ++i)
      {
        if (links[i].get() != this && links[i]->GetSelfCollide())
        {
          dart::dynamics::BodyNode *itdtBodyNode =
            boost::dynamic_pointer_cast<DARTLink>(links[i])->GetDARTBodyNode();

          // If this->dataPtr->dtBodyNode and itdtBodyNode are connected then
          // don't enable the pair.
          // Please see: https://bitbucket.org/osrf/gazebo/issue/899
          if ((dtBodyNode->getParentBodyNode() == itdtBodyNode) ||
              itdtBodyNode->getParentBodyNode() == this->dataPtr->dtBodyNode)
            continue;

          dtCollDet->enablePair(dtBodyNode, itdtBodyNode);
        }
      }
    }
    // If the skeleton is not self collidable, we first set the skeleton as
    // self collidable. If the skeleton is self collidable, then DART regards
    // that all the links in the skeleton is self collidable. So, we disable all
    // the pairs of which both of the links in the pair is not self collidable.
    else
    {
      dtSkeleton->enableSelfCollision();

      for (size_t i = 0; i < links.size() - 1; ++i)
      {
        for (size_t j = i + 1; j < links.size(); ++j)
        {
          dart::dynamics::BodyNode *itdtBodyNode1 =
            boost::dynamic_pointer_cast<DARTLink>(links[i])->GetDARTBodyNode();
          dart::dynamics::BodyNode *itdtBodyNode2 =
            boost::dynamic_pointer_cast<DARTLink>(links[j])->GetDARTBodyNode();

          // If this->dataPtr->dtBodyNode and itdtBodyNode are connected then
          // don't enable the pair.
          // Please see: https://bitbucket.org/osrf/gazebo/issue/899
          if ((itdtBodyNode1->getParentBodyNode() == itdtBodyNode2) ||
              itdtBodyNode2->getParentBodyNode() == itdtBodyNode1)
            dtCollDet->disablePair(itdtBodyNode1, itdtBodyNode2);

          if (!links[i]->GetSelfCollide() || !links[j]->GetSelfCollide())
            dtCollDet->disablePair(itdtBodyNode1, itdtBodyNode2);
        }
      }
    }
  }
  else
  {
    // If the skeleton is self collidable, then we disable all the pairs
    // associated with this link.
    if (isSkeletonSelfCollidable)
    {
      for (size_t i = 0; i < links.size(); ++i)
      {
        if (links[i].get() != this)
        {
          dart::dynamics::BodyNode *itdtBodyNode =
            boost::dynamic_pointer_cast<DARTLink>(links[i])->GetDARTBodyNode();
          dtCollDet->disablePair(dtBodyNode, itdtBodyNode);
        }
      }
    }

    // If now all the links are not self collidable, then we set the skeleton
    // as not self collidable.
    bool isAllLinksNotCollidable = true;
    for (size_t i = 0; i < links.size(); ++i)
    {
      if (links[i]->GetSelfCollide())
      {
        isAllLinksNotCollidable = false;
        break;
      }
    }
    if (isAllLinksNotCollidable)
      dtSkeleton->disableSelfCollision();
  }
}

//////////////////////////////////////////////////
void DARTLink::SetLinearDamping(double /*_damping*/)
{
  // see: https://github.com/dartsim/dart/issues/85
  gzwarn << "DART does not support DARTLink::SetLinearDamping() yet.\n";
}

//////////////////////////////////////////////////
void DARTLink::SetAngularDamping(double /*_damping*/)
{
  // see: https://github.com/dartsim/dart/issues/85
  gzwarn << "DART does not support DARTLink::SetAngularDamping() yet.\n";
}

//////////////////////////////////////////////////
void DARTLink::SetKinematic(const bool& _state)
{
  this->sdf->GetElement("kinematic")->Set(_state);

  gzwarn << "DART does not support DARTLink::SetKinematic() yet.\n";
}

//////////////////////////////////////////////////
bool DARTLink::GetKinematic() const
{
  // DART does not support kinematic mode for link.";
  return false;
}

//////////////////////////////////////////////////
void DARTLink::SetAutoDisable(bool /*_disable*/)
{
  gzwarn << "DART does not support DARTLink::SetAutoDisable() yet.\n";
}

//////////////////////////////////////////////////
void DARTLink::SetLinkStatic(bool _static)
{
  if (!this->dataPtr->IsInitialized())
  {
    this->dataPtr->Cache(
          "LinkStatic", boost::bind(&DARTLink::SetLinkStatic, this, _static));
    return;
  }

  if (_static == this->dataPtr->staticLink)
    return;

  if (_static == true)
  {
    // Add weld joint constraint to DART
    this->dataPtr->dtWeldJointConst =
        new dart::constraint::WeldJointConstraint(this->dataPtr->dtBodyNode);
    GetDARTWorldPtr()->getConstraintSolver()->addConstraint(
        this->dataPtr->dtWeldJointConst);
  }
  else
  {
    // Remove ball and revolute joint constraints from DART
    GetDARTWorldPtr()->getConstraintSolver()->removeConstraint(
        this->dataPtr->dtWeldJointConst);
    delete this->dataPtr->dtWeldJointConst;
    this->dataPtr->dtWeldJointConst = nullptr;
  }

  this->dataPtr->staticLink = _static;
}

//////////////////////////////////////////////////
void DARTLink::updateDirtyPoseFromDARTTransformation()
{
  if (!this->dataPtr->IsInitialized())
  {
    this->dataPtr->Cache(
          "DirtyPoseFromDARTTransformation",
          boost::bind(&DARTLink::updateDirtyPoseFromDARTTransformation, this));
    return;
  }

  // Step 1: get dart body's transformation
  // Step 2: set gazebo link's pose using the transformation
  math::Pose newPose = DARTTypes::ConvPose(
                         this->dataPtr->dtBodyNode->getTransform());

  // Set the new pose to this link
  this->dirtyPose = newPose;

  // Set the new pose to the world
  // (Below method can be changed in gazebo code)
  this->world->dataPtr->dirtyPoses.push_back(this);
}

//////////////////////////////////////////////////
DARTPhysicsPtr DARTLink::GetDARTPhysics(void) const
{
  return boost::dynamic_pointer_cast<DARTPhysics>(
        this->GetWorld()->GetPhysicsEngine());
}

//////////////////////////////////////////////////
dart::simulation::World *DARTLink::GetDARTWorld(void) const
{
  return GetDARTPhysics()->GetDARTWorldPtr().get();
}

//////////////////////////////////////////////////
dart::simulation::WorldPtr DARTLink::GetDARTWorldPtr(void) const
{
  return GetDARTPhysics()->GetDARTWorldPtr();
}

//////////////////////////////////////////////////
DARTModelPtr DARTLink::GetDARTModel() const
{
  return boost::dynamic_pointer_cast<DARTModel>(this->GetModel());
}

//////////////////////////////////////////////////
DARTBodyNodePropPtr DARTLink::GetDARTProperties() const
{
  return this->dataPtr->dtProperties;
}

//////////////////////////////////////////////////
void DARTLink::SetDARTBodyNode(dart::dynamics::BodyNode *_dtBodyNode)
{
  this->dataPtr->dtBodyNode = _dtBodyNode;
}

//////////////////////////////////////////////////
dart::dynamics::BodyNode *DARTLink::GetDARTBodyNode() const
{
  return this->dataPtr->dtBodyNode;
}

//////////////////////////////////////////////////
void DARTLink::SetDARTParentJoint(DARTJointPtr _dartParentJoint)
{
  this->dataPtr->dartParentJoint = _dartParentJoint;
}

//////////////////////////////////////////////////
void DARTLink::AddDARTChildJoint(DARTJointPtr _dartChildJoint)
{
  this->dataPtr->dartChildJoints.push_back(_dartChildJoint);
}

//////////////////////////////////////////////////
bool DARTLink::IsSoftBody() const
{
  return this->dataPtr->isSoftBody;
}
<|MERGE_RESOLUTION|>--- conflicted
+++ resolved
@@ -309,14 +309,6 @@
   // DART body node always have its parent joint.
   dart::dynamics::Joint *joint = this->dataPtr->dtBodyNode->getParentJoint();
 
-<<<<<<< HEAD
-=======
-  // This is for the case this function called before DARTModel::Init() is
-  // called.
-  if (joint == nullptr)
-    return;
-
->>>>>>> 077adecd
   dart::dynamics::FreeJoint *freeJoint =
       dynamic_cast<dart::dynamics::FreeJoint*>(joint);
   if (freeJoint)
@@ -364,16 +356,7 @@
 //////////////////////////////////////////////////
 void DARTLink::SetLinearVel(const math::Vector3 &_vel)
 {
-<<<<<<< HEAD
-  if (!this->dataPtr->IsInitialized())
-=======
-  // DART body node always have its parent joint.
-  dart::dynamics::Joint *joint = this->dataPtr->dtBodyNode->getParentJoint();
-
-  // This is for the case this function called before DARTModel::Init() is
-  // called.
-  if (joint == nullptr)
->>>>>>> 077adecd
+  if (!this->dataPtr->IsInitialized())
   {
     this->dataPtr->Cache("WorldLinearVel",
                          boost::bind(&DARTLink::SetLinearVel, this, _vel),
