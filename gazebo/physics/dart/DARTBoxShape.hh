/*
 * Copyright (C) 2014 Open Source Robotics Foundation
 *
 * Licensed under the Apache License, Version 2.0 (the "License");
 * you may not use this file except in compliance with the License.
 * You may obtain a copy of the License at
 *
 *     http://www.apache.org/licenses/LICENSE-2.0
 *
 * Unless required by applicable law or agreed to in writing, software
 * distributed under the License is distributed on an "AS IS" BASIS,
 * WITHOUT WARRANTIES OR CONDITIONS OF ANY KIND, either express or implied.
 * See the License for the specific language governing permissions and
 * limitations under the License.
 *
*/
#ifndef GAZEBO_PHYSICS_DART_DARTBOXSHAPE_HH_
#define GAZEBO_PHYSICS_DART_DARTBOXSHAPE_HH_

#include "gazebo/math/Vector3.hh"
#include "gazebo/physics/BoxShape.hh"
#include "gazebo/physics/dart/DARTTypes.hh"
#include "gazebo/util/system.hh"

namespace gazebo
{
  namespace physics
  {
    /// Forward declare private data class
    class DARTBoxShapePrivate;

    /// \addtogroup gazebo_physics_dart
    /// \{

    /// \brief DART Box shape
    class GZ_PHYSICS_VISIBLE DARTBoxShape : public BoxShape
    {
      /// \brief Constructor.
      /// \param[in] _parent Parent Collision.
      public: explicit DARTBoxShape(DARTCollisionPtr _parent);

      /// \brief Destructor.
      public: virtual ~DARTBoxShape();

      // Documentation inherited.
<<<<<<< HEAD
      public: virtual void Init();

      // Documentation inherited.
      public: virtual void SetSize(const math::Vector3 &_size);
=======
      public: virtual void SetSize(const ignition::math::Vector3d &_size);
>>>>>>> 68ea3157

      /// \internal
      /// \brief Pointer to private data
      private: DARTBoxShapePrivate *dataPtr;
    };
    /// \}
  }
}
#endif<|MERGE_RESOLUTION|>--- conflicted
+++ resolved
@@ -1,5 +1,5 @@
 /*
- * Copyright (C) 2014 Open Source Robotics Foundation
+ * Copyright (C) 2014-2016 Open Source Robotics Foundation
  *
  * Licensed under the Apache License, Version 2.0 (the "License");
  * you may not use this file except in compliance with the License.
@@ -14,8 +14,8 @@
  * limitations under the License.
  *
 */
-#ifndef GAZEBO_PHYSICS_DART_DARTBOXSHAPE_HH_
-#define GAZEBO_PHYSICS_DART_DARTBOXSHAPE_HH_
+#ifndef _GAZEBO_DARTBOXSHAPE_HH_
+#define _GAZEBO_DARTBOXSHAPE_HH_
 
 #include "gazebo/math/Vector3.hh"
 #include "gazebo/physics/BoxShape.hh"
@@ -43,14 +43,10 @@
       public: virtual ~DARTBoxShape();
 
       // Documentation inherited.
-<<<<<<< HEAD
       public: virtual void Init();
 
       // Documentation inherited.
-      public: virtual void SetSize(const math::Vector3 &_size);
-=======
       public: virtual void SetSize(const ignition::math::Vector3d &_size);
->>>>>>> 68ea3157
 
       /// \internal
       /// \brief Pointer to private data
