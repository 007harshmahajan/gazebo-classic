/*
 * Copyright (C) 2015-2016 Open Source Robotics Foundation
 *
 * Licensed under the Apache License, Version 2.0 (the "License");
 * you may not use this file except in compliance with the License.
 * You may obtain a copy of the License at
 *
 *     http://www.apache.org/licenses/LICENSE-2.0
 *
 * Unless required by applicable law or agreed to in writing, software
 * distributed under the License is distributed on an "AS IS" BASIS,
 * WITHOUT WARRANTIES OR CONDITIONS OF ANY KIND, either express or implied.
 * See the License for the specific language governing permissions and
 * limitations under the License.
 *
*/

#ifndef _GAZEBO_DARTJOINT_PRIVATE_HH_
#define _GAZEBO_DARTJOINT_PRIVATE_HH_

#include <map>
#include <string>
#include <vector>
#include <boost/function.hpp>

#include "gazebo/common/Assert.hh"
#include "gazebo/common/Time.hh"
#include "gazebo/physics/Joint.hh"
#include "gazebo/physics/dart/dart_inc.h"
#include "gazebo/physics/dart/DARTTypes.hh"

namespace gazebo
{
  namespace physics
  {
    /// \internal
    /// \brief Private data class for DARTJoint
    class DARTJointPrivate
    {
      /// \brief Constructor
      public: DARTJointPrivate(const DARTPhysicsPtr &_dartPhysicsEngine)
        : forceApplied {0.0, 0.0},
          forceAppliedTime(),
          dartPhysicsEngine(_dartPhysicsEngine),
          dtProperties(nullptr),
          dtJoint(nullptr),
          dtChildBodyNode(nullptr)
      {
        mDefaultValues["Axis0"] = math::Vector3::UnitX;
        mDefaultValues["Axis1"] = math::Vector3::UnitY;
      }

      /// \brief Default destructor
      public: ~DARTJointPrivate() = default;

      /// \brief Call all the cached setter functions and clear them
      public: void Initialize()
      {
<<<<<<< HEAD
        GZ_ASSERT(dtJoint != NULL, "dtJoint is null pointer.\n");
=======
        GZ_ASSERT(dtJoint != nullptr, "dtJoint is null pointer.\n");
>>>>>>> c8fc8401

        for (auto func : mFuncs)
          func();

        dtJoint->setPositionLimitEnforced(true);
      }

      /// \brief Return true if DART Joint is initialized
      public: bool IsInitialized() const
      {
<<<<<<< HEAD
        return dtJoint != NULL;
=======
        return dtJoint != nullptr;
>>>>>>> c8fc8401
      }

      /// \brief Cache a setter function. The cached functions will be called in
      /// Initialize().
      public: void Cache(const std::string &_key,
                         boost::function<void()> _func)
      {
        gzlog << "Attempting to set "<< _key << " to DART Joint when "
              << "it's not "
              << "initialized yet. "
              << "Please dont't call this function during Model::Load() is "
              << "being processed. "
              << "Caching this function to be called in DARTJoint::Init().\n";

        mFuncs.push_back(_func);
      }

      /// \brief Cache a setter function and a value. The cached functions will
      /// be called in Initialize(). The cached value can be obtained through
      /// GetCached().
      public: void Cache(const std::string &_key,
                         boost::function<void()> _func,
                         const boost::any &_value)
      {
        Cache(_key, _func);

        mCachedValues[_key] = _value;
      }

      /// \brief Get cached value.
      public: template <typename T>
              T GetCached(const std::string &_key) const
      {
        // Try to find cached value
        auto cachedValResult = mCachedValues.find(_key);
        if (cachedValResult != mCachedValues.end())
        {
          try
          {
            return boost::any_cast<T>(cachedValResult->second);
          }
          catch(const boost::bad_any_cast &_e)
          {
            gzerr << "GetCached(" << _key << ") error:" << _e.what() << "\n";
            return T();
          }
        }

        // Try to find predefined default value
        auto defValResult = mDefaultValues.find(_key);
        if (defValResult != mDefaultValues.end())
        {
          try
          {
            return boost::any_cast<T>(defValResult->second);
          }
          catch(const boost::bad_any_cast &_e)
          {
            gzerr << "GetCached(" << _key << ") error:" << _e.what() << "\n";
            return T();
          }
        }

        // Return the default value of the object itself
        return T();
      }

      /// \brief Cached setter functions.
      public: std::vector<boost::function<void()>> mFuncs;

      /// \brief Cached values.
      public: std::map<std::string, boost::any> mDefaultValues;

      /// \brief Default values that will be used when there is no cached value.
      public: std::map<std::string, boost::any> mCachedValues;

<<<<<<< HEAD

=======
>>>>>>> c8fc8401
      /// \brief Save force applied by user
      /// This plus the joint feedback (joint contstraint forces) is the
      /// equivalent of simulated force torque sensor reading
      /// Allocate a 2 vector in case hinge2 joint is used.
      /// This is used by DART to store external force applied by the user.
      public: double forceApplied[MAX_JOINT_AXIS];

      /// \brief Save time at which force is applied by user
      /// This will let us know if it's time to clean up forceApplied.
      public: common::Time forceAppliedTime;

      /// \brief DARTPhysics engine pointer
      public: DARTPhysicsPtr dartPhysicsEngine;

      /// \brief DART Joint properties
      public: DARTJointPropPtr dtProperties;

      /// \brief DART joint pointer
      public: dart::dynamics::Joint *dtJoint;

      /// \brief DART child body node pointer
      public: dart::dynamics::BodyNode *dtChildBodyNode;
    };
  }
}
#endif<|MERGE_RESOLUTION|>--- conflicted
+++ resolved
@@ -56,11 +56,7 @@
       /// \brief Call all the cached setter functions and clear them
       public: void Initialize()
       {
-<<<<<<< HEAD
-        GZ_ASSERT(dtJoint != NULL, "dtJoint is null pointer.\n");
-=======
         GZ_ASSERT(dtJoint != nullptr, "dtJoint is null pointer.\n");
->>>>>>> c8fc8401
 
         for (auto func : mFuncs)
           func();
@@ -71,11 +67,7 @@
       /// \brief Return true if DART Joint is initialized
       public: bool IsInitialized() const
       {
-<<<<<<< HEAD
-        return dtJoint != NULL;
-=======
         return dtJoint != nullptr;
->>>>>>> c8fc8401
       }
 
       /// \brief Cache a setter function. The cached functions will be called in
@@ -152,10 +144,6 @@
       /// \brief Default values that will be used when there is no cached value.
       public: std::map<std::string, boost::any> mCachedValues;
 
-<<<<<<< HEAD
-
-=======
->>>>>>> c8fc8401
       /// \brief Save force applied by user
       /// This plus the joint feedback (joint contstraint forces) is the
       /// equivalent of simulated force torque sensor reading
