--- conflicted
+++ resolved
@@ -45,13 +45,9 @@
   link.proto
   link_data.proto
   log_control.proto
-<<<<<<< HEAD
   log_playback_control.proto
-=======
   log_playback_stats.proto
->>>>>>> 46032d2b
   log_status.proto
-  log_stats.proto
   material.proto
   meshgeom.proto
   model.proto
