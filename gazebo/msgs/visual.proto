--- conflicted
+++ resolved
@@ -13,9 +13,8 @@
 message Visual
 {
   required string name         = 1;
-<<<<<<< HEAD
   required uint32 id           = 2; 
-  optional string parent_name  = 3;
+  required string parent_name  = 3;
   optional uint32 parent_id    = 4;
   optional bool cast_shadows   = 5;
   optional double transparency = 6;
@@ -23,15 +22,6 @@
   optional Pose pose           = 8;
   optional Geometry geometry   = 9;
   optional Material material   = 10;
-=======
-  required string parent_name  = 2;
-  optional bool cast_shadows   = 3;
-  optional double transparency = 4;
-  optional double laser_retro  = 5;
-  optional Pose pose           = 6;
-  optional Geometry geometry   = 7;
-  optional Material material   = 8;
->>>>>>> 8ea5f94b
 
   optional bool visible        = 11;
   optional bool delete_me      = 12;
