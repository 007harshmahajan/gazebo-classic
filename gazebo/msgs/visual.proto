package gazebo.msgs;

/// \ingroup gazebo_msgs
/// \interface Visual
/// \brief A message containing visual information for rendering::Visual


import "pose.proto";
import "geometry.proto";
import "material.proto";
import "plugin.proto";
import "vector3d.proto";

message Visual
{
<<<<<<< HEAD
  message Meta
  {
=======
  /// \brief Optional meta information for the visual. The information
  /// contained within this element should be used to provide additional
  /// feedback to an end user.
  message Meta
  {
    /// \brief The layer in which this visual is displayed. The layer number
    /// is useful for programs, such as Gazebo, that put visuals in different
    /// layers for enhanced visualization.
>>>>>>> eb69d660
    optional int32 layer       = 1;
  }

  required string name         = 1;
  optional uint32 id           = 2; 
  required string parent_name  = 3;
  optional uint32 parent_id    = 4;
  optional bool cast_shadows   = 5;
  optional double transparency = 6;
  optional double laser_retro  = 7;
  optional Pose pose           = 8;
  optional Geometry geometry   = 9;
  optional Material material   = 10;

  optional bool visible        = 11;
  optional bool delete_me      = 12;
  optional bool is_static      = 13;
  optional Plugin plugin       = 14;
  optional Vector3d scale      = 15;

<<<<<<< HEAD
=======
  /// \brief Option meta information associated with this visual.
>>>>>>> eb69d660
  optional Meta meta           = 16;
}<|MERGE_RESOLUTION|>--- conflicted
+++ resolved
@@ -13,10 +13,6 @@
 
 message Visual
 {
-<<<<<<< HEAD
-  message Meta
-  {
-=======
   /// \brief Optional meta information for the visual. The information
   /// contained within this element should be used to provide additional
   /// feedback to an end user.
@@ -25,7 +21,6 @@
     /// \brief The layer in which this visual is displayed. The layer number
     /// is useful for programs, such as Gazebo, that put visuals in different
     /// layers for enhanced visualization.
->>>>>>> eb69d660
     optional int32 layer       = 1;
   }
 
@@ -46,9 +41,6 @@
   optional Plugin plugin       = 14;
   optional Vector3d scale      = 15;
 
-<<<<<<< HEAD
-=======
   /// \brief Option meta information associated with this visual.
->>>>>>> eb69d660
   optional Meta meta           = 16;
 }