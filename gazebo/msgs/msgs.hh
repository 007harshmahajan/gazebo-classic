--- conflicted
+++ resolved
@@ -21,21 +21,13 @@
 
 #include <sdf/sdf.hh>
 
-<<<<<<< HEAD
+#include <ignition/math/Inertial.hh>
+#include <ignition/math/MassMatrix3.hh>
 #include <ignition/math/Plane.hh>
 #include <ignition/math/Pose3.hh>
 #include <ignition/math/Quaternion.hh>
 #include <ignition/math/Vector2.hh>
 #include <ignition/math/Vector3.hh>
-=======
-#include <ignition/math/Inertial.hh>
-#include <ignition/math/MassMatrix3.hh>
-#include <ignition/math/Plane.hh>
-#include <ignition/math/Pose3.hh>
-#include <ignition/math/Vector3.hh>
-
-#include "gazebo/math/Quaternion.hh"
->>>>>>> 98c2f393
 
 #include "gazebo/msgs/MessageTypes.hh"
 
@@ -156,9 +148,9 @@
     GAZEBO_VISIBLE
     msgs::Vector2d Convert(const ignition::math::Vector2d &_v);
 
-    /// \brief Convert a ignition::math::Quaternion to a msgs::Quaterniond
+    /// \brief Convert a ignition::math::Quaterniond to a msgs::Quaternion
     /// \param[in] _q The quaternion to convert
-    /// \return A msgs::Quaterniond object
+    /// \return A msgs::Quaternion object
     GAZEBO_VISIBLE
     msgs::Quaternion Convert(const ignition::math::Quaterniond &_q);
 
