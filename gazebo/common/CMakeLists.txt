include (${gazebo_cmake_dir}/GazeboUtils.cmake)

if (HAVE_OPENAL)
  include_directories(${OPENAL_INCLUDE_DIR})
endif()

if (HAVE_GTS)
  include_directories(${gts_INCLUDE_DIRS})
  link_directories(${gts_LIBRARY_DIRS})
  add_definitions(${gts_CFLAGS})
endif()

if (HAVE_GDAL)
  include_directories(${GDAL_INCLUDE_DIR})
endif()

set (sources
  Animation.cc
  Assert.cc
  AudioDecoder.cc
  Base64.cc
  BVHLoader.cc
  ColladaLoader.cc
  Color.cc
  CommonIface.cc
  Console.cc
  Dem.cc
  Event.cc
  Events.cc
  Exception.cc
  Image.cc
  ImageHeightmap.cc
  KeyFrame.cc
  Material.cc
  Mesh.cc
  MeshLoader.cc
  MeshManager.cc
  ModelDatabase.cc
  PID.cc
  SkeletonAnimation.cc
  Skeleton.cc
  SphericalCoordinates.cc
  STLLoader.cc
  SystemPaths.cc
  Time.cc
  Timer.cc
  Video.cc
)

set (headers
  Animation.hh
  Assert.hh
  AudioDecoder.hh
  Base64.hh
  BVHLoader.hh
  ColladaLoader.hh
  CommonIface.hh
  CommonTypes.hh
  Color.hh
  Console.hh
  Dem.hh
  DemPrivate.hh
  Event.hh
  Events.hh
  Exception.hh
<<<<<<< HEAD
  Filters.hh
=======
  MovingWindowFilter.hh
>>>>>>> 28d11eb4
  HeightmapData.hh
  Image.hh
  ImageHeightmap.hh
  KeyEvent.hh
  KeyFrame.hh
  Material.hh
  Mesh.hh
  MeshLoader.hh
  MeshManager.hh
  ModelDatabase.hh
  MouseEvent.hh
  PID.hh
  Plugin.hh
  SkeletonAnimation.hh
  Skeleton.hh
  SingletonT.hh
  SphericalCoordinates.hh
  SphericalCoordinatesPrivate.hh
  STLLoader.hh
  SystemPaths.hh
  Time.hh
  Timer.hh
  UpdateInfo.hh
  Video.hh
  ffmpeg_inc.h
 )

if (HAVE_GTS)
set (sources
  ${sources}
  MeshCSG.cc
)
set (headers
  ${headers}
  MeshCSG.hh
)
endif()

set (gtest_sources
  Animation_TEST.cc
  ColladaLoader_TEST.cc
  Color_TEST.cc
  CommonIface_TEST.cc
  Console_TEST.cc
  Dem_TEST.cc
  Exception_TEST.cc
  Event_TEST.cc
  Image_TEST.cc
  ImageHeightmap_TEST.cc
  Material_TEST.cc
  Mesh_TEST.cc
  MovingWindowFilter_TEST.cc
  SphericalCoordinates_TEST.cc
  SystemPaths_TEST.cc
  Time_TEST.cc
)

if (HAVE_FFMPEG)
  set (gtest_sources ${gtest_sources}
                     AudioDecoder_TEST.cc)
endif()

gz_build_tests(${gtest_sources})

set (common_headers "" CACHE INTERNAL "common headers" FORCE)
foreach (hdr ${headers})
  APPEND_TO_CACHED_STRING(common_headers
    "Common Headers" "#include \"gazebo/common/${hdr}\"\n")
endforeach()
configure_file (${CMAKE_CURRENT_SOURCE_DIR}/common.hh.in ${CMAKE_CURRENT_BINARY_DIR}/common.hh )

gz_add_library(gazebo_common ${sources})

set_property(
  SOURCE SystemPaths.cc SystemPaths_TEST.cc ModelDatabase.cc
  PROPERTY COMPILE_DEFINITIONS
  GAZEBO_PLUGIN_PATH="${GAZEBO_PLUGIN_PATH}"
  GAZEBO_RESOURCE_PATH="${GAZEBO_RESOURCE_PATH}"
  GAZEBO_MODEL_DATABASE_URI="${GAZEBO_MODEL_DATABASE_URI}"
  OGRE_RESOURCE_PATH="${OGRE_RESOURCE_PATH}"
)

target_link_libraries(gazebo_common
  gazebo_math
  ${libdl_library}
  ${libtool_library}
  ${Boost_LIBRARIES}
  ${freeimage_LIBRARIES}
  ${tinyxml_LIBRARIES}
  ${libavcodec_LIBRARIES}
  ${libavformat_LIBRARIES}
  ${CURL_LIBRARIES}
  ${libswscale_LIBRARIES}
  ${libtar_LIBRARIES}
  ${TBB_LIBRARIES}
  ${SDF_LIBRARIES}
  pthread
)

if (NOT APPLE)
  # rt is used for clock_gettime, which is not available on apple
  target_link_libraries(gazebo_common rt)
endif()

if (HAVE_GTS)
  target_link_libraries(gazebo_common ${gts_LIBRARIES})
endif()

if (HAVE_OPENAL)
  target_link_libraries(gazebo_common ${OPENAL_LIBRARY})
endif()

if (HAVE_GDAL)
  target_link_libraries(gazebo_common ${GDAL_LIBRARY})
endif()

gz_install_library(gazebo_common)
gz_install_includes("common" ${headers} ${CMAKE_CURRENT_BINARY_DIR}/common.hh)<|MERGE_RESOLUTION|>--- conflicted
+++ resolved
@@ -63,11 +63,7 @@
   Event.hh
   Events.hh
   Exception.hh
-<<<<<<< HEAD
-  Filters.hh
-=======
   MovingWindowFilter.hh
->>>>>>> 28d11eb4
   HeightmapData.hh
   Image.hh
   ImageHeightmap.hh
