--- conflicted
+++ resolved
@@ -76,26 +76,6 @@
     GZ_COMMON_VISIBLE
     const char *getEnv(const char *_name);
 
-<<<<<<< HEAD
-    /// \brief Splits a string into tokens.
-    /// \param[in] _str Input string.
-    /// \param[in] _delim Token delimiter.
-    /// \return Vector of tokens.
-    GZ_COMMON_VISIBLE
-    std::vector<std::string> split(const std::string &_str,
-                                   const std::string &_delim);
-
-    /// \brief Generates a path for a file which doesn't collide with existing
-    /// files, by appending numbers to it (i.e. (0), (1), ...)
-    /// \param[in] _pathAndName Full absolute path and file name up to the
-    /// file extension.
-    /// \param[in] _extension File extension, such as "pdf".
-    /// \return Full path with name and extension, which doesn't collide with
-    /// existing files
-    GZ_COMMON_VISIBLE
-    std::string unique_file_path(const std::string &_pathAndName,
-                                 const std::string &_extension);
-=======
     /// \brief Get the current working directory
     /// \return Name of the current directory
     GZ_COMMON_VISIBLE
@@ -167,7 +147,25 @@
     std::string replaceAll(const std::string &_orig,
                            const std::string &_key,
                            const std::string &_replacement);
->>>>>>> bfb1cce1
+
+    /// \brief Splits a string into tokens.
+    /// \param[in] _str Input string.
+    /// \param[in] _delim Token delimiter.
+    /// \return Vector of tokens.
+    GZ_COMMON_VISIBLE
+    std::vector<std::string> split(const std::string &_str,
+                                   const std::string &_delim);
+
+    /// \brief Generates a path for a file which doesn't collide with existing
+    /// files, by appending numbers to it (i.e. (0), (1), ...)
+    /// \param[in] _pathAndName Full absolute path and file name up to the
+    /// file extension.
+    /// \param[in] _extension File extension, such as "pdf".
+    /// \return Full path with name and extension, which doesn't collide with
+    /// existing files
+    GZ_COMMON_VISIBLE
+    std::string unique_file_path(const std::string &_pathAndName,
+                                 const std::string &_extension);
     /// \}
   }
 
