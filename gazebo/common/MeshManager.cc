/*
 * Copyright (C) 2012-2015 Open Source Robotics Foundation
 *
 * Licensed under the Apache License, Version 2.0 (the "License");
 * you may not use this file except in compliance with the License.
 * You may obtain a copy of the License at
 *
 * http://www.apache.org/licenses/LICENSE-2.0
 *
 * Unless required by applicable law or agreed to in writing, software
 * distributed under the License is distributed on an "AS IS" BASIS,
 * WITHOUT WARRANTIES OR CONDITIONS OF ANY KIND, either express or implied.
 * See the License for the specific language governing permissions and
 * limitations under the License.
 *
 */
#include <sys/stat.h>
#include <string>

#include "gazebo/math/Plane.hh"
#include "gazebo/math/Matrix3.hh"
#include "gazebo/math/Matrix4.hh"
#include "gazebo/math/Vector2i.hh"

#include "gazebo/common/CommonIface.hh"
#include "gazebo/common/Exception.hh"
#include "gazebo/common/Console.hh"
#include "gazebo/common/Mesh.hh"
#include "gazebo/common/ColladaLoader.hh"
#include "gazebo/common/ColladaExporter.hh"
#include "gazebo/common/STLLoader.hh"
#include "gazebo/gazebo_config.h"

#ifdef HAVE_GTS
  #include "gazebo/common/MeshCSG.hh"
  #include "gazebo/common/GTSMeshUtils.hh"
#endif

#include "gazebo/common/MeshManager.hh"

using namespace gazebo;
using namespace common;

//////////////////////////////////////////////////
MeshManager::MeshManager()
{
  this->colladaLoader = new ColladaLoader();
  this->colladaExporter = new ColladaExporter();
  this->stlLoader = new STLLoader();

  // Create some basic shapes
  this->CreatePlane("unit_plane",
      math::Plane(math::Vector3(0, 0, 1), math::Vector2d(1, 1), 0),
      math::Vector2d(1, 1),
      math::Vector2d(1, 1));

  this->CreateSphere("unit_sphere", 0.5, 32, 32);
  this->CreateSphere("joint_anchor", 0.01, 32, 32);
  this->CreateBox("body_cg", math::Vector3(0.014, 0.014, 0.014),
      math::Vector2d(0.014, 0.014));
  this->CreateBox("unit_box", math::Vector3(1, 1, 1),
      math::Vector2d(1, 1));
  this->CreateCylinder("unit_cylinder", 0.5, 1.0, 1, 32);
  this->CreateCone("unit_cone", 0.5, 1.0, 5, 32);
  this->CreateCamera("unit_camera", 0.5);

  this->CreateCylinder("axis_shaft", 0.01, 0.2, 1, 16);
  this->CreateCone("axis_head", 0.02, 0.08, 1, 16);

  this->CreateTube("selection_tube", 1.0, 1.2, 0.01, 1, 64);

  this->fileExtensions.push_back("stl");
  this->fileExtensions.push_back("dae");
}

//////////////////////////////////////////////////
MeshManager::~MeshManager()
{
  delete this->colladaLoader;
  delete this->colladaExporter;
  delete this->stlLoader;
  std::map<std::string, Mesh*>::iterator iter;
  for (iter = this->meshes.begin(); iter != this->meshes.end(); ++iter)
    delete iter->second;
  this->meshes.clear();
}

//////////////////////////////////////////////////
const Mesh *MeshManager::Load(const std::string &_filename)
{
  if (!this->IsValidFilename(_filename))
  {
    gzerr << "Invalid mesh filename extension[" << _filename << "]\n";
    return NULL;
  }

  Mesh *mesh = NULL;

  std::string extension;

  if (this->HasMesh(_filename))
  {
    return this->meshes[_filename];

    // This breaks trimesh geom. Each new trimesh should have a unique name.
    /*
    // erase mesh from this->meshes. This allows a mesh to be modified and
    // inserted into gazebo again without closing gazebo.
    std::map<std::string, Mesh*>::iterator iter;
    iter = this->meshes.find(_filename);
    delete iter->second;
    iter->second = NULL;
    this->meshes.erase(iter);
    */
  }

  std::string fullname = common::find_file(_filename);

  if (!fullname.empty())
  {
    extension = fullname.substr(fullname.rfind(".")+1, fullname.size());
    std::transform(extension.begin(), extension.end(),
        extension.begin(), ::tolower);
    MeshLoader *loader = NULL;

    if (extension == "stl" || extension == "stlb" || extension == "stla")
      loader = this->stlLoader;
    else if (extension == "dae")
      loader = this->colladaLoader;
    else
      gzerr << "Unsupported mesh format for file[" << _filename << "]\n";

    try
    {
      // This mutex prevents two threads from loading the same mesh at the
      // same time.
      boost::mutex::scoped_lock lock(this->mutex);
      if (!this->HasMesh(_filename))
      {
        if ((mesh = loader->Load(fullname)) != NULL)
        {
          mesh->SetName(_filename);
          this->meshes.insert(std::make_pair(_filename, mesh));
        }
        else
          gzerr << "Unable to load mesh[" << fullname << "]\n";
      }
      else
      {
        mesh = this->meshes[_filename];
      }
    }
    catch(gazebo::common::Exception &e)
    {
      gzerr << "Error loading mesh[" << fullname << "]\n";
      gzerr << e << "\n";
      gzthrow(e);
    }
  }
  else
    gzerr << "Unable to find file[" << _filename << "]\n";

  return mesh;
}

//////////////////////////////////////////////////
void MeshManager::Export(const Mesh *_mesh, const std::string &_filename,
    const std::string &_extension, bool _exportTextures)
{
  if (_extension == "dae")
  {
    this->colladaExporter->Export(_mesh, _filename, _exportTextures);
  }
  else
  {
    gzerr << "Unsupported mesh format for file[" << _filename << "]\n";
  }
}

//////////////////////////////////////////////////
bool MeshManager::IsValidFilename(const std::string &_filename)
{
  std::string extension;

  extension = _filename.substr(_filename.rfind(".")+1, _filename.size());
  if (extension.empty())
    return false;
  std::transform(extension.begin(), extension.end(),
                 extension.begin(), ::tolower);

  return std::find(this->fileExtensions.begin(), this->fileExtensions.end(),
      extension) != this->fileExtensions.end();
}


//////////////////////////////////////////////////
void MeshManager::GetMeshAABB(const Mesh *_mesh, math::Vector3 &_center,
    math::Vector3 &_min_xyz, math::Vector3 &_max_xyz)
{
  if (this->HasMesh(_mesh->GetName()))
    this->meshes[_mesh->GetName()]->GetAABB(_center, _min_xyz, _max_xyz);
}

//////////////////////////////////////////////////
void MeshManager::GenSphericalTexCoord(const Mesh *_mesh, math::Vector3 _center)
{
  if (this->HasMesh(_mesh->GetName()))
    this->meshes[_mesh->GetName()]->GenSphericalTexCoord(_center);
}

//////////////////////////////////////////////////
void MeshManager::AddMesh(Mesh *_mesh)
{
  if (!this->HasMesh(_mesh->GetName()))
    this->meshes[_mesh->GetName()] = _mesh;
}

//////////////////////////////////////////////////
const Mesh *MeshManager::GetMesh(const std::string &_name) const
{
  std::map<std::string, Mesh*>::const_iterator iter;

  iter = this->meshes.find(_name);

  if (iter != this->meshes.end())
    return iter->second;

  return NULL;
}

//////////////////////////////////////////////////
bool MeshManager::HasMesh(const std::string &_name) const
{
  if (_name.empty())
    return false;

  std::map<std::string, Mesh*>::const_iterator iter;
  iter = this->meshes.find(_name);

  return iter != this->meshes.end();
}

//////////////////////////////////////////////////
void MeshManager::CreateSphere(const std::string &name, float radius,
    int rings, int segments)
{
  if (this->HasMesh(name))
  {
    return;
  }

  int ring, seg;
  float deltaSegAngle = (2.0 * M_PI / segments);
  float deltaRingAngle = (M_PI / rings);
  math::Vector3 vert, norm;
  unsigned int verticeIndex = 0;

  Mesh *mesh = new Mesh();
  mesh->SetName(name);
  this->meshes.insert(std::make_pair(name, mesh));

  SubMesh *subMesh = new SubMesh();
  mesh->AddSubMesh(subMesh);

  // Generate the group of rings for the sphere
  for (ring = 0; ring <= rings; ++ring)
  {
    float r0 = radius * sinf(ring * deltaRingAngle);
    vert.y = radius * cosf(ring * deltaRingAngle);

    // Generate the group of segments for the current ring
    for (seg = 0; seg <= segments; ++seg)
    {
      vert.x = r0 * sinf(seg * deltaSegAngle);
      vert.z = r0 * cosf(seg * deltaSegAngle);

      norm = vert;
      norm.Normalize();

      // Add one vertex to the strip which makes up the sphere
      subMesh->AddVertex(vert);
      subMesh->AddNormal(norm);
      subMesh->AddTexCoord(
          static_cast<float>(seg) / static_cast<float>(segments),
          static_cast<float>(ring) /static_cast<float>(rings));

      if (ring != rings)
      {
        // each vertex (except the last) has six indices pointing to it
        subMesh->AddIndex(verticeIndex + segments + 1);
        subMesh->AddIndex(verticeIndex);
        subMesh->AddIndex(verticeIndex + segments);
        subMesh->AddIndex(verticeIndex + segments + 1);
        subMesh->AddIndex(verticeIndex + 1);
        subMesh->AddIndex(verticeIndex);

        verticeIndex++;
      }
    }
  }
}

//////////////////////////////////////////////////
void MeshManager::CreatePlane(const std::string &name, const math::Plane &plane,
                              const math::Vector2d &segments,
                              const math::Vector2d &uvTile)
{
  this->CreatePlane(name, plane.normal, plane.d, plane.size, segments, uvTile);
}

//////////////////////////////////////////////////
void MeshManager::CreatePlane(const std::string &name,
    const math::Vector3 &normal, double d, const math::Vector2d &size,
    const math::Vector2d &segments, const math::Vector2d &uvTile)
{
  if (this->HasMesh(name))
  {
    return;
  }

  Mesh *mesh = new Mesh();
  mesh->SetName(name);
  this->meshes.insert(std::make_pair(name, mesh));

  SubMesh *subMesh = new SubMesh();
  mesh->AddSubMesh(subMesh);

  math::Vector3 zAxis, yAxis, xAxis;
  zAxis = normal;
  zAxis.Normalize();
  yAxis = zAxis.GetPerpendicular();
  xAxis = yAxis.Cross(zAxis);

  math::Matrix4 xlate, xform, rot;
  xlate = rot = math::Matrix4::IDENTITY;

  math::Matrix3 rot3;
  rot3.SetFromAxes(xAxis, yAxis, zAxis);

  rot = rot3;

  xlate.SetTranslate(normal * -d);
  xform = xlate * rot;

  math::Vector3 vec;
  math::Vector3 norm(0, 0, 1);
  double xSpace = size.x / segments.x;
  double ySpace = size.y / segments.y;
  double halfWidth = size.x / 2.0;
  double halfHeight = size.y / 2.0;
  double xTex = uvTile.x / segments.x;
  double yTex = uvTile.y / segments.y;

  // Give it some thickness to reduce shadow artifacts.
  double thickness = 0.01;

  for (int i = 0; i <= 1; ++i)
  {
    double z = i*thickness;
    for (int y = 0; y <= segments.y; ++y)
    {
      for (int x = 0; x <= segments.x; ++x)
      {
        // Compute the position of the vertex
        vec.x = (x * xSpace) - halfWidth;
        vec.y = (y * ySpace) - halfHeight;
        vec.z = -z;
        vec = xform.TransformAffine(vec);
        subMesh->AddVertex(vec);

        // Compute the normal
        vec = xform.TransformAffine(norm);
        subMesh->AddNormal(vec);

        // Compute the texture coordinate
        subMesh->AddTexCoord(x * xTex, 1 - (y * yTex));
      }
    }
  }

  this->Tesselate2DMesh(subMesh, segments.x + 1, segments.y + 1, false);
}

//////////////////////////////////////////////////
void MeshManager::CreateBox(const std::string &name, const math::Vector3 &sides,
    const math::Vector2d &uvCoords)
{
  int i, k;

  if (this->HasMesh(name))
  {
    return;
  }

  Mesh *mesh = new Mesh();
  mesh->SetName(name);
  this->meshes.insert(std::make_pair(name, mesh));

  SubMesh *subMesh = new SubMesh();
  mesh->AddSubMesh(subMesh);

  // Vertex values
  float v[8][3] =
  {
    {-1, -1, -1},
    {-1, -1, +1},
    {+1, -1, +1},
    {+1, -1, -1},
    {-1, +1, -1},
    {-1, +1, +1},
    {+1, +1, +1},
    {+1, +1, -1}
  };

  // Normals for each face
  float n[6][3]=
  {
    {+0, -1, +0},
    {+0, +1, +0},
    {+0, +0, +1},
    {-1, +0, +0},
    {+0, +0, -1},
    {+1, +0, +0},
  };

  // Texture coords
  double t[4][2] =
  {
    {uvCoords.x, 0}, {0, 0}, {0, uvCoords.y}, {uvCoords.x, uvCoords.y}
  };

  // Vertices
  int faces[6][4] =
  {
    {2, 1, 0, 3}, {5, 6, 7, 4},
    {2, 6, 5, 1}, {1, 5, 4, 0},
    {0, 4, 7, 3}, {6, 2, 3, 7}
  };

  // Indices
  int ind[36] =
  {
    0, 1, 2,
    2, 3, 0,
    4, 5, 7,
    7, 5, 6,
    11, 8, 9,
    9, 10, 11,
    12, 13, 15,
    15, 13, 14,
    16, 17, 18,
    18, 19, 16,
    21, 22, 23,
    23, 20, 21,
  };

  // Compute the vertices
  for (i = 0; i < 8; ++i)
  {
    v[i][0] *= sides.x * 0.5;
    v[i][1] *= sides.y * 0.5;
    v[i][2] *= sides.z * 0.5;
  }

  // For each face
  for (i = 0; i < 6; ++i)
  {
    // For each vertex in the face
    for (k = 0; k < 4; k++)
    {
      subMesh->AddVertex(v[faces[i][k]][0],
                         v[faces[i][k]][1],
                         v[faces[i][k]][2]);
      subMesh->AddNormal(n[i][0], n[i][1], n[i][2]);
      subMesh->AddTexCoord(t[k][0], t[k][1]);
    }
  }

  // Set the indices
  for (i = 0; i < 36; i++)
    subMesh->AddIndex(ind[i]);
}

//////////////////////////////////////////////////
void MeshManager::CreateExtrudedPolyline(const std::string &_name,
    const std::vector<std::vector<math::Vector2d> > &_path, double _height)
{
  if (this->HasMesh(_name))
  {
    return;
  }

  Mesh *mesh = new Mesh();
  mesh->SetName(_name);
  this->meshes.insert(std::make_pair(_name, mesh));

  SubMesh *subMesh = new SubMesh();
  mesh->AddSubMesh(subMesh);

  // sanity check to make sure we have at least 3 points in the path
  // Remove last vertices if it's the same as the first one - the
  // delaunay triangluation algorithm should already assume the paths are closed
<<<<<<< HEAD
  std::vector<std::vector<math::Vector2d> > path = _path;
  std::vector<std::vector<math::Vector2d> >::iterator it;
  for (it = path.begin(); it != path.end();)
=======
  auto path = _path;
  for (auto it = path.begin(); it != path.end();)
>>>>>>> 994c0ec2
  {
    unsigned int pathSize = (*it).size();
    if (pathSize < 3)
      it = path.erase(it);
    else
    {
      if ((*it)[0] == (*it)[pathSize-1])
        (*it).pop_back();
      ++it;
    }
  }

  #if HAVE_GTS
  {
    if (!GTSMeshUtils::DelaunayTriangulation(path, subMesh))
    {
      gzerr << "Unable to triangulate polyline." << std::endl;
      delete mesh;
      return;
    }
  }
  #else
  {
    gzerr << "GTS library not found. Can not extrude polyline" << std::endl;
  }
  #endif

  // create a list of all exterior edges.
  std::vector<std::vector<math::Vector2d> > edges;
  for (unsigned int i = 0; i < path.size(); ++i)
  {
<<<<<<< HEAD
    for (unsigned int j = 0; j < path[i].size(); ++j)
    {
      if (j == 0)
        continue;

=======
    for (unsigned int j = 1; j < path[i].size(); ++j)
    {
>>>>>>> 994c0ec2
      std::vector<math::Vector2d> edge;
      edge.resize(2);
      edge[0] = path[i][j-1];
      edge[1] = path[i][j];
      edges.push_back(edge);
    }
    std::vector<math::Vector2d> edge;
    edge.resize(2);
    edge[0] = path[i][path[i].size()-1];
    edge[1] = path[i][0];
    edges.push_back(edge);
  }

  std::vector<math::Vector2i> edgeIndices;

  std::vector<math::Vector3> normals;
  for (unsigned int i  = 0; i < edges.size(); ++i)
  {
    std::vector<math::Vector2d> edge = edges[i];

    for (unsigned int j = 0; j < subMesh->GetIndexCount(); j+=3)
    {
      math::Vector3 v0 = subMesh->GetVertex(subMesh->GetIndex(j));
      math::Vector3 v1 = subMesh->GetVertex(subMesh->GetIndex(j+1));
      math::Vector3 v2 = subMesh->GetVertex(subMesh->GetIndex(j+2));

      std::vector<math::Vector3> triangle;
      triangle.push_back(v0);
      triangle.push_back(v1);
      triangle.push_back(v2);

      int ev0 = -1;
      for (unsigned int k = 0; k < triangle.size(); ++k)
      {
        if (math::Vector2d(triangle[k].x, triangle[k].y) == edge[0])
        {
          // found a vertex in triangle that matches the vertex of the edge
          ev0 = k;
          break;
        }
      }
      if (ev0 >=0)
      {
        int ev1 = -1;
        int ev2 = -1;
        for (unsigned int k = 0; k < triangle.size()-1; ++k)
        {
          int index = (ev0 + k + 1) % triangle.size();
          math::Vector3 triV = triangle[index];
          if (math::Vector2d(triV.x, triV.y) == edge[1])
          {
            // found another vertex in triangle that matches the vertex of the
            // other edge.
            ev1 = index;
            // Store the index of the third triangle vertex.
            // It's either 0, 1, or 2. Find it using simple bitwise operation.
            ev2 =  ~(ev1 | ev0) & 0x03;
            break;
          }
        }
        if (ev1 >= 0 && ev2 >= 0 && ev0 != ev1 && ev0 != ev2)
        {
          // Found an edge in triangle that matches the exterior edge.
          // Now find its normal.

          math::Vector3 edgeVec = triangle[ev0] - triangle[ev1];
          edgeVec.Normalize();
          math::Vector3 normal(edgeVec.y, -edgeVec.x, 0);

          math::Vector3 otherEdgeVec = triangle[ev0] - triangle[ev2];
          otherEdgeVec.Normalize();
          double angle0 = otherEdgeVec.Dot(normal);
          double angle1 = otherEdgeVec.Dot(-normal);

          if (angle0 > angle1)
          {
            if (angle0 >= 0)
              normals.push_back(normal);
          }
          else
          {
            if (angle1 >= 0)
              normals.push_back(-normal);
          }
          edgeIndices.push_back(math::Vector2i(j+ev1, j+ev0));
        }
      }
    }
  }

  // number of exterior edge normals found should be equal to the number of
  // exterior edges
  if (normals.size() != edges.size())
  {
    gzerr << "Unable to extrude mesh. Triangulation failed" << std::endl;
    return;
  }

  // create the top face
  unsigned int numVertices = subMesh->GetVertexCount();
  for (unsigned int i = 0; i < numVertices; ++i)
  {
    math::Vector3 v = subMesh->GetVertex(i);
    subMesh->AddVertex(v.x, v.y, _height);
  }
  unsigned int numIndices = subMesh->GetIndexCount();
  for (unsigned int i = 0; i < numIndices; i+=3)
  {
    unsigned int i0 = subMesh->GetIndex(i);
    unsigned int i1 = subMesh->GetIndex(i+1);
    unsigned int i2 = subMesh->GetIndex(i+2);
    subMesh->AddIndex(numVertices+i0);
    subMesh->AddIndex(numVertices+i2);
    subMesh->AddIndex(numVertices+i1);
  }

  // create the side faces
  for (unsigned int i = 0; i < edges.size(); ++i)
  {
    math::Vector2d v0 = edges[i][0];
    math::Vector2d v1 = edges[i][1];
    math::Vector2d edge2d = v1 - v0;
    math::Vector3 edge = math::Vector3(edge2d.x, edge2d.y, 0);
    math::Vector3 cross = edge.Cross(normals[i]);

    unsigned int vCount = subMesh->GetVertexCount();

    subMesh->AddVertex(math::Vector3(v0.x, v0.y, 0));
    if (cross.z >0)
    {
      subMesh->AddVertex(math::Vector3(v0.x, v0.y, _height));
      subMesh->AddVertex(math::Vector3(v1.x, v1.y, _height));
    }
    else
    {
      subMesh->AddVertex(math::Vector3(v1.x, v1.y, _height));
      subMesh->AddVertex(math::Vector3(v0.x, v0.y, _height));
    }
    subMesh->AddVertex(math::Vector3(v0.x, v0.y, 0));
    if (cross.z >0)
    {
      subMesh->AddVertex(math::Vector3(v1.x, v1.y, _height));
      subMesh->AddVertex(math::Vector3(v1.x, v1.y, 0));
    }
    else
    {
      subMesh->AddVertex(math::Vector3(v1.x, v1.y, 0));
      subMesh->AddVertex(math::Vector3(v1.x, v1.y, _height));
    }
    for (unsigned int j = 0; j < 6; ++j)
      subMesh->AddIndex(vCount++);
  }
}

//////////////////////////////////////////////////
void MeshManager::CreateCamera(const std::string &_name, float _scale)
{
  int i, k;

  if (this->HasMesh(_name))
  {
    return;
  }

  Mesh *mesh = new Mesh();
  mesh->SetName(_name);
  this->meshes.insert(std::make_pair(_name, mesh));

  SubMesh *subMesh = new SubMesh();
  mesh->AddSubMesh(subMesh);

  // Vertex values
  float v[8][3] =
  {
    {-1, -1, -1}, {-1, -1, +1}, {+1, -1, +1}, {+1, -1, -1},
    {-1, +1, -1}, {-1, +1, +1}, {+1, +1, +1}, {+1, +1, -1}
  };

  // Normals for each vertex
  float n[8][3]=
  {
    {-0.577350, -0.577350, -0.577350},
    {-0.577350, -0.577350, 0.577350},
    {0.577350, -0.577350, 0.577350},
    {0.577350, -0.577350, -0.577350},
    {-0.577350, 0.577350, -0.577350},
    {-0.577350, 0.577350, 0.577350},
    {0.577350, 0.577350, 0.577350},
    {0.577350, 0.577350, -0.577350}
  };

  // Texture coords
  /*float t[4][2] =
    {
    {uvCoords.x, 0}, {0, 0}, {0, uvCoords.y}, {uvCoords.x, uvCoords.y}
    };*/

  // Vertices
  int faces[6][4] =
  {
    {2, 1, 0, 3}, {5, 6, 7, 4},
    {2, 6, 5, 1}, {1, 5, 4, 0},
    {0, 4, 7, 3}, {6, 2, 3, 7}
  };

  // Indices
  int ind[36] =
  {
    0, 1, 2,
    2, 3, 0,
    4, 5, 7,
    7, 5, 6,
    11, 8, 9,
    9, 10, 11,
    12, 13, 15,
    15, 13, 14,
    16, 17, 18,
    18, 19, 16,
    21, 22, 23,
    23, 20, 21,
  };

  // Compute the vertices
  for (i = 0; i < 8; i++)
  {
    v[i][0] *= _scale * 0.5;
    v[i][1] *= _scale * 0.5;
    v[i][2] *= _scale * 0.5;
  }

  // For each face
  for (i = 0; i < 6; i++)
  {
    // For each vertex in the face
    for (k = 0; k < 4; k++)
    {
      subMesh->AddVertex(v[faces[i][k]][0], v[faces[i][k]][1],
          v[faces[i][k]][2]);
      subMesh->AddNormal(n[faces[i][k]][0], n[faces[i][k]][1],
          n[faces[i][k]][2]);
      // subMesh->AddTexCoord(t[k][0], t[k][1]);
    }
  }

  // Set the indices
  for (i = 0; i < 36; i++)
    subMesh->AddIndex(ind[i]);

  mesh->RecalculateNormals();
}

//////////////////////////////////////////////////
void MeshManager::CreateCylinder(const std::string &name, float radius,
                                 float height, int rings, int segments)
{
  math::Vector3 vert, norm;
  unsigned int verticeIndex = 0;
  int ring, seg;
  float deltaSegAngle = (2.0 * M_PI / segments);

  if (this->HasMesh(name))
  {
    return;
  }

  Mesh *mesh = new Mesh();
  mesh->SetName(name);
  this->meshes.insert(std::make_pair(name, mesh));

  SubMesh *subMesh = new SubMesh();
  mesh->AddSubMesh(subMesh);

  // Generate the group of rings for the cylinder
  for (ring = 0; ring <= rings; ++ring)
  {
    vert.z = ring * height/rings - height/2.0;

    // Generate the group of segments for the current ring
    for (seg = 0; seg <= segments; ++seg)
    {
      vert.y = radius * cosf(seg * deltaSegAngle);
      vert.x = radius * sinf(seg * deltaSegAngle);

      // TODO: Don't think these normals are correct.
      norm = vert;
      norm.z = 0;
      norm.Normalize();

      // Add one vertex to the strip which makes up the sphere
      subMesh->AddVertex(vert);
      subMesh->AddNormal(norm);
      subMesh->AddTexCoord(
          static_cast<float>(seg) / static_cast<float>(segments),
          static_cast<float>(ring) / static_cast<float>(rings));

      if (ring != rings)
      {
        // each vertex (except the last) has six indices pointing to it
        subMesh->AddIndex(verticeIndex + segments + 1);
        subMesh->AddIndex(verticeIndex);
        subMesh->AddIndex(verticeIndex + segments);
        subMesh->AddIndex(verticeIndex + segments + 1);
        subMesh->AddIndex(verticeIndex + 1);
        subMesh->AddIndex(verticeIndex);
        verticeIndex++;
      }
    }
  }

  // This block generates the top cap
  {
    vert.z = height/2.0;
    // Generate the group of segments for the top ring
    for (seg = 0; seg <= segments; ++seg)
    {
      vert.y = radius * cosf(seg * deltaSegAngle);
      vert.x = radius * sinf(seg * deltaSegAngle);
      subMesh->AddVertex(vert);
      subMesh->AddNormal(0, 0, 1);
      subMesh->AddTexCoord(
            static_cast<float>(seg) / static_cast<float>(segments), 1.0);
    }

    // The top-middle cap vertex
    subMesh->AddVertex(0, 0, height/2.0);
    subMesh->AddNormal(0, 0, 1);
    subMesh->AddTexCoord(0, 0);

    // Create the top fan
    verticeIndex = subMesh->GetVertexCount()-1;
    for (seg = 0; seg < segments; seg++)
    {
      subMesh->AddIndex(verticeIndex);
      subMesh->AddIndex(verticeIndex - segments + seg);
      subMesh->AddIndex(verticeIndex - segments + seg - 1);
    }
  }

  // This block generates the bottom cap
  {
    vert.z = -height/2.0;
    // Generate the group of segments for the bottom ring
    for (seg = 0; seg <= segments; ++seg)
    {
      vert.y = radius * cosf(seg * deltaSegAngle);
      vert.x = radius * sinf(seg * deltaSegAngle);
      subMesh->AddVertex(vert);
      subMesh->AddNormal(0, 0, -1);
      subMesh->AddTexCoord(
            static_cast<float>(seg) / static_cast<float>(segments), 0.0);
    }

    // The bottom-middle cap vertex
    subMesh->AddVertex(0, 0, -height/2.0);
    subMesh->AddNormal(0, 0, -1);
    subMesh->AddTexCoord(0, 0);

    // Create the bottom fan
    verticeIndex = subMesh->GetVertexCount()-1;
    for (seg = 0; seg < segments; seg++)
    {
      subMesh->AddIndex(verticeIndex);
      subMesh->AddIndex(verticeIndex - segments + seg - 1);
      subMesh->AddIndex(verticeIndex - segments + seg);
    }
  }
}

//////////////////////////////////////////////////
void MeshManager::CreateCone(const std::string &name, float radius,
    float height, int rings, int segments)
{
  math::Vector3 vert, norm;
  unsigned int verticeIndex = 0;
  unsigned int i, j;
  int ring, seg;

  if (this->HasMesh(name))
  {
    return;
  }

  Mesh *mesh = new Mesh();
  mesh->SetName(name);
  this->meshes.insert(std::make_pair(name, mesh));

  SubMesh *subMesh = new SubMesh();
  mesh->AddSubMesh(subMesh);

  if (segments <3)
    segments = 3;

  float deltaSegAngle = (2.0 * M_PI / segments);

  // Generate the group of rings for the cone
  for (ring = 0; ring < rings; ring++)
  {
    vert.z = ring * height/rings - height/2.0;

    double ringRadius = ((height - (vert.z+height/2.0)) / height) * radius;

    // Generate the group of segments for the current ring
    for (seg = 0; seg <= segments; seg++)
    {
      vert.y = ringRadius * cosf(seg * deltaSegAngle);
      vert.x = ringRadius * sinf(seg * deltaSegAngle);

      // TODO: Don't think these normals are correct.
      norm = vert;
      norm.Normalize();

      // Add one vertex to the strip which makes up the sphere
      subMesh->AddVertex(vert);
      subMesh->AddNormal(norm);
      subMesh->AddTexCoord(
          static_cast<float>(seg) / static_cast<float>(segments),
          static_cast<float>(ring) / static_cast<float>(rings));

      if (ring != (rings-1))
      {
        // each vertex (except the last) has six indices pointing to it
        subMesh->AddIndex(verticeIndex + segments + 1);
        subMesh->AddIndex(verticeIndex);
        subMesh->AddIndex(verticeIndex + segments);
        subMesh->AddIndex(verticeIndex + segments + 1);
        subMesh->AddIndex(verticeIndex + 1);
        subMesh->AddIndex(verticeIndex);
        verticeIndex++;
      }
    }
  }

  /// The top point vertex
  subMesh->AddVertex(0, 0, height/2.0);
  subMesh->AddNormal(0, 0, 1);
  subMesh->AddTexCoord(0, 0);

  // The bottom cap vertex
  subMesh->AddVertex(0, 0, -height/2.0);
  subMesh->AddNormal(0, 0, -1);
  subMesh->AddTexCoord(0, 0);

  // Create the top fan
  verticeIndex += segments+1;
  for (seg = 0; seg < segments; seg++)
  {
    subMesh->AddIndex(verticeIndex);
    subMesh->AddIndex(verticeIndex - segments + seg);
    subMesh->AddIndex(verticeIndex - segments + seg - 1);
  }

  // Create the bottom fan
  verticeIndex++;
  for (seg = 0; seg < segments; seg++)
  {
    subMesh->AddIndex(verticeIndex);
    subMesh->AddIndex(seg);
    subMesh->AddIndex(seg+1);
  }

  // Fix all the normals
  for (i = 0; i + 3 < subMesh->GetIndexCount(); i += 3)
  {
    norm.Set();

    for (j = 0; j < 3; j++)
      norm += subMesh->GetNormal(subMesh->GetIndex(i+j));

    norm /= 3;
    norm.Normalize();

    for (j = 0; j < 3; j++)
      subMesh->SetNormal(subMesh->GetIndex(i+j), norm);
  }

  mesh->RecalculateNormals();
}

//////////////////////////////////////////////////
void MeshManager::CreateTube(const std::string &_name, float _innerRadius,
    float _outerRadius, float _height, int _rings, int _segments, double _arc)
{
  math::Vector3 vert, norm;
  unsigned int verticeIndex = 0;
  int ring, seg;

  // Needs at lest 1 ring, and 3 segments
  int rings = std::max(_rings, 1);
  int segments = std::max(_segments, 3);

  float deltaSegAngle = (_arc / segments);

  float radius = 0;

  radius = _outerRadius;

  if (this->HasMesh(_name))
    return;

  Mesh *mesh = new Mesh();
  mesh->SetName(_name);
  this->meshes.insert(std::make_pair(_name, mesh));
  SubMesh *subMesh = new SubMesh();
  mesh->AddSubMesh(subMesh);

  // Generate the group of rings for the outsides of the cylinder
  for (ring = 0; ring <= rings; ++ring)
  {
    vert.z = ring * _height/rings - _height/2.0;

    // Generate the group of segments for the current ring
    for (seg = 0; seg <= segments; ++seg)
    {
      vert.y = radius * cosf(seg * deltaSegAngle);
      vert.x = radius * sinf(seg * deltaSegAngle);

      // TODO: Don't think these normals are correct.
      norm = vert;
      norm.Normalize();

      // Add one vertex to the strip which makes up the tube
      subMesh->AddVertex(vert);
      subMesh->AddNormal(norm);
      subMesh->AddTexCoord(
          static_cast<float>(seg) / static_cast<float>(segments),
          static_cast<float>(ring) / static_cast<float>(rings));

      // outer triangles connecting ring [ring] to ring [ring + 1]
      if (ring != rings)
      {
        if (seg != 0)
        {
          subMesh->AddIndex(verticeIndex + segments + 1);
          subMesh->AddIndex(verticeIndex);
          subMesh->AddIndex(verticeIndex + segments);
        }
        if (seg != segments)
        {
          subMesh->AddIndex(verticeIndex + segments + 1);
          subMesh->AddIndex(verticeIndex + 1);
          subMesh->AddIndex(verticeIndex);
        }
      }
      // ring [rings] is the edge of the top cap
      else if (seg != segments)
      {
        // These indices form the top cap
        subMesh->AddIndex(verticeIndex);
        subMesh->AddIndex(verticeIndex + segments + 1);
        subMesh->AddIndex(verticeIndex+1);

        subMesh->AddIndex(verticeIndex+1);
        subMesh->AddIndex(verticeIndex + segments + 1);
        subMesh->AddIndex(verticeIndex + segments + 2);
      }

      // ring [0] is the edge of the bottom cap
      if (ring == 0 && seg < segments)
      {
        // These indices form the bottom cap
        subMesh->AddIndex(verticeIndex+1);
        subMesh->AddIndex(verticeIndex + (segments+1) * (((rings+1)*2)-1));
        subMesh->AddIndex(verticeIndex);

        subMesh->AddIndex(verticeIndex + (segments+1) * (((rings+1)*2)-1) + 1);
        subMesh->AddIndex(verticeIndex + (segments+1) * (((rings+1)*2)-1));
        subMesh->AddIndex(verticeIndex+1);
      }

      verticeIndex++;
    }
  }

  // Generate the group of rings for the inside of the cylinder
  radius = _innerRadius;
  for (ring = 0; ring <= rings; ++ring)
  {
    vert.z = (_height/2.0) - (ring * _height/rings);

    // Generate the group of segments for the current ring
    for (seg = 0; seg <= segments; ++seg)
    {
      vert.y = radius * cosf(seg * deltaSegAngle);
      vert.x = radius * sinf(seg * deltaSegAngle);

      // TODO: Don't think these normals are correct.
      norm = vert;
      norm.Normalize();

      // Add one vertex to the strip which makes up the tube
      subMesh->AddVertex(vert);
      subMesh->AddNormal(norm);
      subMesh->AddTexCoord(
          static_cast<float>(seg) / static_cast<float>(segments),
          static_cast<float>(ring) / static_cast<float>(rings));

      // inner triangles connecting ring [ring] to ring [ring + 1]
      if (ring != rings)
      {
        // each vertex has six indices (2 triangles)
        if (seg != 0)
        {
          subMesh->AddIndex(verticeIndex + segments + 1);
          subMesh->AddIndex(verticeIndex);
          subMesh->AddIndex(verticeIndex + segments);
        }
        if (seg != segments)
        {
          subMesh->AddIndex(verticeIndex + segments + 1);
          subMesh->AddIndex(verticeIndex + 1);
          subMesh->AddIndex(verticeIndex);
        }
      }
      verticeIndex++;
    }
  }

  // Close ends in case it's not a full circle
  if (!math::equal(_arc, 2.0 * M_PI))
  {
    for (ring = 0; ring < rings; ++ring)
    {
      // Close beginning
      subMesh->AddIndex((segments+1)*(ring+1));
      subMesh->AddIndex((segments+1)*ring);
      subMesh->AddIndex((segments+1)*((rings+1)*2-2-ring));

      subMesh->AddIndex((segments+1)*((rings+1)*2-2-ring));
      subMesh->AddIndex((segments+1)*ring);
      subMesh->AddIndex((segments+1)*((rings+1)*2-1-ring));

      // Close end
      subMesh->AddIndex((segments+1)*((rings+1)*2-2-ring)+segments);
      subMesh->AddIndex((segments+1)*((rings+1)*2-1-ring)+segments);
      subMesh->AddIndex((segments+1)*(ring+1)+segments);

      subMesh->AddIndex((segments+1)*(ring+1)+segments);
      subMesh->AddIndex((segments+1)*((rings+1)*2-1-ring)+segments);
      subMesh->AddIndex((segments+1)*ring+segments);
    }
  }

  mesh->RecalculateNormals();
}

//////////////////////////////////////////////////
void MeshManager::Tesselate2DMesh(SubMesh *sm, int meshWidth, int meshHeight,
    bool doubleSided)
{
  int vInc, v, iterations;
  int uCount;

  if (doubleSided)
  {
    iterations = 2;
    vInc = 1;
    v = 0;
  }
  else
  {
    iterations = 1;
    vInc = 1;
    v = 0;
  }

  int v1, v2, v3;

  while (iterations--)
  {
    // Make tris in a zigzag pattern (compatible with strips)
    int u = 0;
    int uInc = 1;

    int vCount = meshHeight - 1;
    while (vCount--)
    {
      uCount = meshWidth - 1;
      while (uCount--)
      {
        // First tri in cell
        v1 = ((v + vInc) * meshWidth) + u;
        v2 = (v * meshWidth) + u;
        v3 = ((v + vInc) * meshWidth) + (u + uInc);
        // Output indexes
        sm->AddIndex(v1);
        sm->AddIndex(v2);
        sm->AddIndex(v3);
        // Second Tri in cell
        v1 = ((v + vInc) * meshWidth) + (u + uInc);
        v2 = (v * meshWidth) + u;
        v3 = (v * meshWidth) + (u + uInc);
        // Output indexes
        sm->AddIndex(v1);
        sm->AddIndex(v2);
        sm->AddIndex(v3);

        // Next column
        u += uInc;
      }

      // Next row
      v += vInc;
      u = 0;
    }

    // Reverse vInc for double sided
    v = meshHeight - 1;
    vInc = -vInc;
  }
}

#ifdef HAVE_GTS
//////////////////////////////////////////////////
void MeshManager::CreateBoolean(const std::string &_name, const Mesh *_m1,
    const Mesh *_m2, int _operation, const math::Pose &_offset)
{
  if (this->HasMesh(_name))
    return;

  MeshCSG csg;
  Mesh *mesh = csg.CreateBoolean(_m1, _m2, _operation, _offset);
  mesh->SetName(_name);
  this->meshes.insert(std::make_pair(_name, mesh));
}
#endif<|MERGE_RESOLUTION|>--- conflicted
+++ resolved
@@ -500,14 +500,8 @@
   // sanity check to make sure we have at least 3 points in the path
   // Remove last vertices if it's the same as the first one - the
   // delaunay triangluation algorithm should already assume the paths are closed
-<<<<<<< HEAD
-  std::vector<std::vector<math::Vector2d> > path = _path;
-  std::vector<std::vector<math::Vector2d> >::iterator it;
-  for (it = path.begin(); it != path.end();)
-=======
   auto path = _path;
   for (auto it = path.begin(); it != path.end();)
->>>>>>> 994c0ec2
   {
     unsigned int pathSize = (*it).size();
     if (pathSize < 3)
@@ -539,16 +533,8 @@
   std::vector<std::vector<math::Vector2d> > edges;
   for (unsigned int i = 0; i < path.size(); ++i)
   {
-<<<<<<< HEAD
-    for (unsigned int j = 0; j < path[i].size(); ++j)
-    {
-      if (j == 0)
-        continue;
-
-=======
     for (unsigned int j = 1; j < path[i].size(); ++j)
     {
->>>>>>> 994c0ec2
       std::vector<math::Vector2d> edge;
       edge.resize(2);
       edge[0] = path[i][j-1];
