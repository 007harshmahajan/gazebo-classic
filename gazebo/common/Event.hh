/*
 * Copyright (C) 2012-2016 Open Source Robotics Foundation
 *
 * Licensed under the Apache License, Version 2.0 (the "License");
 * you may not use this file except in compliance with the License.
 * You may obtain a copy of the License at
 *
 *     http://www.apache.org/licenses/LICENSE-2.0
 *
 * Unless required by applicable law or agreed to in writing, software
 * distributed under the License is distributed on an "AS IS" BASIS,
 * WITHOUT WARRANTIES OR CONDITIONS OF ANY KIND, either express or implied.
 * See the License for the specific language governing permissions and
 * limitations under the License.
 *
*/
#ifndef GAZEBO_COMMON_EVENT_HH_
#define GAZEBO_COMMON_EVENT_HH_

#include <atomic>
#include <map>
#include <memory>
#include <mutex>
#include <list>

#include <boost/function.hpp>
#include <boost/bind.hpp>

#include <gazebo/gazebo_config.h>
#include <gazebo/common/Time.hh>
#include <gazebo/common/CommonTypes.hh>
#include "gazebo/util/system.hh"

namespace gazebo
{
  /// \ingroup gazebo_event
  /// \brief Event namespace
  namespace event
  {
    /// \addtogroup gazebo_event Events
    /// \brief Signals and connections to send and receive event-based
    /// triggers.
    /// \{

    /// \class Event Event.hh common/common.hh
    /// \brief Base class for all events
    class GZ_COMMON_VISIBLE Event
    {
      /// \brief Constructor
      public: Event();

      /// \brief Destructor
      public: virtual ~Event();

      /// \brief Disconnect
      /// \param[in] _c A pointer to a connection
      public: virtual void Disconnect(ConnectionPtr _c) = 0;

      /// \brief Disconnect
      /// \param[in] _id Integer ID of a connection
      public: virtual void Disconnect(int _id) = 0;

      /// \brief Get whether this event has been signaled.
      /// \return True if the event has been signaled.
      /// \deprecated See bool Signaled() const;
      public: bool GetSignaled() const GAZEBO_DEPRECATED(8.0);

      /// \brief Get whether this event has been signaled.
      /// \return True if the event has been signaled.
      public: bool Signaled() const;

      /// \brief Set whether this event has been signaled.
      /// \param[in] _sig True if the event has been signaled.
      public: void SetSignaled(const bool _sig);

      /// \brief True if the event has been signaled.
      private: bool signaled;
    };

    /// \cond
    // Private data members for Connection class.
    class ConnectionPrivate
    {
      /// \brief Constructor.
      /// \param[in] _e Event pointer to connect with
      /// \param[in] _i Unique id
      public: ConnectionPrivate(Event *_e, int _i);

      /// \brief the event for this connection
      public: Event *event;

      /// \brief the id set in the constructor
      public: int id;

      /// \brief set during the constructor
      public: common::Time creationTime;
    };
    /// \endcond

    /// \brief A class that encapsulates a connection.
    class GZ_COMMON_VISIBLE Connection
    {
      /// \brief Constructor.
      /// \param[in] _e Event pointer to connect with.
      /// \param[in] _i Unique id.
      public: Connection(Event *_e, const int _i);

      /// \brief Destructor.
      public: ~Connection();

      /// \brief Get the id of this connection.
      /// \return The id of this connection.
      /// \deprecated See const Id() const;
      public: int GetId() const GAZEBO_DEPRECATED(8.0);

      /// \brief Get the id of this connection.
      /// \return The id of this connection.
      public: int Id() const;

      /// \brief Private data pointer.
      private: std::unique_ptr<ConnectionPrivate> dataPtr;

      /// \brief Friend class.
      public: template<typename T> friend class EventT;
    };

    /// \internal
    template<typename T>
    class EventConnection
    {
      /// \brief Constructor
      public: EventConnection(const bool _on, boost::function<T> _cb)
              : callback(_cb)
      {
        // Windows Visual Studio 2012 does not have atomic_bool constructor,
        // so we have to set "on" using operator=
        this->on = _on;
      }

      /// \brief On/off value for the event callback
      public: std::atomic_bool on;

      /// \brief Callback function
      public: boost::function<T> callback;
    };

    /// \cond
    // Private data members for EventT<T> class.
    template< typename T>
    class EventTPrivate
    {
      /// \def EvtConnectionMap
      /// \brief Event Connection map typedef.
      typedef std::map<int, std::shared_ptr<EventConnection<T> > >
        EvtConnectionMap;

      /// \brief Array of connection callbacks.
      public: EvtConnectionMap connections;

      /// \brief A thread lock.
      public: std::mutex mutex;

      /// \brief List of connections to remove
      public: std::list<typename EvtConnectionMap::const_iterator>
              connectionsToRemove;
    };
    /// \endcond

    /// \class EventT Event.hh common/common.hh
    /// \brief A class for event processing.
    template<typename T>
    class EventT : public Event
    {
      /// \brief Constructor.
      public: EventT();

      /// \brief Destructor.
      public: virtual ~EventT();

      /// \brief Connect a callback to this event.
      /// \param[in] _subscriber Pointer to a callback function.
      /// \return A Connection object, which will automatically call
      /// Disconnect when it goes out of scope.
      public: ConnectionPtr Connect(const boost::function<T> &_subscriber);

      /// \brief Disconnect a callback to this event.
      /// \param[in] _c The connection to disconnect.
      public: virtual void Disconnect(ConnectionPtr _c);

      /// \brief Disconnect a callback to this event.
      /// \param[in] _id The id of the connection to disconnect.
      public: virtual void Disconnect(int _id);

      /// \brief Get the number of connections.
      /// \return Number of connection to this Event.
      public: unsigned int ConnectionCount() const;

      /// \brief Access the signal.
      public: void operator()()
              {this->Signal();}

      /// \brief Signal the event with one parameter.
      /// \param[in] _p the parameter.
      public: template< typename P >
              void operator()(const P &_p)
      {
        this->Signal(_p);
      }

      /// \brief Signal the event with two parameters.
      /// \param[in] _p1 the first parameter.
      /// \param[in] _p2 the second parameter.
      public: template< typename P1, typename P2 >
              void operator()(const P1 &_p1, const P2 &_p2)
      {
        this->Signal(_p1, _p2);
      }

      /// \brief Signal the event with three parameters.
      /// \param[in] _p1 the first parameter.
      /// \param[in] _p2 the second parameter.
      /// \param[in] _p3 the second parameter.
      public: template< typename P1, typename P2, typename P3 >
              void operator()(const P1 &_p1, const P2 &_p2, const P3 &_p3)
      {
        this->Signal(_p1, _p2, _p3);
      }

      /// \brief Signal the event with four parameters.
      /// \param[in] _p1 the first parameter.
      /// \param[in] _p2 the second parameter.
      /// \param[in] _p3 the second parameter.
      /// \param[in] _p4 the first parameter.
      public: template< typename P1, typename P2, typename P3, typename P4 >
              void operator()(const P1 &_p1, const P2 &_p2, const P3 &_p3,
                              const P4 &_p4)
      {
        this->Signal(_p1, _p2, _p3, _p4);
      }

      /// \brief Signal the event with five parameters.
      /// \param[in] _p1 the first parameter.
      /// \param[in] _p2 the second parameter.
      /// \param[in] _p3 the second parameter.
      /// \param[in] _p4 the first parameter.
      /// \param[in] _p5 the fift parameter.
      public: template< typename P1, typename P2, typename P3, typename P4,
                        typename P5 >
              void operator()(const P1 &_p1, const P2 &_p2, const P3 &_p3,
                              const P4 &_p4, const P5 &_p5)
      {
        this->Signal(_p1, _p2, _p3, _p4, _p5);
      }

      /// \brief Signal the event with six parameters.
      /// \param[in] _p1 the first parameter.
      /// \param[in] _p2 the second parameter.
      /// \param[in] _p3 the second parameter.
      /// \param[in] _p4 the first parameter.
      /// \param[in] _p5 the fift parameter.
      /// \param[in] _p6 the sixt parameter.
      public: template< typename P1, typename P2, typename P3, typename P4,
                        typename P5, typename P6 >
              void operator()(const P1 &_p1, const P2 &_p2, const P3 &_p3,
                              const P4 &_p4, const P5 &_p5, const P6 &_p6)
      {
        this->Signal(_p1, _p2, _p3, _p4, _p5, _p6);
      }

      /// \brief Signal the event with seven parameters.
      /// \param[in] _p1 the first parameter.
      /// \param[in] _p2 the second parameter.
      /// \param[in] _p3 the second parameter.
      /// \param[in] _p4 the first parameter.
      /// \param[in] _p5 the fifth parameter.
      /// \param[in] _p6 the sixth parameter.
      /// \param[in] _p7 the seventh parameter.
      public: template< typename P1, typename P2, typename P3, typename P4,
                        typename P5, typename P6, typename P7 >
              void operator()(const P1 &_p1, const P2 &_p2, const P3 &_p3,
                              const P4 &_p4, const P5 &_p5, const P6 &_p6,
                              const P7 &_p7)
      {
        this->Signal(_p1, _p2, _p3, _p4, _p5, _p6, _p7);
      }

      /// \brief Signal the event with eight parameters.
      /// \param[in] _p1 the first parameter.
      /// \param[in] _p2 the second parameter.
      /// \param[in] _p3 the second parameter.
      /// \param[in] _p4 the first parameter.
      /// \param[in] _p5 the fifth parameter.
      /// \param[in] _p6 the sixth parameter.
      /// \param[in] _p7 the seventh parameter.
      /// \param[in] _p8 the eighth parameter.
      public: template< typename P1, typename P2, typename P3, typename P4,
                        typename P5, typename P6, typename P7, typename P8 >
              void operator()(const P1 &_p1, const P2 &_p2, const P3 &_p3,
                              const P4 &_p4, const P5 &_p5, const P6 &_p6,
                              const P7 &_p7, const P8 &_p8)
      {
        this->Signal(_p1, _p2, _p3, _p4, _p5, _p6, _p7, _p8);
      }

      /// \brief Signal the event with nine parameters.
      /// \param[in] _p1 the first parameter.
      /// \param[in] _p2 the second parameter.
      /// \param[in] _p3 the second parameter.
      /// \param[in] _p4 the first parameter.
      /// \param[in] _p5 the fifth parameter.
      /// \param[in] _p6 the sixth parameter.
      /// \param[in] _p7 the seventh parameter.
      /// \param[in] _p8 the eighth parameter.
      /// \param[in] _p9 the ninth parameter.
      public: template< typename P1, typename P2, typename P3, typename P4,
                        typename P5, typename P6, typename P7, typename P8,
                        typename P9 >
              void operator()(const P1 &_p1, const P2 &_p2, const P3 &_p3,
                              const P4 &_p4, const P5 &_p5, const P6 &_p6,
                              const P7 &_p7, const P8 &_p8, const P9 &_p9)
      {
        this->Signal(_p1, _p2, _p3, _p4, _p5, _p6, _p7, _p8, _p9);
      }

      /// \brief Signal the event with ten parameters.
      /// \param[in] _p1 the first parameter.
      /// \param[in] _p2 the second parameter.
      /// \param[in] _p3 the second parameter.
      /// \param[in] _p4 the first parameter.
      /// \param[in] _p5 the fifth parameter.
      /// \param[in] _p6 the sixth parameter.
      /// \param[in] _p7 the seventh parameter.
      /// \param[in] _p8 the eighth parameter.
      /// \param[in] _p9 the ninth parameter.
      /// \param[in] _p10 the tenth parameter.
      public: template< typename P1, typename P2, typename P3, typename P4,
                        typename P5, typename P6, typename P7, typename P8,
                        typename P9, typename P10 >
              void operator()(const P1 &_p1, const P2 &_p2, const P3 &_p3,
                              const P4 &_p4, const P5 &_p5, const P6 &_p6,
                              const P7 &_p7, const P8 &_p8, const P9 &_p9,
                              const P10 &_p10)
      {
        this->Signal(_p1, _p2, _p3, _p4, _p5, _p6, _p7, _p8, _p9, _p10);
      }

      /// \brief Signal the event for all subscribers.
      public: void Signal()
      {
        this->Cleanup();

        this->SetSignaled(true);
        for (auto iter: this->myDataPtr->connections)
        {
          if (iter.second->on)
            iter.second->callback();
        }
      }

      /// \brief Signal the event with one parameter.
      /// \param[in] _p parameter.
      public: template< typename P >
              void Signal(const P &_p)
      {
        this->Cleanup();

        this->SetSignaled(true);
        for (auto iter: this->myDataPtr->connections)
        {
          if (iter.second->on)
            iter.second->callback(_p);
        }
      }

      /// \brief Signal the event with two parameter.
      /// \param[in] _p1 the first parameter.
      /// \param[in] _p2 the second parameter.
      public: template< typename P1, typename P2 >
              void Signal(const P1 &_p1, const P2 &_p2)
      {
        this->Cleanup();

        this->SetSignaled(true);
        for (auto iter: this->myDataPtr->connections)
        {
          if (iter.second->on)
            iter.second->callback(_p1, _p2);
        }
      }

      /// \brief Signal the event with three parameter.
      /// \param[in] _p1 the first parameter.
      /// \param[in] _p2 the second parameter.
      /// \param[in] _p3 the second parameter.
      public: template< typename P1, typename P2, typename P3 >
              void Signal(const P1 &_p1, const P2 &_p2, const P3 &_p3)
      {
        this->Cleanup();

        this->SetSignaled(true);
        for (auto iter: this->myDataPtr->connections)
        {
          if (iter.second->on)
            iter.second->callback(_p1, _p2, _p3);
        }
      }

      /// \brief Signal the event with four parameter.
      /// \param[in] _p1 the first parameter.
      /// \param[in] _p2 the second parameter.
      /// \param[in] _p3 the second parameter.
      /// \param[in] _p4 the first parameter.
      public: template<typename P1, typename P2, typename P3, typename P4>
              void Signal(const P1 &_p1, const P2 &_p2, const P3 &_p3,
                          const P4 &_p4)
      {
        this->Cleanup();

        this->SetSignaled(true);
        for (auto iter: this->myDataPtr->connections)
        {
          if (iter.second->on)
            iter.second->callback(_p1, _p2, _p3, _p4);
        }
      }

      /// \brief Signal the event with five parameter.
      /// \param[in] _p1 the first parameter.
      /// \param[in] _p2 the second parameter.
      /// \param[in] _p3 the second parameter.
      /// \param[in] _p4 the first parameter.
      /// \param[in] _p5 the fifth parameter.
      public: template<typename P1, typename P2, typename P3, typename P4,
                       typename P5>
              void Signal(const P1 &_p1, const P2 &_p2, const P3 &_p3,
                          const P4 &_p4, const P5 &_p5)
      {
        this->Cleanup();

        this->SetSignaled(true);
        for (auto iter: this->myDataPtr->connections)
        {
          if (iter.second->on)
            iter.second->callback(_p1, _p2, _p3, _p4, _p5);
        }
      }

      /// \brief Signal the event with six parameter.
      /// \param[in] _p1 the first parameter.
      /// \param[in] _p2 the second parameter.
      /// \param[in] _p3 the second parameter.
      /// \param[in] _p4 the first parameter.
      /// \param[in] _p5 the fifth parameter.
      /// \param[in] _p6 the sixth parameter.
      public: template<typename P1, typename P2, typename P3, typename P4,
                       typename P5, typename P6>
              void Signal(const P1 &_p1, const P2 &_p2, const P3 &_p3,
                  const P4 &_p4, const P5 &_p5, const P6 &_p6)
      {
        this->Cleanup();

        this->SetSignaled(true);
        for (auto iter: this->myDataPtr->connections)
        {
          if (iter.second->on)
            iter.second->callback(_p1, _p2, _p3, _p4, _p5, _p6);
        }
      }

      /// \brief Signal the event with seven parameter.
      /// \param[in] _p1 the first parameter.
      /// \param[in] _p2 the second parameter.
      /// \param[in] _p3 the second parameter.
      /// \param[in] _p4 the first parameter.
      /// \param[in] _p5 the fifth parameter.
      /// \param[in] _p6 the sixth parameter.
      /// \param[in] _p7 the seventh parameter.
      public: template<typename P1, typename P2, typename P3, typename P4,
                       typename P5, typename P6, typename P7>
              void Signal(const P1 &_p1, const P2 &_p2, const P3 &_p3,
                  const P4 &_p4, const P5 &_p5, const P6 &_p6, const P7 &_p7)
      {
        this->Cleanup();

        this->SetSignaled(true);
        for (auto iter: this->myDataPtr->connections)
        {
          if (iter.second->on)
            iter.second->callback(_p1, _p2, _p3, _p4, _p5, _p6, _p7);
        }
      }

      /// \brief Signal the event with eight parameter.
      /// \param[in] _p1 the first parameter.
      /// \param[in] _p2 the second parameter.
      /// \param[in] _p3 the second parameter.
      /// \param[in] _p4 the first parameter.
      /// \param[in] _p5 the fifth parameter.
      /// \param[in] _p6 the sixth parameter.
      /// \param[in] _p7 the seventh parameter.
      /// \param[in] _p8 the eighth parameter.
      public: template<typename P1, typename P2, typename P3, typename P4,
                       typename P5, typename P6, typename P7, typename P8>
              void Signal(const P1 &_p1, const P2 &_p2, const P3 &_p3,
                  const P4 &_p4, const P5 &_p5, const P6 &_p6, const P7 &_p7,
                  const P8 &_p8)
      {
        this->Cleanup();

        this->SetSignaled(true);
        for (auto iter: this->myDataPtr->connections)
        {
          if (iter.second->on)
          {
            iter.second->callback(_p1, _p2, _p3, _p4, _p5, _p6, _p7, _p8);
          }
        }
      }

      /// \brief Signal the event with nine parameter.
      /// \param[in] _p1 the first parameter.
      /// \param[in] _p2 the second parameter.
      /// \param[in] _p3 the second parameter.
      /// \param[in] _p4 the first parameter.
      /// \param[in] _p5 the fifth parameter.
      /// \param[in] _p6 the sixth parameter.
      /// \param[in] _p7 the seventh parameter.
      /// \param[in] _p8 the eighth parameter.
      /// \param[in] _p9 the ninth parameter.
      public: template< typename P1, typename P2, typename P3, typename P4,
                        typename P5, typename P6, typename P7, typename P8,
                        typename P9 >
              void Signal(const P1 &_p1, const P2 &_p2, const P3 &_p3,
                  const P4 &_p4, const P5 &_p5, const P6 &_p6, const P7 &_p7,
                  const P8 &_p8, const P9 &_p9)
      {
        this->Cleanup();

        this->SetSignaled(true);
        for (auto iter: this->myDataPtr->connections)
        {
          if (iter.second->on)
          {
            iter.second->callback(
                _p1, _p2, _p3, _p4, _p5, _p6, _p7, _p8, _p9);
          }
        }
      }

      /// \brief Signal the event with ten parameter.
      /// \param[in] _p1 the first parameter.
      /// \param[in] _p2 the second parameter.
      /// \param[in] _p3 the second parameter.
      /// \param[in] _p4 the first parameter.
      /// \param[in] _p5 the fifth parameter.
      /// \param[in] _p6 the sixth parameter.
      /// \param[in] _p7 the seventh parameter.
      /// \param[in] _p8 the eighth parameter.
      /// \param[in] _p9 the ninth parameter.
      /// \param[in] _p10 the tenth parameter.
      public: template< typename P1, typename P2, typename P3, typename P4,
                        typename P5, typename P6, typename P7, typename P8,
                        typename P9, typename P10 >
              void Signal(const P1 &_p1, const P2 &_p2, const P3 &_p3,
                  const P4 &_p4, const P5 &_p5, const P6 &_p6, const P7 &_p7,
                  const P8 &_p8, const P9 &_p9, const P10 &_p10)
      {
        this->Cleanup();

        this->SetSignaled(true);
        for (auto iter: this->myDataPtr->connections)
        {
          if (iter.second->on)
          {
            iter.second->callback(
                _p1, _p2, _p3, _p4, _p5, _p6, _p7, _p8, _p9, _p10);
          }
        }
      }

      /// \internal
      /// \brief Removes queued connections.
      /// We assume that this function is called from a Signal function.
      private: void Cleanup();

      /// \brief Private data pointer.
      private: std::unique_ptr<EventTPrivate<T>> myDataPtr;
    };

    /// \brief Constructor.
    template<typename T>
    EventT<T>::EventT()
    : Event(), myDataPtr(new EventTPrivate<T>())
    {
    }

    /// \brief Destructor. Deletes all the associated connections.
    template<typename T>
    EventT<T>::~EventT()
    {
      this->myDataPtr->connections.clear();
    }

    /// \brief Adds a connection.
    /// \param[in] _subscriber the subscriber to connect.
    template<typename T>
    ConnectionPtr EventT<T>::Connect(const boost::function<T> &_subscriber)
    {
      int index = 0;
      if (!this->myDataPtr->connections.empty())
      {
        auto const &iter = this->myDataPtr->connections.rbegin();
        index = iter->first + 1;
      }
      this->myDataPtr->connections[index].reset(new EventConnection<T>(true,
          _subscriber));
      return ConnectionPtr(new Connection(this, index));
    }

    /// \brief Removes a connection.
    /// \param[in] _c the connection.
    template<typename T>
    void EventT<T>::Disconnect(ConnectionPtr _c)
    {
      if (!_c)
        return;

<<<<<<< HEAD
      this->Disconnect(_c->GetId());
=======
      this->Disconnect(_c->Id());
>>>>>>> db7577e4
      _c->dataPtr->event = nullptr;
      _c->dataPtr->id = -1;
    }

    /// \brief Get the number of connections.
    /// \return Number of connections.
    template<typename T>
    unsigned int EventT<T>::ConnectionCount() const
    {
      return this->myDataPtr->connections.size();
    }

    /// \brief Removes a connection.
    /// \param[in] _id the connection index.
    template<typename T>
    void EventT<T>::Disconnect(int _id)
    {
      // Find the connection
      auto const &it = this->myDataPtr->connections.find(_id);

      if (it != this->myDataPtr->connections.end())
      {
        it->second->on = false;
        this->myDataPtr->connectionsToRemove.push_back(it);
      }
    }

    /////////////////////////////////////////////
    template<typename T>
    void EventT<T>::Cleanup()
    {
      std::lock_guard<std::mutex> lock(this->myDataPtr->mutex);
      // Remove all queue connections.
      for (auto &conn : this->myDataPtr->connectionsToRemove)
        this->myDataPtr->connections.erase(conn);
      this->myDataPtr->connectionsToRemove.clear();
    }
    /// \}
  }
}
#endif<|MERGE_RESOLUTION|>--- conflicted
+++ resolved
@@ -625,11 +625,7 @@
       if (!_c)
         return;
 
-<<<<<<< HEAD
-      this->Disconnect(_c->GetId());
-=======
       this->Disconnect(_c->Id());
->>>>>>> db7577e4
       _c->dataPtr->event = nullptr;
       _c->dataPtr->id = -1;
     }
