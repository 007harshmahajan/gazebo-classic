--- conflicted
+++ resolved
@@ -132,10 +132,6 @@
   // Make sure there is a URI separator
   if (uriSeparator == std::string::npos)
     return false;
-<<<<<<< HEAD
-  }
-=======
->>>>>>> 9f534e0e
 
   boost::replace_first(uri, "model://", ModelDatabase::GetURI());
 
