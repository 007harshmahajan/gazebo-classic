--- conflicted
+++ resolved
@@ -239,25 +239,6 @@
 
 //////////////////////////////////////////////////
 void Publisher::Fini()
-<<<<<<< HEAD
-{
-  if (!this->messages.empty())
-    this->SendMessage();
-
-  if (!this->topic.empty())
-    TopicManager::Instance()->Unadvertise(this->topic);
-
-  common::Time slept;
-
-  // Wait for the message to be published
-  while (!this->pubIds.empty() && slept < common::Time(1, 0))
-  {
-    common::Time::MSleep(10);
-    slept += common::Time(0, 10000000);
-  }
-
-  this->node.reset();
-=======
 {
   if (!this->messages.empty())
     this->SendMessage();
@@ -298,5 +279,4 @@
     return this->publication->GetPrevMsg(this->id);
   else
     return MessagePtr();
->>>>>>> 7801bee7
 }