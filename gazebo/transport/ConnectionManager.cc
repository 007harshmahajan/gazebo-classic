--- conflicted
+++ resolved
@@ -267,12 +267,8 @@
   while (!this->stop)
   {
     this->RunUpdate();
-<<<<<<< HEAD
-    common::Time::NSleep(10000);
-=======
     this->updateCondition.timed_wait(lock,
        boost::posix_time::milliseconds(100));
->>>>>>> ae27d358
   }
   this->RunUpdate();
 
