/*
 * Copyright (C) 2012-2015 Open Source Robotics Foundation
 *
 * Licensed under the Apache License, Version 2.0 (the "License");
 * you may not use this file except in compliance with the License.
 * You may obtain a copy of the License at
 *
 *     http://www.apache.org/licenses/LICENSE-2.0
 *
 * Unless required by applicable law or agreed to in writing, software
 * distributed under the License is distributed on an "AS IS" BASIS,
 * WITHOUT WARRANTIES OR CONDITIONS OF ANY KIND, either express or implied.
 * See the License for the specific language governing permissions and
 * limitations under the License.
 *
*/

#ifndef _NODE_HH_
#define _NODE_HH_

#include <tbb/task.h>
#include <boost/enable_shared_from_this.hpp>
#include <map>
#include <list>
#include <string>
#include <vector>

#include "gazebo/transport/TransportTypes.hh"
#include "gazebo/transport/TopicManager.hh"
#include "gazebo/util/system.hh"

namespace gazebo
{
  namespace transport
  {
    /// \cond
    /// \brief Task used by Node::Publish to publish on a one-time publisher
    class GZ_TRANSPORT_VISIBLE PublishTask : public tbb::task
    {
      /// \brief Constructor
      /// \param[in] _pub Publisher to publish the message on.
      /// \param[in] _message Message to publish
      public: PublishTask(transport::PublisherPtr _pub,
                  const google::protobuf::Message &_message)
              : pub(_pub)
      {
        this->msg = _message.New();
        this->msg->CopyFrom(_message);
      }

      /// \brief Overridden function from tbb::task that exectues the
      /// publish task.
      public: tbb::task *execute()
              {
                this->pub->WaitForConnection();
                this->pub->Publish(*this->msg, true);
                this->pub->SendMessage();
                delete this->msg;
                this->pub.reset();
                return NULL;
              }

      /// \brief Pointer to the publisher.
      private: transport::PublisherPtr pub;

      /// \brief Message to publish
      private: google::protobuf::Message *msg;
    };
    /// \endcond

    /// \addtogroup gazebo_transport
    /// \{

    /// \class Node Node.hh transport/transport.hh
    /// \brief A node can advertise and subscribe topics, publish on
    ///        advertised topics and listen to subscribed topics.
<<<<<<< HEAD
    class GZ_TRANSPORT_VISIBLE Node : public boost::enable_shared_from_this<Node>
=======
    class GZ_TRANSPORT_VISIBLE Node :
      public boost::enable_shared_from_this<Node>
>>>>>>> 2cc76daf
    {
      /// \brief Constructor
      public: Node();

      /// \brief Destructor
      public: virtual ~Node();

      /// \brief Init the node
      /// \param[in] _space Set the global namespace of all topics. If left
      ///              blank, the topic will initialize to the first
      ///              namespace on the Master
      public: void Init(const std::string &_space ="");

      /// \brief Finalize the node
      public: void Fini();

      /// \brief Get the topic namespace for this node
      /// \return The namespace
      public: std::string GetTopicNamespace() const;

      /// \brief Decode a topic name
      /// \param[in] The encoded name
      /// \return The decoded name
      public: std::string DecodeTopicName(const std::string &_topic);

      /// \brief Encode a topic name
      /// \param[in] The decoded name
      /// \return The encoded name
      public: std::string EncodeTopicName(const std::string &_topic);

      /// \brief Get the unique ID of the node
      /// \return The unique ID of the node
      public: unsigned int GetId() const;

      /// \brief Process all publishers, which has each publisher send it's
      /// most recent message over the wire. This is for internal use only
      public: void ProcessPublishers();

      /// \brief Process incoming messages.
      public: void ProcessIncoming();

      /// \brief Return true if a subscriber on a specific topic is latched.
      /// \param[in] _topic Name of the topic to check.
      /// \return True if a latched subscriber exists.
      public: bool HasLatchedSubscriber(const std::string &_topic) const;


      /// \brief A convenience function for a one-time publication of
      /// a message. This is inefficient, compared to
      /// Node::Advertise followed by Publisher::Publish. This function
      /// should only be used when sending a message very infrequently.
      /// \param[in] _topic The topic to advertise
      /// \param[in] _message Message to be published
      public: template<typename M>
              void Publish(const std::string &_topic,
                  const google::protobuf::Message &_message)
              {
                transport::PublisherPtr pub = this->Advertise<M>(_topic);
                PublishTask *task = new(tbb::task::allocate_root())
                  PublishTask(pub, _message);

                tbb::task::enqueue(*task);
                return;
              }

      /// \brief Adverise a topic
      /// \param[in] _topic The topic to advertise
      /// \param[in] _queueLimit The maximum number of outgoing messages to
      /// queue for delivery
      /// \param[in] _hz Update rate for the publisher. Units are
      /// 1.0/seconds.
      /// \return Pointer to new publisher object
      public: template<typename M>
      transport::PublisherPtr Advertise(const std::string &_topic,
                                        unsigned int _queueLimit = 1000,
                                        double _hzRate = 0)
      {
        std::string decodedTopic = this->DecodeTopicName(_topic);
        PublisherPtr publisher =
          transport::TopicManager::Instance()->Advertise<M>(
              decodedTopic, _queueLimit, _hzRate);

        boost::mutex::scoped_lock lock(this->publisherMutex);
        publisher->SetNode(shared_from_this());
        this->publishers.push_back(publisher);

        return publisher;
      }

      /// \brief Subscribe to a topic using a class method as the callback
      /// \param[in] _topic The topic to subscribe to
      /// \param[in] _fp Class method to be called on receipt of new message
      /// \param[in] _obj Class instance to be used on receipt of new message
      /// \param[in] _latching If true, latch latest incoming message;
      /// otherwise don't latch
      /// \return Pointer to new Subscriber object
      public: template<typename M, typename T>
      SubscriberPtr Subscribe(const std::string &_topic,
          void(T::*_fp)(const boost::shared_ptr<M const> &), T *_obj,
          bool _latching = false)
      {
        SubscribeOptions ops;
        std::string decodedTopic = this->DecodeTopicName(_topic);
        ops.template Init<M>(decodedTopic, shared_from_this(), _latching);

        {
          boost::recursive_mutex::scoped_lock lock(this->incomingMutex);
          this->callbacks[decodedTopic].push_back(CallbackHelperPtr(
                new CallbackHelperT<M>(boost::bind(_fp, _obj, _1), _latching)));
        }

        SubscriberPtr result =
          transport::TopicManager::Instance()->Subscribe(ops);

        result->SetCallbackId(this->callbacks[decodedTopic].back()->GetId());

        return result;
      }

      /// \brief Subscribe to a topic using a bare function as the callback
      /// \param[in] _topic The topic to subscribe to
      /// \param[in] _fp Function to be called on receipt of new message
      /// \param[in] _latching If true, latch latest incoming message;
      /// otherwise don't latch
      /// \return Pointer to new Subscriber object
      public: template<typename M>
      SubscriberPtr Subscribe(const std::string &_topic,
          void(*_fp)(const boost::shared_ptr<M const> &),
                     bool _latching = false)
      {
        SubscribeOptions ops;
        std::string decodedTopic = this->DecodeTopicName(_topic);
        ops.template Init<M>(decodedTopic, shared_from_this(), _latching);

        {
          boost::recursive_mutex::scoped_lock lock(this->incomingMutex);
          this->callbacks[decodedTopic].push_back(
              CallbackHelperPtr(new CallbackHelperT<M>(_fp, _latching)));
        }

        SubscriberPtr result =
          transport::TopicManager::Instance()->Subscribe(ops);

        result->SetCallbackId(this->callbacks[decodedTopic].back()->GetId());

        return result;
      }

      /// \brief Subscribe to a topic using a class method as the callback
      /// \param[in] _topic The topic to subscribe to
      /// \param[in] _fp Class method to be called on receipt of new message
      /// \param[in] _obj Class instance to be used on receipt of new message
      /// \param[in] _latching If true, latch latest incoming message;
      /// otherwise don't latch
      /// \return Pointer to new Subscriber object
      template<typename T>
      SubscriberPtr Subscribe(const std::string &_topic,
          void(T::*_fp)(const std::string &), T *_obj,
          bool _latching = false)
      {
        SubscribeOptions ops;
        std::string decodedTopic = this->DecodeTopicName(_topic);
        ops.Init(decodedTopic, shared_from_this(), _latching);

        {
          boost::recursive_mutex::scoped_lock lock(this->incomingMutex);
          this->callbacks[decodedTopic].push_back(CallbackHelperPtr(
                new RawCallbackHelper(boost::bind(_fp, _obj, _1))));
        }

        SubscriberPtr result =
          transport::TopicManager::Instance()->Subscribe(ops);

        result->SetCallbackId(this->callbacks[decodedTopic].back()->GetId());

        return result;
      }


      /// \brief Subscribe to a topic using a bare function as the callback
      /// \param[in] _topic The topic to subscribe to
      /// \param[in] _fp Function to be called on receipt of new message
      /// \param[in] _latching If true, latch latest incoming message;
      /// otherwise don't latch
      /// \return Pointer to new Subscriber object
      SubscriberPtr Subscribe(const std::string &_topic,
          void(*_fp)(const std::string &), bool _latching = false)
      {
        SubscribeOptions ops;
        std::string decodedTopic = this->DecodeTopicName(_topic);
        ops.Init(decodedTopic, shared_from_this(), _latching);

        {
          boost::recursive_mutex::scoped_lock lock(this->incomingMutex);
          this->callbacks[decodedTopic].push_back(
              CallbackHelperPtr(new RawCallbackHelper(_fp)));
        }

        SubscriberPtr result =
          transport::TopicManager::Instance()->Subscribe(ops);

        result->SetCallbackId(this->callbacks[decodedTopic].back()->GetId());

        return result;
      }

      /// \brief Handle incoming data.
      /// \param[in] _topic Topic for which the data was received
      /// \param[in] _msg The message that was received
      /// \return true if the message was handled successfully, false otherwise
      public: bool HandleData(const std::string &_topic,
                              const std::string &_msg);

      /// \brief Handle incoming msg.
      /// \param[in] _topic Topic for which the data was received
      /// \param[in] _msg The message that was received
      /// \return true if the message was handled successfully, false otherwise
      public: bool HandleMessage(const std::string &_topic, MessagePtr _msg);

      /// \brief Add a latched message to the node for publication.
      ///
      /// This is called when a subscription is connected to a
      /// publication.
      /// \param[in] _topic Name of the topic to publish data on.
      /// \param[in] _msg The message to publish.
      public: void InsertLatchedMsg(const std::string &_topic,
                                    const std::string &_msg);

      /// \brief Add a latched message to the node for publication.
      ///
      /// This is called when a subscription is connected to a
      /// publication.
      /// \param[in] _topic Name of the topic to publish data on.
      /// \param[in] _msg The message to publish.
      public: void InsertLatchedMsg(const std::string &_topic,
                                    MessagePtr _msg);

      /// \brief Get the message type for a topic
      /// \param[in] _topic The topic
      /// \return The message type
      public: std::string GetMsgType(const std::string &_topic) const;

      /// \internal
      /// \brief Remove a callback. This should only be called by
      /// Subscriber.cc
      /// \param[in] _topic Name of the topic.
      /// \param[in] _id Id of the callback.
      public: void RemoveCallback(const std::string &_topic, unsigned int _id);

      private: std::string topicNamespace;
      private: std::vector<PublisherPtr> publishers;
      private: std::vector<PublisherPtr>::iterator publishersIter;
      private: static unsigned int idCounter;
      private: unsigned int id;

      private: typedef std::list<CallbackHelperPtr> Callback_L;
      private: typedef std::map<std::string, Callback_L> Callback_M;
      private: Callback_M callbacks;
      private: std::map<std::string, std::list<std::string> > incomingMsgs;

      /// \brief List of newly arrive messages
      private: std::map<std::string, std::list<MessagePtr> > incomingMsgsLocal;

      private: boost::mutex publisherMutex;
      private: boost::mutex publisherDeleteMutex;
      private: boost::recursive_mutex incomingMutex;

      /// \brief make sure we don't call ProcessingIncoming simultaneously
      /// from separate threads.
      private: boost::recursive_mutex processIncomingMutex;

      private: bool initialized;
    };
    /// \}
  }
}
#endif<|MERGE_RESOLUTION|>--- conflicted
+++ resolved
@@ -74,12 +74,8 @@
     /// \class Node Node.hh transport/transport.hh
     /// \brief A node can advertise and subscribe topics, publish on
     ///        advertised topics and listen to subscribed topics.
-<<<<<<< HEAD
-    class GZ_TRANSPORT_VISIBLE Node : public boost::enable_shared_from_this<Node>
-=======
     class GZ_TRANSPORT_VISIBLE Node :
       public boost::enable_shared_from_this<Node>
->>>>>>> 2cc76daf
     {
       /// \brief Constructor
       public: Node();
