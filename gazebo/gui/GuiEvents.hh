--- conflicted
+++ resolved
@@ -154,8 +154,6 @@
               { follow.Disconnect(_subscriber); }
 
       //////////////////////////////////////////////////////////////////////////
-<<<<<<< HEAD
-=======
       /// \brief Connect a signal to the edit model signal
       public: template<typename T>
               static event::ConnectionPtr ConnectEditModel(T _subscriber)
@@ -167,7 +165,6 @@
               { editModel.Disconnect(_subscriber); }
 
       //////////////////////////////////////////////////////////////////////////
->>>>>>> 192d0a76
       /// \brief Connect a signal to the main window ready signal
       public: template<typename T>
               static event::ConnectionPtr ConnectMainWindowReady(T _subscriber)
@@ -234,13 +231,10 @@
       /// name is given as the function parameter.
       public: static event::EventT<void (const std::string &)> follow;
 
-<<<<<<< HEAD
-=======
       /// \brief Event triggered when the user selects edit a model. The model
       /// name is given as the function parameter.
       public: static event::EventT<void (const std::string &)> editModel;
 
->>>>>>> 192d0a76
       /// \brief Event triggered when a key is pressed
       public: static event::EventT<void (std::string)> keyPress;
 
