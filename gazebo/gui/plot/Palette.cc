/*
 * Copyright (C) 2016 Open Source Robotics Foundation
 *
 * Licensed under the Apache License, Version 2.0 (the "License");
 * you may not use this file except in compliance with the License.
 * You may obtain a copy of the License at
 *
 *     http://www.apache.org/licenses/LICENSE-2.0
 *
 * Unless required by applicable law or agreed to in writing, software
 * distributed under the License is distributed on an "AS IS" BASIS,
 * WITHOUT WARRANTIES OR CONDITIONS OF ANY KIND, either express or implied.
 * See the License for the specific language governing permissions and
 * limitations under the License.
 *
*/

#include <set>
#include <string>
#include <vector>
#include <google/protobuf/message.h>

#include "gazebo/common/CommonIface.hh"
#include "gazebo/common/Console.hh"
#include "gazebo/common/URI.hh"

#include "gazebo/gui/ConfigWidget.hh"
#include "gazebo/gui/plot/Palette.hh"

#include "gazebo/transport/TransportIface.hh"

#include "gazebo/util/IntrospectionClient.hh"

using namespace gazebo;
using namespace gui;

/////////////////////////////////////////////////
/// \brief Delegate that handles drawing the topic tree
class PlotItemDelegate : public QStyledItemDelegate
{
  /// \brief The data roles
  public: enum DataRole
  {
    /// \brief Associated with the topic name
    TOPIC_NAME_ROLE = Qt::UserRole + 100,

    /// \brief Associated with the data name, this is used to pass
    /// information to a location during a drag-drop operation.
    DATA_ROLE,

    // \brief Data type name, used to display type information to the user.
    DATA_TYPE_NAME,

    // \brief Flag indicating whether to expand the item or not.
    TO_EXPAND
  };

  /// \brief Constructor
  public: PlotItemDelegate() = default;

  /// \brief Destructor
  public: virtual ~PlotItemDelegate() = default;

  /// \brief Custom paint function.
  /// \param[in] _painter Pointer to the QT painter.
  /// \param[in] _opt Item options.
  /// \param[in] _index Item model index.
  public: void paint(QPainter *_painter, const QStyleOptionViewItem &_opt,
      const QModelIndex &_index) const
  {
    auto textRect = _opt.rect;

    // Custom options
    QString topicName = qvariant_cast<QString>(_index.data(TOPIC_NAME_ROLE));
    QString typeName = qvariant_cast<QString>(_index.data(DATA_TYPE_NAME));

    // TODO: Change to QApplication::font() once Roboto is used everywhere
    QFont font;
    auto fontWeight = QFont::Normal;
    if (typeName == "title")
    {
      font.setFamily("Roboto Bold");
      fontWeight = QFont::Bold;

      // Erase the branch image for titles
      QRectF titleRect = _opt.rect;
      titleRect.setLeft(titleRect.left() - 13);
      // FIXME: Find a non-hardcoded way to get the bg color
      QBrush brush(QColor("#e2e2e2"));
      _painter->save();
      _painter->fillRect(titleRect, brush);
      _painter->restore();
    }
    else
    {
      font.setFamily("Roboto Regular");
    }
    QFontMetrics fm(font);

    // Handle hover style
    if (typeName != "title" && _opt.state & QStyle::State_MouseOver)
    {
      _painter->setPen(QPen(QColor(200, 200, 200, 0), 0));
      _painter->setBrush(QColor(200, 200, 200));
      _painter->drawRect(_opt.rect);
    }

    // Paint the type icon
    if (typeName == "model" || typeName == "link" || typeName == "collision" ||
        typeName == "visual" || typeName == "joint")
    {
      double iconSize = 15;

      textRect.adjust(iconSize + 6, 5, 0, -5);
      QRectF iconRect = _opt.rect;
      iconRect.setTop(iconRect.top() + (_opt.rect.height()/2.0 - iconSize/2.0));

      QIcon icon(":/images/" + typeName  + ".svg");
      _painter->drawPixmap(iconRect.left(), iconRect.top(),
          icon.pixmap(iconSize, iconSize));
    }
    // Titles
    else if (typeName == "title")
    {
      textRect.adjust(-15, 5, 0, -5);
    }
    // Plottable items
    else if (!typeName.isEmpty())
    {
      // Paint icon
      double iconSize = 20;

      QRectF iconRect = _opt.rect;
      iconRect.setTop(iconRect.top() + (_opt.rect.height()/2.0 - iconSize/2.0));

      QIcon icon(":/images/graph_line.svg");
      _painter->drawPixmap(iconRect.left(), iconRect.top(),
          icon.pixmap(iconSize, iconSize));

      // Move text
      textRect.adjust(iconSize + 5, 5, 0, -5);
    }
    // Normal expandable items
    else
    {
      // Otherwise use a rectangle that is sized for the just the topic name
      textRect.adjust(0, 5, 0, -5);
    }

    _painter->setFont(QFont(font.family(), font.pointSize(), fontWeight));
    _painter->setPen(QColor(30, 30, 30));
    _painter->drawText(textRect, topicName);
  }

  /// \brief Size hint tells QT how big an item is.
  /// \param[in] _option Style options
  /// \param[in] _index Item model index
  public: QSize sizeHint(const QStyleOptionViewItem &_option,
                         const QModelIndex &_index) const
  {
    QSize size = QStyledItemDelegate::sizeHint(_option, _index);

    // TODO: Change to QApplication::font() once Roboto is used everywhere
    QFont font("Roboto Regular");
    QFontMetrics fm(font);

    // Make it slightly larger
    size.setHeight(fm.height() + 10);

    return size;
  }
};

/////////////////////////////////////////////////
/// Customize the item model so that we can pass along the correct MIME
/// information during a drag-drop.
class PlotItemModel : public QStandardItemModel
{
  /////////////////////////////////////////////////
  /// \brief Custom MIME data function.
  /// \param[in] _indexes List of selected items
  /// \return Mime data for the selected items.
  public: QMimeData *mimeData(const QModelIndexList &_indexes) const
  {
    QMimeData *curMimeData = new QMimeData();

    for (auto const &idx : _indexes)
    {
      if (idx.isValid())
      {
        QString text = this->data(idx,
            PlotItemDelegate::DATA_ROLE).toString();
        curMimeData->setData("application/x-item", text.toLatin1().data());

        break;
      }
    }

    return curMimeData;
  }
};

/////////////////////////////////////////////////
/// Customize the search model.
class SearchModel : public QSortFilterProxyModel
{
  /////////////////////////////////////////////////
  /// \brief Customize so we accept rows where:
  /// 1. Each of the words can be found in its ancestors or itself, but not
  /// necessarily all words on the same row, or
  /// 2. One of its descendants matches rule 1, or
  /// 3. One of its ancestors matches rule 1.
  ///
  /// For example this structure:
  /// - a
  /// -- b
  /// -- c
  /// --- d
  ///
  /// * A search of "a" will display all rows.
  /// * A search of "b" or "a b" will display "a" and "b".
  /// * A search of "c", "d", "a c", "a d", "a c d" or "c d" will display "a",
  /// "c" and "d".
  /// * A search of "a b c d", "b c" or "b d" will display nothing.
  ///
  /// \param[in] _srcRow Row on the source model.
  /// \param[in] _srcParent Parent on the source model.
  /// \return True if row is accepted.
  public: bool filterAcceptsRow(const int _srcRow,
      const QModelIndex &_srcParent) const
  {
    // Empty search matches nothing
    if (this->search == "")
      return false;

    // Item index in search model
    auto id = this->sourceModel()->index(_srcRow, 0, _srcParent);

    // Collapsed by default
    this->sourceModel()->setData(id, false, PlotItemDelegate::TO_EXPAND);

    // Each word must match at least once, either self, parent or child
    auto words = this->search.split(" ");
    for (auto word : words)
    {
      if (word == "")
        continue;

      // Expand this if at least one child contains the word
      // Note that this is not enough for this to be accepted, we need to match
      // all words
      if (this->hasChildAcceptsItself(id, word))
      {
        this->sourceModel()->setData(id, true, PlotItemDelegate::TO_EXPAND);
      }

      // At least one of the children fits rule 1
      if (this->hasAcceptedChildren(_srcRow, _srcParent))
        continue;

      // Row itself contains this word
      if (this->filterAcceptsRowItself(_srcRow, _srcParent, word))
        continue;

      // One of the ancestors contains this word
      QModelIndex parentIndex = _srcParent;
      bool parentAccepted = false;
      while (parentIndex.isValid())
      {
        if (this->filterAcceptsRowItself(parentIndex.row(),
            parentIndex.parent(), word))
        {
          parentAccepted = true;
          break;
        }
        parentIndex = parentIndex.parent();
      }

      if (parentAccepted)
        continue;

      // This word can't be found on the row or a parent, and no child is fully
      // accepted.
      return false;
    }

    return true;
  }

  /// \brief Check if row contains the word on itself.
  /// \param[in] _srcRow Row on the source model.
  /// \param[in] _srcParent Parent on the source model.
  /// \return True if row matches.
  public: bool filterAcceptsRowItself(const int _srcRow, const
      QModelIndex &_srcParent, QString _word) const
  {
    auto id = this->sourceModel()->index(_srcRow, 0, _srcParent);

    return (this->sourceModel()->data(id,
        this->filterRole()).toString().contains(_word, Qt::CaseInsensitive));
  }

  /// \brief Check if any of the children is fully accepted.
  /// \param[in] _srcRow Row on the source model.
  /// \param[in] _srcParent Parent on the source model.
  /// \return True if any of the children match.
  public: bool hasAcceptedChildren(const int _srcRow,
      const QModelIndex &_srcParent) const
  {
    auto item = sourceModel()->index(_srcRow, 0, _srcParent);

    if (!item.isValid())
      return false;

    for (int i = 0; i < item.model()->rowCount(item); ++i)
    {
      if (this->filterAcceptsRow(i, item))
        return true;
    }

    return false;
  }

  /// \brief Check if any of the children accepts a specific word.
  /// \param[in] _srcParent Parent on the source model.
  /// \param[in] _word Word to be checked.
  /// \return True if any of the children match.
  public: bool hasChildAcceptsItself(const QModelIndex &_srcParent,
      const QString &_word) const
  {
    for (int i = 0; i < this->sourceModel()->rowCount(_srcParent); ++i)
    {
      // Check immediate children
      if (this->filterAcceptsRowItself(i, _srcParent, _word))
        return true;

      // Check gradchildren
      auto item = this->sourceModel()->index(i, 0, _srcParent);
      if (this->hasChildAcceptsItself(item, _word))
        return true;
    }

    return false;
  }

  /// \brief Set a new search value.
  /// \param[in] _search Full search string.
  public: void setSearch(const QString &_search)
  {
    this->search = _search;
    this->filterChanged();
  }

  /// \brief Full search string.
  public: QString search;
};

/////////////////////////////////////////////////
/// \brief Private data for the Palette class
class gazebo::gui::PalettePrivate
{
  /// \brief Model to hold topics data.
  public: PlotItemModel *topicsModel;

  /// \brief Model to hold models data.
  public: PlotItemModel *modelsModel;

  /// \brief Model to hold sim data.
  public: PlotItemModel *simModel;

  /// \brief Proxy model to filter topics data.
  public: SearchModel *searchTopicsModel;

  /// \brief Proxy model to filter sim data.
  public: SearchModel *searchSimModel;

  /// \brief View holding the topics tree.
  public: QTreeView *searchTopicsTree;

  /// \brief View holding the sim tree.
  public: QTreeView *searchSimTree;
};

/////////////////////////////////////////////////
Palette::Palette(QWidget *_parent) : QWidget(_parent),
    dataPtr(new PalettePrivate)
{
  // The tab bar along the top.
  auto tabBar = new QTabBar;
  tabBar->setObjectName("plottingTabBar");
  tabBar->addTab("TOPICS");
  tabBar->addTab("MODELS");
  tabBar->addTab("SIM");
  tabBar->addTab("SEARCH");
  tabBar->setExpanding(true);
  tabBar->setDrawBase(false);
  tabBar->setFocusPolicy(Qt::NoFocus);

  // Create a view delegate, to handle drawing items in the tree view
  auto plotItemDelegate = new PlotItemDelegate;

  // The model that will hold data to be displayed in the topic tree view
  this->dataPtr->topicsModel = new PlotItemModel;
  this->FillTopics(this->dataPtr->topicsModel);

  // A proxy model to filter topic model
  this->dataPtr->searchTopicsModel = new SearchModel;
  this->dataPtr->searchTopicsModel->setFilterRole(
      PlotItemDelegate::TOPIC_NAME_ROLE);
  this->dataPtr->searchTopicsModel->setSourceModel(this->dataPtr->topicsModel);

  // A tree to visualize the topics and their messages.
  auto topicsTree = new QTreeView;
  topicsTree->setObjectName("plotTree");
  topicsTree->setAnimated(true);
  topicsTree->setHeaderHidden(true);
  topicsTree->setExpandsOnDoubleClick(true);
  topicsTree->setModel(this->dataPtr->topicsModel);
  topicsTree->setItemDelegate(plotItemDelegate);
  topicsTree->setEditTriggers(QAbstractItemView::NoEditTriggers);
  topicsTree->setDragEnabled(true);
  topicsTree->setDragDropMode(QAbstractItemView::DragOnly);

  // The model that will hold data to be displayed in the model tree view
  this->dataPtr->modelsModel = new PlotItemModel;
  this->FillModels(this->dataPtr->modelsModel);

  // A tree to visualize models and their properties
  auto modelsTree = new QTreeView;
  modelsTree->setObjectName("plotTree");
  modelsTree->setAnimated(true);
  modelsTree->setHeaderHidden(true);
  modelsTree->setExpandsOnDoubleClick(true);
  modelsTree->setModel(this->dataPtr->modelsModel);
  modelsTree->setItemDelegate(plotItemDelegate);
  modelsTree->setEditTriggers(QAbstractItemView::NoEditTriggers);
  modelsTree->setDragEnabled(true);
  modelsTree->setDragDropMode(QAbstractItemView::DragOnly);

  // The model that will hold data to be displayed in the sim tree view
  this->dataPtr->simModel = new PlotItemModel;
  this->FillSim(this->dataPtr->simModel);

  // A proxy model to filter sim model
  this->dataPtr->searchSimModel = new SearchModel;
  this->dataPtr->searchSimModel->setFilterRole(
      PlotItemDelegate::TOPIC_NAME_ROLE);
  this->dataPtr->searchSimModel->setSourceModel(this->dataPtr->simModel);

  // A tree to visualize sim variables
  auto simTree = new QTreeView;
  simTree->setObjectName("plotTree");
  simTree->setAnimated(true);
  simTree->setHeaderHidden(true);
  simTree->setExpandsOnDoubleClick(true);
  simTree->setModel(this->dataPtr->simModel);
  simTree->setItemDelegate(plotItemDelegate);
  simTree->setEditTriggers(QAbstractItemView::NoEditTriggers);
  simTree->setDragEnabled(true);
  simTree->setDragDropMode(QAbstractItemView::DragOnly);

  // Search field
  auto searchIcon = new QLabel();
  searchIcon->setPixmap(QPixmap(":/images/search.svg"));

  auto searchEdit = new QLineEdit();
  searchEdit->setObjectName("plotLineEdit");
  this->connect(searchEdit, SIGNAL(textChanged(QString)), this,
      SLOT(UpdateSearch(QString)));
  this->UpdateSearch("");

  auto searchField = new QHBoxLayout();
  searchField->addWidget(searchIcon);
  searchField->addWidget(searchEdit);

  // A tree to visualize topics search results
  this->dataPtr->searchTopicsTree = new QTreeView;
  this->dataPtr->searchTopicsTree->setObjectName("plotTree");
  this->dataPtr->searchTopicsTree->setAnimated(true);
  this->dataPtr->searchTopicsTree->setHeaderHidden(true);
  this->dataPtr->searchTopicsTree->setExpandsOnDoubleClick(true);
  this->dataPtr->searchTopicsTree->setModel(this->dataPtr->searchTopicsModel);
  this->dataPtr->searchTopicsTree->setItemDelegate(plotItemDelegate);
  this->dataPtr->searchTopicsTree->setEditTriggers(
      QAbstractItemView::NoEditTriggers);
  this->dataPtr->searchTopicsTree->setDragEnabled(true);
  this->dataPtr->searchTopicsTree->setDragDropMode(QAbstractItemView::DragOnly);

  // A tree to visualize sim search results
  this->dataPtr->searchSimTree = new QTreeView;
  this->dataPtr->searchSimTree->setObjectName("plotTree");
  this->dataPtr->searchSimTree->setAnimated(true);
  this->dataPtr->searchSimTree->setHeaderHidden(true);
  this->dataPtr->searchSimTree->setExpandsOnDoubleClick(true);
  this->dataPtr->searchSimTree->setModel(this->dataPtr->searchSimModel);
  this->dataPtr->searchSimTree->setItemDelegate(plotItemDelegate);
  this->dataPtr->searchSimTree->setEditTriggers(
      QAbstractItemView::NoEditTriggers);
  this->dataPtr->searchSimTree->setDragEnabled(true);
  this->dataPtr->searchSimTree->setDragDropMode(QAbstractItemView::DragOnly);

  // Search layout
  auto topicsLabel = new QLabel(tr("TOPICS"));
  topicsLabel->setObjectName("plottingSearchLabel");

  auto topicsLayout = new QVBoxLayout();
  topicsLayout->addWidget(topicsLabel);
  topicsLayout->addWidget(this->dataPtr->searchTopicsTree);

  auto topicsWidget = new QWidget();
  topicsWidget->setLayout(topicsLayout);

  auto simLabel = new QLabel(tr("SIM"));
  simLabel->setObjectName("plottingSearchLabel");

  auto simLayout = new QVBoxLayout();
  simLayout->addWidget(simLabel);
  simLayout->addWidget(this->dataPtr->searchSimTree);

  auto simWidget = new QWidget();
  simWidget->setLayout(simLayout);

  auto splitter = new QSplitter(Qt::Vertical, this);
  splitter->addWidget(topicsWidget);
  splitter->addWidget(simWidget);
  splitter->setCollapsible(0, false);
  splitter->setCollapsible(1, false);

  auto searchLayout = new QVBoxLayout();
  searchLayout->addLayout(searchField);
  searchLayout->addWidget(splitter);

  auto searchWidget = new QWidget();
  searchWidget->setLayout(searchLayout);

  // The stacked layout is used by the TabBar to switch active layouts
  auto tabStackedLayout = new QStackedLayout;
  tabStackedLayout->setContentsMargins(0, 0, 0, 0);
  tabStackedLayout->addWidget(topicsTree);
  tabStackedLayout->addWidget(modelsTree);
  tabStackedLayout->addWidget(simTree);
  tabStackedLayout->addWidget(searchWidget);

  // Connect TabBar to StackedLayout
  connect(tabBar, SIGNAL(currentChanged(int)),
          tabStackedLayout, SLOT(setCurrentIndex(int)));

  // Main frame
  auto mainFrameLayout = new QVBoxLayout;
  mainFrameLayout->addWidget(tabBar);
  mainFrameLayout->addLayout(tabStackedLayout);
  mainFrameLayout->setContentsMargins(0, 0, 0, 0);

  auto mainFrame = new QFrame(this);
  mainFrame->setObjectName("plotPaletteFrame");
  mainFrame->setLayout(mainFrameLayout);

  auto mainLayout = new QHBoxLayout;
  mainLayout->addWidget(mainFrame);
  mainLayout->setContentsMargins(0, 0, 0, 0);
  mainLayout->setSpacing(0);

  this->setMinimumWidth(350);
  this->setLayout(mainLayout);
}

/////////////////////////////////////////////////
Palette::~Palette()
{
}

/////////////////////////////////////////////////
void Palette::FillTopics(QStandardItemModel *_topicsModel)
{
  // Get all topics, independent of message type
  std::set<std::string> topics;

  // Get all the unique topics
  auto msgTopics = transport::getAdvertisedTopics();
  for (auto msgTopic : msgTopics)
  {
    for (auto topic : msgTopic.second)
    {
      topics.emplace(topic);
    }
  }

  // Populate widget
  for (auto topic : topics)
  {
    // Shorten topic name
    std::string prefix = "/gazebo/default";
    auto shortName = topic;
    auto idX = shortName.find(prefix);
    if (idX != std::string::npos)
      shortName.replace(0, prefix.size(), "~");

    auto topicItem = new QStandardItem();
    topicItem->setData(shortName.c_str(), PlotItemDelegate::TOPIC_NAME_ROLE);
    _topicsModel->appendRow(topicItem);

    // Create a message from this topic to find out its fields
    auto msgType = transport::getTopicMsgType(topic);
    if (msgType == "")
    {
      gzwarn << "Couldn't find message type for topic [" << topic << "]"
        << std::endl;
      return;
    }

    auto msg = msgs::MsgFactory::NewMsg(msgType);
    this->FillFromMsg(msg.get(), topicItem, topic+"?p=");
  }
}

/////////////////////////////////////////////////
void Palette::FillModels(QStandardItemModel *_modelsModel)
{
  gazebo::util::IntrospectionClient client;

  // Wait for the managers to come online
  auto managerIds = client.WaitForManagers(std::chrono::seconds(2));

  if (managerIds.empty())
  {
    std::cerr << "No introspection managers detected." << std::endl;
    std::cerr << "Is a gzserver running?" << std::endl;
    return;
  }

  // Pick up the first manager.
  std::string id = *managerIds.begin();

  // This is a blocking call
  std::set<std::string> items;
  if (!client.Items(id, items))
  {
    gzerr << "It wasn't possible to get items from manager [" << id << "]" <<
        std::endl;
    return;
  }

  // FIXME: Check if there is at least one model?
  if (!items.empty())
  {
    auto modelsTitle = new QStandardItem();
    modelsTitle->setData("MODELS", PlotItemDelegate::TOPIC_NAME_ROLE);
    modelsTitle->setData("title", PlotItemDelegate::DATA_TYPE_NAME);
    _modelsModel->appendRow(modelsTitle);
  }

  // Populate widget
  for (auto item : items)
  {
    common::URI itemURI(item);

    // Only take data
    if (itemURI.Scheme() != "data")
      continue;

    // Only take model data
    auto pathStr = itemURI.Path().Str();
    if (pathStr.find("model") == std::string::npos)
      continue;

    // Make sure there is a query
    auto queryStr = itemURI.Query().Str();
    if (queryStr.empty())
      continue;

    // Process path
    auto pathParts = common::split(pathStr, "/");

    QStandardItem *modelItem = NULL;
    unsigned int i = 0;
    while (i < pathParts.size())
    {
      // Create model item based on part
      auto part = pathParts[i];
      auto nextPart = pathParts[i+1];
      if (part == "model")
      {
        // Check if it has already been added
        auto modelList = _modelsModel->findItems(nextPart.c_str());
        if (modelList.isEmpty())
        {
          modelItem = new QStandardItem(nextPart.c_str());
          modelItem->setData(nextPart.c_str(),
              PlotItemDelegate::TOPIC_NAME_ROLE);
          modelItem->setData("model", PlotItemDelegate::DATA_TYPE_NAME);
          _modelsModel->appendRow(modelItem);
        }
        else
        {
          modelItem = modelList[0];
        }
      }
      i += 2;
    }

    if (!modelItem)
      return;

    // Process query
    queryStr = queryStr.substr(queryStr.find("=")+1);
    auto queryParts = common::split(queryStr, "/");

    if (queryParts.size() != 2)
    {
      gzwarn << "Unsupported query [" << itemURI.Str() << "]" << std::endl;
      continue;
    }

    if (queryParts[0] == "pose")
    {
      this->InsertPoseItem(modelItem, itemURI, queryParts[1]);
    }
    else if (queryParts[0] == "vector3d")
    {
      auto parentItemName = queryParts[1];
      if (parentItemName.find("velocity") != std::string::npos)
        parentItemName = "velocity";

      QStandardItem *velItem = NULL;

      // Check if it has already been added
      for (int k = 0; k < modelItem->rowCount(); ++k)
      {
        auto childItem = modelItem->child(k, 0);
        if (childItem && childItem->text().toStdString() == parentItemName)
        {
          velItem = childItem;
          break;
        }
      }

      // Create new item
      if (!velItem)
      {
        velItem = new QStandardItem(parentItemName.c_str());
        modelItem->appendRow(velItem);
      }

      this->InsertVector3dItem(velItem, itemURI, queryParts[1]);
    }
    else if (queryParts[0] == "quaterniond")
    {
      auto parentItemName = queryParts[1];
      if (parentItemName.find("velocity") != std::string::npos)
        parentItemName = "velocity";

      QStandardItem *velItem = NULL;

      // Check if it has already been added
      for (int k = 0; k < modelItem->rowCount(); ++k)
      {
        auto childItem = modelItem->child(k, 0);
        if (childItem && childItem->text().toStdString() == parentItemName)
        {
          velItem = childItem;
          break;
        }
      }

      // Create new item
      if (!velItem)
      {
        velItem = new QStandardItem(parentItemName.c_str());
        modelItem->appendRow(velItem);
      }

      this->InsertQuaterniondItem(velItem, itemURI, queryParts[1]);
    }
  }
}

/////////////////////////////////////////////////
void Palette::FillSim(QStandardItemModel *_simModel)
{
  // Hard-coded values for the sim tab
  std::multimap<std::string, std::string> simFields = {
      {"~/world_stats", "sim_time"},
      {"~/world_stats", "real_time"},
      {"~/world_stats", "iterations"}};

  for (auto field : simFields)
  {
    auto childItem = new QStandardItem();
    childItem->setDragEnabled(true);

    auto humanName = ConfigWidget::HumanReadableKey(field.second);
    childItem->setData(humanName.c_str(), PlotItemDelegate::TOPIC_NAME_ROLE);

    if (field.second == "iterations")
      childItem->setData("Uint 64", PlotItemDelegate::DATA_TYPE_NAME);
    else
      childItem->setData("Double", PlotItemDelegate::DATA_TYPE_NAME);

    std::string typeName =
        "<font size=3><p><b>Type</b>: " + childItem->data(
        PlotItemDelegate::DATA_TYPE_NAME).toString().toStdString() +
        "</p></font>";
    childItem->setToolTip(QString::fromStdString(typeName));

    std::string dataName = field.first + "?p=/" + field.second;
    childItem->setData(dataName.c_str(), PlotItemDelegate::DATA_ROLE);

    _simModel->appendRow(childItem);
  }

  //=================
  // TODO for testing - remove later
  auto itema = new QStandardItem();
  itema->setData("Dog", PlotItemDelegate::TOPIC_NAME_ROLE);
  itema->setData("Dog", PlotItemDelegate::DATA_ROLE);
  itema->setData("Double", PlotItemDelegate::DATA_TYPE_NAME);
  _simModel->appendRow(itema);
  auto itemb = new QStandardItem("Cat");
  itemb->setData("Cat", PlotItemDelegate::TOPIC_NAME_ROLE);
  itemb->setData("Cat", PlotItemDelegate::DATA_ROLE);
  itemb->setData("Double", PlotItemDelegate::DATA_TYPE_NAME);
  _simModel->appendRow(itemb);
  auto itemc = new QStandardItem("Turtle");
  itemc->setData("Turtle", PlotItemDelegate::TOPIC_NAME_ROLE);
  itemc->setData("Turtle", PlotItemDelegate::DATA_ROLE);
  itemc->setData("Double", PlotItemDelegate::DATA_TYPE_NAME);
  _simModel->appendRow(itemc);
  auto simTimeItem = new QStandardItem("sim_time");
  simTimeItem->setData("sim_time", PlotItemDelegate::TOPIC_NAME_ROLE);
  simTimeItem->setData("sim_time", PlotItemDelegate::DATA_ROLE);
  simTimeItem->setData("Double", PlotItemDelegate::DATA_TYPE_NAME);
  _simModel->appendRow(simTimeItem);
  //=================
}

/////////////////////////////////////////////////
void Palette::FillFromMsg(google::protobuf::Message *_msg,
    QStandardItem *_item, const std::string &_uri)
{
  if (!_msg || !_item)
    return;

  auto ref = _msg->GetReflection();
  if (!ref)
    return;

  auto descriptor = _msg->GetDescriptor();
  if (!descriptor)
    return;

  auto count = descriptor->field_count();

  // Go through all fields in this message
  for (int i = 0; i < count; ++i)
  {
    auto field = descriptor->field(i);
    if (!field)
      return;

    auto name = field->name();

    switch (field->type())
    {
      case google::protobuf::FieldDescriptor::TYPE_DOUBLE:
      case google::protobuf::FieldDescriptor::TYPE_FLOAT:
      case google::protobuf::FieldDescriptor::TYPE_INT64:
      case google::protobuf::FieldDescriptor::TYPE_UINT64:
      case google::protobuf::FieldDescriptor::TYPE_INT32:
      case google::protobuf::FieldDescriptor::TYPE_UINT32:
      case google::protobuf::FieldDescriptor::TYPE_BOOL:
      {
        auto humanName = ConfigWidget::HumanReadableKey(name);

        auto *childItem = new QStandardItem();
        childItem->setData(humanName.c_str(),
            PlotItemDelegate::TOPIC_NAME_ROLE);

        switch (field->type())
        {
          case google::protobuf::FieldDescriptor::TYPE_DOUBLE:
            childItem->setData("Double", PlotItemDelegate::DATA_TYPE_NAME);
            break;
          case google::protobuf::FieldDescriptor::TYPE_FLOAT:
            childItem->setData("Float", PlotItemDelegate::DATA_TYPE_NAME);
            break;
          case google::protobuf::FieldDescriptor::TYPE_INT64:
            childItem->setData("Int 64", PlotItemDelegate::DATA_TYPE_NAME);
            break;
          case google::protobuf::FieldDescriptor::TYPE_UINT64:
            childItem->setData("Uint 64", PlotItemDelegate::DATA_TYPE_NAME);
            break;
          case google::protobuf::FieldDescriptor::TYPE_INT32:
            childItem->setData("Int 32", PlotItemDelegate::DATA_TYPE_NAME);
            break;
          case google::protobuf::FieldDescriptor::TYPE_UINT32:
            childItem->setData("Uint 32", PlotItemDelegate::DATA_TYPE_NAME);
            break;
          case google::protobuf::FieldDescriptor::TYPE_BOOL:
            childItem->setData("Bool", PlotItemDelegate::DATA_TYPE_NAME);
            break;
          default:
            continue;
        }
        childItem->setToolTip(
            "<font size=3><p><b>Type</b>: " + childItem->data(
            PlotItemDelegate::DATA_TYPE_NAME).toString() +
            "</p></font>");

        std::string dataName = _uri + "/" + name;
        childItem->setData(dataName.c_str(), PlotItemDelegate::DATA_ROLE);
        childItem->setDragEnabled(true);

        _item->appendRow(childItem);
        break;
      }
      // Message within a message
      case google::protobuf::FieldDescriptor::TYPE_MESSAGE:
      {
        if (field->is_repeated())
          continue;

        // Treat time as double
        if (field->message_type()->name() == "Time")
        {
          auto humanName = ConfigWidget::HumanReadableKey(name);
          std::string dataName = _uri + "/" + name;

          auto *childItem = new QStandardItem();
          childItem->setData(humanName.c_str(),
              PlotItemDelegate::TOPIC_NAME_ROLE);
          childItem->setData(dataName.c_str(), PlotItemDelegate::DATA_ROLE);
          childItem->setData("Double", PlotItemDelegate::DATA_TYPE_NAME);
          childItem->setDragEnabled(true);
          childItem->setToolTip(
              "<font size=3><p><b>Type</b>: " + childItem->data(
              PlotItemDelegate::DATA_TYPE_NAME).toString() +
              "</p></font>");

          _item->appendRow(childItem);
        }
        // Custom RPY widgets for orientation
        else if (field->message_type()->name() == "Quaternion")
        {
          auto *quatItem = new QStandardItem();
          quatItem->setData(name.c_str(), PlotItemDelegate::TOPIC_NAME_ROLE);
          _item->appendRow(quatItem);

          std::vector<std::string> rpy = {"roll", "pitch", "yaw"};
          for (auto it : rpy)
          {
            auto humanName = ConfigWidget::HumanReadableKey(it);
            std::string dataName = _uri + "/" + name + "/" + it;

            auto *childItem = new QStandardItem();
            childItem->setData(QString::fromStdString(humanName),
                PlotItemDelegate::TOPIC_NAME_ROLE);
            childItem->setData(dataName.c_str(), PlotItemDelegate::DATA_ROLE);
            childItem->setData("Double", PlotItemDelegate::DATA_TYPE_NAME);
            childItem->setToolTip(
                "<font size=3><p><b>Type</b>: " + childItem->data(
                PlotItemDelegate::DATA_TYPE_NAME).toString() +
                "</p></font>");
            childItem->setDragEnabled(true);

            quatItem->appendRow(childItem);
          }
        }
        // Create a collapsible list for submessages
        else
        {
          auto fieldMsg = (ref->MutableMessage(_msg, field));
          auto *childItem = new QStandardItem();
          childItem->setData(name.c_str(), PlotItemDelegate::TOPIC_NAME_ROLE);
          _item->appendRow(childItem);
          this->FillFromMsg(fieldMsg, childItem, _uri + "/" + name);
        }
        break;
      }
      default:
      {
        continue;
      }
    }
  }
}

/////////////////////////////////////////////////
<<<<<<< HEAD
void Palette::InsertPoseItem(QStandardItem *_item, const common::URI &_uri,
    const std::string &_query)
{
  // Pose
  auto poseItem = new QStandardItem(_query.c_str());
  poseItem->setData("Pose",
      PlotItemDelegate::TOPIC_NAME_ROLE);
  _item->appendRow(poseItem);

  // Position
  auto positionItem = new QStandardItem();
  positionItem->setData("Position",
      PlotItemDelegate::TOPIC_NAME_ROLE);
  poseItem->appendRow(positionItem);

  std::vector<std::string> positions = {"x", "y", "z"};
  for (auto position : positions)
  {
    auto humanName = ConfigWidget::HumanReadableKey(position);

    auto childItem = new QStandardItem();
    childItem->setData(humanName.c_str(),
        PlotItemDelegate::TOPIC_NAME_ROLE);
    childItem->setData(
        (_uri.Str() + "/vector3d/position/double/" + position).c_str(),
        PlotItemDelegate::DATA_ROLE);
    childItem->setData("Double", PlotItemDelegate::DATA_TYPE_NAME);
    positionItem->appendRow(childItem);
  }

  // Orientation
  auto orientationItem = new QStandardItem();
  orientationItem->setData("Orientation",
      PlotItemDelegate::TOPIC_NAME_ROLE);
  poseItem->appendRow(orientationItem);

  std::vector<std::string> orientations = {"roll", "pitch", "yaw"};
  for (auto orientation : orientations)
  {
    auto humanName = ConfigWidget::HumanReadableKey(orientation);

    auto childItem = new QStandardItem();
    childItem->setData(humanName.c_str(),
        PlotItemDelegate::TOPIC_NAME_ROLE);
    childItem->setData(
        (_uri.Str() + "/quaterniond/orientation/double/" + orientation).c_str(),
        PlotItemDelegate::DATA_ROLE);
    childItem->setData("Double", PlotItemDelegate::DATA_TYPE_NAME);
    orientationItem->appendRow(childItem);
  }
}

/////////////////////////////////////////////////
void Palette::InsertVector3dItem(QStandardItem *_item, const common::URI &_uri,
    const std::string &_query)
{
  bool isLinVel = _query.find("linear_velocity") != std::string::npos;

  std::string title;
  if (isLinVel)
    title = "Velocity";
  else
    title = ConfigWidget::HumanReadableKey(_query);

  // Main item
  _item->setData(title.c_str(), PlotItemDelegate::TOPIC_NAME_ROLE);
  auto parentItem = _item;

   // Linear Velocity goes one deeper
   if (isLinVel)
   {
     auto childItem = new QStandardItem();
     childItem->setData("Linear", PlotItemDelegate::TOPIC_NAME_ROLE);
     _item->appendRow(childItem);
     parentItem = childItem;
   }

  std::vector<std::string> elements = {"x", "y", "z"};
  for (auto element : elements)
  {
    auto humanName = ConfigWidget::HumanReadableKey(element);

    auto childItem = new QStandardItem();
    childItem->setData(humanName.c_str(),
        PlotItemDelegate::TOPIC_NAME_ROLE);
    childItem->setData((_uri.Str() + "/double/" + element).c_str(),
        PlotItemDelegate::DATA_ROLE);
    childItem->setData("Double", PlotItemDelegate::DATA_TYPE_NAME);
    parentItem->appendRow(childItem);
  }
}

/////////////////////////////////////////////////
void Palette::InsertQuaterniondItem(QStandardItem *_item,
    const common::URI &_uri, const std::string &_query)
{
  bool isAngVel = _query.find("angular_velocity") != std::string::npos;

  std::string title;
  if (isAngVel)
    title = "Velocity";
  else
    title = ConfigWidget::HumanReadableKey(_query);

  // Main item
  _item->setData(title.c_str(), PlotItemDelegate::TOPIC_NAME_ROLE);
  auto parentItem = _item;

   // Angular Velocity goes one deeper
   if (isAngVel)
   {
     auto childItem = new QStandardItem();
     childItem->setData("Angular", PlotItemDelegate::TOPIC_NAME_ROLE);
     _item->appendRow(childItem);
     parentItem = childItem;
   }

  std::vector<std::string> elements = {"roll", "pitch", "yaw"};
  for (auto element : elements)
  {
    auto humanName = ConfigWidget::HumanReadableKey(element);

    auto childItem = new QStandardItem();
    childItem->setData(humanName.c_str(),
        PlotItemDelegate::TOPIC_NAME_ROLE);
    childItem->setData((_uri.Str() + "/double/" + element).c_str(),
        PlotItemDelegate::DATA_ROLE);
    childItem->setData("Double", PlotItemDelegate::DATA_TYPE_NAME);
    parentItem->appendRow(childItem);
=======
void Palette::UpdateSearch(const QString &_search)
{
  this->dataPtr->searchTopicsModel->setSearch(_search);
  this->dataPtr->searchSimModel->setSearch(_search);

  // Expand / collapse
  this->ExpandChildren(this->dataPtr->searchTopicsModel,
      this->dataPtr->searchTopicsTree, QModelIndex());
  this->ExpandChildren(this->dataPtr->searchSimModel,
      this->dataPtr->searchSimTree, QModelIndex());
}

/////////////////////////////////////////////////
void Palette::ExpandChildren(QSortFilterProxyModel *_model,
    QTreeView *_tree, const QModelIndex &_srcParent) const
{
  if (!_model || !_tree)
    return;

  for (int i = 0; i < _model->rowCount(_srcParent); ++i)
  {
    auto item = _model->index(i, 0, _srcParent);
    if (!item.isValid())
      return;

    bool expand = _model->data(item,
        PlotItemDelegate::TO_EXPAND).toBool();

    _tree->setExpanded(item, expand);

    this->ExpandChildren(_model, _tree, item);
>>>>>>> 5275c6e0
  }
}
<|MERGE_RESOLUTION|>--- conflicted
+++ resolved
@@ -985,7 +985,6 @@
 }
 
 /////////////////////////////////////////////////
-<<<<<<< HEAD
 void Palette::InsertPoseItem(QStandardItem *_item, const common::URI &_uri,
     const std::string &_query)
 {
@@ -1115,7 +1114,10 @@
         PlotItemDelegate::DATA_ROLE);
     childItem->setData("Double", PlotItemDelegate::DATA_TYPE_NAME);
     parentItem->appendRow(childItem);
-=======
+  }
+}
+
+/////////////////////////////////////////////////
 void Palette::UpdateSearch(const QString &_search)
 {
   this->dataPtr->searchTopicsModel->setSearch(_search);
@@ -1147,6 +1149,5 @@
     _tree->setExpanded(item, expand);
 
     this->ExpandChildren(_model, _tree, item);
->>>>>>> 5275c6e0
-  }
-}
+  }
+}