/*
 * Copyright (C) 2012-2015 Open Source Robotics Foundation
 *
 * Licensed under the Apache License, Version 2.0 (the "License");
 * you may not use this file except in compliance with the License.
 * You may obtain a copy of the License at
 *
 *     http://www.apache.org/licenses/LICENSE-2.0
 *
 * Unless required by applicable law or agreed to in writing, software
 * distributed under the License is distributed on an "AS IS" BASIS,
 * WITHOUT WARRANTIES OR CONDITIONS OF ANY KIND, either express or implied.
 * See the License for the specific language governing permissions and
 * limitations under the License.
 *
*/
#ifndef _MAINWINDOW_HH_
#define _MAINWINDOW_HH_

#include <map>
#include <string>
#include <vector>
#include <list>

#include <boost/thread/mutex.hpp>

#include "gazebo/gazebo_config.h"
#include "gazebo/gui/qt.h"
#include "gazebo/gui/DataLogger.hh"
#include "gazebo/common/Event.hh"
#include "gazebo/msgs/MessageTypes.hh"
#include "gazebo/transport/TransportTypes.hh"
#include "gazebo/util/system.hh"

#ifdef HAVE_OCULUS
#include "gazebo/gui/OculusWindow.hh"
#endif

namespace gazebo
{
  namespace gui
  {
    class RenderWidget;
    class ToolsWidget;
    class ModelListWidget;
    class Editor;
    class SpaceNav;

    class GAZEBO_VISIBLE MainWindow : public QMainWindow
    {
      Q_OBJECT

      public: MainWindow();
      public: virtual ~MainWindow();

      public: void Load();
      public: void Init();

      public: unsigned int GetEntityId(const std::string &_name);
      public: bool HasEntityName(const std::string &_name);

      /// \brief Add a widget to the left column stack of widgets.
      /// \param[in] _name Name of the widget
      /// \param[in] _widget Pointer to the widget to add.
      public: void AddToLeftColumn(const std::string &_name, QWidget *_widget);

      /// \brief Show a widget in the left column.
      /// \sa AddToLeftColumn
      /// \param[in] _name Name of the widge to show. The widget must have
      /// been added using AddToLeftColumn. The string "default" will show
      /// the main tab.
      public: void ShowLeftColumnWidget(const std::string &_name = "default");

      /// \brief Get a pointer to the render widget.
      /// \return A pointer to the render widget.
      public: RenderWidget *GetRenderWidget() const;

      /// \brief Returns the state of the simulation, true if paused.
      /// \return True if paused, false otherwise.
      public: bool IsPaused() const;

      /// \brief Play simulation.
      public slots: void Play();

      /// \brief Pause simulation.
      public slots: void Pause();

      /// \brief Set whether the left pane is visible
      /// \param[in] _on True to show the left pane, false to hide.
      public: void SetLeftPaneVisibility(bool _on);

      /// \brief Add a menu to the main window menu bar.
      /// \param[in] _menu Menu to be added.
      public: void AddMenu(QMenu *_menu);

      /// \brief Show a custom menubar. If NULL is used, the default menubar
      /// is shown.
      /// \param[in] _bar The menubar to show. NULL will show the default
      /// menubar.
      public: void ShowMenuBar(QMenuBar *_bar = NULL);

      /// \brief Create a new action with information from the given action,
      /// such as text and tooltip. The new action triggers the original action
      /// and follows its checked state. This is used for example to have the
      /// "same" action on the main window menu and the model editor menu,
      /// since an action can't be added to 2 different menus.
      /// \param[in] _action Action to be cloned.
      /// \param[in] _parent Parent for the new action.
      /// \return The new action.
      public: QAction *CloneAction(QAction *_action, QObject *_parent);

      /// \brief Get an editor by name
      /// \param[in] _name Name of the editor.
      /// \return Pointer to the editor.
      public: Editor *GetEditor(const std::string &_name) const;

      /// \brief A signal to trigger loading of GUI plugins.
      signals: void AddPlugins();

      /// \brief A signal to indicate the main window is about to close.
      signals: void Close();

      protected: void closeEvent(QCloseEvent *_event);

      private: void OnGUI(ConstGUIPtr &_msg);

      private slots: void ItemSelected(QTreeWidgetItem *, int);
      private slots: void New();
      private slots: void Open();
      private slots: void Import();
      private slots: void Save();
      private slots: void SaveAs();

      /// \brief Save GUI configuration to INI file.
      private slots: void SaveINI();

      /// \brief Clone a simulation.
      private slots: void Clone();

      private slots: void About();
      private slots: void Step();
      private slots: void Arrow();

      /// \brief Qt callback when the translate mode is triggered.
      private slots: void Translate();

      /// \brief Qt callback when the rotate mode is triggered.
      private slots: void Rotate();

      /// \brief Qt callback when the scale mode is triggered.
      private slots: void Scale();

      /// \brief Qt callback when the main align action is triggered. Currently
      /// just resets the child align actions.
      private slots: void Align();

      /// \brief Qt callback when the snap mode is triggered.
      private slots: void Snap();

      private slots: void CreateBox();
      private slots: void CreateSphere();
      private slots: void CreateCylinder();
      private slots: void CreateMesh();
      private slots: void CreatePointLight();
      private slots: void CreateSpotLight();
      private slots: void CreateDirectionalLight();

      /// \brief Qt callback when the screenshot action is triggered
      private slots: void CaptureScreenshot();

      private slots: void InsertModel();

      /// \brief Qt callback when the show grid action is triggered.
      private slots: void ShowGrid();

      /// \brief Qt callback when the show origin action is triggered.
      private slots: void ShowOrigin();

      /// \brief Qt callback when the show collisions action is triggered.
      private slots: void ShowCollisions();

      /// \brief Qt callback when the show joints action is triggered.
      private slots: void ShowJoints();

      /// \brief Qt callback when the show contacts action is triggered.
      private slots: void ShowContacts();

      /// \brief Qt callback when the show center of mass action is triggered.
      private slots: void ShowCOM();

      /// \brief Qt callback when the show inertia action is triggered.
      private slots: void ShowInertia();

<<<<<<< HEAD
=======
      /// \brief Qt callback when the show link frame action is triggered.
      private slots: void ShowLinkFrame();

      private slots: void Reset();

>>>>>>> 48a54ac7
      /// \brief Qt callback when the full screen action is triggered.
      private slots: void FullScreen();

      /// \brief Qt callback when the show toolbars action is triggered.
      private slots: void ShowToolbars();

      private slots: void FPS();
      private slots: void Orbit();
      private slots: void ViewOculus();
      private slots: void OnResetModelOnly();
      private slots: void OnResetWorld();
      private slots: void SetTransparent();
      private slots: void SetWireframe();

      /// \brief Qt callback when the show GUI overlays action is triggered.
      private slots: void ShowGUIOverlays();

      /// \brief QT slot to open the data logger utility
      private slots: void DataLogger();

      /// \brief QT callback when the data logger is shut down.
      private slots: void OnDataLoggerClosed();

      /// \brief Callback when topic selection action.
      private slots: void SelectTopic();

      /// \brief Callback for diagnostics action.
      private slots: void Diagnostics();

      /// \brief Callback for adding plugins.
      private slots: void OnAddPlugins();

      /// \brief Qt call back when one of the editor actions is triggered.
      /// \param[in] _action Action in the group which was triggered.
      private slots: void OnEditorGroup(QAction *_action);

      /// \brief Toggle full screen display.
      /// \param[in] _value True to display in full screen mode.
      private: void OnFullScreen(bool _value);

      /// \brief Toggle toolbars display.
      /// \param[in] _value True to display toolbars.
      private: void OnShowToolbars(bool _value);

      private: void OnMoveMode(bool _mode);

      /// \brief Create most of the actions.
      private: void CreateActions();

      /// \brief Delete the actions created in CreateActions.
      private: void DeleteActions();

      /// \brief Create menus.
      private: void CreateMenus();

      /// \brief Create the main menu bar.
      private: void CreateMenuBar();

      /// \brief Create all the editors.
      private: void CreateEditors();

      private: void OnModel(ConstModelPtr &_msg);

      /// \brief Light message callback.
      /// \param[in] _msg Pointer to the light message.
      private: void OnLight(ConstLightPtr &_msg);

      private: void OnResponse(ConstResponsePtr &_msg);
      private: void OnWorldModify(ConstWorldModifyPtr &_msg);
      private: void OnManipMode(const std::string &_mode);
      private: void OnSetSelectedEntity(const std::string &_name,
                                        const std::string &_mode);

      /// \brief Handle event for changing the manual step size.
      /// \param[in] _value New input step size.
      private: void OnInputStepSizeChanged(int _value);

      /// \brief Handle follow model user event.
      /// \param[in] _modelName Name of the model that is being followed.
      private: void OnFollow(const std::string &_modelName);

      /// \brief Helper function that creates a greyed out icon for an
      /// action. This lets the action have a visible disabled state.
      /// \param[in] _pixmap The image to use as an greyed out icon.
      /// \param[in, out] _act Action that receives the icon.
      private: void CreateDisabledIcon(const std::string &_pixmap,
                   QAction *_act);

      private: QToolBar *playToolbar;

      private: RenderWidget *renderWidget;
      private: ToolsWidget *toolsWidget;
      private: ModelListWidget *modelListWidget;

      private: transport::NodePtr node;
      private: transport::PublisherPtr worldControlPub;
      private: transport::PublisherPtr serverControlPub;
      private: transport::PublisherPtr requestPub;
      private: transport::PublisherPtr scenePub;
      private: transport::SubscriberPtr responseSub;
      private: transport::SubscriberPtr guiSub;
      private: transport::SubscriberPtr newEntitySub, statsSub;
      private: transport::SubscriberPtr worldModSub;

      /// \brief Subscriber to the light topic.
      private: transport::SubscriberPtr lightSub;

      private: QDockWidget *toolsDock;

      private: std::vector<event::ConnectionPtr> connections;

      // A map that associates physics_id's with entity names
      private: std::map<std::string, unsigned int> entities;

      /// \brief Message used to field requests.
      private: msgs::Request *requestMsg;

      /// \brief The left-hand tab widget
      private: QTabWidget *tabWidget;

      /// \brief Mainwindow's menubar
      private: QMenuBar *menuBar;

      /// \brief The Edit menu.
      private: QMenu *editMenu;

      /// \brief A layout for the menu bar.
      private: QHBoxLayout *menuLayout;

      /// \brief Used to control size of each pane.
      private: QStackedWidget *leftColumn;

      /// \brief Map of names to widgets in the leftColumn QStackedWidget
      private: std::map<std::string, int> leftColumnStack;

      /// \brief The filename set via "Save As". This filename is used by
      /// the "Save" feature.
      private: std::string saveFilename;

      /// \brief User specified step size for manually stepping the world
      private: int inputStepSize;

      /// \brief Map of all the editors to their names.
      private: std::map<std::string, Editor *> editors;

      /// \brief List of all the align action groups.
      private: std::vector<QActionGroup *> alignActionGroups;

      /// \brief Space navigator interface.
      private: SpaceNav *spacenav;

#ifdef HAVE_OCULUS
      private: gui::OculusWindow *oculusWindow;
#endif

      /// \brief Buffer of plugin messages to process.
      private: std::vector<boost::shared_ptr<msgs::Plugin const> > pluginMsgs;

      /// \brief Mutext to protect plugin loading.
      private: boost::mutex pluginLoadMutex;

      /// \brief Splitter for the main window.
      private: QSplitter *splitter;

      /// \brief Data logger dialog.
      private: gui::DataLogger *dataLogger;
    };
  }
}
#endif<|MERGE_RESOLUTION|>--- conflicted
+++ resolved
@@ -191,14 +191,9 @@
       /// \brief Qt callback when the show inertia action is triggered.
       private slots: void ShowInertia();
 
-<<<<<<< HEAD
-=======
       /// \brief Qt callback when the show link frame action is triggered.
       private slots: void ShowLinkFrame();
 
-      private slots: void Reset();
-
->>>>>>> 48a54ac7
       /// \brief Qt callback when the full screen action is triggered.
       private slots: void FullScreen();
 
