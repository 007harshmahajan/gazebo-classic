/*
 * Copyright (C) 2012-2014 Open Source Robotics Foundation
 *
 * Licensed under the Apache License, Version 2.0 (the "License");
 * you may not use this file except in compliance with the License.
 * You may obtain a copy of the License at
 *
 *     http://www.apache.org/licenses/LICENSE-2.0
 *
 * Unless required by applicable law or agreed to in writing, software
 * distributed under the License is distributed on an "AS IS" BASIS,
 * WITHOUT WARRANTIES OR CONDITIONS OF ANY KIND, either express or implied.
 * See the License for the specific language governing permissions and
 * limitations under the License.
 *
*/
#ifndef _MAINWINDOW_HH_
#define _MAINWINDOW_HH_

#include <map>
#include <string>
#include <vector>
#include <list>

#include "gazebo/gazebo_config.h"
#include "gazebo/gui/qt.h"
#include "gazebo/common/Event.hh"
#include "gazebo/msgs/MessageTypes.hh"
#include "gazebo/transport/TransportTypes.hh"
#include "gazebo/util/system.hh"

#ifdef HAVE_OCULUS
#include "gazebo/gui/OculusWindow.hh"
#endif

namespace gazebo
{
  namespace gui
  {
    class RenderWidget;
    class ToolsWidget;
    class ModelListWidget;
    class Editor;
    class SpaceNav;

    class GAZEBO_VISIBLE MainWindow : public QMainWindow
    {
      Q_OBJECT

      public: MainWindow();
      public: virtual ~MainWindow();

      public: void Load();
      public: void Init();

      public: unsigned int GetEntityId(const std::string &_name);
      public: bool HasEntityName(const std::string &_name);

      /// \brief Add a widget to the left column stack of widgets.
      /// \param[in] _name Name of the widget
      /// \param[in] _widget Pointer to the widget to add.
      public: void AddToLeftColumn(const std::string &_name, QWidget *_widget);

      /// \brief Show a widget in the left column.
      /// \sa AddToLeftColumn
      /// \param[in] _name Name of the widge to show. The widget must have
      /// been added using AddToLeftColumn. The string "default" will show
      /// the main tab.
      public: void ShowLeftColumnWidget(const std::string &_name = "default");

      /// \brief Get a pointer to the render widget.
      /// \return A pointer to the render widget.
      public: RenderWidget *GetRenderWidget() const;

      /// \brief Play simulation.
      public slots: void Play();

      /// \brief Pause simulation.
      public slots: void Pause();

      protected: void closeEvent(QCloseEvent *_event);

      private: void OnGUI(ConstGUIPtr &_msg);

      private slots: void ItemSelected(QTreeWidgetItem *, int);
      private slots: void New();
      private slots: void Open();
      private slots: void Import();
      private slots: void Save();
      private slots: void SaveAs();

      /// \brief Save GUI configuration to INI file.
      private slots: void SaveINI();

      /// \brief Clone a simulation.
      private slots: void Clone();

      private slots: void About();
      private slots: void Step();
      private slots: void NewModel();
      private slots: void Arrow();

      /// \brief Qt callback when the translate mode is triggered.
      private slots: void Translate();

      /// \brief Qt callback when the rotate mode is triggered.
      private slots: void Rotate();

      /// \brief Qt callback when the scale mode is triggered.
      private slots: void Scale();

      /// \brief Qt callback when the main align action is triggered. Currently
      /// just resets the child align actions.
      private slots: void Align();

      /// \brief Qt callback when the snap mode is triggered.
      private slots: void Snap();

      private slots: void CreateBox();
      private slots: void CreateSphere();
      private slots: void CreateCylinder();
      private slots: void CreateMesh();
      private slots: void CreatePointLight();
      private slots: void CreateSpotLight();
      private slots: void CreateDirectionalLight();

      /// \brief Qt callback when the screenshot action is triggered
      private slots: void CaptureScreenshot();

      private slots: void InsertModel();
      private slots: void ShowGrid();
      private slots: void ShowCollisions();
      private slots: void ShowJoints();
      private slots: void ShowContacts();
      private slots: void ShowCOM();
      private slots: void Reset();
      private slots: void FullScreen();
      private slots: void FPS();
      private slots: void Orbit();
      private slots: void ViewOculus();
      private slots: void OnResetModelOnly();
      private slots: void OnResetWorld();
      private slots: void SetTransparent();
      private slots: void SetWireframe();

      /// \brief Qt call back when the play action state changes
      private slots: void OnPlayActionChanged();

      /// \brief QT slot to open the data logger utility
      private slots: void DataLogger();

      /// \brief Callback when topic selection action.
      private slots: void SelectTopic();

      /// \brief Callback for diagnostics action.
      private slots: void Diagnostics();

      /// \brief Toggle full screen display.
      /// \param[in] _value True to display in full screen mode.
      private: void OnFullScreen(bool _value);
      private: void OnMoveMode(bool _mode);

      /// \brief Create most of the actions.
      private: void CreateActions();

      /// \brief Create menus.
      private: void CreateMenus();

      /// \brief Create the toolbars.
      private: void CreateToolbars();

      /// \brief Create the main menu bar.
      private: void CreateMenuBar();

      /// \brief Create all the editors.
      private: void CreateEditors();

      /// \brief Show a custom menubar. If NULL is used, the default menubar
      /// is shown.
      /// \param[in] _bar The menubar to show. NULL will show the default
      /// menubar.
      public: void ShowMenuBar(QMenuBar *_bar = NULL);

      private: void OnModel(ConstModelPtr &_msg);

      /// \brief Light message callback.
      /// \param[in] _msg Pointer to the light message.
      private: void OnLight(ConstLightPtr &_msg);

      private: void OnResponse(ConstResponsePtr &_msg);
      private: void OnWorldModify(ConstWorldModifyPtr &_msg);
      private: void OnManipMode(const std::string &_mode);
      private: void OnSetSelectedEntity(const std::string &_name,
                                        const std::string &_mode);
      private: void OnStats(ConstWorldStatisticsPtr &_msg);

      /// \brief Handle event for changing the manual step size.
      /// \param[in] _value New input step size.
      private: void OnInputStepSizeChanged(int _value);

      /// \brief Handle follow model user event.
      /// \param[in] _modelName Name of the model that is being followed.
      private: void OnFollow(const std::string &_modelName);

      /// \brief Helper function that creates a greyed out icon for an
      /// action. This lets the action have a visible disabled state.
      /// \param[in] _pixmap The image to use as an greyed out icon.
      /// \param[in, out] _act Action that receives the icon.
      private: void CreateDisabledIcon(const std::string &_pixmap,
                   QAction *_act);

      private: QToolBar *playToolbar;

      private: RenderWidget *renderWidget;
      private: ToolsWidget *toolsWidget;
      private: ModelListWidget *modelListWidget;

      private: transport::NodePtr node;
      private: transport::PublisherPtr worldControlPub;
      private: transport::PublisherPtr serverControlPub;
      private: transport::PublisherPtr selectionPub;
      private: transport::PublisherPtr requestPub;
      private: transport::PublisherPtr scenePub;
      private: transport::SubscriberPtr responseSub;
      private: transport::SubscriberPtr guiSub;
      private: transport::SubscriberPtr newEntitySub, statsSub;
      private: transport::SubscriberPtr worldModSub;

      /// \brief Subscriber to the light topic.
      private: transport::SubscriberPtr lightSub;

      private: QDockWidget *toolsDock;

      private: std::vector<event::ConnectionPtr> connections;

      // A map that associates physics_id's with entity names
      private: std::map<std::string, unsigned int> entities;

      /// \brief Message used to field requests.
      private: msgs::Request *requestMsg;

      /// \brief The left-hand tab widget
      private: QTabWidget *tabWidget;

      /// \brief Mainwindow's menubar
      private: QMenuBar *menuBar;

      /// \brief The Edit menu.
      private: QMenu *editMenu;

      /// \brief A layout for the menu bar.
      private: QHBoxLayout *menuLayout;

      /// \brief Used to control size of each pane.
      private: QStackedWidget *leftColumn;

      /// \brief Map of names to widgets in the leftColumn QStackedWidget
      private: std::map<std::string, int> leftColumnStack;

      /// \brief The filename set via "Save As". This filename is used by
      /// the "Save" feature.
      private: std::string saveFilename;

      /// \brief User specified step size for manually stepping the world
      private: int inputStepSize;

      /// \brief List of all the editors.
      private: std::list<Editor*> editors;

<<<<<<< HEAD
=======
      /// \brief List of all the align action groups.
      private: std::vector<QActionGroup *> alignActionGroups;

>>>>>>> d4b85efd
      /// \brief Space navigator interface.
      private: SpaceNav *spacenav;

#ifdef HAVE_OCULUS
      private: gui::OculusWindow *oculusWindow;
#endif
    };
  }
}
#endif<|MERGE_RESOLUTION|>--- conflicted
+++ resolved
@@ -267,12 +267,9 @@
       /// \brief List of all the editors.
       private: std::list<Editor*> editors;
 
-<<<<<<< HEAD
-=======
       /// \brief List of all the align action groups.
       private: std::vector<QActionGroup *> alignActionGroups;
 
->>>>>>> d4b85efd
       /// \brief Space navigator interface.
       private: SpaceNav *spacenav;
 
