/*
 * Copyright (C) 2012-2015 Open Source Robotics Foundation
 *
 * Licensed under the Apache License, Version 2.0 (the "License");
 * you may not use this file except in compliance with the License.
 * You may obtain a copy of the License at
 *
 *     http://www.apache.org/licenses/LICENSE-2.0
 *
 * Unless required by applicable law or agreed to in writing, software
 * distributed under the License is distributed on an "AS IS" BASIS,
 * WITHOUT WARRANTIES OR CONDITIONS OF ANY KIND, either express or implied.
 * See the License for the specific language governing permissions and
 * limitations under the License.
 *
 */

#ifdef _WIN32
  // Ensure that Winsock2.h is included before Windows.h, which can get
  // pulled in by anybody (e.g., Boost).
  #include <Winsock2.h>
#endif

#include <functional>

#include <google/protobuf/descriptor.h>
#include <google/protobuf/message.h>

#include <ignition/math/Angle.hh>

#include <sdf/sdf.hh>

#include "gazebo/common/Console.hh"
#include "gazebo/common/Events.hh"
#include "gazebo/common/Image.hh"
#include "gazebo/common/SystemPaths.hh"

#include "gazebo/gui/GuiEvents.hh"
#include "gazebo/gui/GuiIface.hh"
#include "gazebo/gui/ModelListWidget.hh"
#include "gazebo/gui/ModelListWidgetPrivate.hh"
#include "gazebo/gui/ModelRightMenu.hh"
#include "gazebo/gui/qtpropertybrowser/qttreepropertybrowser.h"
#include "gazebo/gui/qtpropertybrowser/qtvariantproperty.h"

#include "gazebo/rendering/Light.hh"
#include "gazebo/rendering/RenderEvents.hh"
#include "gazebo/rendering/RenderingIface.hh"
#include "gazebo/rendering/Scene.hh"
#include "gazebo/rendering/UserCamera.hh"
#include "gazebo/rendering/Visual.hh"

#include "gazebo/transport/Node.hh"
#include "gazebo/transport/Publisher.hh"

// avoid collision from Mac OS X's ConditionalMacros.h
#ifdef __MACH__
#undef TYPE_BOOL
#endif

using namespace gazebo;
using namespace gui;

extern ModelRightMenu *g_modelRightMenu;

/////////////////////////////////////////////////
ModelListWidget::ModelListWidget(QWidget *_parent)
  : QWidget(_parent), dataPtr(new ModelListWidgetPrivate)
{
  this->setObjectName("modelList");

  this->dataPtr->requestMsg = NULL;
  this->dataPtr->propMutex = new std::mutex();
  this->dataPtr->receiveMutex = new std::mutex();

  QVBoxLayout *mainLayout = new QVBoxLayout;
  this->dataPtr->modelTreeWidget = new QTreeWidget();
  this->dataPtr->modelTreeWidget->setObjectName("modelTreeWidget");
  this->dataPtr->modelTreeWidget->setColumnCount(1);
  this->dataPtr->modelTreeWidget->setContextMenuPolicy(Qt::CustomContextMenu);
  this->dataPtr->modelTreeWidget->header()->hide();
  this->dataPtr->modelTreeWidget->setFocusPolicy(Qt::NoFocus);
  this->dataPtr->modelTreeWidget->setSelectionMode(
      QAbstractItemView::ExtendedSelection);
  this->dataPtr->modelTreeWidget->setSelectionBehavior(
      QAbstractItemView::SelectRows);
  this->dataPtr->modelTreeWidget->setVerticalScrollMode(
      QAbstractItemView::ScrollPerPixel);

  connect(this->dataPtr->modelTreeWidget, SIGNAL(itemClicked(QTreeWidgetItem *,
      int)),
          this, SLOT(OnModelSelection(QTreeWidgetItem *, int)));
  connect(this->dataPtr->modelTreeWidget,
      SIGNAL(customContextMenuRequested(const QPoint &)),
      this, SLOT(OnCustomContextMenu(const QPoint &)));

  this->dataPtr->variantManager = new QtVariantPropertyManager();
  this->dataPtr->propTreeBrowser = new QtTreePropertyBrowser();
  this->dataPtr->propTreeBrowser->setObjectName("propTreeBrowser");
  this->dataPtr->propTreeBrowser->setStyleSheet(
      "QTreeView::branch:selected:active { background-color: transparent; }");
  this->dataPtr->variantFactory = new QtVariantEditorFactory();
  this->dataPtr->propTreeBrowser->setFactoryForManager(
      this->dataPtr->variantManager,
      this->dataPtr->variantFactory);
  connect(this->dataPtr->variantManager,
          SIGNAL(propertyChanged(QtProperty*)),
          this, SLOT(OnPropertyChanged(QtProperty *)));
  connect(this->dataPtr->propTreeBrowser,
          SIGNAL(currentItemChanged(QtBrowserItem*)),
          this, SLOT(OnCurrentPropertyChanged(QtBrowserItem *)));

  QFrame *frame = new QFrame;
  QVBoxLayout *frameLayout = new QVBoxLayout;

  QSplitter *splitter = new QSplitter(Qt::Vertical, this);
  splitter->addWidget(this->dataPtr->modelTreeWidget);
  splitter->addWidget(this->dataPtr->propTreeBrowser);
  splitter->setStretchFactor(0, 1);
  splitter->setStretchFactor(1, 2);
  splitter->setCollapsible(0, false);
  splitter->setCollapsible(1, false);

  frameLayout->addWidget(splitter);
  frameLayout->setContentsMargins(0, 0, 0, 0);
  frame->setLayout(frameLayout);

  mainLayout->addWidget(frame);

  this->setLayout(mainLayout);
  this->layout()->setContentsMargins(0, 0, 0, 0);

  this->ResetTree();

  this->dataPtr->connections.push_back(
      gui::Events::ConnectModelUpdate(
        std::bind(&ModelListWidget::OnModelUpdate, this,
          std::placeholders::_1)));

  this->dataPtr->connections.push_back(
      gui::Events::ConnectLightUpdate(
        std::bind(&ModelListWidget::OnLightUpdate, this,
          std::placeholders::_1)));

  this->dataPtr->connections.push_back(
      rendering::Events::ConnectCreateScene(
        std::bind(&ModelListWidget::OnCreateScene, this,
          std::placeholders::_1)));

  this->dataPtr->connections.push_back(
      rendering::Events::ConnectRemoveScene(
        std::bind(&ModelListWidget::OnRemoveScene, this,
          std::placeholders::_1)));

  this->dataPtr->connections.push_back(
      event::Events::ConnectSetSelectedEntity(
        std::bind(&ModelListWidget::OnSetSelectedEntity, this,
          std::placeholders::_1, std::placeholders::_2)));

  QTimer::singleShot(500, this, SLOT(Update()));
}

/////////////////////////////////////////////////
ModelListWidget::~ModelListWidget()
{
  this->dataPtr->connections.clear();
  delete this->dataPtr->propMutex;
  delete this->dataPtr->receiveMutex;
}

/////////////////////////////////////////////////
void ModelListWidget::OnModelSelection(QTreeWidgetItem *_item, int /*_column*/)
{
  if (_item)
  {
    std::string name = _item->data(0, Qt::UserRole).toString().toStdString();
    this->dataPtr->propTreeBrowser->clear();
    if (name == "Scene")
    {
      this->dataPtr->requestMsg = msgs::CreateRequest("scene_info",
                         this->dataPtr->selectedEntityName);
      this->dataPtr->requestPub->Publish(*this->dataPtr->requestMsg);
    }
    else if (name == "Models")
    {
      this->dataPtr->modelsItem->setExpanded(
          !this->dataPtr->modelsItem->isExpanded());
    }
    else if (name == "Lights")
    {
      this->dataPtr->lightsItem->setExpanded(
          !this->dataPtr->lightsItem->isExpanded());
    }
    else if (name == "Physics")
    {
      this->dataPtr->requestMsg = msgs::CreateRequest("physics_info",
                                             this->dataPtr->selectedEntityName);
      this->dataPtr->requestPub->Publish(*this->dataPtr->requestMsg);
    }
    else if (name == "Spherical Coordinates")
    {
      this->dataPtr->requestMsg = msgs::CreateRequest(
          "spherical_coordinates_info",
          this->dataPtr->selectedEntityName);
      this->dataPtr->requestPub->Publish(*this->dataPtr->requestMsg);
    }
    else if (name == "GUI")
    {
      QtVariantProperty *item = NULL;

      rendering::UserCameraPtr cam = gui::get_active_camera();
      if (!cam)
        return;

      // Create a camera item
      QtProperty *topItem = this->dataPtr->variantManager->addProperty(
          QtVariantPropertyManager::groupTypeId(), tr("camera"));
      auto cameraBrowser = this->dataPtr->propTreeBrowser->addProperty(topItem);

      // Create and set the gui camera name
      std::string cameraName = cam->Name();
      item = this->dataPtr->variantManager->addProperty(QVariant::String,
          tr("name"));
      item->setValue(cameraName.c_str());
      topItem->addSubProperty(item);
      item->setEnabled(false);

      // Create and set the gui camera pose
      item = this->dataPtr->variantManager->addProperty(
          QtVariantPropertyManager::groupTypeId(), tr("pose"));
      {
        topItem->addSubProperty(item);
        ignition::math::Pose3d cameraPose = cam->WorldPose();

        this->FillPoseProperty(msgs::Convert(cameraPose), item);
<<<<<<< HEAD
      }

      // Create and set the gui camera position relative to a tracked model
      item = this->variantManager->addProperty(
          QtVariantPropertyManager::groupTypeId(), tr("track_visual"));
      {
        topItem->addSubProperty(item);

        bool isStatic = cam->TrackIsStatic();
        QtVariantProperty *item2 = this->variantManager->addProperty(
            QVariant::Bool, tr("static"));
        item2->setValue(isStatic);
        item->addSubProperty(item2);

        bool isRelative = cam->TrackIsRelative();
        item2 = this->variantManager->addProperty(
            QVariant::Bool, tr("relative"));
        item2->setValue(isRelative);
        item->addSubProperty(item2);

        bool inheritYaw = cam->TrackInheritYaw();
        item2 = this->variantManager->addProperty(
            QVariant::Bool, tr("inherit_yaw"));
        item2->setValue(inheritYaw);
        item->addSubProperty(item2);

        ignition::math::Vector3d trackPos = cam->TrackPosition();
        this->FillVector3dProperty(msgs::Convert(trackPos), item);

        double minDist = cam->TrackMinDistance();
        item2 = this->variantManager->addProperty(
            QVariant::Double, tr("min_distance"));
        static_cast<QtVariantPropertyManager*>
          (this->variantFactory->propertyManager(item2))->setAttribute(
              item2, "decimals", 6);
        item2->setValue(minDist);
        item->addSubProperty(item2);

        double maxDist = cam->TrackMaxDistance();
        item2 = this->variantManager->addProperty(
            QVariant::Double, tr("max_distance"));
        static_cast<QtVariantPropertyManager*>
          (this->variantFactory->propertyManager(item2))->setAttribute(
              item2, "decimals", 6);
        item2->setValue(maxDist);
        item->addSubProperty(item2);
      }

      // set expanded to true by default for easier viewing
      this->propTreeBrowser->setExpanded(cameraBrowser, true);
      for (auto browser : cameraBrowser->children())
      {
        this->propTreeBrowser->setExpanded(browser, true);
=======
        // set expanded to true by default for easier viewing
        this->dataPtr->propTreeBrowser->setExpanded(cameraBrowser, true);
        for (auto browser : cameraBrowser->children())
        {
          this->dataPtr->propTreeBrowser->setExpanded(browser, true);
        }
>>>>>>> 49749cd5
      }
    }
    else
    {
      this->dataPtr->propTreeBrowser->clear();
      event::Events::setSelectedEntity(name, "normal");
    }
  }
  else
    this->dataPtr->selectedEntityName.clear();
}

/////////////////////////////////////////////////
void ModelListWidget::OnSetSelectedEntity(const std::string &_name,
                                          const std::string &/*_mode*/)
{
  this->dataPtr->selectedEntityName = _name;

  this->dataPtr->propTreeBrowser->clear();
  if (!this->dataPtr->selectedEntityName.empty())
  {
    QTreeWidgetItem *mItem = this->ListItem(
      this->dataPtr->selectedEntityName,
      this->dataPtr->modelsItem);
    QTreeWidgetItem *lItem = this->ListItem(
      this->dataPtr->selectedEntityName,
      this->dataPtr->lightsItem);
    if (mItem)
    {
      this->dataPtr->requestMsg = msgs::CreateRequest("entity_info",
          this->dataPtr->selectedEntityName);
      this->dataPtr->requestPub->Publish(*this->dataPtr->requestMsg);
      this->dataPtr->modelTreeWidget->setCurrentItem(mItem);
      mItem->setExpanded(!mItem->isExpanded());
    }
    else if (lItem)
    {
      rendering::LightPtr light =
        gui::get_active_camera()->GetScene()->GetLight(
            this->dataPtr->selectedEntityName);

      light->FillMsg(this->dataPtr->lightMsg);
      this->dataPtr->propTreeBrowser->clear();
      this->dataPtr->fillTypes.push_back("Light");

      this->dataPtr->modelTreeWidget->setCurrentItem(lItem);
    }
  }
  else if (this->dataPtr->modelTreeWidget->currentItem())
  {
    this->dataPtr->modelTreeWidget->currentItem()->setSelected(false);
  }
}

/////////////////////////////////////////////////
void ModelListWidget::Update()
{
  if (!this->dataPtr->fillTypes.empty())
  {
    std::lock_guard<std::mutex> lock(*this->dataPtr->propMutex);
    this->dataPtr->fillingPropertyTree = true;
    this->dataPtr->propTreeBrowser->clear();

    if (this->dataPtr->fillTypes[0] == "Model")
      this->FillPropertyTree(this->dataPtr->modelMsg, NULL);
    else if (this->dataPtr->fillTypes[0] == "Link")
      this->FillPropertyTree(this->dataPtr->linkMsg, NULL);
    else if (this->dataPtr->fillTypes[0] == "Joint")
      this->FillPropertyTree(this->dataPtr->jointMsg, NULL);
    else if (this->dataPtr->fillTypes[0] == "Scene")
      this->FillPropertyTree(this->dataPtr->sceneMsg, NULL);
    else if (this->dataPtr->fillTypes[0] == "Physics")
      this->FillPropertyTree(this->dataPtr->physicsMsg, NULL);
    else if (this->dataPtr->fillTypes[0] == "Light")
      this->FillPropertyTree(this->dataPtr->lightMsg, NULL);
    else if (this->dataPtr->fillTypes[0] == "Spherical Coordinates")
      this->FillPropertyTree(this->dataPtr->sphericalCoordMsg, NULL);
    this->dataPtr->fillingPropertyTree = false;
    this->dataPtr->fillTypes.pop_front();
  }

  if (!this->dataPtr->modelTreeWidget->currentItem())
  {
    std::lock_guard<std::mutex> lock(*this->dataPtr->propMutex);
    this->dataPtr->propTreeBrowser->clear();
  }

  this->ProcessRemoveEntity();
  this->ProcessModelMsgs();
  this->ProcessLightMsgs();
  QTimer::singleShot(1000, this, SLOT(Update()));
}

/////////////////////////////////////////////////
void ModelListWidget::OnModelUpdate(const msgs::Model &_msg)
{
  std::lock_guard<std::mutex> lock(*this->dataPtr->receiveMutex);
  msgs::Model msg;
  msg.CopyFrom(_msg);
  this->dataPtr->modelMsgs.push_back(msg);
}

/////////////////////////////////////////////////
void ModelListWidget::OnLightUpdate(const msgs::Light &_msg)
{
  std::lock_guard<std::mutex> lock(*this->dataPtr->receiveMutex);
  msgs::Light msg;
  msg.CopyFrom(_msg);
  this->dataPtr->lightMsgs.push_back(msg);
}

/////////////////////////////////////////////////
void ModelListWidget::ProcessModelMsgs()
{
  std::lock_guard<std::mutex> lock(*this->dataPtr->receiveMutex);

  for (auto iter = this->dataPtr->modelMsgs.begin();
       iter != this->dataPtr->modelMsgs.end(); ++iter)
  {
    std::string name = (*iter).name();

    QTreeWidgetItem *listItem = this->ListItem((*iter).name(),
                                                  this->dataPtr->modelsItem);

    if (!listItem)
    {
      if (!(*iter).has_deleted() || !(*iter).deleted())
      {
        // Create an item for the model name
        QTreeWidgetItem *topItem = new QTreeWidgetItem(
            this->dataPtr->modelsItem,
            QStringList(QString("%1").arg(QString::fromStdString(name))));

        topItem->setData(0, Qt::UserRole, QVariant((*iter).name().c_str()));
        this->dataPtr->modelTreeWidget->addTopLevelItem(topItem);

        for (int i = 0; i < (*iter).link_size(); i++)
        {
          std::string linkName = (*iter).link(i).name();
          int index = linkName.rfind("::") + 2;
          std::string linkNameShort = linkName.substr(index,
                                                      linkName.size() - index);

          QTreeWidgetItem *linkItem = new QTreeWidgetItem(topItem,
              QStringList(QString("%1").arg(
                  QString::fromStdString(linkNameShort))));

          linkItem->setData(0, Qt::UserRole, QVariant(linkName.c_str()));
          linkItem->setData(1, Qt::UserRole, QVariant((*iter).name().c_str()));
          linkItem->setData(2, Qt::UserRole, QVariant((*iter).id()));
          linkItem->setData(3, Qt::UserRole, QVariant("Link"));
          this->dataPtr->modelTreeWidget->addTopLevelItem(linkItem);
        }

        for (int i = 0; i < (*iter).joint_size(); i++)
        {
          std::string jointName = (*iter).joint(i).name();

          int index = jointName.rfind("::") + 2;
          std::string jointNameShort = jointName.substr(
              index, jointName.size() - index);

          QTreeWidgetItem *jointItem = new QTreeWidgetItem(topItem,
              QStringList(QString("%1").arg(
                  QString::fromStdString(jointNameShort))));

          jointItem->setData(0, Qt::UserRole, QVariant(jointName.c_str()));
          jointItem->setData(3, Qt::UserRole, QVariant("Joint"));
          this->dataPtr->modelTreeWidget->addTopLevelItem(jointItem);
        }
      }
    }
    else
    {
      if ((*iter).has_deleted() && (*iter).deleted())
      {
        int i = this->dataPtr->modelsItem->indexOfChild(listItem);
        this->dataPtr->modelsItem->takeChild(i);
      }
      else
      {
        listItem->setText(0, (*iter).name().c_str());
        listItem->setData(1, Qt::UserRole, QVariant((*iter).name().c_str()));
      }
    }
  }
  this->dataPtr->modelMsgs.clear();
}

/////////////////////////////////////////////////
void ModelListWidget::OnResponse(ConstResponsePtr &_msg)
{
  if (!this->dataPtr->requestMsg || _msg->id() !=
      this->dataPtr->requestMsg->id())
    return;

  if (_msg->has_type() && _msg->type() == this->dataPtr->modelMsg.GetTypeName())
  {
    this->dataPtr->propMutex->lock();
    this->dataPtr->modelMsg.ParseFromString(_msg->serialized_data());
    this->dataPtr->fillTypes.push_back("Model");
    this->dataPtr->propMutex->unlock();
  }
  else if (_msg->has_type() && _msg->type() ==
      this->dataPtr->linkMsg.GetTypeName())
  {
    this->dataPtr->propMutex->lock();
    this->dataPtr->linkMsg.ParseFromString(_msg->serialized_data());
    this->dataPtr->fillTypes.push_back("Link");
    this->dataPtr->propMutex->unlock();
  }
  else if (_msg->has_type() && _msg->type() ==
      this->dataPtr->jointMsg.GetTypeName())
  {
    this->dataPtr->propMutex->lock();
    this->dataPtr->jointMsg.ParseFromString(_msg->serialized_data());
    this->dataPtr->fillTypes.push_back("Joint");
    this->dataPtr->propMutex->unlock();
  }
  else if (_msg->has_type() && _msg->type() ==
      this->dataPtr->sceneMsg.GetTypeName())
  {
    this->dataPtr->propMutex->lock();
    this->dataPtr->sceneMsg.ParseFromString(_msg->serialized_data());
    this->dataPtr->fillTypes.push_back("Scene");
    this->dataPtr->propMutex->unlock();
  }
  else if (_msg->has_type() && _msg->type() ==
      this->dataPtr->physicsMsg.GetTypeName())
  {
    this->dataPtr->propMutex->lock();
    this->dataPtr->physicsMsg.ParseFromString(_msg->serialized_data());
    this->dataPtr->fillTypes.push_back("Physics");
    this->dataPtr->propMutex->unlock();
  }
  else if (_msg->has_type() && _msg->type() ==
      this->dataPtr->lightMsg.GetTypeName())
  {
    this->dataPtr->propMutex->lock();
    this->dataPtr->lightMsg.ParseFromString(_msg->serialized_data());
    this->dataPtr->fillTypes.push_back("Light");
    this->dataPtr->propMutex->unlock();
  }
  else if (_msg->has_type() &&
           _msg->type() == this->dataPtr->sphericalCoordMsg.GetTypeName())
  {
    this->dataPtr->propMutex->lock();
    this->dataPtr->sphericalCoordMsg.ParseFromString(_msg->serialized_data());
    this->dataPtr->fillTypes.push_back("Spherical Coordinates");
    this->dataPtr->propMutex->unlock();
  }
  else if (_msg->has_type() && _msg->type() == "error")
  {
    if (_msg->response() == "nonexistent")
    {
      this->dataPtr->removeEntityList.push_back(
        this->dataPtr->selectedEntityName);
    }
  }

  delete this->dataPtr->requestMsg;
  this->dataPtr->requestMsg = NULL;
}

/////////////////////////////////////////////////
void ModelListWidget::RemoveEntity(const std::string &_name)
{
  QTreeWidgetItem *items[2];
  items[0] = this->dataPtr->modelsItem;
  items[1] = this->dataPtr->lightsItem;

  for (int i = 0; i < 2; ++i)
  {
    QTreeWidgetItem *listItem = this->ListItem(_name, items[i]);
    if (listItem)
    {
      items[i]->takeChild(items[i]->indexOfChild(listItem));
      this->dataPtr->propTreeBrowser->clear();
      this->dataPtr->selectedEntityName.clear();
      this->dataPtr->sdfElement.reset();
      this->dataPtr->fillTypes.clear();
      return;
    }
  }
}

/////////////////////////////////////////////////
QTreeWidgetItem *ModelListWidget::ListItem(const std::string &_name,
                                              QTreeWidgetItem *_parent)
{
  QTreeWidgetItem *listItem = NULL;

  // Find an existing element with the name from the message
  for (int i = 0; i < _parent->childCount() && !listItem; ++i)
  {
    QTreeWidgetItem *item = _parent->child(i);
    std::string listData = item->data(0, Qt::UserRole).toString().toStdString();

    if (listData == _name)
    {
      listItem = item;
      break;
    }

    for (int j = 0; j < item->childCount(); j++)
    {
      QTreeWidgetItem *childItem = item->child(j);
      listData = childItem->data(0, Qt::UserRole).toString().toStdString();
      if (listData == _name)
      {
        listItem = childItem;
        break;
      }
    }
  }

  return listItem;
}

/////////////////////////////////////////////////
void ModelListWidget::OnCustomContextMenu(const QPoint &_pt)
{
  QTreeWidgetItem *item = this->dataPtr->modelTreeWidget->itemAt(_pt);

  // Check to see if the selected item is a model
  int i = this->dataPtr->modelsItem->indexOfChild(item);
  if (i >= 0)
  {
    g_modelRightMenu->Run(item->text(0).toStdString(),
                          this->dataPtr->modelTreeWidget->mapToGlobal(_pt),
                          ModelRightMenu::EntityTypes::MODEL);
    return;
  }

  // Check to see if the selected item is a light
  i = this->dataPtr->lightsItem->indexOfChild(item);
  if (i >= 0)
  {
    g_modelRightMenu->Run(item->text(0).toStdString(),
                          this->dataPtr->modelTreeWidget->mapToGlobal(_pt),
                          ModelRightMenu::EntityTypes::LIGHT);
  }

  // Check to see if the selected item is a link
  if (item->data(3, Qt::UserRole).toString().toStdString() == "Link")
  {
    g_modelRightMenu->Run(item->data(0, Qt::UserRole).toString().toStdString(),
                          this->dataPtr->modelTreeWidget->mapToGlobal(_pt),
                          ModelRightMenu::EntityTypes::LINK);
  }
}

/////////////////////////////////////////////////
void ModelListWidget::OnCurrentPropertyChanged(QtBrowserItem *_item)
{
  if (_item)
    this->dataPtr->selectedProperty = _item->property();
  else
    this->dataPtr->selectedProperty = NULL;
}

/////////////////////////////////////////////////
void ModelListWidget::OnPropertyChanged(QtProperty *_item)
{
  std::unique_lock<std::mutex> lock(*this->dataPtr->propMutex, std::defer_lock);

  if (!lock.try_lock())
    return;

  if (this->dataPtr->selectedProperty != _item ||
      this->dataPtr->fillingPropertyTree)
  {
    return;
  }

  QTreeWidgetItem *currentItem =
    this->dataPtr->modelTreeWidget->currentItem();

  if (!currentItem)
    return;

  if (this->dataPtr->modelsItem->indexOfChild(currentItem) != -1 ||
      this->dataPtr->modelsItem->indexOfChild(currentItem->parent()) != -1)
    this->ModelPropertyChanged(_item);
  else if (this->dataPtr->lightsItem->indexOfChild(currentItem) != -1)
    this->LightPropertyChanged(_item);
  else if (currentItem == this->dataPtr->sceneItem)
    this->ScenePropertyChanged(_item);
  else if (currentItem == this->dataPtr->physicsItem)
    this->PhysicsPropertyChanged(_item);
  else if (currentItem == this->dataPtr->guiItem)
    this->GUIPropertyChanged(_item);
}


/////////////////////////////////////////////////
void ModelListWidget::LightPropertyChanged(QtProperty * /*_item*/)
{
  msgs::Light msg;

  QList<QtProperty*> properties = this->dataPtr->propTreeBrowser->properties();
  for (QList<QtProperty*>::iterator iter = properties.begin();
       iter != properties.end(); ++iter)
  {
    if ((*iter)->propertyName().toStdString() == "name")
      msg.set_name(this->dataPtr->variantManager->value(
            (*iter)).toString().toStdString());
    else if ((*iter)->propertyName().toStdString() == "pose")
    {
      ignition::math::Pose3d pose;
      pose.Set(this->dataPtr->variantManager->value(
                 this->ChildItem((*iter), "x")).toDouble(),
               this->dataPtr->variantManager->value(
                 this->ChildItem((*iter), "y")).toDouble(),
               this->dataPtr->variantManager->value(
                 this->ChildItem((*iter), "z")).toDouble(),
               this->dataPtr->variantManager->value(
                 this->ChildItem((*iter), "roll")).toDouble(),
               this->dataPtr->variantManager->value(
                 this->ChildItem((*iter), "pitch")).toDouble(),
               this->dataPtr->variantManager->value(
                 this->ChildItem((*iter), "yaw")).toDouble());
      msgs::Set(msg.mutable_pose(), pose);
    }
    else if ((*iter)->propertyName().toStdString() == "range")
      msg.set_range(this->dataPtr->variantManager->value((*iter)).toDouble());
    else if ((*iter)->propertyName().toStdString() == "diffuse")
      this->FillColorMsg((*iter), msg.mutable_diffuse());
    else if ((*iter)->propertyName().toStdString() == "specular")
      this->FillColorMsg((*iter), msg.mutable_specular());
    else if ((*iter)->propertyName().toStdString() == "attenuation")
    {
      msg.set_attenuation_constant(this->dataPtr->variantManager->value(
            this->ChildItem((*iter), "constant")).toDouble());
      msg.set_attenuation_linear(this->dataPtr->variantManager->value(
            this->ChildItem((*iter), "linear")).toDouble());
      msg.set_attenuation_quadratic(this->dataPtr->variantManager->value(
            this->ChildItem((*iter), "quadratic")).toDouble());
    }
    else if ((*iter)->propertyName().toStdString() == "spot light")
    {
      msg.set_spot_inner_angle(this->dataPtr->variantManager->value(
            this->ChildItem((*iter), "inner angle")).toDouble());
      msg.set_spot_outer_angle(this->dataPtr->variantManager->value(
            this->ChildItem((*iter), "outer angle")).toDouble());
      msg.set_spot_falloff(this->dataPtr->variantManager->value(
            this->ChildItem((*iter), "falloff")).toDouble());
    }
  }

  /// \TODO: Allow users to change light type
  msg.set_type(this->dataPtr->lightType);

  this->dataPtr->lightPub->Publish(msg);
}

/////////////////////////////////////////////////
void ModelListWidget::GUIPropertyChanged(QtProperty *_item)
{
<<<<<<< HEAD
  // Only camera pose and follow parameters editable for now
  QtProperty *cameraProperty = this->GetChildItem("camera");
  if (!cameraProperty)
    return;

  QtProperty *cameraPoseProperty = this->GetChildItem(cameraProperty, "pose");
=======
  // Only camera pose editable for now
  QtProperty *cameraProperty = this->ChildItem("camera");
  if (!cameraProperty)
    return;

  QtProperty *cameraPoseProperty = this->ChildItem(cameraProperty, "pose");
  if (!cameraPoseProperty)
    return;

>>>>>>> 49749cd5
  if (cameraPoseProperty)
  {
    std::string changedProperty = _item->propertyName().toStdString();
    if (changedProperty == "x"
      || changedProperty == "y"
      || changedProperty == "z"
      || changedProperty == "roll"
      || changedProperty == "pitch"
      || changedProperty == "yaw")
    {
      msgs::Pose poseMsg;
      this->FillPoseMsg(cameraPoseProperty, &poseMsg, poseMsg.GetDescriptor());
      rendering::UserCameraPtr cam = gui::get_active_camera();
      if (cam)
        cam->SetWorldPose(msgs::ConvertIgn(poseMsg));
    }
  }

  QtProperty *cameraFollowProperty = this->GetChildItem(cameraProperty,
                                                        "track_visual");
  if (cameraFollowProperty)
  {
    rendering::UserCameraPtr cam = gui::get_active_camera();
    if (!cam)
      return;
    std::string changedProperty = _item->propertyName().toStdString();
    if (changedProperty == "static")
    {
      cam->SetTrackIsStatic(this->variantManager->value(
             this->GetChildItem(cameraFollowProperty, "static")).toBool());
    }
    else if (changedProperty == "relative")
    {
      cam->SetTrackIsRelative(this->variantManager->value(
             this->GetChildItem(cameraFollowProperty, "relative")).toBool());
    }
    else if (changedProperty == "inherit_yaw")
    {
      cam->SetTrackInheritYaw(this->variantManager->value(
             this->GetChildItem(cameraFollowProperty, "inherit_yaw")).toBool());
    }
    else if (changedProperty == "x"
        || changedProperty == "y"
        || changedProperty == "z")
    {
      msgs::Vector3d msg;
      this->FillVector3Msg(cameraFollowProperty, &msg);
      cam->SetTrackPosition(msgs::ConvertIgn(msg));
    }
    else if (changedProperty == "min_distance")
    {
      cam->SetTrackMinDistance(this->variantManager->value(
             this->GetChildItem(cameraFollowProperty,
               "min_distance")).toDouble());
    }
    else if (changedProperty == "max_distance")
    {
      cam->SetTrackMaxDistance(this->variantManager->value(
             this->GetChildItem(cameraFollowProperty,
               "max_distance")).toDouble());
    }
  }
}

/////////////////////////////////////////////////
void ModelListWidget::PhysicsPropertyChanged(QtProperty * /*_item*/)
{
  msgs::Physics msg;

  QList<QtProperty*> properties = this->dataPtr->propTreeBrowser->properties();
  for (QList<QtProperty*>::iterator iter = properties.begin();
       iter != properties.end(); ++iter)
  {
    if ((*iter)->propertyName().toStdString() == "gravity")
      this->FillVector3Msg((*iter), msg.mutable_gravity());
    else if ((*iter)->propertyName().toStdString() == "magnetic field")
      this->FillVector3Msg((*iter), msg.mutable_magnetic_field());
    else if ((*iter)->propertyName().toStdString() == "enable physics")
      msg.set_enable_physics(
          this->dataPtr->variantManager->value((*iter)).toBool());
    else if ((*iter)->propertyName().toStdString() == "solver")
    {
      msg.set_iters(this->dataPtr->variantManager->value(
            this->ChildItem((*iter), "iterations")).toInt());
      msg.set_sor(this->dataPtr->variantManager->value(
            this->ChildItem((*iter), "SOR")).toDouble());
    }
    else if ((*iter)->propertyName().toStdString() == "constraints")
    {
      msg.set_cfm(this->dataPtr->variantManager->value(
            this->ChildItem((*iter), "CFM")).toDouble());
      msg.set_erp(this->dataPtr->variantManager->value(
            this->ChildItem((*iter), "ERP")).toDouble());
      msg.set_contact_max_correcting_vel(this->dataPtr->variantManager->value(
            this->ChildItem((*iter), "max velocity")).toDouble());
      msg.set_contact_surface_layer(this->dataPtr->variantManager->value(
            this->ChildItem((*iter), "surface layer")).toDouble());
    }
    else if ((*iter)->propertyName().toStdString() == "real time update rate")
    {
      msg.set_real_time_update_rate(
          this->dataPtr->variantManager->value((*iter)).toDouble());
    }
    else if ((*iter)->propertyName().toStdString() == "max step size")
    {
      msg.set_max_step_size(
          this->dataPtr->variantManager->value((*iter)).toDouble());
    }
  }

  msg.set_type(this->dataPtr->physicsType);
  this->dataPtr->physicsPub->Publish(msg);
}

/////////////////////////////////////////////////
void ModelListWidget::ScenePropertyChanged(QtProperty */*_item*/)
{
  msgs::Scene msg;

  QList<QtProperty*> properties = this->dataPtr->propTreeBrowser->properties();
  for (QList<QtProperty*>::iterator iter = properties.begin();
       iter != properties.end(); ++iter)
  {
    if ((*iter)->propertyName().toStdString() == "ambient")
      this->FillColorMsg((*iter), msg.mutable_ambient());
    else if ((*iter)->propertyName().toStdString() == "background")
      this->FillColorMsg((*iter), msg.mutable_background());
    else if ((*iter)->propertyName().toStdString() == "shadows")
      msg.set_shadows(this->dataPtr->variantManager->value((*iter)).toBool());
  }

  msg.set_name(gui::get_world());
  this->dataPtr->scenePub->Publish(msg);
}

/////////////////////////////////////////////////
void ModelListWidget::ModelPropertyChanged(QtProperty *_item)
{
  msgs::Model msg;

  google::protobuf::Message *fillMsg = &msg;

  QTreeWidgetItem *currentItem = this->dataPtr->modelTreeWidget->currentItem();

  // check if it's a link
  if (currentItem->data(3, Qt::UserRole).toString().toStdString() == "Link")
  {
    // this->dataPtr->modelMsg may not have been set
    // so get the model name from the current item
    msg.set_name(currentItem->data(1, Qt::UserRole).toString().toStdString());
    msg.set_id(currentItem->data(2, Qt::UserRole).toInt());

    // set link id and strip link name.
    msgs::Link *linkMsg = msg.add_link();
    linkMsg->set_id(this->dataPtr->linkMsg.id());
    std::string linkName = this->dataPtr->linkMsg.name();
    size_t index = linkName.find_last_of("::");
    if (index != std::string::npos)
      linkName = linkName.substr(index+1);
    linkMsg->set_name(linkName);
    fillMsg = linkMsg;
  }
  else
  {
    msg.set_id(this->dataPtr->modelMsg.id());
    msg.set_name(this->dataPtr->modelMsg.name());
  }

  const google::protobuf::Descriptor *descriptor = fillMsg->GetDescriptor();
  const google::protobuf::Reflection *reflection = fillMsg->GetReflection();

  QList<QtProperty*> properties = this->dataPtr->propTreeBrowser->properties();
  for (QList<QtProperty*>::iterator iter = properties.begin();
       iter != properties.end(); ++iter)
  {
    if (!this->HasChildItem(*iter, _item))
      continue;

    const google::protobuf::FieldDescriptor *field =
      descriptor->FindFieldByName((*iter)->propertyName().toStdString());

    // If the message has the field, and it's another message type, then
    // recursively call FillMsg
    if (field &&
        field->type() == google::protobuf::FieldDescriptor::TYPE_MESSAGE)
    {
      if (field->is_repeated())
      {
        this->FillMsg((*iter), reflection->AddMessage(fillMsg, field),
            field->message_type(), _item);
      }
      else
      {
        this->FillMsg((*iter),
            reflection->MutableMessage(fillMsg, field),
            field->message_type(), _item);
      }
    }
    else if (field)
    {
      this->FillMsgField((*iter), fillMsg, reflection, field);
    }
    else
    {
      gzerr << "Unable to process["
            << (*iter)->propertyName().toStdString() << "]\n";
    }
  }

  this->dataPtr->modelPub->Publish(msg);
}

/////////////////////////////////////////////////
void ModelListWidget::FillMsgField(QtProperty *_item,
    google::protobuf::Message *_message,
    const google::protobuf::Reflection *_reflection,
    const google::protobuf::FieldDescriptor *_field)
{
  if (_field->type() == google::protobuf::FieldDescriptor::TYPE_INT32)
    _reflection->SetInt32(_message, _field,
        this->dataPtr->variantManager->value(_item).toInt());
  else if (_field->type() == google::protobuf::FieldDescriptor::TYPE_DOUBLE)
    _reflection->SetDouble(_message, _field,
        this->dataPtr->variantManager->value(_item).toDouble());
  else if (_field->type() == google::protobuf::FieldDescriptor::TYPE_FLOAT)
    _reflection->SetFloat(_message, _field,
        this->dataPtr->variantManager->value(_item).toDouble());
  else if (_field->type() == google::protobuf::FieldDescriptor::TYPE_BOOL)
    _reflection->SetBool(_message, _field,
        this->dataPtr->variantManager->value(_item).toBool());
  else if (_field->type() == google::protobuf::FieldDescriptor::TYPE_STRING)
    _reflection->SetString(_message, _field,
        this->dataPtr->variantManager->value(_item).toString().toStdString());
  else if (_field->type() == google::protobuf::FieldDescriptor::TYPE_UINT32)
    _reflection->SetUInt32(_message, _field,
        this->dataPtr->variantManager->value(_item).toUInt());
  else
    gzerr << "Unable to fill message field[" << _field->type() << "]\n";
}

/////////////////////////////////////////////////
void ModelListWidget::FillColorMsg(QtProperty *_item, msgs::Color *_msg)
{
  _msg->set_r(this->dataPtr->variantManager->value(
      this->ChildItem(_item, "Red")).toDouble() / 255.0);
  _msg->set_g(this->dataPtr->variantManager->value(
      this->ChildItem(_item, "Green")).toDouble() / 255.0);
  _msg->set_b(this->dataPtr->variantManager->value(
      this->ChildItem(_item, "Blue")).toDouble() / 255.0);
  _msg->set_a(this->dataPtr->variantManager->value(
      this->ChildItem(_item, "Alpha")).toDouble() / 255.0);
}

/////////////////////////////////////////////////
void ModelListWidget::FillVector3Msg(QtProperty *_item, msgs::Vector3d *_msg)
{
  _msg->set_x(this->dataPtr->variantManager->value(
      this->ChildItem(_item, "x")).toDouble());
  _msg->set_y(this->dataPtr->variantManager->value(
      this->ChildItem(_item, "y")).toDouble());
  _msg->set_z(this->dataPtr->variantManager->value(
      this->ChildItem(_item, "z")).toDouble());
}

/////////////////////////////////////////////////
void ModelListWidget::FillGeometryMsg(QtProperty *_item,
    google::protobuf::Message *_message,
    const google::protobuf::Descriptor *_descriptor,
    QtProperty * /*_changedItem*/)
{
  QtProperty *typeProperty = this->ChildItem(_item, "type");

  std::string type = typeProperty->valueText().toStdString();
  const google::protobuf::Reflection *reflection = _message->GetReflection();
  reflection->SetEnum(_message, _descriptor->FindFieldByName("type"),
      _descriptor->FindEnumValueByName(type));

  // make sure type content is lowercase
  std::transform(type.begin(), type.end(), type.begin(), ::tolower);

  const google::protobuf::FieldDescriptor *field =
    _descriptor->FindFieldByName(type);
  google::protobuf::Message *message =
    _message->GetReflection()->MutableMessage(_message, field);

  if (type == "box")
  {
    QtProperty *sizeProperty = this->ChildItem(_item, "size");
    msgs::BoxGeom *boxMsg = (msgs::BoxGeom*)(message);
    double xValue = this->dataPtr->variantManager->value(
        this->ChildItem(sizeProperty, "x")).toDouble();
    double yValue = this->dataPtr->variantManager->value(
        this->ChildItem(sizeProperty, "y")).toDouble();
    double zValue = this->dataPtr->variantManager->value(
        this->ChildItem(sizeProperty, "z")).toDouble();

    boxMsg->mutable_size()->set_x(xValue);
    boxMsg->mutable_size()->set_y(yValue);
    boxMsg->mutable_size()->set_z(zValue);
  }
  else if (type == "sphere")
  {
    QtProperty *radiusProperty = this->ChildItem(_item, "radius");
    msgs::SphereGeom *sphereMsg = (msgs::SphereGeom*)(message);

    sphereMsg->set_radius(
        this->dataPtr->variantManager->value(radiusProperty).toDouble());
  }
  else if (type == "cylinder")
  {
    QtProperty *radiusProperty = this->ChildItem(_item, "radius");
    QtProperty *lengthProperty = this->ChildItem(_item, "length");

    msgs::CylinderGeom *cylinderMsg = (msgs::CylinderGeom*)(message);
    cylinderMsg->set_radius(
        this->dataPtr->variantManager->value(radiusProperty).toDouble());
    cylinderMsg->set_length(
        this->dataPtr->variantManager->value(lengthProperty).toDouble());
  }
  else if (type == "plane")
  {
    QtProperty *normalProperty = this->ChildItem(_item, "normal");
    msgs::PlaneGeom *planeMessage = (msgs::PlaneGeom*)(message);

    double xValue = this->dataPtr->variantManager->value(
        this->ChildItem(normalProperty, "x")).toDouble();
    double yValue = this->dataPtr->variantManager->value(
        this->ChildItem(normalProperty, "y")).toDouble();
    double zValue = this->dataPtr->variantManager->value(
        this->ChildItem(normalProperty, "z")).toDouble();

    planeMessage->mutable_normal()->set_x(xValue);
    planeMessage->mutable_normal()->set_y(yValue);
    planeMessage->mutable_normal()->set_z(zValue);
  }
  else if (type == "image")
  {
    QtProperty *fileProp = this->ChildItem(_item, "filename");
    QtProperty *scaleProp = this->ChildItem(_item, "scale");
    QtProperty *heightProp = this->ChildItem(_item, "height");
    QtProperty *thresholdProp = this->ChildItem(_item, "threshold");
    QtProperty *granularityProp = this->ChildItem(_item, "granularity");

    msgs::ImageGeom *imageMessage = (msgs::ImageGeom*)(message);
    imageMessage->set_uri(
       this->dataPtr->variantManager->value(fileProp).toString().toStdString());
    imageMessage->set_scale(
        this->dataPtr->variantManager->value(scaleProp).toDouble());
    imageMessage->set_height(
        this->dataPtr->variantManager->value(heightProp).toDouble());
    imageMessage->set_threshold(
        this->dataPtr->variantManager->value(thresholdProp).toInt());
    imageMessage->set_granularity(
        this->dataPtr->variantManager->value(granularityProp).toInt());
  }
  else if (type == "heightmap")
  {
    QtProperty *sizeProp = this->ChildItem(_item, "size");
    QtProperty *offsetProp = this->ChildItem(_item, "offset");
    QtProperty *fileProp = this->ChildItem(_item, "filename");

    double px, py, pz;
    msgs::HeightmapGeom *heightmapMessage = (msgs::HeightmapGeom*)(message);

    msgs::Set(heightmapMessage->mutable_image(),
        common::Image(this->dataPtr->variantManager->value(
            fileProp).toString().toStdString()));

    px = this->dataPtr->variantManager->value(
         this->ChildItem(sizeProp, "x")).toDouble();
    py = this->dataPtr->variantManager->value(
         this->ChildItem(sizeProp, "y")).toDouble();
    pz = this->dataPtr->variantManager->value(
         this->ChildItem(sizeProp, "z")).toDouble();

    heightmapMessage->mutable_size()->set_x(px);
    heightmapMessage->mutable_size()->set_y(py);
    heightmapMessage->mutable_size()->set_z(pz);

    px = this->dataPtr->variantManager->value(
         this->ChildItem(offsetProp, "x")).toDouble();
    py = this->dataPtr->variantManager->value(
         this->ChildItem(offsetProp, "y")).toDouble();
    pz = this->dataPtr->variantManager->value(
         this->ChildItem(offsetProp, "z")).toDouble();

    heightmapMessage->mutable_origin()->set_x(px);
    heightmapMessage->mutable_origin()->set_y(py);
    heightmapMessage->mutable_origin()->set_z(pz);
  }
  else if (type == "mesh")
  {
    QtProperty *sizeProp = this->ChildItem(_item, "scale");
    QtProperty *fileProp = this->ChildItem(_item, "filename");

    double px, py, pz;
    msgs::MeshGeom *meshMessage = (msgs::MeshGeom*)(message);
    meshMessage->set_filename(this->dataPtr->variantManager->value(
          fileProp).toString().toStdString());

    px = this->dataPtr->variantManager->value(
         this->ChildItem(sizeProp, "x")).toDouble();
    py = this->dataPtr->variantManager->value(
         this->ChildItem(sizeProp, "y")).toDouble();
    pz = this->dataPtr->variantManager->value(
         this->ChildItem(sizeProp, "z")).toDouble();

    meshMessage->mutable_scale()->set_x(px);
    meshMessage->mutable_scale()->set_y(py);
    meshMessage->mutable_scale()->set_z(pz);
  }
  else
    gzerr << "Unknown geom type[" << type << "]\n";
}

/////////////////////////////////////////////////
void ModelListWidget::FillPoseMsg(QtProperty *_item,
    google::protobuf::Message *_message,
    const google::protobuf::Descriptor *_descriptor)
{
  const google::protobuf::Descriptor *posDescriptor;
  const google::protobuf::FieldDescriptor *posField;
  google::protobuf::Message *posMessage;
  const google::protobuf::Reflection *posReflection;

  const google::protobuf::Descriptor *orientDescriptor;
  const google::protobuf::FieldDescriptor *orientField;
  google::protobuf::Message *orientMessage;
  const google::protobuf::Reflection *orientReflection;

  posField = _descriptor->FindFieldByName("position");
  posDescriptor = posField->message_type();
  posMessage = _message->GetReflection()->MutableMessage(_message, posField);
  posReflection = posMessage->GetReflection();

  orientField = _descriptor->FindFieldByName("orientation");
  orientDescriptor = orientField->message_type();
  orientMessage = _message->GetReflection()->MutableMessage(
      _message, orientField);
  orientReflection = orientMessage->GetReflection();

  this->FillMsgField(this->ChildItem(_item, "x"), posMessage, posReflection,
      posDescriptor->FindFieldByName("x"));
  this->FillMsgField(this->ChildItem(_item, "y"), posMessage, posReflection,
      posDescriptor->FindFieldByName("y"));
  this->FillMsgField(this->ChildItem(_item, "z"), posMessage, posReflection,
      posDescriptor->FindFieldByName("z"));

  double roll, pitch, yaw;
  roll = this->dataPtr->variantManager->value(
      this->ChildItem(_item, "roll")).toDouble();
  pitch = this->dataPtr->variantManager->value(
      this->ChildItem(_item, "pitch")).toDouble();
  yaw = this->dataPtr->variantManager->value(
      this->ChildItem(_item, "yaw")).toDouble();
  ignition::math::Quaterniond q(roll, pitch, yaw);

  orientReflection->SetDouble(
      orientMessage,
      orientDescriptor->FindFieldByName("x"),
      q.X());
  orientReflection->SetDouble(
      orientMessage,
      orientDescriptor->FindFieldByName("y"),
      q.Y());
  orientReflection->SetDouble(
      orientMessage,
      orientDescriptor->FindFieldByName("z"),
      q.Z());
  orientReflection->SetDouble(
      orientMessage,
      orientDescriptor->FindFieldByName("w"),
      q.W());
}

/////////////////////////////////////////////////
void ModelListWidget::FillMsg(QtProperty *_item,
    google::protobuf::Message *_message,
    const google::protobuf::Descriptor *_descriptor,
    QtProperty *_changedItem)
{
  if (!_item)
    return;

  if (_item->propertyName().toStdString() == "link")
  {
    QtProperty *nameItem = this->ChildItem(_item, "name");
    QtVariantProperty *idItem =
        dynamic_cast<QtVariantProperty *>(this->ChildItem(_item, "id"));
    ((msgs::Link*)(_message))->set_name(nameItem->valueText().toStdString());
    ((msgs::Link*)(_message))->set_id(idItem->value().toInt());
  }
  else if (_item->propertyName().toStdString() == "collision")
  {
    QtProperty *nameItem = this->ChildItem(_item, "name");
    QtVariantProperty *idItem =
        dynamic_cast<QtVariantProperty *>(this->ChildItem(_item, "id"));
    ((msgs::Collision*)_message)->set_name(nameItem->valueText().toStdString());
    ((msgs::Collision*)(_message))->set_id(idItem->value().toInt());
  }

  if (_item->propertyName().toStdString() == "geometry" &&
      this->HasChildItem(_item, _changedItem))
  {
    this->FillGeometryMsg(_item, _message, _descriptor, _changedItem);
  }
  else if (_item->propertyName().toStdString() == "pose")
  {
    if (this->HasChildItem(_item, _changedItem))
    {
      this->FillPoseMsg(_item, _message, _descriptor);
    }
  }
  else
  {
    const google::protobuf::Reflection *reflection = _message->GetReflection();

    QList<QtProperty*> properties = _item->subProperties();
    for (QList<QtProperty*>::iterator iter = properties.begin();
        iter != properties.end(); ++iter)
    {
      if (!this->HasChildItem(*iter, _changedItem))
        continue;
      const google::protobuf::FieldDescriptor *field =
        _descriptor->FindFieldByName((*iter)->propertyName().toStdString());

      // If the message has the field, and it's another message type, then
      // recursively call FillMsg
      if (field &&
          field->type() == google::protobuf::FieldDescriptor::TYPE_MESSAGE)
      {
        if (field->is_repeated())
        {
          this->FillMsg((*iter), reflection->AddMessage(_message, field),
              field->message_type(), _changedItem);
        }
        else
        {
          this->FillMsg((*iter),
              reflection->MutableMessage(_message, field),
              field->message_type(), _changedItem);
        }
      }
      else if (field)
      {
        this->FillMsgField((*iter), _message, reflection, field);
      }
      else
      {
        gzerr << "Unable to process["
          << (*iter)->propertyName().toStdString() << "]\n";
      }
    }
  }
}

/////////////////////////////////////////////////
QtProperty *ModelListWidget::PopChildItem(QList<QtProperty*> &_list,
    const std::string &_name)
{
  for (QList<QtProperty*>::iterator iter = _list.begin();
      iter != _list.end(); ++iter)
  {
    if ((*iter)->propertyName().toStdString() == _name)
    {
      iter = _list.erase(iter);
      return (*iter);
    }
  }

  return NULL;
}

/////////////////////////////////////////////////
QtProperty *ModelListWidget::ParentItemValue(const std::string &_name)
{
  QtProperty *result = NULL;

  QList<QtProperty*> properties = this->dataPtr->propTreeBrowser->properties();
  for (QList<QtProperty*>::iterator iter = properties.begin();
      iter != properties.end(); ++iter)
  {
    if ((*iter)->valueText().toStdString() == _name)
      return NULL;
    else if ((result = this->ParentItemValue(*iter, _name)) != NULL)
      break;
  }

  return result;
}

/////////////////////////////////////////////////
QtProperty *ModelListWidget::ParentItemValue(QtProperty *_item,
                                             const std::string &_name)
{
  if (!_item)
    return NULL;

  QtProperty *result = NULL;

  QList<QtProperty*> subProperties = _item->subProperties();
  for (QList<QtProperty*>::iterator iter = subProperties.begin();
      iter != subProperties.end(); ++iter)
  {
    if ((*iter)->valueText().toStdString() == _name)
    {
      result = _item;
      break;
    }
    else if ((result = this->ParentItemValue(*iter, _name)) != NULL)
      break;
  }

  return result;
}

/////////////////////////////////////////////////
QtProperty *ModelListWidget::ParentItem(const std::string &_name)
{
  QtProperty *result = NULL;

  QList<QtProperty*> properties = this->dataPtr->propTreeBrowser->properties();
  for (QList<QtProperty*>::iterator iter = properties.begin();
      iter != properties.end(); ++iter)
  {
    if ((*iter)->propertyName().toStdString() == _name)
      return NULL;
    else if ((result = this->ParentItem(*iter, _name)) != NULL)
      break;
  }

  return result;
}

/////////////////////////////////////////////////
QtProperty *ModelListWidget::ParentItem(QtProperty *_item,
                                        const std::string &_name)
{
  if (!_item)
    return NULL;

  QtProperty *result = NULL;

  QList<QtProperty*> subProperties = _item->subProperties();
  for (QList<QtProperty*>::iterator iter = subProperties.begin();
      iter != subProperties.end(); ++iter)
  {
    if ((*iter)->propertyName().toStdString() == _name)
    {
      result = _item;
      break;
    }
    else if ((result = this->ParentItem(*iter, _name)) != NULL)
      break;
  }

  return result;
}

/////////////////////////////////////////////////
bool ModelListWidget::HasChildItem(QtProperty *_parent, QtProperty *_child)
{
  if (!_parent)
    return false;
  if (_parent == _child)
    return true;

  bool result = false;
  QList<QtProperty*> subProperties = _parent->subProperties();
  for (QList<QtProperty*>::iterator iter = subProperties.begin();
      iter != subProperties.end(); ++iter)
  {
    if ((result = this->HasChildItem(*iter, _child)))
      break;
  }

  return result;
}

/////////////////////////////////////////////////
QtProperty *ModelListWidget::ChildItemValue(const std::string &_name)
{
  QtProperty *result = NULL;

  QList<QtProperty*> properties = this->dataPtr->propTreeBrowser->properties();
  for (QList<QtProperty*>::iterator iter = properties.begin();
      iter != properties.end(); ++iter)
  {
    if ((result = this->ChildItemValue(*iter, _name)) != NULL)
      break;
  }

  return result;
}

/////////////////////////////////////////////////
QtProperty *ModelListWidget::ChildItemValue(QtProperty *_item,
                                          const std::string &_name)
{
  if (!_item)
    return NULL;
  if (_item->valueText().toStdString() == _name)
    return _item;

  QtProperty *result = NULL;
  QList<QtProperty*> subProperties = _item->subProperties();
  for (QList<QtProperty*>::iterator iter = subProperties.begin();
      iter != subProperties.end(); ++iter)
  {
    if ((result = this->ChildItem(*iter, _name)) != NULL)
      break;
  }

  return result;
}

/////////////////////////////////////////////////
QtProperty *ModelListWidget::ChildItem(const std::string &_name)
{
  QtProperty *result = NULL;

  QList<QtProperty*> properties = this->dataPtr->propTreeBrowser->properties();
  for (QList<QtProperty*>::iterator iter = properties.begin();
      iter != properties.end(); ++iter)
  {
    if ((result = this->ChildItem(*iter, _name)) != NULL)
      break;
  }

  return result;
}

/////////////////////////////////////////////////
QtProperty *ModelListWidget::ChildItem(QtProperty *_item,
                                       const std::string &_name)
{
  if (!_item)
    return NULL;
  if (_item->propertyName().toStdString() == _name)
    return _item;

  QtProperty *result = NULL;
  QList<QtProperty*> subProperties = _item->subProperties();
  for (QList<QtProperty*>::iterator iter = subProperties.begin();
      iter != subProperties.end(); ++iter)
  {
    if ((result = this->ChildItem(*iter, _name)) != NULL)
      break;
  }

  return result;
}

/////////////////////////////////////////////////
void ModelListWidget::FillPropertyTree(const msgs::SphericalCoordinates &_msg,
                                       QtProperty * /*_parent*/)
{
  QtVariantProperty *item = NULL;

  item = this->dataPtr->variantManager->addProperty(
      QtVariantPropertyManager::enumTypeId(), tr("Surface Model"));
  QStringList types;

  const google::protobuf::EnumDescriptor *surfaceModelEnum =
    _msg.GetDescriptor()->FindEnumTypeByName("SurfaceModel");

  if (!surfaceModelEnum)
  {
    gzerr << "Unable to get SurfaceModel enum descriptor from "
      << "SphericalCoordinates message. msgs::SphericalCoordinates "
      << "has probably changed\n";
    types << "invalid";
  }
  else
  {
    for (int i = 0; i < surfaceModelEnum->value_count(); ++i)
      types << surfaceModelEnum->value(i)->name().c_str();
  }

  item->setAttribute("enumNames", types);
  item->setValue(0);
  this->dataPtr->propTreeBrowser->addProperty(item);
  item->setEnabled(false);

  item = this->dataPtr->variantManager->addProperty(QVariant::Double,
      tr("Latitude"));
  item->setValue(_msg.latitude_deg());
  this->dataPtr->propTreeBrowser->addProperty(item);
  item->setEnabled(false);

  item = this->dataPtr->variantManager->addProperty(QVariant::Double,
      tr("Longitude"));
  item->setValue(_msg.longitude_deg());
  this->dataPtr->propTreeBrowser->addProperty(item);
  item->setEnabled(false);

  item = this->dataPtr->variantManager->addProperty(QVariant::Double,
      tr("Elevation"));
  item->setValue(_msg.elevation());
  this->dataPtr->propTreeBrowser->addProperty(item);
  item->setEnabled(false);

  item = this->dataPtr->variantManager->addProperty(QVariant::Double,
      tr("Heading"));
  item->setValue(_msg.heading_deg());
  this->dataPtr->propTreeBrowser->addProperty(item);
  item->setEnabled(false);
}

/////////////////////////////////////////////////
void ModelListWidget::FillPropertyTree(const msgs::Joint &_msg,
                                       QtProperty * /*_parent*/)
{
  QtProperty *topItem = NULL;
  QtVariantProperty *item = NULL;

  // joint name
  item = this->dataPtr->variantManager->addProperty(QVariant::String,
                                           tr("name"));
  item->setValue(_msg.name().c_str());
  this->dataPtr->propTreeBrowser->addProperty(item);
  item->setEnabled(false);

  // joint type
  if (_msg.has_type())
  {
    item = this->dataPtr->variantManager->addProperty(QVariant::String,
                                             tr("type"));
    std::string jointType = msgs::ConvertJointType(_msg.type());
    item->setValue(jointType.c_str());
    this->dataPtr->propTreeBrowser->addProperty(item);
    item->setEnabled(false);
  }

  // parent link
  if (_msg.has_parent())
  {
    item = this->dataPtr->variantManager->addProperty(QVariant::String,
                                               tr("parent link"));
    item->setValue(_msg.parent().c_str());
    this->dataPtr->propTreeBrowser->addProperty(item);
    item->setEnabled(false);
  }

  // child link
  if (_msg.has_child())
  {
    item = this->dataPtr->variantManager->addProperty(QVariant::String,
                                               tr("child link"));
    item->setValue(_msg.child().c_str());
    this->dataPtr->propTreeBrowser->addProperty(item);
    item->setEnabled(false);
  }

  // Pose value
  topItem = this->dataPtr->variantManager->addProperty(
      QtVariantPropertyManager::groupTypeId(), tr("pose"));
  this->dataPtr->propTreeBrowser->addProperty(topItem);
  topItem->setEnabled(false);

  this->FillPoseProperty(_msg.pose(), topItem);

  // Angle
  for (int i = 0; i < _msg.angle_size(); ++i)
  {
    std::string angleName = "angle_" + std::to_string(i);
    item = this->dataPtr->variantManager->addProperty(QVariant::String,
                                             QString::fromStdString(angleName));
    item->setValue(_msg.angle(i));
    this->dataPtr->propTreeBrowser->addProperty(item);
    item->setEnabled(false);
  }

  // Add joint axes if present
  for (int i = 0; i < 2; ++i)
  {
    const msgs::Axis *axis = NULL;
    std::string axisName;

    if (i == 0 && _msg.has_axis1())
    {
      axis = &(_msg.axis1());
      axisName = "axis1";
    }
    else if (i == 1 && _msg.has_axis2())
    {
      axis = &(_msg.axis2());
      axisName = "axis2";
    }

    if (axis)
    {
      // Axis shape value
      topItem = this->dataPtr->variantManager->addProperty(
          QtVariantPropertyManager::groupTypeId(), tr(axisName.c_str()));
      this->dataPtr->propTreeBrowser->addProperty(topItem);
      topItem->setEnabled(false);

      /// XYZ of the axis
      QtProperty *xyzItem = this->dataPtr->variantManager->addProperty(
          QtVariantPropertyManager::groupTypeId(), tr("xyz"));
      topItem->addSubProperty(xyzItem);
      xyzItem->setEnabled(false);
      this->FillVector3dProperty(axis->xyz(), xyzItem);

      // lower limit
      item = this->dataPtr->variantManager->addProperty(QVariant::Double,
          tr("lower"));
      item->setValue(axis->limit_lower());
      topItem->addSubProperty(item);
      item->setEnabled(false);

      // upper limit
      item = this->dataPtr->variantManager->addProperty(QVariant::Double,
          tr("upper"));
      item->setValue(axis->limit_upper());
      topItem->addSubProperty(item);
      item->setEnabled(false);

      // limit effort
      item = this->dataPtr->variantManager->addProperty(QVariant::Double,
          tr("effort"));
      item->setValue(axis->limit_effort());
      topItem->addSubProperty(item);
      item->setEnabled(false);

      // limit velocity
      item = this->dataPtr->variantManager->addProperty(QVariant::Double,
                                               tr("velocity"));
      item->setValue(axis->limit_velocity());
      topItem->addSubProperty(item);
      item->setEnabled(false);

      // damping
      item = this->dataPtr->variantManager->addProperty(QVariant::Double,
          tr("damping"));
      item->setValue(axis->damping());
      topItem->addSubProperty(item);
      item->setEnabled(false);

      // friction
      item = this->dataPtr->variantManager->addProperty(QVariant::Double,
                                               tr("friction"));
      item->setValue(axis->friction());
      topItem->addSubProperty(item);
      item->setEnabled(false);
    }
  }

  // gearbox
  if (_msg.has_gearbox())
  {
    msgs::Joint::Gearbox gearboxMsg = _msg.gearbox();
    if (gearboxMsg.has_gearbox_reference_body())
    {
      item = this->dataPtr->variantManager->addProperty(QVariant::String,
          tr("gearbox_reference_body"));
      item->setValue(gearboxMsg.gearbox_reference_body().c_str());
      this->dataPtr->propTreeBrowser->addProperty(item);
      item->setEnabled(false);
    }
    if (gearboxMsg.has_gearbox_ratio())
    {
      item = this->dataPtr->variantManager->addProperty(QVariant::Double,
          tr("gearbox_ratio"));
      item->setValue(gearboxMsg.gearbox_ratio());
      this->dataPtr->propTreeBrowser->addProperty(item);
      item->setEnabled(false);
    }
  }

  // screw
  if (_msg.has_screw())
  {
    msgs::Joint::Screw screwMsg = _msg.screw();
    if (screwMsg.has_thread_pitch())
    {
      item = this->dataPtr->variantManager->addProperty(QVariant::Double,
          tr("thread_pitch"));
      item->setValue(screwMsg.thread_pitch());
      this->dataPtr->propTreeBrowser->addProperty(item);
      item->setEnabled(false);
    }
  }
}

/////////////////////////////////////////////////
void ModelListWidget::FillPropertyTree(const msgs::Link &_msg,
                                       QtProperty *_parent)
{
  QtProperty *topItem = NULL;
  QtProperty *inertialItem = NULL;
  QtVariantProperty *item = NULL;

  // id, store it but but make it hidden
  QtBrowserItem *browserItem = NULL;
  item = this->dataPtr->variantManager->addProperty(QVariant::String, tr("id"));
  item->setValue(_msg.id());
  this->AddProperty(item, _parent);
  browserItem = this->dataPtr->propTreeBrowser->items(item)[0];
  this->dataPtr->propTreeBrowser->setItemVisible(browserItem, false);

  // name
  item = this->dataPtr->variantManager->addProperty(QVariant::String,
      tr("name"));
  item->setValue(_msg.name().c_str());
  this->AddProperty(item, _parent);
  // TODO: setting link name currently causes problems
  item->setEnabled(false);

  // Self-collide
  item = this->dataPtr->variantManager->addProperty(QVariant::Bool,
    tr("self_collide"));
  if (_msg.has_self_collide())
    item->setValue(_msg.self_collide());
  else
    item->setValue(true);
  this->AddProperty(item, _parent);
  item->setEnabled(false);

  // gravity
  item = this->dataPtr->variantManager->addProperty(QVariant::Bool,
      tr("gravity"));
  if (_msg.has_gravity())
    item->setValue(_msg.gravity());
  else
    item->setValue(true);
  this->AddProperty(item, _parent);

  // kinematic
  item = this->dataPtr->variantManager->addProperty(QVariant::Bool,
      tr("kinematic"));
  if (_msg.has_kinematic())
    item->setValue(_msg.kinematic());
  else
    item->setValue(false);
  this->AddProperty(item, _parent);

  // canonical
  item = this->dataPtr->variantManager->addProperty(QVariant::Bool,
      tr("canonical"));
  if (_msg.has_canonical())
    item->setValue(_msg.canonical());
  else
    item->setValue(false);
  this->AddProperty(item, _parent);
  item->setEnabled(false);

  // pose
  topItem = this->dataPtr->variantManager->addProperty(
      QtVariantPropertyManager::groupTypeId(), tr("pose"));
  this->AddProperty(topItem, _parent);

  this->FillPoseProperty(_msg.pose(), topItem);
  if (_msg.has_canonical() && _msg.canonical())
    topItem->setEnabled(false);

  // Inertial
  inertialItem = this->dataPtr->variantManager->addProperty(
      QtVariantPropertyManager::groupTypeId(), tr("inertial"));
  this->AddProperty(inertialItem, _parent);

  // TODO: disable setting inertial properties until there are tests
  // in place to verify the functionality
  inertialItem->setEnabled(false);

  // Inertial::Mass
  item = this->dataPtr->variantManager->addProperty(QVariant::Double,
      tr("mass"));
  if (_msg.inertial().has_mass())
    item->setValue(_msg.inertial().mass());
  else
    item->setValue(0.0);
  inertialItem->addSubProperty(item);

  // Inertial::ixx
  item = this->dataPtr->variantManager->addProperty(QVariant::Double,
      tr("ixx"));
  if (_msg.inertial().has_ixx())
    item->setValue(_msg.inertial().ixx());
  else
    item->setValue(0.0);
  inertialItem->addSubProperty(item);

  // Inertial::ixy
  item = this->dataPtr->variantManager->addProperty(QVariant::Double,
      tr("ixy"));
  if (_msg.inertial().has_ixy())
    item->setValue(_msg.inertial().ixy());
  else
    item->setValue(0.0);
  inertialItem->addSubProperty(item);

  // Inertial::ixz
  item = this->dataPtr->variantManager->addProperty(QVariant::Double,
      tr("ixz"));
  if (_msg.inertial().has_ixz())
    item->setValue(_msg.inertial().ixz());
  else
    item->setValue(0.0);
  inertialItem->addSubProperty(item);

  // Inertial::iyy
  item = this->dataPtr->variantManager->addProperty(QVariant::Double,
      tr("iyy"));
  if (_msg.inertial().has_iyy())
    item->setValue(_msg.inertial().iyy());
  else
    item->setValue(0.0);
  inertialItem->addSubProperty(item);

  // Inertial::iyz
  item = this->dataPtr->variantManager->addProperty(QVariant::Double,
      tr("iyz"));
  if (_msg.inertial().has_iyz())
    item->setValue(_msg.inertial().iyz());
  else
    item->setValue(0.0);
  inertialItem->addSubProperty(item);

  // Inertial::izz
  item = this->dataPtr->variantManager->addProperty(QVariant::Double,
      tr("izz"));
  if (_msg.inertial().has_izz())
    item->setValue(_msg.inertial().izz());
  else
    item->setValue(0.0);
  inertialItem->addSubProperty(item);

  topItem = this->dataPtr->variantManager->addProperty(
      QtVariantPropertyManager::groupTypeId(), tr("pose"));
  inertialItem->addSubProperty(topItem);
  this->FillPoseProperty(_msg.inertial().pose(), topItem);

  for (int i = 0; i < _msg.collision_size(); i++)
  {
    QtVariantProperty *prop;
    prop = this->dataPtr->variantManager->addProperty(
        QtVariantPropertyManager::groupTypeId(), tr("collision"));
    prop->setToolTip(tr(_msg.collision(i).name().c_str()));
    this->AddProperty(prop, _parent);

    this->FillPropertyTree(_msg.collision(i), prop);

    // TODO: disable setting collision properties until there are tests
    // in place to verify the functionality
    prop->setEnabled(false);
  }

  for (int i = 0; i < _msg.visual_size(); i++)
  {
    QtVariantProperty *prop;
    prop = this->dataPtr->variantManager->addProperty(
        QtVariantPropertyManager::groupTypeId(), tr("visual"));
    prop->setToolTip(tr(_msg.visual(i).name().c_str()));
    this->AddProperty(prop, _parent);

    this->FillPropertyTree(_msg.visual(i), prop);

    // TODO: disable setting visual properties until there are tests
    // in place to verify the functionality
    prop->setEnabled(false);
  }

  for (int i = 0; i < _msg.sensor_size(); i++)
  {
    QtVariantProperty *prop;
    prop = this->dataPtr->variantManager->addProperty(
        QtVariantPropertyManager::groupTypeId(), "sensor");
    prop->setToolTip(tr(_msg.sensor(i).name().c_str()));
    this->AddProperty(prop, _parent);

    // this->FillPropertyTree(_msg.sensor(i), prop);
  }

  // battery
  for (int i = 0; i < _msg.battery_size(); ++i)
  {
    QtVariantProperty *batteryItem;
    batteryItem = this->dataPtr->variantManager->addProperty(
        QtVariantPropertyManager::groupTypeId(), tr("battery"));
    batteryItem->setToolTip(tr(_msg.battery(i).name().c_str()));
    this->AddProperty(batteryItem, _parent);
    batteryItem->setEnabled(false);

    item = this->dataPtr->variantManager->addProperty(QVariant::String,
        tr("name"));
    item->setValue(_msg.battery(i).name().c_str());
    batteryItem->addSubProperty(item);

    // Battery::Voltage
    item = this->dataPtr->variantManager->addProperty(QVariant::Double,
        tr("voltage"));
    item->setValue(_msg.battery(i).voltage());
    batteryItem->addSubProperty(item);
  }
}

/////////////////////////////////////////////////
void ModelListWidget::FillPropertyTree(const msgs::Collision &_msg,
                                       QtProperty *_parent)
{
  if (!_parent)
  {
    gzwarn << "Null QtProperty parent, not adding collision elements."
           << " This should never happen." << std::endl;
    return;
  }

  QtProperty *topItem = NULL;
  QtVariantProperty *item = NULL;

  // id, store it but but make it hidden
  QtBrowserItem *browserItem = NULL;
  item = this->dataPtr->variantManager->addProperty(QVariant::String, tr("id"));
  item->setValue(_msg.id());
  _parent->addSubProperty(item);
  browserItem = this->dataPtr->propTreeBrowser->items(item)[0];
  this->dataPtr->propTreeBrowser->setItemVisible(browserItem, false);

  // name
  item = this->dataPtr->variantManager->addProperty(QVariant::String,
                                           tr("name"));
  item->setValue(_msg.name().c_str());
  _parent->addSubProperty(item);

  // Laser Retro value
  item = this->dataPtr->variantManager->addProperty(QVariant::Double,
                                           tr("laser_retro"));
  if (_msg.has_laser_retro())
    item->setValue(_msg.laser_retro());
  else
    item->setValue(0.0);
  _parent->addSubProperty(item);

  // Pose value
  topItem = this->dataPtr->variantManager->addProperty(
      QtVariantPropertyManager::groupTypeId(),
      tr("pose"));
  _parent->addSubProperty(topItem);
  this->FillPoseProperty(_msg.pose(), topItem);

  // Geometry shape value
  topItem = this->dataPtr->variantManager->addProperty(
      QtVariantPropertyManager::groupTypeId(),
      tr("geometry"));
  _parent->addSubProperty(topItem);
  this->FillPropertyTree(_msg.geometry(), topItem);

  // Surface value
  topItem = this->dataPtr->variantManager->addProperty(
      QtVariantPropertyManager::groupTypeId(),
      tr("surface"));
  _parent->addSubProperty(topItem);
  this->FillPropertyTree(_msg.surface(), topItem);
}

/////////////////////////////////////////////////
void ModelListWidget::FillPropertyTree(const msgs::Surface &_msg,
                                       QtProperty *_parent)
{
  if (!_parent)
  {
    gzwarn << "Null QtProperty parent, not adding surface elements."
           << " This should never happen." << std::endl;
    return;
  }

  QtProperty *frictionItem = NULL;
  QtProperty *torsionalItem = NULL;
  QtProperty *odeItem = NULL;
  QtVariantProperty *item = NULL;

  // Restituion Coefficient
  item = this->dataPtr->variantManager->addProperty(QVariant::Double,
      tr("restitution_coefficient"));
  item->setValue(_msg.restitution_coefficient());
  _parent->addSubProperty(item);

  // Bounce Threshold
  item = this->dataPtr->variantManager->addProperty(QVariant::Double,
                                           tr("bounce_threshold"));
  item->setValue(_msg.bounce_threshold());
  _parent->addSubProperty(item);

  // Soft CFM
  item = this->dataPtr->variantManager->addProperty(QVariant::Double,
                                           tr("soft_cfm"));
  item->setValue(_msg.soft_cfm());
  _parent->addSubProperty(item);

  // Soft ERP
  item = this->dataPtr->variantManager->addProperty(QVariant::Double,
                                           tr("soft_erp"));
  item->setValue(_msg.soft_erp());
  _parent->addSubProperty(item);

  // KP
  item = this->dataPtr->variantManager->addProperty(QVariant::Double,
                                           tr("kp"));
  item->setValue(_msg.kp());
  _parent->addSubProperty(item);

  // KD
  item = this->dataPtr->variantManager->addProperty(QVariant::Double,
                                           tr("kd"));
  item->setValue(_msg.kd());
  _parent->addSubProperty(item);

  // max vel
  item = this->dataPtr->variantManager->addProperty(QVariant::Double,
                                           tr("max_vel"));
  item->setValue(_msg.max_vel());
  _parent->addSubProperty(item);

  // min depth
  item = this->dataPtr->variantManager->addProperty(QVariant::Double,
                                           tr("min_depth"));
  item->setValue(_msg.min_depth());
  _parent->addSubProperty(item);

  // Friction
  frictionItem = this->dataPtr->variantManager->addProperty(
      QtVariantPropertyManager::groupTypeId(),
      tr("friction"));
  _parent->addSubProperty(frictionItem);

  // Mu
  item = this->dataPtr->variantManager->addProperty(QVariant::Double,
                                           tr("mu"));
  item->setValue(_msg.friction().mu());
  frictionItem->addSubProperty(item);

  // Mu2
  item = this->dataPtr->variantManager->addProperty(QVariant::Double,
                                           tr("mu2"));
  item->setValue(_msg.friction().mu2());
  frictionItem->addSubProperty(item);

  // slip1
  item = this->dataPtr->variantManager->addProperty(QVariant::Double,
                                           tr("slip1"));
  item->setValue(_msg.friction().slip1());
  frictionItem->addSubProperty(item);

  // slip2
  item = this->dataPtr->variantManager->addProperty(QVariant::Double,
                                           tr("slip2"));
  item->setValue(_msg.friction().slip2());
  frictionItem->addSubProperty(item);

  // Fdir1
  QtProperty *fdirItem = this->dataPtr->variantManager->addProperty(
      QtVariantPropertyManager::groupTypeId(),
      tr("fdir1"));
    frictionItem->addSubProperty(fdirItem);
    this->FillVector3dProperty(_msg.friction().fdir1(), fdirItem);

  // Torsional
  torsionalItem = this->dataPtr->variantManager->addProperty(
      QtVariantPropertyManager::groupTypeId(),
      tr("torsional"));
  frictionItem->addSubProperty(torsionalItem);

  // Coefficient
  item = this->dataPtr->variantManager->addProperty(QVariant::Double,
                                           tr("coefficient"));
  item->setValue(_msg.friction().torsional().coefficient());
  torsionalItem->addSubProperty(item);

  // Use patch radius
  item = this->dataPtr->variantManager->addProperty(QVariant::Bool,
                                           tr("use_patch_radius"));
  item->setValue(_msg.friction().torsional().use_patch_radius());
  torsionalItem->addSubProperty(item);

  // Patch radius
  item = this->dataPtr->variantManager->addProperty(QVariant::Double,
                                           tr("patch_radius"));
  item->setValue(_msg.friction().torsional().patch_radius());
  torsionalItem->addSubProperty(item);

  // Surface radius
  item = this->dataPtr->variantManager->addProperty(QVariant::Double,
                                           tr("surface_radius"));
  item->setValue(_msg.friction().torsional().surface_radius());
  torsionalItem->addSubProperty(item);

  // ODE
  odeItem = this->dataPtr->variantManager->addProperty(
      QtVariantPropertyManager::groupTypeId(),
      tr("ode"));
  torsionalItem->addSubProperty(odeItem);

  // slip torsional
  item = this->dataPtr->variantManager->addProperty(QVariant::Double,
                                           tr("slip"));
  item->setValue(_msg.friction().torsional().ode().slip());
  odeItem->addSubProperty(item);
}

/////////////////////////////////////////////////
void ModelListWidget::FillPropertyTree(const msgs::Geometry &_msg,
                                       QtProperty *_parent)
{
  if (!_parent)
  {
    gzwarn << "Null QtProperty parent, not adding geometry elements."
           << " This should never happen." << std::endl;
    return;
  }

  QtVariantProperty *item = NULL;

  item = this->dataPtr->variantManager->addProperty(
      QtVariantPropertyManager::enumTypeId(), tr("type"));
  QStringList types;
  types << "BOX" << "SPHERE" << "CYLINDER" << "PLANE" << "MESH" << "IMAGE"
        << "HEIGHTMAP";
  item->setAttribute("enumNames", types);
  _parent->addSubProperty(item);

  if (_msg.type() == msgs::Geometry::BOX)
  {
    item->setValue(0);
    QtProperty *sizeItem = this->dataPtr->variantManager->addProperty(
        QtVariantPropertyManager::groupTypeId(),
        tr("size"));
    _parent->addSubProperty(sizeItem);
    this->FillVector3dProperty(_msg.box().size(), sizeItem);
  }
  else if (_msg.type() == msgs::Geometry::SPHERE)
  {
    item->setValue(1);

    item = this->dataPtr->variantManager->addProperty(QVariant::Double,
        tr("radius"));
    item->setValue(_msg.sphere().radius());
    _parent->addSubProperty(item);
  }
  else if (_msg.type() == msgs::Geometry::CYLINDER)
  {
    item->setValue(2);
    item = this->dataPtr->variantManager->addProperty(QVariant::Double,
        tr("radius"));
    item->setValue(_msg.cylinder().radius());
    _parent->addSubProperty(item);

    item = this->dataPtr->variantManager->addProperty(QVariant::Double,
        tr("length"));
    item->setValue(_msg.cylinder().length());
    _parent->addSubProperty(item);
  }
  else if (_msg.type() == msgs::Geometry::PLANE)
  {
    item->setValue(3);
    QtProperty *normalItem = this->dataPtr->variantManager->addProperty(
        QtVariantPropertyManager::groupTypeId(),
        tr("normal"));
    _parent->addSubProperty(normalItem);
    this->FillVector3dProperty(_msg.plane().normal(), normalItem);
  }
  else if (_msg.type() == msgs::Geometry::MESH)
  {
    item->setValue(4);

    item = this->dataPtr->variantManager->addProperty(QVariant::String,
        tr("filename"));
    item->setValue(_msg.mesh().filename().c_str());
    _parent->addSubProperty(item);

    QtProperty *sizeItem = this->dataPtr->variantManager->addProperty(
        QtVariantPropertyManager::groupTypeId(),
        tr("scale"));
    _parent->addSubProperty(sizeItem);
    this->FillVector3dProperty(_msg.mesh().scale(), sizeItem);
  }
  else if (_msg.type() == msgs::Geometry::IMAGE)
  {
    item->setValue(5);

    item = this->dataPtr->variantManager->addProperty(QVariant::String,
        tr("uri"));
    item->setValue(_msg.image().uri().c_str());
    _parent->addSubProperty(item);

    item = this->dataPtr->variantManager->addProperty(QVariant::Double,
        tr("scale"));
    item->setValue(_msg.image().scale());
    _parent->addSubProperty(item);

    item = this->dataPtr->variantManager->addProperty(QVariant::Double,
        tr("height"));
    item->setValue(_msg.image().height());
    _parent->addSubProperty(item);

    item = this->dataPtr->variantManager->addProperty(QVariant::Int,
        tr("threshold"));
    item->setValue(_msg.image().threshold());
    _parent->addSubProperty(item);

    item = this->dataPtr->variantManager->addProperty(QVariant::Int,
        tr("granularity"));
    item->setValue(_msg.image().granularity());
    _parent->addSubProperty(item);
  }
  else if (_msg.type() == msgs::Geometry::HEIGHTMAP)
  {
    item->setValue(6);

    item = this->dataPtr->variantManager->addProperty(QVariant::String,
        tr("uri"));
    item->setValue(_msg.image().uri().c_str());
    _parent->addSubProperty(item);

    QtProperty *sizeItem = this->dataPtr->variantManager->addProperty(
        QtVariantPropertyManager::groupTypeId(),
        tr("size"));
    _parent->addSubProperty(sizeItem);
    this->FillVector3dProperty(_msg.heightmap().size(), sizeItem);

    sizeItem = this->dataPtr->variantManager->addProperty(
        QtVariantPropertyManager::groupTypeId(),
        tr("offset"));
    _parent->addSubProperty(sizeItem);
    this->FillVector3dProperty(_msg.heightmap().origin(), sizeItem);
  }
}

/////////////////////////////////////////////////
void ModelListWidget::FillPropertyTree(const msgs::Visual &_msg,
                                       QtProperty *_parent)
{
  if (!_parent)
  {
    gzwarn << "Null QtProperty parent, not adding visual elements."
           << " This should never happen." << std::endl;
    return;
  }

  QtProperty *topItem = NULL;
  QtVariantProperty *item = NULL;

  // Name value
  item = this->dataPtr->variantManager->addProperty(QVariant::String,
                                           tr("name"));
  item->setValue(_msg.name().c_str());
  _parent->addSubProperty(item);

  // Laser Retro value
  item = this->dataPtr->variantManager->addProperty(QVariant::Double,
                                           tr("laser_retro"));
  if (_msg.has_laser_retro())
    item->setValue(_msg.laser_retro());
  else
    item->setValue(0.0);
  _parent->addSubProperty(item);

  // cast shadows value
  item = this->dataPtr->variantManager->addProperty(QVariant::Bool,
                                           tr("cast_shadows"));
  if (_msg.has_cast_shadows())
    item->setValue(_msg.cast_shadows());
  else
    item->setValue(true);
  _parent->addSubProperty(item);

  // transparency
  item = this->dataPtr->variantManager->addProperty(QVariant::Double,
                                           tr("transparency"));
  if (_msg.has_transparency())
    item->setValue(_msg.transparency());
  else
    item->setValue(0.0);
  _parent->addSubProperty(item);


  // Pose value
  topItem = this->dataPtr->variantManager->addProperty(
      QtVariantPropertyManager::groupTypeId(),
      tr("pose"));
  _parent->addSubProperty(topItem);
  this->FillPoseProperty(_msg.pose(), topItem);

  // Geometry shape value
  topItem = this->dataPtr->variantManager->addProperty(
      QtVariantPropertyManager::groupTypeId(),
      tr("geometry"));
  _parent->addSubProperty(topItem);
  this->FillPropertyTree(_msg.geometry(), topItem);
}

/////////////////////////////////////////////////
void ModelListWidget::FillPropertyTree(const msgs::Model &_msg,
                                       QtProperty * /*_parent*/)
{
  QtProperty *topItem = NULL;
  QtVariantProperty *item = NULL;

  item = this->dataPtr->variantManager->addProperty(QVariant::String,
                                           tr("name"));
  item->setValue(_msg.name().c_str());
  this->dataPtr->propTreeBrowser->addProperty(item);
  // TODO: setting model name currently causes problems
  item->setEnabled(false);

  item = this->dataPtr->variantManager->addProperty(QVariant::Bool,
                                           tr("is_static"));
  if (_msg.has_is_static())
    item->setValue(_msg.is_static());
  else
    item->setValue(false);
  /// \todo Dynamically setting a model static doesn't currently work.
  item->setEnabled(false);
  this->dataPtr->propTreeBrowser->addProperty(item);

  item = this->dataPtr->variantManager->addProperty(QVariant::Bool,
      tr("self_collide"));
  if (_msg.has_self_collide())
    item->setValue(_msg.self_collide());
  else
    item->setValue(false);
  item->setEnabled(false);
  this->dataPtr->propTreeBrowser->addProperty(item);

  topItem = this->dataPtr->variantManager->addProperty(
      QtVariantPropertyManager::groupTypeId(), tr("pose"));
  QtBrowserItem *bItem = this->dataPtr->propTreeBrowser->addProperty(topItem);
  this->dataPtr->propTreeBrowser->setExpanded(bItem, false);
  this->FillPoseProperty(_msg.pose(), topItem);

  for (int i = 0; i < _msg.link_size(); i++)
  {
    QtVariantProperty *prop;
    prop = this->dataPtr->variantManager->addProperty(
        QtVariantPropertyManager::groupTypeId(), tr("link"));
    prop->setToolTip(tr(_msg.link(i).name().c_str()));

    bItem = this->dataPtr->propTreeBrowser->addProperty(prop);
    this->dataPtr->propTreeBrowser->setExpanded(bItem, false);

    this->FillPropertyTree(_msg.link(i), prop);
  }
}

/////////////////////////////////////////////////
void ModelListWidget::FillVector3dProperty(const msgs::Vector3d &_msg,
                                           QtProperty *_parent)
{
  if (!_parent)
  {
    gzwarn << "Null QtProperty parent, not adding Vector3d elements."
           << " This should never happen." << std::endl;
    return;
  }

  QtVariantProperty *item;
  ignition::math::Vector3d value;
  value = msgs::ConvertIgn(_msg);
  value.Round(6);

  // Add X value
  item = static_cast<QtVariantProperty*>(this->ChildItem(_parent, "x"));
  if (!item)
  {
    item = this->dataPtr->variantManager->addProperty(QVariant::Double, "x");
    _parent->addSubProperty(item);
  }
  static_cast<QtVariantPropertyManager*>
    (this->dataPtr->variantFactory->propertyManager(item))->setAttribute(
        item, "decimals", 6);
  item->setValue(value.X());

  // Add Y value
  item = static_cast<QtVariantProperty*>(this->ChildItem(_parent, "y"));
  if (!item)
  {
    item = this->dataPtr->variantManager->addProperty(QVariant::Double, "y");
    _parent->addSubProperty(item);
  }
  static_cast<QtVariantPropertyManager*>(
        this->dataPtr->variantFactory->propertyManager(item))->setAttribute(
            item, "decimals", 6);
  item->setValue(value.Y());

  // Add Z value
  item = static_cast<QtVariantProperty*>(this->ChildItem(_parent, "z"));
  if (!item)
  {
    item = this->dataPtr->variantManager->addProperty(QVariant::Double, "z");
    _parent->addSubProperty(item);
  }
  static_cast<QtVariantPropertyManager*>(
      this->dataPtr->variantFactory->propertyManager(item))->setAttribute(
          item, "decimals", 6);
  item->setValue(value.Z());
}

/////////////////////////////////////////////////
void ModelListWidget::FillPoseProperty(const msgs::Pose &_msg,
                                       QtProperty *_parent)
{
  if (!_parent)
  {
    gzwarn << "Null QtProperty parent, not adding pose elements."
           << " This should never happen." << std::endl;
    return;
  }

  QtVariantProperty *item;
  ignition::math::Pose3d value;
  value = msgs::ConvertIgn(_msg);
  value.Round(6);

  ignition::math::Vector3d rpy = value.Rot().Euler();
  rpy.Round(6);

  this->FillVector3dProperty(_msg.position(), _parent);

  // Add Roll value
  item = static_cast<QtVariantProperty*>(this->ChildItem(_parent, "roll"));
  if (!item)
  {
    item = this->dataPtr->variantManager->addProperty(QVariant::Double, "roll");
    _parent->addSubProperty(item);
    static_cast<QtVariantPropertyManager *>(
        this->dataPtr->variantFactory->propertyManager(
        item))->setAttribute(item, "decimals", 6);
    static_cast<QtVariantPropertyManager *>(
        this->dataPtr->variantFactory->propertyManager(
        item))->setAttribute(item, "singleStep", 0.05);
  }
  item->setValue(rpy.X());

  // Add Pitch value
  item = static_cast<QtVariantProperty*>(this->ChildItem(_parent, "pitch"));
  if (!item)
  {
    item = this->dataPtr->variantManager->addProperty(QVariant::Double,
        "pitch");
    _parent->addSubProperty(item);
    static_cast<QtVariantPropertyManager *>(
        this->dataPtr->variantFactory->propertyManager(
        item))->setAttribute(item, "decimals", 6);
    static_cast<QtVariantPropertyManager *>(
        this->dataPtr->variantFactory->propertyManager(
        item))->setAttribute(item, "singleStep", 0.05);
  }
  item->setValue(rpy.Y());

  // Add Yaw value
  item = static_cast<QtVariantProperty*>(this->ChildItem(_parent, "yaw"));
  if (!item)
  {
    item = this->dataPtr->variantManager->addProperty(QVariant::Double, "yaw");
    _parent->addSubProperty(item);
    static_cast<QtVariantPropertyManager *>(
        this->dataPtr->variantFactory->propertyManager(
        item))->setAttribute(item, "decimals", 6);
    static_cast<QtVariantPropertyManager *>(
        this->dataPtr->variantFactory->propertyManager(
        item))->setAttribute(item, "singleStep", 0.05);
  }
  item->setValue(rpy.Z());
}

/////////////////////////////////////////////////
void ModelListWidget::OnRequest(ConstRequestPtr &_msg)
{
  if (_msg->request() == "entity_delete")
  {
    this->dataPtr->removeEntityList.push_back(_msg->data());
  }
}

/////////////////////////////////////////////////
void ModelListWidget::ProcessRemoveEntity()
{
  for (auto iter = this->dataPtr->removeEntityList.begin();
       iter != this->dataPtr->removeEntityList.end(); ++iter)
  {
    this->RemoveEntity(*iter);
  }
  this->dataPtr->removeEntityList.clear();
}

/////////////////////////////////////////////////
void ModelListWidget::OnRemoveScene(const std::string &/*_name*/)
{
  this->ResetTree();
  this->dataPtr->propTreeBrowser->clear();
  if (this->dataPtr->node)
    this->dataPtr->node->Fini();
  this->dataPtr->node.reset();

  this->dataPtr->requestPub.reset();
  this->dataPtr->modelPub.reset();
  this->dataPtr->scenePub.reset();
  this->dataPtr->physicsPub.reset();
  this->dataPtr->lightPub.reset();
  this->dataPtr->responseSub.reset();
  this->dataPtr->requestSub.reset();
}

/////////////////////////////////////////////////
void ModelListWidget::OnCreateScene(const std::string &_name)
{
  this->ResetTree();

  this->dataPtr->propTreeBrowser->clear();
  this->InitTransport(_name);

  // this->requestMsg = msgs::CreateRequest("scene_info");
  // this->requestPub->Publish(*this->requestMsg);
}

/////////////////////////////////////////////////
void ModelListWidget::InitTransport(const std::string &_name)
{
  if (this->dataPtr->node)
  {
    this->dataPtr->node->Fini();
    this->dataPtr->node.reset();
    this->dataPtr->requestPub.reset();
    this->dataPtr->modelPub.reset();
    this->dataPtr->scenePub.reset();
    this->dataPtr->physicsPub.reset();
    this->dataPtr->lightPub.reset();
    this->dataPtr->responseSub.reset();
    this->dataPtr->requestSub.reset();
  }

  this->dataPtr->node = transport::NodePtr(new transport::Node());
  this->dataPtr->node->Init(_name);

  this->dataPtr->modelPub = this->dataPtr->node->Advertise<msgs::Model>(
      "~/model/modify");
  this->dataPtr->scenePub = this->dataPtr->node->Advertise<msgs::Scene>(
      "~/scene");
  this->dataPtr->physicsPub = this->dataPtr->node->Advertise<msgs::Physics>(
      "~/physics");

  this->dataPtr->lightPub = this->dataPtr->node->Advertise<msgs::Light>(
      "~/light/modify");

  this->dataPtr->requestPub = this->dataPtr->node->Advertise<msgs::Request>(
      "~/request");
  this->dataPtr->responseSub = this->dataPtr->node->Subscribe("~/response",
                                            &ModelListWidget::OnResponse, this);

  this->dataPtr->requestSub = this->dataPtr->node->Subscribe("~/request",
      &ModelListWidget::OnRequest, this, false);
}

/////////////////////////////////////////////////
void ModelListWidget::ResetTree()
{
  this->dataPtr->modelTreeWidget->clear();

  // Create the top level of items in the tree widget
  {
    // GUI item
    this->dataPtr->guiItem = new QTreeWidgetItem(
        static_cast<QTreeWidgetItem*>(0),
        QStringList(QString("%1").arg(tr("GUI"))));
    this->dataPtr->guiItem->setData(0, Qt::UserRole, QVariant(tr("GUI")));
    this->dataPtr->modelTreeWidget->addTopLevelItem(this->dataPtr->guiItem);

    // Scene item
    this->ResetScene();

    // Spherical coordinates item
    this->dataPtr->sphericalCoordItem = new QTreeWidgetItem(
        static_cast<QTreeWidgetItem*>(0),
        QStringList(QString("%1").arg(tr("Spherical Coordinates"))));
    this->dataPtr->sphericalCoordItem->setData(0,
        Qt::UserRole, QVariant(tr("Spherical Coordinates")));
    this->dataPtr->modelTreeWidget->addTopLevelItem(
        this->dataPtr->sphericalCoordItem);

    // Physics item
    this->dataPtr->physicsItem = new QTreeWidgetItem(
        static_cast<QTreeWidgetItem*>(0),
        QStringList(QString("%1").arg(tr("Physics"))));
    this->dataPtr->physicsItem->setData(0, Qt::UserRole,
        QVariant(tr("Physics")));
    this->dataPtr->modelTreeWidget->addTopLevelItem(this->dataPtr->physicsItem);

    // Models item
    this->dataPtr->modelsItem = new QTreeWidgetItem(
        static_cast<QTreeWidgetItem*>(0),
        QStringList(QString("%1").arg(tr("Models"))));
    this->dataPtr->modelsItem->setData(0, Qt::UserRole, QVariant(tr("Models")));
    this->dataPtr->modelTreeWidget->addTopLevelItem(this->dataPtr->modelsItem);

    // Lights item
    this->dataPtr->lightsItem = new QTreeWidgetItem(
        static_cast<QTreeWidgetItem*>(0),
        QStringList(QString("%1").arg(tr("Lights"))));
    this->dataPtr->lightsItem->setData(0, Qt::UserRole, QVariant(tr("Lights")));
    this->dataPtr->modelTreeWidget->addTopLevelItem(this->dataPtr->lightsItem);
  }

  this->dataPtr->fillingPropertyTree = false;
  this->dataPtr->selectedProperty = NULL;
}

/////////////////////////////////////////////////
void ModelListWidget::ResetScene()
{
  this->dataPtr->sceneItem = new QTreeWidgetItem(
      static_cast<QTreeWidgetItem*>(0),
      QStringList(QString("%1").arg(tr("Scene"))));
  this->dataPtr->sceneItem->setData(0, Qt::UserRole, QVariant(tr("Scene")));
  this->dataPtr->modelTreeWidget->addTopLevelItem(this->dataPtr->sceneItem);
}

/////////////////////////////////////////////////
void ModelListWidget::FillPropertyTree(const msgs::Scene &_msg,
                                       QtProperty * /*_parent*/)
{
  // QtProperty *topItem = NULL;
  QtVariantProperty *item = NULL;

  // Create and set the ambient color property
  item = this->dataPtr->variantManager->addProperty(QVariant::Color,
      tr("ambient"));
  if (_msg.has_ambient())
  {
    QColor clr(_msg.ambient().r()*255, _msg.ambient().g()*255,
               _msg.ambient().b()*255, _msg.ambient().a()*255);
    item->setValue(clr);
  }
  this->dataPtr->propTreeBrowser->addProperty(item);

  // Create and set the background color property
  item = this->dataPtr->variantManager->addProperty(QVariant::Color,
      tr("background"));
  if (_msg.has_background())
  {
    QColor clr(_msg.background().r()*255, _msg.background().g()*255,
               _msg.background().b()*255, _msg.background().a()*255);
    item->setValue(clr);
  }
  this->dataPtr->propTreeBrowser->addProperty(item);

  // Create and set the shadows property
  item = this->dataPtr->variantManager->addProperty(QVariant::Bool,
      tr("shadows"));
  if (_msg.has_shadows())
    item->setValue(_msg.shadows());
  this->dataPtr->propTreeBrowser->addProperty(item);

  /// \TODO: Put fog back in
  /*topItem = this->variantManager->addProperty(
      QtVariantPropertyManager::groupTypeId(), tr("fog"));
  QtBrowserItem *bItem = this->propTreeBrowser->addProperty(topItem);
  this->propTreeBrowser->setExpanded(bItem, false);

  item = this->variantManager->addProperty(QVariant::Color, tr("color"));
  topItem->addSubProperty(item);

  item = this->variantManager->addProperty(QVariant::Double, tr("start"));
  topItem->addSubProperty(item);

  item = this->variantManager->addProperty(QVariant::Double, tr("end"));
  topItem->addSubProperty(item);

  item = this->variantManager->addProperty(QVariant::Double, tr("density"));
  topItem->addSubProperty(item);
  */

  /// \TODO: Put sky modification back in GUI
  /*
  topItem = this->variantManager->addProperty(
      QtVariantPropertyManager::groupTypeId(), tr("sky"));
  bItem = this->propTreeBrowser->addProperty(topItem);
  this->propTreeBrowser->setExpanded(bItem, false);
  */
}

/////////////////////////////////////////////////
void ModelListWidget::FillPropertyTree(const msgs::Physics &_msg,
                                       QtProperty * /*_parent*/)
{
  QtVariantProperty *item = NULL;

  if (_msg.has_type())
    this->dataPtr->physicsType = _msg.type();

  item = this->dataPtr->variantManager->addProperty(QVariant::Bool,
    tr("enable physics"));
  if (_msg.has_enable_physics())
    item->setValue(_msg.enable_physics());
  this->dataPtr->propTreeBrowser->addProperty(item);

  item = this->dataPtr->variantManager->addProperty(QVariant::Double,
      tr("real time update rate"));
  static_cast<QtVariantPropertyManager*>
    (this->dataPtr->variantFactory->propertyManager(item))->setAttribute(
        item, "decimals", 6);
  if (_msg.has_real_time_update_rate())
    item->setValue(_msg.real_time_update_rate());
  this->dataPtr->propTreeBrowser->addProperty(item);

  item = this->dataPtr->variantManager->addProperty(QVariant::Double,
      tr("max step size"));
  static_cast<QtVariantPropertyManager*>
    (this->dataPtr->variantFactory->propertyManager(item))->setAttribute(
        item, "decimals", 6);
  if (_msg.has_max_step_size())
    item->setValue(_msg.max_step_size());
  this->dataPtr->propTreeBrowser->addProperty(item);

  QtProperty *gravityItem = this->dataPtr->variantManager->addProperty(
      QtVariantPropertyManager::groupTypeId(), tr("gravity"));
  this->dataPtr->propTreeBrowser->addProperty(gravityItem);
  if (_msg.has_gravity())
    this->FillVector3dProperty(_msg.gravity(), gravityItem);
  else
  {
    msgs::Vector3d xyz;
    xyz.set_x(0);
    xyz.set_y(0);
    xyz.set_z(-9.8);
    this->FillVector3dProperty(xyz, gravityItem);
  }

  QtProperty *magneticFieldItem = this->dataPtr->variantManager->addProperty(
      QtVariantPropertyManager::groupTypeId(), tr("magnetic field"));
  this->dataPtr->propTreeBrowser->addProperty(magneticFieldItem);
  if (_msg.has_magnetic_field())
    this->FillVector3dProperty(_msg.magnetic_field(), magneticFieldItem);
  else
  {
    msgs::Vector3d xyz;
    xyz.set_x(0.0);
    xyz.set_y(0.0);
    xyz.set_z(0.0);
    this->FillVector3dProperty(xyz, magneticFieldItem);
  }

  QtProperty *solverItem = this->dataPtr->variantManager->addProperty(
      QtVariantPropertyManager::groupTypeId(), tr("solver"));
  this->dataPtr->propTreeBrowser->addProperty(solverItem);

  item = this->dataPtr->variantManager->addProperty(QVariant::Int,
      tr("iterations"));
  if (_msg.has_iters())
    item->setValue(_msg.iters());
  solverItem->addSubProperty(item);

  item = this->dataPtr->variantManager->addProperty(QVariant::Double,
      tr("SOR"));
  static_cast<QtVariantPropertyManager*>
    (this->dataPtr->variantFactory->propertyManager(item))->setAttribute(
        item, "decimals", 6);
  if (_msg.has_sor())
    item->setValue(_msg.sor());
  solverItem->addSubProperty(item);


  QtProperty *constraintsItem = this->dataPtr->variantManager->addProperty(
      QtVariantPropertyManager::groupTypeId(), tr("constraints"));
  this->dataPtr->propTreeBrowser->addProperty(constraintsItem);

  item = this->dataPtr->variantManager->addProperty(QVariant::Double,
      tr("CFM"));
  static_cast<QtVariantPropertyManager*>
    (this->dataPtr->variantFactory->propertyManager(item))->setAttribute(
        item, "decimals", 6);
  if (_msg.has_cfm())
    item->setValue(_msg.cfm());
  constraintsItem->addSubProperty(item);

  item = this->dataPtr->variantManager->addProperty(QVariant::Double,
      tr("ERP"));
  static_cast<QtVariantPropertyManager*>
    (this->dataPtr->variantFactory->propertyManager(item))->setAttribute(
        item, "decimals", 6);
  if (_msg.has_erp())
    item->setValue(_msg.erp());
  constraintsItem->addSubProperty(item);

  item = this->dataPtr->variantManager->addProperty(QVariant::Double,
                                           tr("max velocity"));
  static_cast<QtVariantPropertyManager*>
    (this->dataPtr->variantFactory->propertyManager(item))->setAttribute(
        item, "decimals", 6);
  if (_msg.has_contact_max_correcting_vel())
    item->setValue(_msg.contact_max_correcting_vel());
  constraintsItem->addSubProperty(item);

  item = this->dataPtr->variantManager->addProperty(QVariant::Double,
                                           tr("surface layer"));
  static_cast<QtVariantPropertyManager*>
    (this->dataPtr->variantFactory->propertyManager(item))->setAttribute(
        item, "decimals", 6);
  if (_msg.has_contact_surface_layer())
    item->setValue(_msg.contact_surface_layer());
  constraintsItem->addSubProperty(item);
}

/////////////////////////////////////////////////
void ModelListWidget::FillPropertyTree(const msgs::Light &_msg,
                                       QtProperty * /*_parent*/)
{
  QtVariantProperty *item = NULL;
  QtProperty *topItem = NULL;

  this->dataPtr->lightType = _msg.type();

  item = this->dataPtr->variantManager->addProperty(QVariant::String,
      tr("name"));
  if (_msg.has_name())
    item->setValue(_msg.name().c_str());
  this->dataPtr->propTreeBrowser->addProperty(item);

  topItem = this->dataPtr->variantManager->addProperty(
      QtVariantPropertyManager::groupTypeId(), tr("pose"));
  this->dataPtr->propTreeBrowser->addProperty(topItem);
  if (_msg.has_pose())
    this->FillPoseProperty(_msg.pose(), topItem);
  else
    this->FillPoseProperty(msgs::Convert(ignition::math::Pose3d()), topItem);

  // Create and set the diffuse color property
  item = this->dataPtr->variantManager->addProperty(QVariant::Color,
      tr("diffuse"));
  if (_msg.has_diffuse())
  {
    QColor clr(_msg.diffuse().r()*255, _msg.diffuse().g()*255,
               _msg.diffuse().b()*255, _msg.diffuse().a()*255);
    item->setValue(clr);
  }
  this->dataPtr->propTreeBrowser->addProperty(item);

  // Create and set the specular color property
  item = this->dataPtr->variantManager->addProperty(QVariant::Color,
      tr("specular"));
  if (_msg.has_specular())
  {
    QColor clr(_msg.specular().r()*255, _msg.specular().g()*255,
               _msg.specular().b()*255, _msg.specular().a()*255);
    item->setValue(clr);
  }
  this->dataPtr->propTreeBrowser->addProperty(item);

  item = this->dataPtr->variantManager->addProperty(QVariant::Double,
      tr("range"));
  if (_msg.has_range())
    item->setValue(_msg.range());
  this->dataPtr->propTreeBrowser->addProperty(item);

  QtProperty *attenuationItem = this->dataPtr->variantManager->addProperty(
      QtVariantPropertyManager::groupTypeId(), tr("attenuation"));
  this->dataPtr->propTreeBrowser->addProperty(attenuationItem);

  item = this->dataPtr->variantManager->addProperty(QVariant::Double,
      tr("constant"));
  if (_msg.has_attenuation_constant())
    item->setValue(_msg.attenuation_constant());
  attenuationItem->addSubProperty(item);

  item = this->dataPtr->variantManager->addProperty(QVariant::Double,
      tr("linear"));
  if (_msg.has_attenuation_linear())
    item->setValue(_msg.attenuation_linear());
  attenuationItem->addSubProperty(item);

  item = this->dataPtr->variantManager->addProperty(QVariant::Double,
      tr("quadratic"));
  if (_msg.has_attenuation_quadratic())
    item->setValue(_msg.attenuation_quadratic());
  attenuationItem->addSubProperty(item);

  if (_msg.has_spot_inner_angle() || _msg.has_spot_outer_angle() ||
      _msg.has_spot_falloff())
  {
    QtProperty *spotItem = this->dataPtr->variantManager->addProperty(
        QtVariantPropertyManager::groupTypeId(), tr("spot light"));
    this->dataPtr->propTreeBrowser->addProperty(spotItem);

    item = this->dataPtr->variantManager->addProperty(QVariant::Double,
                                             tr("inner angle"));
    if (_msg.has_spot_inner_angle())
      item->setValue(_msg.spot_inner_angle());
    spotItem->addSubProperty(item);

    item = this->dataPtr->variantManager->addProperty(QVariant::Double,
                                             tr("outer angle"));
    if (_msg.has_spot_outer_angle())
      item->setValue(_msg.spot_outer_angle());
    spotItem->addSubProperty(item);

    item = this->dataPtr->variantManager->addProperty(QVariant::Double,
                                             tr("falloff"));
    if (_msg.has_spot_falloff())
      item->setValue(_msg.spot_falloff());
    spotItem->addSubProperty(item);
  }
}

/////////////////////////////////////////////////
void ModelListWidget::ProcessLightMsgs()
{
  std::lock_guard<std::mutex> lock(*this->dataPtr->receiveMutex);

  for (auto iter = this->dataPtr->lightMsgs.begin();
       iter != this->dataPtr->lightMsgs.end(); ++iter)
  {
    std::string name = (*iter).name();

    QTreeWidgetItem *listItem = this->ListItem((*iter).name(),
                                                  this->dataPtr->lightsItem);

    if (!listItem)
    {
      // Create a top-level tree item for the path
      QTreeWidgetItem *item = new QTreeWidgetItem(this->dataPtr->lightsItem,
          QStringList(QString("%1").arg(QString::fromStdString(name))));

      item->setData(0, Qt::UserRole, QVariant((*iter).name().c_str()));
      this->dataPtr->modelTreeWidget->addTopLevelItem(item);
    }
    else
    {
      listItem->setData(0, Qt::UserRole, QVariant((*iter).name().c_str()));
    }
  }
  this->dataPtr->lightMsgs.clear();
}

/////////////////////////////////////////////////
void ModelListWidget::AddProperty(QtProperty *_item, QtProperty *_parent)
{
  if (!_item)
  {
    gzwarn << "Null QtProperty item, not adding."
           << " This should never happen." << std::endl;
    return;
  }

  if (_parent)
    _parent->addSubProperty(_item);
  else
    this->dataPtr->propTreeBrowser->addProperty(_item);
}<|MERGE_RESOLUTION|>--- conflicted
+++ resolved
@@ -233,29 +233,28 @@
         ignition::math::Pose3d cameraPose = cam->WorldPose();
 
         this->FillPoseProperty(msgs::Convert(cameraPose), item);
-<<<<<<< HEAD
       }
 
       // Create and set the gui camera position relative to a tracked model
-      item = this->variantManager->addProperty(
+      item = this->dataPtr->variantManager->addProperty(
           QtVariantPropertyManager::groupTypeId(), tr("track_visual"));
       {
         topItem->addSubProperty(item);
 
         bool isStatic = cam->TrackIsStatic();
-        QtVariantProperty *item2 = this->variantManager->addProperty(
+        QtVariantProperty *item2 = this->dataPtr->variantManager->addProperty(
             QVariant::Bool, tr("static"));
         item2->setValue(isStatic);
         item->addSubProperty(item2);
 
         bool isRelative = cam->TrackIsRelative();
-        item2 = this->variantManager->addProperty(
+        item2 = this->dataPtr->variantManager->addProperty(
             QVariant::Bool, tr("relative"));
         item2->setValue(isRelative);
         item->addSubProperty(item2);
 
         bool inheritYaw = cam->TrackInheritYaw();
-        item2 = this->variantManager->addProperty(
+        item2 = this->dataPtr->variantManager->addProperty(
             QVariant::Bool, tr("inherit_yaw"));
         item2->setValue(inheritYaw);
         item->addSubProperty(item2);
@@ -264,37 +263,29 @@
         this->FillVector3dProperty(msgs::Convert(trackPos), item);
 
         double minDist = cam->TrackMinDistance();
-        item2 = this->variantManager->addProperty(
+        item2 = this->dataPtr->variantManager->addProperty(
             QVariant::Double, tr("min_distance"));
         static_cast<QtVariantPropertyManager*>
-          (this->variantFactory->propertyManager(item2))->setAttribute(
+          (this->dataPtr->variantFactory->propertyManager(item2))->setAttribute(
               item2, "decimals", 6);
         item2->setValue(minDist);
         item->addSubProperty(item2);
 
         double maxDist = cam->TrackMaxDistance();
-        item2 = this->variantManager->addProperty(
+        item2 = this->dataPtr->variantManager->addProperty(
             QVariant::Double, tr("max_distance"));
         static_cast<QtVariantPropertyManager*>
-          (this->variantFactory->propertyManager(item2))->setAttribute(
+          (this->dataPtr->variantFactory->propertyManager(item2))->setAttribute(
               item2, "decimals", 6);
         item2->setValue(maxDist);
         item->addSubProperty(item2);
       }
 
       // set expanded to true by default for easier viewing
-      this->propTreeBrowser->setExpanded(cameraBrowser, true);
+      this->dataPtr->propTreeBrowser->setExpanded(cameraBrowser, true);
       for (auto browser : cameraBrowser->children())
       {
-        this->propTreeBrowser->setExpanded(browser, true);
-=======
-        // set expanded to true by default for easier viewing
-        this->dataPtr->propTreeBrowser->setExpanded(cameraBrowser, true);
-        for (auto browser : cameraBrowser->children())
-        {
-          this->dataPtr->propTreeBrowser->setExpanded(browser, true);
-        }
->>>>>>> 49749cd5
+        this->dataPtr->propTreeBrowser->setExpanded(browser, true);
       }
     }
     else
@@ -754,24 +745,12 @@
 /////////////////////////////////////////////////
 void ModelListWidget::GUIPropertyChanged(QtProperty *_item)
 {
-<<<<<<< HEAD
   // Only camera pose and follow parameters editable for now
-  QtProperty *cameraProperty = this->GetChildItem("camera");
-  if (!cameraProperty)
-    return;
-
-  QtProperty *cameraPoseProperty = this->GetChildItem(cameraProperty, "pose");
-=======
-  // Only camera pose editable for now
   QtProperty *cameraProperty = this->ChildItem("camera");
   if (!cameraProperty)
     return;
 
   QtProperty *cameraPoseProperty = this->ChildItem(cameraProperty, "pose");
-  if (!cameraPoseProperty)
-    return;
-
->>>>>>> 49749cd5
   if (cameraPoseProperty)
   {
     std::string changedProperty = _item->propertyName().toStdString();
@@ -790,7 +769,7 @@
     }
   }
 
-  QtProperty *cameraFollowProperty = this->GetChildItem(cameraProperty,
+  QtProperty *cameraFollowProperty = this->ChildItem(cameraProperty,
                                                         "track_visual");
   if (cameraFollowProperty)
   {
@@ -800,18 +779,18 @@
     std::string changedProperty = _item->propertyName().toStdString();
     if (changedProperty == "static")
     {
-      cam->SetTrackIsStatic(this->variantManager->value(
-             this->GetChildItem(cameraFollowProperty, "static")).toBool());
+      cam->SetTrackIsStatic(this->dataPtr->variantManager->value(
+             this->ChildItem(cameraFollowProperty, "static")).toBool());
     }
     else if (changedProperty == "relative")
     {
-      cam->SetTrackIsRelative(this->variantManager->value(
-             this->GetChildItem(cameraFollowProperty, "relative")).toBool());
+      cam->SetTrackIsRelative(this->dataPtr->variantManager->value(
+             this->ChildItem(cameraFollowProperty, "relative")).toBool());
     }
     else if (changedProperty == "inherit_yaw")
     {
-      cam->SetTrackInheritYaw(this->variantManager->value(
-             this->GetChildItem(cameraFollowProperty, "inherit_yaw")).toBool());
+      cam->SetTrackInheritYaw(this->dataPtr->variantManager->value(
+             this->ChildItem(cameraFollowProperty, "inherit_yaw")).toBool());
     }
     else if (changedProperty == "x"
         || changedProperty == "y"
@@ -823,14 +802,14 @@
     }
     else if (changedProperty == "min_distance")
     {
-      cam->SetTrackMinDistance(this->variantManager->value(
-             this->GetChildItem(cameraFollowProperty,
+      cam->SetTrackMinDistance(this->dataPtr->variantManager->value(
+             this->ChildItem(cameraFollowProperty,
                "min_distance")).toDouble());
     }
     else if (changedProperty == "max_distance")
     {
-      cam->SetTrackMaxDistance(this->variantManager->value(
-             this->GetChildItem(cameraFollowProperty,
+      cam->SetTrackMaxDistance(this->dataPtr->variantManager->value(
+             this->ChildItem(cameraFollowProperty,
                "max_distance")).toDouble());
     }
   }
@@ -2726,30 +2705,30 @@
   this->dataPtr->propTreeBrowser->addProperty(item);
 
   /// \TODO: Put fog back in
-  /*topItem = this->variantManager->addProperty(
+  /*topItem = this->dataPtr->variantManager->addProperty(
       QtVariantPropertyManager::groupTypeId(), tr("fog"));
-  QtBrowserItem *bItem = this->propTreeBrowser->addProperty(topItem);
-  this->propTreeBrowser->setExpanded(bItem, false);
-
-  item = this->variantManager->addProperty(QVariant::Color, tr("color"));
+  QtBrowserItem *bItem = this->dataPtr->propTreeBrowser->addProperty(topItem);
+  this->dataPtr->propTreeBrowser->setExpanded(bItem, false);
+
+  item = this->dataPtr->variantManager->addProperty(QVariant::Color, tr("color"));
   topItem->addSubProperty(item);
 
-  item = this->variantManager->addProperty(QVariant::Double, tr("start"));
+  item = this->dataPtr->variantManager->addProperty(QVariant::Double, tr("start"));
   topItem->addSubProperty(item);
 
-  item = this->variantManager->addProperty(QVariant::Double, tr("end"));
+  item = this->dataPtr->variantManager->addProperty(QVariant::Double, tr("end"));
   topItem->addSubProperty(item);
 
-  item = this->variantManager->addProperty(QVariant::Double, tr("density"));
+  item = this->dataPtr->variantManager->addProperty(QVariant::Double, tr("density"));
   topItem->addSubProperty(item);
   */
 
   /// \TODO: Put sky modification back in GUI
   /*
-  topItem = this->variantManager->addProperty(
+  topItem = this->dataPtr->variantManager->addProperty(
       QtVariantPropertyManager::groupTypeId(), tr("sky"));
-  bItem = this->propTreeBrowser->addProperty(topItem);
-  this->propTreeBrowser->setExpanded(bItem, false);
+  bItem = this->dataPtr->propTreeBrowser->addProperty(topItem);
+  this->dataPtr->propTreeBrowser->setExpanded(bItem, false);
   */
 }
 
