--- conflicted
+++ resolved
@@ -368,13 +368,8 @@
       /// \param[in] _level Level of the widget in the tree.
       /// \param[in] _type Type of string widget, such as "line" or "plain".
       /// \return The newly created widget.
-<<<<<<< HEAD
-      private: ConfigChildWidget *CreateStringWidget(const std::string &_key,
+      public: ConfigChildWidget *CreateStringWidget(const std::string &_key,
           const int _level = 0, const std::string &_type = "line");
-=======
-      public: ConfigChildWidget *CreateStringWidget(const std::string &_key,
-          const int _level = 0);
->>>>>>> ecce392c
 
       /// \brief Create a widget for configuring a bool value.
       /// \param[in] _key A key that is used as a label for the widget.
