--- conflicted
+++ resolved
@@ -13,20 +13,9 @@
 set (sources
   ../gazebo.cc
   Actions.cc
-<<<<<<< HEAD
-  DataLogger.cc
-  Gui.cc 
-  MainWindow.cc 
-  RenderWidget.cc 
-  GLWidget.cc 
-  TimePanel.cc
-  InsertModelWidget.cc
-  ModelListWidget.cc
-  EntityMaker.cc
-=======
->>>>>>> 9ebdd2a4
   BoxMaker.cc
   CylinderMaker.cc
+  DataLogger.cc
   EntityMaker.cc
   RenderWidget.cc
   GLWidget.cc
@@ -46,7 +35,6 @@
   TimePanel.cc
   ToolsWidget.cc
   TopicSelector.cc
-  VideoRecorder.cc
   viewers/ImageView.cc
   viewers/LaserView.cc
   viewers/TopicView.cc
@@ -56,15 +44,8 @@
 
 set (qt_headers
   Actions.hh
-<<<<<<< HEAD
   DataLogger.hh
-  MainWindow.hh 
-  RenderWidget.hh 
-  GLWidget.hh 
-  TimePanel.hh
-=======
   GLWidget.hh
->>>>>>> 9ebdd2a4
   InsertModelWidget.hh
   JointControlWidget.hh
   MainWindow.hh
@@ -75,7 +56,6 @@
   TimePanel.hh
   ToolsWidget.hh
   TopicSelector.hh
-  VideoRecorder.hh
   viewers/ImageView.hh
   viewers/LaserView.hh
   viewers/TextView.hh
