--- conflicted
+++ resolved
@@ -113,35 +113,6 @@
 add_dependencies(gazebo_gui gazebo_msgs)
 add_dependencies(gzclient gazebo_msgs)
 
-<<<<<<< HEAD
-target_link_libraries(gazebo_gui
-  gazebo_common
-  gazebo_transport
-  gazebo_sdf_interface
-  gazebo_rendering
-  gazebo_sensors
-  gazebo_msgs
-  gazebo_model_editor
-  gzqtpropertybrowser
-  ${QT_LIBRARIES}
-  ${ogre_libraries}
-  ${Boost_LIBRARIES}
-  pthread)
-
-target_link_libraries(gzclient 
-  gazebo_common
-  gazebo_transport
-  gazebo_sdf_interface
-  gazebo_rendering
-  gazebo_sensors
-  gazebo_msgs
-  gazebo_model_editor
-  gzqtpropertybrowser
-  ${QT_LIBRARIES}
-  ${ogre_libraries}
-  ${Boost_LIBRARIES}
-  pthread)
-=======
 target_link_libraries(gazebo_gui gazebo_common
                                  gazebo_transport
                                  gazebo_sdf_interface
@@ -167,7 +138,6 @@
                                 ${ogre_libraries}
                                 ${Boost_LIBRARIES}
                                 pthread)
->>>>>>> 07188c91
 
 add_definitions(${QT_DEFINITIONS})
 
