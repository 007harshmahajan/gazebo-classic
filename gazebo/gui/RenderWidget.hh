--- conflicted
+++ resolved
@@ -73,30 +73,11 @@
       /// \return Message displayed in the render window
       public: std::string GetOverlayMsg() const;
 
-<<<<<<< HEAD
-      /// \brief Add a plugin to the render widget and call GUIPlugin::Load(sdf::ElementPtr).
-=======
       /// \brief Add a plugin to the render widget and call GUIPlugin::Load().
->>>>>>> 50f59cc7
       /// \param[in] _plugin Plugin pointer to add.
       /// \param[in] _elem Plugin sdf parameters.
       public: void AddPlugin(GUIPluginPtr _plugin, sdf::ElementPtr _elem);
 
-<<<<<<< HEAD
-      /// \brief Add a plugin to the render widget and call GUIPlugin::Load(sdf::ElementPtr).
-      /// \retval true on success.
-      /// \retval false if the plugin in the file is not of the right type, it needs to be a
-      ///       GUIPlugin. Also returns false if the plugin couldn't be created from this file.
-      /// \param[in] _filename Filename to load the plugin from
-      /// \param[in] _elem Plugin sdf parameters.
-      public: bool AddPlugin(const std::string& _filename, sdf::ElementPtr _elem);
-
-      /// \brief Add a list of plugins to be loaded from files to the render widget.
-      ///   This will create a plugin from each file in the list and call
-      ///   AddPlugin(std::string, sdf::ElementPtr with an empty sdf::Element for each .
-      ///   Use AddPlugin(std::string&, sdf::ElementPtr) to load a GUI plugin with
-      ///   an initialized sdf element instead.
-=======
       /// \brief Add a plugin to the render widget and call GUIPlugin::Load().
       /// \retval true on success.
       /// \retval false if the plugin in the file is not of the right type,
@@ -112,7 +93,6 @@
       ///   AddPlugin(std::string, sdf::ElementPtr with an empty sdf::Element
       ///   for each. Use AddPlugin(std::string&, sdf::ElementPtr) to load a GUI
       ///   plugin with an initialized sdf element instead.
->>>>>>> 50f59cc7
       /// \param[in] _pluginFilenames list of filenames with the plugins
       public: void AddPlugins(const std::vector<std::string>& _pluginFilenames);
 
