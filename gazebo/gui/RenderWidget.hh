--- conflicted
+++ resolved
@@ -107,7 +107,6 @@
       /// \brief Base overlay message;
       private: std::string baseOverlayMsg;
 
-<<<<<<< HEAD
       /// \brief Timer for clearing the message overlay
       private: QTimer *msgDisplayTimer;
 
@@ -116,10 +115,9 @@
 
       /// \brief Widget that contains the message overlay label
       private: QWidget *msgOverlayWidget;
-=======
+
       /// \brief Tool button that holds the step widget
       private: QToolButton *stepButton;
->>>>>>> 37416619
     };
   }
 }
