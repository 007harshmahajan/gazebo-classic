--- conflicted
+++ resolved
@@ -67,18 +67,6 @@
   // Create a system path watcher
   this->dataPtr->watcher = new QFileSystemWatcher();
 
-<<<<<<< HEAD
-  // Connect a callback that is triggered whenever a directory is changed.
-  connect(this->dataPtr->watcher, SIGNAL(directoryChanged(const QString &)),
-          this, SLOT(OnDirectoryChanged(const QString &)));
-
-  // Connect a callback to trigger when the model paths are updated.
-  this->connections.push_back(
-          common::SystemPaths::Instance()->updateModelRequest.Connect(
-            boost::bind(&InsertModelWidget::OnModelUpdateRequest, this, _1)));
-
-=======
->>>>>>> 4952d501
   // Update the list of models on the local system.
   this->UpdateAllLocalPaths();
 
@@ -351,8 +339,6 @@
 {
   boost::mutex::scoped_lock lock(this->dataPtr->mutex);
   this->UpdateLocalPath(_path);
-<<<<<<< HEAD
-=======
 }
 
 /////////////////////////////////////////////////
@@ -392,5 +378,4 @@
   }
 
   return false;
->>>>>>> 4952d501
 }