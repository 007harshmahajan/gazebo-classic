include (${gazebo_cmake_dir}/GazeboUtils.cmake)

<<<<<<< HEAD
set (sources
  ImageFrame.cc
  ImageView.cc
  ImagesView.cc
  LaserView.cc
  TopicView.cc
  TextView.cc
  ViewFactory.cc
=======
set (sources ${sources}
  viewers/ImageFrame.cc
  viewers/ImageView.cc
  viewers/ImagesView.cc
  viewers/LaserView.cc
  viewers/TopicView.cc
  viewers/TextView.cc
  viewers/ViewFactory.cc
  PARENT_SCOPE
>>>>>>> 52a17eea
)

set (internal_qt_headers ${internal_qt_headers}
  viewers/ImageFrame.hh
  viewers/ImageView.hh
  viewers/ImagesView.hh
  viewers/LaserView.hh
  viewers/TextView.hh
  viewers/TopicView.hh
  PARENT_SCOPE
)

set (headers_install
  ViewFactory.hh
)

set (qt_tests_local
  ImagesView_TEST.cc
  LaserView_TEST.cc
)

<<<<<<< HEAD
# Generate executables for each of the QT unit tests
gz_build_qt_tests(${qt_tests})

set (resources ../resources.qrc)
QT5_WRAP_CPP(headers_MOC ${qt_headers})
QT5_ADD_RESOURCES(resources_RCC ${resources})

include_directories(${CMAKE_CURRENT_BINARY_DIR})

gz_add_library(gazebo_gui_viewers ${sources}
  ${headers_MOC} ${headers} ${resources_RCC})

target_link_libraries(gazebo_gui_viewers
  gazebo_common
  gazebo_transport
  gazebo_rendering
  gazebo_msgs
  ${QT5Core_LIBRARIES})
=======
gz_build_qt_tests(${qt_tests_local})
gz_install_includes("gui/viewers" ${headers_install})
>>>>>>> 52a17eea

if (VALID_DISPLAY AND ENABLE_TESTS_COMPILATION)
  set_tests_properties(${TEST_TYPE}_ImagesView_TEST PROPERTIES TIMEOUT 500)
endif()<|MERGE_RESOLUTION|>--- conflicted
+++ resolved
@@ -1,15 +1,5 @@
 include (${gazebo_cmake_dir}/GazeboUtils.cmake)
 
-<<<<<<< HEAD
-set (sources
-  ImageFrame.cc
-  ImageView.cc
-  ImagesView.cc
-  LaserView.cc
-  TopicView.cc
-  TextView.cc
-  ViewFactory.cc
-=======
 set (sources ${sources}
   viewers/ImageFrame.cc
   viewers/ImageView.cc
@@ -19,7 +9,6 @@
   viewers/TextView.cc
   viewers/ViewFactory.cc
   PARENT_SCOPE
->>>>>>> 52a17eea
 )
 
 set (internal_qt_headers ${internal_qt_headers}
@@ -41,29 +30,8 @@
   LaserView_TEST.cc
 )
 
-<<<<<<< HEAD
-# Generate executables for each of the QT unit tests
-gz_build_qt_tests(${qt_tests})
-
-set (resources ../resources.qrc)
-QT5_WRAP_CPP(headers_MOC ${qt_headers})
-QT5_ADD_RESOURCES(resources_RCC ${resources})
-
-include_directories(${CMAKE_CURRENT_BINARY_DIR})
-
-gz_add_library(gazebo_gui_viewers ${sources}
-  ${headers_MOC} ${headers} ${resources_RCC})
-
-target_link_libraries(gazebo_gui_viewers
-  gazebo_common
-  gazebo_transport
-  gazebo_rendering
-  gazebo_msgs
-  ${QT5Core_LIBRARIES})
-=======
 gz_build_qt_tests(${qt_tests_local})
 gz_install_includes("gui/viewers" ${headers_install})
->>>>>>> 52a17eea
 
 if (VALID_DISPLAY AND ENABLE_TESTS_COMPILATION)
   set_tests_properties(${TEST_TYPE}_ImagesView_TEST PROPERTIES TIMEOUT 500)
