--- conflicted
+++ resolved
@@ -68,15 +68,10 @@
   this->dataPtr->copyEntityName = "";
   this->dataPtr->modelEditorEnabled = false;
 
-<<<<<<< HEAD
-=======
   this->dataPtr->updateTimer = new QTimer(this);
   connect(this->dataPtr->updateTimer, SIGNAL(timeout()),
   this, SLOT(update()));
 
-  this->setFocusPolicy(Qt::StrongFocus);
-
->>>>>>> 3884f956
   this->dataPtr->windowId = -1;
 
   this->setAttribute(Qt::WA_OpaquePaintEvent, true);
