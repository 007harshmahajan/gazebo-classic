/*
 * Copyright (C) 2012-2016 Open Source Robotics Foundation
 *
 * Licensed under the Apache License, Version 2.0 (the "License");
 * you may not use this file except in compliance with the License.
 * You may obtain a copy of the License at
 *
 *     http://www.apache.org/licenses/LICENSE-2.0
 *
 * Unless required by applicable law or agreed to in writing, software
 * distributed under the License is distributed on an "AS IS" BASIS,
 * WITHOUT WARRANTIES OR CONDITIONS OF ANY KIND, either express or implied.
 * See the License for the specific language governing permissions and
 * limitations under the License.
 *
*/
#ifdef _WIN32
  // Ensure that Winsock2.h is included before Windows.h, which can get
  // pulled in by anybody (e.g., Boost).
  #include <Winsock2.h>
#endif

#include <functional>
#include <boost/algorithm/string.hpp>
#include <math.h>

#include <ignition/math/Matrix4.hh>
#include <ignition/math/Pose3.hh>

#include "gazebo/common/Assert.hh"
#include "gazebo/common/Exception.hh"
#include "gazebo/rendering/Conversions.hh"
#include "gazebo/rendering/FPSViewController.hh"
#include "gazebo/rendering/Heightmap.hh"
#include "gazebo/rendering/OrbitViewController.hh"
#include "gazebo/rendering/RenderEngine.hh"
#include "gazebo/rendering/RenderEvents.hh"
#include "gazebo/rendering/RenderingIface.hh"
#include "gazebo/rendering/Scene.hh"
#include "gazebo/rendering/UserCamera.hh"
#include "gazebo/rendering/Visual.hh"
#include "gazebo/rendering/WindowManager.hh"
#include "gazebo/gui/Actions.hh"
#include "gazebo/gui/GLWidget.hh"
#include "gazebo/gui/GLWidgetPrivate.hh"
#include "gazebo/gui/GuiEvents.hh"
#include "gazebo/gui/GuiIface.hh"
#include "gazebo/gui/KeyEventHandler.hh"
#include "gazebo/gui/ModelAlign.hh"
#include "gazebo/gui/ModelManipulator.hh"
#include "gazebo/gui/ModelRightMenu.hh"
#include "gazebo/gui/ModelSnap.hh"
#include "gazebo/gui/MouseEventHandler.hh"
#include "gazebo/transport/transport.hh"

using namespace gazebo;
using namespace gui;

extern bool g_fullscreen;
extern ModelRightMenu *g_modelRightMenu;

/////////////////////////////////////////////////
GLWidget::GLWidget(QWidget *_parent)
  : QWidget(_parent),
    dataPtr(new GLWidgetPrivate())
{
  this->setObjectName("GLWidget");
  this->dataPtr->state = "select";
  this->dataPtr->copyEntityName = "";
  this->dataPtr->modelEditorEnabled = false;

  this->dataPtr->updateTimer = new QTimer(this);
  connect(this->dataPtr->updateTimer, SIGNAL(timeout()),
  this, SLOT(update()));

  this->setFocusPolicy(Qt::StrongFocus);

  this->dataPtr->windowId = -1;

  this->setAttribute(Qt::WA_OpaquePaintEvent, true);
  this->setAttribute(Qt::WA_PaintOnScreen, true);

  this->dataPtr->renderFrame = new QFrame;
  this->dataPtr->renderFrame->setFrameShape(QFrame::NoFrame);
  this->dataPtr->renderFrame->setSizePolicy(QSizePolicy::Expanding,
                                   QSizePolicy::Expanding);
  this->dataPtr->renderFrame->setContentsMargins(0, 0, 0, 0);
  this->dataPtr->renderFrame->show();

  QVBoxLayout *mainLayout = new QVBoxLayout;
  mainLayout->addWidget(this->dataPtr->renderFrame);
  mainLayout->setContentsMargins(0, 0, 0, 0);
  this->setLayout(mainLayout);

  this->dataPtr->connections.push_back(
      rendering::Events::ConnectRemoveScene(
        std::bind(&GLWidget::OnRemoveScene, this, std::placeholders::_1)));

  this->dataPtr->connections.push_back(
      gui::Events::ConnectMoveMode(
        std::bind(&GLWidget::OnMoveMode, this, std::placeholders::_1)));

  this->dataPtr->connections.push_back(
      gui::Events::ConnectCreateEntity(
        std::bind(&GLWidget::OnCreateEntity, this, std::placeholders::_1,
          std::placeholders::_2)));

  this->dataPtr->connections.push_back(
      gui::Events::ConnectFPS(
        std::bind(&GLWidget::OnFPS, this)));

  this->dataPtr->connections.push_back(
      gui::Events::ConnectOrbit(
        std::bind(&GLWidget::OnOrbit, this)));

  this->dataPtr->connections.push_back(
      gui::Events::ConnectManipMode(
        std::bind(&GLWidget::OnManipMode, this, std::placeholders::_1)));

  this->dataPtr->connections.push_back(
    event::Events::ConnectSetSelectedEntity(
      std::bind(&GLWidget::OnSetSelectedEntity, this, std::placeholders::_1,
        std::placeholders::_2)));

  this->dataPtr->connections.push_back(
      gui::Events::ConnectAlignMode(
        std::bind(&GLWidget::OnAlignMode, this, std::placeholders::_1,
          std::placeholders::_2, std::placeholders::_3,
          std::placeholders::_4, std::placeholders::_5)));

  this->dataPtr->renderFrame->setMouseTracking(true);
  this->setMouseTracking(true);

  this->dataPtr->entityMaker = NULL;

  this->dataPtr->node = transport::NodePtr(new transport::Node());
  this->dataPtr->node->Init();

  // Publishes information about user selections.
  this->dataPtr->selectionPub =
    this->dataPtr->node->Advertise<msgs::Selection>("~/selection");

  this->dataPtr->requestSub = this->dataPtr->node->Subscribe("~/request",
      &GLWidget::OnRequest, this);

  this->installEventFilter(this);
  this->dataPtr->keyModifiers = 0;

  MouseEventHandler::Instance()->AddPressFilter("glwidget",
      std::bind(&GLWidget::OnMousePress, this, std::placeholders::_1));

  MouseEventHandler::Instance()->AddReleaseFilter("glwidget",
      std::bind(&GLWidget::OnMouseRelease, this, std::placeholders::_1));

  MouseEventHandler::Instance()->AddMoveFilter("glwidget",
      std::bind(&GLWidget::OnMouseMove, this, std::placeholders::_1));

  MouseEventHandler::Instance()->AddDoubleClickFilter("glwidget",
      std::bind(&GLWidget::OnMouseDoubleClick, this, std::placeholders::_1));

  connect(g_copyAct, SIGNAL(triggered()), this, SLOT(OnCopy()));
  connect(g_pasteAct, SIGNAL(triggered()), this, SLOT(OnPaste()));

  connect(g_editModelAct, SIGNAL(toggled(bool)), this,
      SLOT(OnModelEditor(bool)));

  // Connect the ortho action
  connect(g_cameraOrthoAct, SIGNAL(triggered()), this,
          SLOT(OnOrtho()));

  // Connect the perspective action
  connect(g_cameraPerspectiveAct, SIGNAL(triggered()), this,
          SLOT(OnPerspective()));

  // Create the scene. This must be done in the constructor so that
  // we can then create a user camera.
  this->dataPtr->scene = rendering::create_scene(gui::get_world(), true);

  if (!this->dataPtr->scene)
  {
    gzerr << "GLWidget could not create a scene. This will likely result "
      << "in a blank screen.\n";
  }
  else
  {
    // This will ultimately create a user camera. We need to create a user
    // camera in the constructor so that communications (such as via the
    // ~/gui topic) can work properly (see MainWindow::OnGUI).
    //
    // All of this means that we must have a GL Context by this point. So,
    // we have to create a dummy 1x1 window in RenderEngine::Load.
    this->OnCreateScene(this->dataPtr->scene->Name());
  }
}

/////////////////////////////////////////////////
GLWidget::~GLWidget()
{
  MouseEventHandler::Instance()->RemovePressFilter("glwidget");
  MouseEventHandler::Instance()->RemoveReleaseFilter("glwidget");
  MouseEventHandler::Instance()->RemoveMoveFilter("glwidget");
  MouseEventHandler::Instance()->RemoveDoubleClickFilter("glwidget");

  this->dataPtr->requestSub.reset();
  this->dataPtr->selectionPub.reset();
  this->dataPtr->node->Fini();
  this->dataPtr->node.reset();

  this->dataPtr->connections.clear();

  ModelManipulator::Instance()->Clear();
  ModelSnap::Instance()->Clear();
  ModelAlign::Instance()->Clear();

  if (this->dataPtr->userCamera)
    this->dataPtr->userCamera->Fini();

  this->dataPtr->userCamera.reset();
  this->dataPtr->scene.reset();
}

/////////////////////////////////////////////////
bool GLWidget::eventFilter(QObject * /*_obj*/, QEvent *_event)
{
  if (_event->type() == QEvent::Enter)
  {
    this->setFocus(Qt::OtherFocusReason);
    return true;
  }

  return false;
}

/////////////////////////////////////////////////
void GLWidget::showEvent(QShowEvent *_event)
{
  // These two functions are most applicable for Linux.
  QApplication::flush();
  QApplication::syncX();

  if (this->dataPtr->windowId <=0)
  {
    // Get the window handle in a form that OGRE can use.
    std::string winHandle = this->OgreHandle();

    // Create the OGRE render window
    this->dataPtr->windowId =
      rendering::RenderEngine::Instance()->GetWindowManager()->
        CreateWindow(winHandle, this->width(), this->height());

    // Attach the user camera to the window
    rendering::RenderEngine::Instance()->GetWindowManager()->SetCamera(
        this->dataPtr->windowId, this->dataPtr->userCamera);
  }

  // Let QT continue processing the show event.
  QWidget::showEvent(_event);

  // Grab focus.
  this->setFocus();
}

/////////////////////////////////////////////////
void GLWidget::enterEvent(QEvent * /*_event*/)
{
}

/////////////////////////////////////////////////
void GLWidget::moveEvent(QMoveEvent *_e)
{
  QWidget::moveEvent(_e);

  if (_e->isAccepted() && this->dataPtr->windowId >= 0)
  {
    rendering::RenderEngine::Instance()->GetWindowManager()->Moved(
        this->dataPtr->windowId);
  }
}

/////////////////////////////////////////////////
void GLWidget::paintEvent(QPaintEvent *_e)
{
  rendering::UserCameraPtr cam = gui::get_active_camera();
  if (cam && cam->Initialized())
  {
    event::Events::preRender();

    // Tell all the cameras to render
    event::Events::render();

    event::Events::postRender();
  }
  else
  {
    event::Events::preRender();
  }

  _e->accept();
}

/////////////////////////////////////////////////
void GLWidget::resizeEvent(QResizeEvent *_e)
{
  if (this->dataPtr->windowId >= 0)
  {
    rendering::RenderEngine::Instance()->GetWindowManager()->Resize(
        this->dataPtr->windowId, _e->size().width(), _e->size().height());

    if (this->dataPtr->userCamera)
    {
      this->dataPtr->userCamera->Resize(
          _e->size().width(), _e->size().height());
    }
  }
}

/////////////////////////////////////////////////
void GLWidget::keyPressEvent(QKeyEvent *_event)
{
  if (!this->dataPtr->scene)
    return;

  if (_event->isAutoRepeat() && !KeyEventHandler::Instance()->AutoRepeat())
    return;

  this->dataPtr->keyText = _event->text().toStdString();
  this->dataPtr->keyModifiers = _event->modifiers();

  this->dataPtr->keyEvent.key = _event->key();
  this->dataPtr->keyEvent.text = this->dataPtr->keyText;

  // Toggle full screen
  if (_event->key() == Qt::Key_F11)
  {
    g_fullscreen = !g_fullscreen;
    gui::Events::fullScreen(g_fullscreen);
  }

  // Trigger a model delete if the Delete key was pressed, and a model
  // is currently selected.
  if (_event->key() == Qt::Key_Delete &&
      this->dataPtr->selectionLevel == SelectionLevels::MODEL)
  {
    ModelManipulator::Instance()->Detach();
    std::lock_guard<std::mutex> lock(this->dataPtr->selectedVisMutex);
    while (!this->dataPtr->selectedVisuals.empty())
    {
      std::string name = this->dataPtr->selectedVisuals.back()->GetName();
      int id = this->dataPtr->selectedVisuals.back()->GetId();
      this->dataPtr->selectedVisuals.pop_back();

      // Publish message about visual deselection
      msgs::Selection msg;
      msg.set_id(id);
      msg.set_name(name);
      msg.set_selected(false);
      this->dataPtr->selectionPub->Publish(msg);

      g_deleteAct->Signal(name);
    }
  }

  if (_event->key() == Qt::Key_Escape)
  {
    event::Events::setSelectedEntity("", "normal");
    if (this->dataPtr->state == "make_entity")
    {
      if (this->dataPtr->entityMaker)
        this->dataPtr->entityMaker->Stop();
    }
  }

  /// Switch between RTS modes
  if (this->dataPtr->keyModifiers == Qt::NoModifier &&
      this->dataPtr->state != "make_entity")
  {
    if (_event->key() == Qt::Key_R && g_rotateAct->isEnabled())
      g_rotateAct->trigger();
    else if (_event->key() == Qt::Key_T && g_translateAct->isEnabled())
      g_translateAct->trigger();
    else if (_event->key() == Qt::Key_S && g_scaleAct->isEnabled())
      g_scaleAct->trigger();
    else if (_event->key() == Qt::Key_N && g_snapAct->isEnabled())
      g_snapAct->trigger();
    else if (_event->key() == Qt::Key_Escape && g_arrowAct->isEnabled())
      g_arrowAct->trigger();
  }

  this->dataPtr->keyEvent.control =
    (this->dataPtr->keyModifiers & Qt::ControlModifier) ? true : false;
  this->dataPtr->keyEvent.shift =
    (this->dataPtr->keyModifiers & Qt::ShiftModifier) ? true : false;
  this->dataPtr->keyEvent.alt =
    (this->dataPtr->keyModifiers & Qt::AltModifier) ? true : false;

  this->dataPtr->mouseEvent.SetControl(this->dataPtr->keyEvent.control);
  this->dataPtr->mouseEvent.SetShift(this->dataPtr->keyEvent.shift);
  this->dataPtr->mouseEvent.SetAlt(this->dataPtr->keyEvent.alt);

  if (this->dataPtr->mouseEvent.Control())
  {
    if (_event->key() == Qt::Key_C && !this->dataPtr->selectedVisuals.empty()
       && !this->dataPtr->modelEditorEnabled && g_copyAct->isEnabled())
    {
      g_copyAct->trigger();
    }
    else if (_event->key() == Qt::Key_V &&
             !this->dataPtr->copyEntityName.empty() &&
             !this->dataPtr->modelEditorEnabled && g_pasteAct->isEnabled())
    {
      g_pasteAct->trigger();
    }
  }

  // Process Key Events
  if (!KeyEventHandler::Instance()->HandlePress(this->dataPtr->keyEvent))
  {
    // model editor exit pop-up message is modal so can block event propagation.
    // So using hotkeys to exit will leave the control variable in a bad state.
    // Manually override and reset the control value.
    if (this->dataPtr->modelEditorEnabled &&
        this->dataPtr->mouseEvent.Control())
    {
      this->dataPtr->mouseEvent.SetControl(false);
    }

    ModelManipulator::Instance()->OnKeyPressEvent(this->dataPtr->keyEvent);
    this->dataPtr->userCamera->HandleKeyPressEvent(this->dataPtr->keyText);
  }
}

/////////////////////////////////////////////////
void GLWidget::keyReleaseEvent(QKeyEvent *_event)
{
  if (!this->dataPtr->scene)
    return;

  // this shouldn't happen, but in case it does...
  if (_event->isAutoRepeat() && !KeyEventHandler::Instance()->AutoRepeat())
    return;

  this->dataPtr->keyModifiers = _event->modifiers();

  this->dataPtr->keyEvent.control =
    (this->dataPtr->keyModifiers & Qt::ControlModifier) ? true : false;
  this->dataPtr->keyEvent.shift =
    (this->dataPtr->keyModifiers & Qt::ShiftModifier) ? true : false;
  this->dataPtr->keyEvent.alt =
    (this->dataPtr->keyModifiers & Qt::AltModifier) ? true : false;

  this->dataPtr->mouseEvent.SetControl(this->dataPtr->keyEvent.control);
  this->dataPtr->mouseEvent.SetShift(this->dataPtr->keyEvent.shift);
  this->dataPtr->mouseEvent.SetAlt(this->dataPtr->keyEvent.alt);

  ModelManipulator::Instance()->OnKeyReleaseEvent(this->dataPtr->keyEvent);
  this->dataPtr->keyText = "";

  this->dataPtr->userCamera->HandleKeyReleaseEvent(
      _event->text().toStdString());

  // Process Key Events
  KeyEventHandler::Instance()->HandleRelease(this->dataPtr->keyEvent);
}

/////////////////////////////////////////////////
void GLWidget::mouseDoubleClickEvent(QMouseEvent *_event)
{
  if (!this->dataPtr->scene)
    return;

  this->dataPtr->mouseEvent.SetPressPos(_event->pos().x(), _event->pos().y());
  this->dataPtr->mouseEvent.SetPrevPos(this->dataPtr->mouseEvent.PressPos());

  /// Set the button which cause the press event
  this->SetMouseEventButton(_event->button());

  this->dataPtr->mouseEvent.SetButtons(common::MouseEvent::NO_BUTTON);
  this->dataPtr->mouseEvent.SetType(common::MouseEvent::PRESS);

  this->SetMouseEventButtons(_event->buttons());

  this->dataPtr->mouseEvent.SetDragging(false);

  // Process Mouse Events
  MouseEventHandler::Instance()->HandleDoubleClick(this->dataPtr->mouseEvent);
}

/////////////////////////////////////////////////
void GLWidget::mousePressEvent(QMouseEvent *_event)
{
  if (!this->dataPtr->scene)
    return;

  this->dataPtr->mouseEvent.SetPressPos(_event->pos().x(), _event->pos().y());
  this->dataPtr->mouseEvent.SetPrevPos(this->dataPtr->mouseEvent.PressPos());

  /// Set the button which cause the press event
  this->SetMouseEventButton(_event->button());

  this->dataPtr->mouseEvent.SetButtons(common::MouseEvent::NO_BUTTON);
  this->dataPtr->mouseEvent.SetType(common::MouseEvent::PRESS);

  this->SetMouseEventButtons(_event->buttons());

  this->dataPtr->mouseEvent.SetDragging(false);

  // Process Mouse Events
  MouseEventHandler::Instance()->HandlePress(this->dataPtr->mouseEvent);
}

/////////////////////////////////////////////////
bool GLWidget::OnMousePress(const common::MouseEvent & /*_event*/)
{
  if (this->dataPtr->state == "make_entity")
    this->OnMousePressMakeEntity();
  else if (this->dataPtr->state == "select")
    this->OnMousePressNormal();
  else if (this->dataPtr->state == "translate" ||
           this->dataPtr->state == "rotate"    ||
           this->dataPtr->state == "scale")
  {
    ModelManipulator::Instance()->OnMousePressEvent(this->dataPtr->mouseEvent);
  }
  else if (this->dataPtr->state == "snap")
    ModelSnap::Instance()->OnMousePressEvent(this->dataPtr->mouseEvent);

  return true;
}

/////////////////////////////////////////////////
bool GLWidget::OnMouseRelease(const common::MouseEvent & /*_event*/)
{
  if (this->dataPtr->state == "make_entity")
    this->OnMouseReleaseMakeEntity();
  else if (this->dataPtr->state == "select")
    this->OnMouseReleaseNormal();
  else if (this->dataPtr->state == "translate" ||
           this->dataPtr->state == "rotate"    ||
           this->dataPtr->state == "scale")
  {
    ModelManipulator::Instance()->OnMouseReleaseEvent(
        this->dataPtr->mouseEvent);
  }
  else if (this->dataPtr->state == "snap")
    ModelSnap::Instance()->OnMouseReleaseEvent(this->dataPtr->mouseEvent);

  return true;
}

/////////////////////////////////////////////////
bool GLWidget::OnMouseMove(const common::MouseEvent & /*_event*/)
{
  // Update the view depending on the current GUI state
  if (this->dataPtr->state == "select")
  {
    this->OnMouseMoveNormal();
  }
  else if (this->dataPtr->state == "translate" ||
           this->dataPtr->state == "rotate"    ||
           this->dataPtr->state == "scale")
  {
    ModelManipulator::Instance()->OnMouseMoveEvent(this->dataPtr->mouseEvent);
  }
  else if (this->dataPtr->state == "make_entity")
  {
    this->OnMouseMoveMakeEntity();
  }
  else if (this->dataPtr->state == "snap")
  {
    ModelSnap::Instance()->OnMouseMoveEvent(this->dataPtr->mouseEvent);
  }

  return true;
}

/////////////////////////////////////////////////
bool GLWidget::OnMouseDoubleClick(const common::MouseEvent & /*_event*/)
{
  rendering::VisualPtr vis =
    this->dataPtr->userCamera->GetVisual(this->dataPtr->mouseEvent.Pos());

  if (vis && gui::get_entity_id(vis->GetRootVisual()->GetName()))
  {
    if (vis->IsPlane())
    {
      ignition::math::Pose3d pose;
      ignition::math::Pose3d camPose;
      camPose = this->dataPtr->userCamera->WorldPose();
      if (this->dataPtr->scene->FirstContact(this->dataPtr->userCamera,
            this->dataPtr->mouseEvent.Pos(), pose.Pos()))
      {
        this->dataPtr->userCamera->SetFocalPoint(pose.Pos());
        ignition::math::Vector3d dir = pose.Pos() - camPose.Pos();
        pose.Pos() = camPose.Pos() + (dir * 0.8);
        pose.Rot() = this->dataPtr->userCamera->WorldRotation();
        this->dataPtr->userCamera->MoveToPosition(pose, 0.5);
      }
    }
    else
    {
      this->dataPtr->userCamera->MoveToVisual(vis);
    }
  }
  else
    return false;

  return true;
}

/////////////////////////////////////////////////
void GLWidget::OnMousePressNormal()
{
  if (!this->dataPtr->userCamera)
    return;

  rendering::VisualPtr vis = this->dataPtr->userCamera->GetVisual(
      this->dataPtr->mouseEvent.Pos());

  this->dataPtr->userCamera->HandleMouseEvent(this->dataPtr->mouseEvent);
}

/////////////////////////////////////////////////
void GLWidget::OnMousePressMakeEntity()
{
  if (!this->dataPtr->userCamera)
    return;

  // Allow camera orbiting while making an entity
  this->dataPtr->userCamera->HandleMouseEvent(this->dataPtr->mouseEvent);
}

/////////////////////////////////////////////////
void GLWidget::wheelEvent(QWheelEvent *_event)
{
  if (!this->dataPtr->scene)
    return;

  if (_event->delta() > 0)
  {
    this->dataPtr->mouseEvent.SetScroll(
        this->dataPtr->mouseEvent.Scroll().X(), -1);
  }
  else
  {
    this->dataPtr->mouseEvent.SetScroll(
        this->dataPtr->mouseEvent.Scroll().X(), 1);
  }

  this->dataPtr->mouseEvent.SetType(common::MouseEvent::SCROLL);

  this->SetMouseEventButtons(_event->buttons());

  this->dataPtr->userCamera->HandleMouseEvent(this->dataPtr->mouseEvent);
}

/////////////////////////////////////////////////
void GLWidget::mouseMoveEvent(QMouseEvent *_event)
{
  if (!this->dataPtr->scene)
    return;

  this->setFocus(Qt::MouseFocusReason);

  this->dataPtr->mouseEvent.SetPos(_event->pos().x(), _event->pos().y());
  this->dataPtr->mouseEvent.SetType(common::MouseEvent::MOVE);

  this->SetMouseEventButtons(_event->buttons());

  if (_event->buttons())
    this->dataPtr->mouseEvent.SetDragging(true);
  else
    this->dataPtr->mouseEvent.SetDragging(false);

  // Process Mouse Events
  MouseEventHandler::Instance()->HandleMove(this->dataPtr->mouseEvent);

  this->dataPtr->mouseEvent.SetPrevPos(this->dataPtr->mouseEvent.Pos());
}

/////////////////////////////////////////////////
void GLWidget::OnMouseMoveMakeEntity()
{
  if (!this->dataPtr->userCamera)
    return;

  if (this->dataPtr->entityMaker)
  {
    // Allow camera orbiting while inserting a new model
    if (this->dataPtr->mouseEvent.Dragging())
      this->dataPtr->userCamera->HandleMouseEvent(this->dataPtr->mouseEvent);
    else
      this->dataPtr->entityMaker->OnMouseMove(this->dataPtr->mouseEvent);
  }
}

/////////////////////////////////////////////////
void GLWidget::OnMouseMoveNormal()
{
  if (!this->dataPtr->userCamera)
    return;

  rendering::VisualPtr vis = this->dataPtr->userCamera->GetVisual(
      this->dataPtr->mouseEvent.Pos());

  if (vis && !vis->IsPlane())
    QApplication::setOverrideCursor(Qt::PointingHandCursor);
  else
    QApplication::setOverrideCursor(Qt::ArrowCursor);

  this->dataPtr->userCamera->HandleMouseEvent(this->dataPtr->mouseEvent);
}

/////////////////////////////////////////////////
void GLWidget::mouseReleaseEvent(QMouseEvent *_event)
{
  if (!this->dataPtr->scene)
    return;

  this->dataPtr->mouseEvent.SetPos(_event->pos().x(), _event->pos().y());
  this->dataPtr->mouseEvent.SetPrevPos(this->dataPtr->mouseEvent.Pos());

  this->SetMouseEventButton(_event->button());

  this->dataPtr->mouseEvent.SetButtons(common::MouseEvent::NO_BUTTON);
  this->dataPtr->mouseEvent.SetType(common::MouseEvent::RELEASE);

  this->SetMouseEventButtons(_event->buttons());

  // Process Mouse Events
  MouseEventHandler::Instance()->HandleRelease(this->dataPtr->mouseEvent);

  emit clicked();
}

//////////////////////////////////////////////////
void GLWidget::OnMouseReleaseMakeEntity()
{
  if (this->dataPtr->entityMaker)
    this->dataPtr->entityMaker->OnMouseRelease(this->dataPtr->mouseEvent);
}

//////////////////////////////////////////////////
void GLWidget::OnMouseReleaseNormal()
{
  if (!this->dataPtr->userCamera)
    return;

  if (!this->dataPtr->mouseEvent.Dragging())
  {
    rendering::VisualPtr vis =
      this->dataPtr->userCamera->GetVisual(this->dataPtr->mouseEvent.Pos());

    if (vis)
    {
      rendering::VisualPtr selectVis;
      rendering::VisualPtr linkVis = vis->GetParent();
      if (!linkVis)
      {
        gzerr << "Link visual not found, this should not happen." << std::endl;
        return;
      }
      rendering::VisualPtr modelVis = vis->GetRootVisual();
      if (!modelVis)
      {
        gzerr << "Model visual not found, this should not happen." << std::endl;
        return;
      }

      // Flags to check if we should select a link or a model
      bool rightButton = (this->dataPtr->mouseEvent.Button() ==
          common::MouseEvent::RIGHT);
      bool modelHighlighted = modelVis->GetHighlighted();
      int linkCount = 0;
      bool linkHighlighted = false;
      for (unsigned int i = 0; i < modelVis->GetChildCount(); ++i)
      {
        // Find out if there's only one link in the model
        uint32_t flags = modelVis->GetChild(i)->GetVisibilityFlags();
        if ((flags != GZ_VISIBILITY_ALL) && (flags & GZ_VISIBILITY_GUI))
        {
          continue;
        }
        linkCount++;

        // A link from the same model is currently selected
        if (modelVis->GetChild(i)->GetHighlighted())
        {
          linkHighlighted = true;
        }
      }

      // Select link
      if (linkCount > 1 && !this->dataPtr->mouseEvent.Control() &&
          ((modelHighlighted && !rightButton) || linkHighlighted))
      {
        selectVis = linkVis;
        this->dataPtr->selectionLevel = SelectionLevels::LINK;
      }
      // Select model
      else
      {
        // Can't select a link and a model at the same time
        if (this->dataPtr->selectionLevel == SelectionLevels::LINK)
          this->DeselectAllVisuals();

        selectVis = modelVis;
        this->dataPtr->selectionLevel = SelectionLevels::MODEL;
      }
      this->SetSelectedVisual(selectVis);
      event::Events::setSelectedEntity(selectVis->GetName(), "normal");

      // Open context menu
      if (rightButton)
      {
        if (selectVis == modelVis)
        {
          g_modelRightMenu->Run(selectVis->GetName(), QCursor::pos(),
              ModelRightMenu::EntityTypes::MODEL);
        }
        else if (selectVis == linkVis)
        {
          g_modelRightMenu->Run(selectVis->GetName(), QCursor::pos(),
              ModelRightMenu::EntityTypes::LINK);
        }
      }
    }
    else
      this->SetSelectedVisual(rendering::VisualPtr());
  }

  this->dataPtr->userCamera->HandleMouseEvent(this->dataPtr->mouseEvent);
}

//////////////////////////////////////////////////
void GLWidget::ViewScene(rendering::ScenePtr _scene)
{
  // The user camera name.
  std::string cameraBaseName = "gzclient_camera";
  std::string cameraName = cameraBaseName;

  transport::ConnectionPtr connection = transport::connectToMaster();
  if (connection)
  {
    std::string topicData;
    msgs::Packet packet;
    msgs::Request request;
    msgs::GzString_V topics;

    request.set_id(0);
    request.set_request("get_topics");
    connection->EnqueueMsg(msgs::Package("request", request), true);
    connection->Read(topicData);

    packet.ParseFromString(topicData);
    topics.ParseFromString(packet.serialized_data());

    std::string searchable;
    for (int i = 0; i < topics.data_size(); ++i)
      searchable += topics.data(i);

    int i = 0;
    while (searchable.find(cameraName) != std::string::npos)
    {
      cameraName = cameraBaseName + boost::lexical_cast<std::string>(++i);
    }
  }
  else
    gzerr << "Unable to connect to a running Gazebo master.\n";

  if (_scene->UserCameraCount() == 0)
  {
    this->dataPtr->userCamera = _scene->CreateUserCamera(cameraName,
        gazebo::gui::getINIProperty<int>("rendering.stereo", 0));
  }
  else
  {
    this->dataPtr->userCamera = _scene->GetUserCamera(0);
  }

  gui::set_active_camera(this->dataPtr->userCamera);
  this->dataPtr->scene = _scene;

  ignition::math::Vector3d camPos(5, -5, 2);
  ignition::math::Vector3d lookAt(0, 0, 0);
  auto mat = ignition::math::Matrix4d::LookAt(camPos, lookAt);

<<<<<<< HEAD
  this->dataPtr->userCamera->SetDefaultPose(mat.Pose());
=======
  double yaw = atan2(delta.Y(), delta.X());

  double pitch = atan2(-delta.Z(),
      sqrt(delta.X()*delta.X() + delta.Y()*delta.Y()));
  this->dataPtr->userCamera->SetDefaultPose(ignition::math::Pose3d(camPos,
        ignition::math::Quaterniond(0, pitch, yaw)));

  // Update at the camera's update rate
  this->dataPtr->updateTimer->start(
      static_cast<int>(
        std::round(1000.0 / this->dataPtr->userCamera->RenderRate())));
>>>>>>> 8a4b320a
}

/////////////////////////////////////////////////
rendering::ScenePtr GLWidget::Scene() const
{
  return this->dataPtr->scene;
}

/////////////////////////////////////////////////
void GLWidget::Clear()
{
  gui::clear_active_camera();
  this->dataPtr->userCamera.reset();
  this->dataPtr->scene.reset();
  this->SetSelectedVisual(rendering::VisualPtr());
  this->dataPtr->keyModifiers = 0;
}

//////////////////////////////////////////////////
rendering::UserCameraPtr GLWidget::Camera() const
{
  return this->dataPtr->userCamera;
}

//////////////////////////////////////////////////
std::string GLWidget::OgreHandle() const
{
  std::string ogreHandle;

#if defined(__APPLE__)
  ogreHandle = std::to_string(this->winId());
#elif defined(WIN32)
  ogreHandle = std::to_string(
      reinterpret_cast<uint32_t>(this->dataPtr->renderFrame->winId()));
#else
  QX11Info info = x11Info();
  QWidget *q_parent = dynamic_cast<QWidget*>(this->dataPtr->renderFrame);
  GZ_ASSERT(q_parent, "q_parent is null");

  ogreHandle =
    std::to_string(reinterpret_cast<uint64_t>(info.display())) + ":" +
    std::to_string(static_cast<uint32_t>(info.screen())) + ":" +
    std::to_string(static_cast<uint64_t>(q_parent->winId()));
#endif

  return ogreHandle;
}

/////////////////////////////////////////////////
void GLWidget::OnRemoveScene(const std::string &_name)
{
  if (this->dataPtr->scene && this->dataPtr->scene->Name() == _name)
  {
    this->Clear();
  }
}

/////////////////////////////////////////////////
void GLWidget::OnCreateScene(const std::string &_name)
{
  this->SetSelectedVisual(rendering::VisualPtr());

  this->ViewScene(rendering::get_scene(_name));

  ModelManipulator::Instance()->Init();
  ModelSnap::Instance()->Init();
  ModelAlign::Instance()->Init();
}

/////////////////////////////////////////////////
void GLWidget::OnMoveMode(bool _mode)
{
  if (_mode)
  {
    this->dataPtr->entityMaker = NULL;
    this->dataPtr->state = "select";
  }
}

/////////////////////////////////////////////////
void GLWidget::OnCreateEntity(const std::string &_type,
                              const std::string &_data)
{
  if (this->dataPtr->modelEditorEnabled)
    return;

  this->ClearSelection();

  if (this->dataPtr->entityMaker)
    this->dataPtr->entityMaker->Stop();

  this->dataPtr->entityMaker = nullptr;

  if (_type == "box")
  {
    if (this->dataPtr->modelMaker.InitSimpleShape(
          ModelMaker::SimpleShapes::BOX))
    {
      this->dataPtr->entityMaker = &this->dataPtr->modelMaker;
    }
  }
  else if (_type == "sphere")
  {
    if (this->dataPtr->modelMaker.InitSimpleShape(
          ModelMaker::SimpleShapes::SPHERE))
    {
      this->dataPtr->entityMaker = &this->dataPtr->modelMaker;
    }
  }
  else if (_type == "cylinder")
  {
    if (this->dataPtr->modelMaker.InitSimpleShape(
          ModelMaker::SimpleShapes::CYLINDER))
    {
      this->dataPtr->entityMaker = &this->dataPtr->modelMaker;
    }
  }
  else if (_type == "model" && !_data.empty())
  {
    if (this->dataPtr->modelMaker.InitFromFile(_data))
      this->dataPtr->entityMaker = &this->dataPtr->modelMaker;
  }
  else if (_type == "pointlight")
    this->dataPtr->entityMaker =  &this->dataPtr->pointLightMaker;
  else if (_type == "spotlight")
    this->dataPtr->entityMaker =  &this->dataPtr->spotLightMaker;
  else if (_type == "directionallight")
    this->dataPtr->entityMaker =  &this->dataPtr->directionalLightMaker;

  if (this->dataPtr->entityMaker)
  {
    gui::Events::manipMode("make_entity");
    // TODO: change the cursor to a cross
    this->dataPtr->entityMaker->Start();
  }
  else
  {
    this->dataPtr->state = "select";
    // TODO: make sure cursor state stays at the default
  }
}

/////////////////////////////////////////////////
void GLWidget::OnFPS()
{
  this->dataPtr->userCamera->SetViewController(
      rendering::FPSViewController::GetTypeString());
}
/////////////////////////////////////////////////
void GLWidget::OnOrbit()
{
  this->dataPtr->userCamera->SetViewController(
      rendering::OrbitViewController::GetTypeString());
}

/////////////////////////////////////////////////
std::vector<rendering::VisualPtr> GLWidget::SelectedVisuals() const
{
  return this->dataPtr->selectedVisuals;
}

/////////////////////////////////////////////////
void GLWidget::SetSelectedVisual(rendering::VisualPtr _vis)
{
  // deselect all if not in multi-selection mode.
  if (!this->dataPtr->mouseEvent.Control())
  {
    this->DeselectAllVisuals();
  }

  std::lock_guard<std::mutex> lock(this->dataPtr->selectedVisMutex);

  msgs::Selection msg;

  if (_vis && !_vis->IsPlane())
  {
    if (_vis == _vis->GetRootVisual())
      this->dataPtr->selectionLevel = SelectionLevels::MODEL;
    else
      this->dataPtr->selectionLevel = SelectionLevels::LINK;

    _vis->SetHighlighted(true);

    // enable multi-selection if control is pressed
    if (this->dataPtr->selectedVisuals.empty() ||
        this->dataPtr->mouseEvent.Control())
    {
      std::vector<rendering::VisualPtr>::iterator it =
        std::find(this->dataPtr->selectedVisuals.begin(),
            this->dataPtr->selectedVisuals.end(), _vis);
      if (it == this->dataPtr->selectedVisuals.end())
        this->dataPtr->selectedVisuals.push_back(_vis);
      else
      {
        // if element already exists, move to the back of vector
        rendering::VisualPtr vis = (*it);
        this->dataPtr->selectedVisuals.erase(it);
        this->dataPtr->selectedVisuals.push_back(vis);
      }
    }
    g_copyAct->setEnabled(true);

    msg.set_id(_vis->GetId());
    msg.set_name(_vis->GetName());
    msg.set_selected(true);
    this->dataPtr->selectionPub->Publish(msg);
  }
  else if (g_copyAct)
  {
    g_copyAct->setEnabled(false);
  }

  if (g_alignAct)
    g_alignAct->setEnabled(this->dataPtr->selectedVisuals.size() > 1);
}

/////////////////////////////////////////////////
void GLWidget::DeselectAllVisuals()
{
  std::lock_guard<std::mutex> lock(this->dataPtr->selectedVisMutex);

  msgs::Selection msg;
  for (unsigned int i = 0; i < this->dataPtr->selectedVisuals.size(); ++i)
  {
    this->dataPtr->selectedVisuals[i]->SetHighlighted(false);
    msg.set_id(this->dataPtr->selectedVisuals[i]->GetId());
    msg.set_name(this->dataPtr->selectedVisuals[i]->GetName());
    msg.set_selected(false);
    this->dataPtr->selectionPub->Publish(msg);
  }
  this->dataPtr->selectedVisuals.clear();
}

/////////////////////////////////////////////////
void GLWidget::OnManipMode(const std::string &_mode)
{
  this->dataPtr->state = _mode;

  if (!this->dataPtr->selectedVisuals.empty())
  {
    std::lock_guard<std::mutex> lock(this->dataPtr->selectedVisMutex);
    ModelManipulator::Instance()->SetAttachedVisual(
        this->dataPtr->selectedVisuals.back());

    if (_mode == "select")
    {
      this->dataPtr->scene->SelectVisual("", "select");
    }
    else
    {
      // Make sure model is not updated by server during manipulation
      this->dataPtr->scene->SelectVisual(
          this->dataPtr->selectedVisuals.back()->GetName(), "move");
    }
  }

  ModelManipulator::Instance()->SetManipulationMode(_mode);
  ModelSnap::Instance()->Reset();

  if (this->dataPtr->state != "select")
  {
    std::lock_guard<std::mutex> lock(this->dataPtr->selectedVisMutex);
    // only support multi-model selection in select mode for now.
    // deselect 0 to n-1 models.
    if (this->dataPtr->selectedVisuals.size() > 1)
    {
      for (std::vector<rendering::VisualPtr>::iterator it
              = this->dataPtr->selectedVisuals.begin();
              it != --this->dataPtr->selectedVisuals.end();)
      {
        (*it)->SetHighlighted(false);
        it = this->dataPtr->selectedVisuals.erase(it);
      }
    }
  }
}

/////////////////////////////////////////////////
void GLWidget::OnCopy()
{
  std::lock_guard<std::mutex> lock(this->dataPtr->selectedVisMutex);
  if (!this->dataPtr->selectedVisuals.empty() &&
      !this->dataPtr->modelEditorEnabled)
  {
    this->Copy(this->dataPtr->selectedVisuals.back()->GetName());
  }
}

/////////////////////////////////////////////////
void GLWidget::OnPaste()
{
  if (!this->dataPtr->modelEditorEnabled)
    this->Paste(this->dataPtr->copyEntityName);
}

/////////////////////////////////////////////////
void GLWidget::Copy(const std::string &_name)
{
  this->dataPtr->copyEntityName = _name;
  g_pasteAct->setEnabled(true);
}

/////////////////////////////////////////////////
void GLWidget::Paste(const std::string &_name)
{
  if (!_name.empty())
  {
    bool isModel = false;
    bool isLight = false;
    if (this->dataPtr->scene->GetLight(_name))
      isLight = true;
    else if (this->dataPtr->scene->GetVisual(_name))
      isModel = true;

    if (isLight || isModel)
    {
      this->ClearSelection();
      if (this->dataPtr->entityMaker)
        this->dataPtr->entityMaker->Stop();

      if (isLight && this->dataPtr->lightMaker.InitFromLight(_name))
      {
        this->dataPtr->entityMaker = &this->dataPtr->lightMaker;
        this->dataPtr->entityMaker->Start();
        // this makes the entity appear at the mouse cursor
        this->dataPtr->entityMaker->OnMouseMove(this->dataPtr->mouseEvent);
        gui::Events::manipMode("make_entity");
      }
      else if (isModel && this->dataPtr->modelMaker.InitFromModel(_name))
      {
        this->dataPtr->entityMaker = &this->dataPtr->modelMaker;
        this->dataPtr->entityMaker->Start();
        // this makes the entity appear at the mouse cursor
        this->dataPtr->entityMaker->OnMouseMove(this->dataPtr->mouseEvent);
        gui::Events::manipMode("make_entity");
      }
    }
  }
}

/////////////////////////////////////////////////
void GLWidget::ClearSelection()
{
  this->SetSelectedVisual(rendering::VisualPtr());

  this->dataPtr->scene->SelectVisual("", "normal");
}

/////////////////////////////////////////////////
void GLWidget::OnSetSelectedEntity(const std::string &_name,
                                   const std::string &_mode)
{
  if (!_name.empty())
  {
    std::string name = _name;
    boost::replace_first(name, gui::get_world()+"::", "");

    rendering::VisualPtr selection = this->dataPtr->scene->GetVisual(name);

    std::vector<rendering::VisualPtr>::iterator it =
      std::find(this->dataPtr->selectedVisuals.begin(),
          this->dataPtr->selectedVisuals.end(), selection);

    // Shortcircuit the case when GLWidget already selected the visual.
    if (it == this->dataPtr->selectedVisuals.end() || _name != (*it)->GetName())
    {
      this->SetSelectedVisual(selection);
      this->dataPtr->scene->SelectVisual(name, _mode);
    }
  }
  else if (!this->dataPtr->selectedVisuals.empty())
  {
    this->SetSelectedVisual(rendering::VisualPtr());
    this->dataPtr->scene->SelectVisual("", _mode);
  }
}

/////////////////////////////////////////////////
void GLWidget::OnRequest(ConstRequestPtr &_msg)
{
  if (_msg->request() == "entity_delete")
  {
    std::lock_guard<std::mutex> lock(this->dataPtr->selectedVisMutex);
    if (!this->dataPtr->selectedVisuals.empty())
    {
      for (std::vector<rendering::VisualPtr>::iterator it =
          this->dataPtr->selectedVisuals.begin();
          it != this->dataPtr->selectedVisuals.end();
          ++it)
      {
        if ((*it)->GetName() == _msg->data())
        {
          ModelManipulator::Instance()->Detach();
          this->dataPtr->selectedVisuals.erase(it);
          break;
        }
      }
    }

    if (this->dataPtr->copyEntityName == _msg->data())
    {
      this->dataPtr->copyEntityName = "";
      g_pasteAct->setEnabled(false);
    }
  }
}

/////////////////////////////////////////////////
void GLWidget::OnAlignMode(const std::string &_axis, const std::string &_config,
    const std::string &_target, const bool _preview, const bool _inverted)
{
  ModelAlign::Instance()->AlignVisuals(this->dataPtr->selectedVisuals, _axis,
      _config, _target, !_preview, _inverted);
}

/////////////////////////////////////////////////
void GLWidget::OnModelEditor(bool _checked)
{
  this->dataPtr->modelEditorEnabled = _checked;
  g_arrowAct->trigger();
  event::Events::setSelectedEntity("", "normal");

  // Manually deselect, in case the editor was opened with Ctrl
  this->DeselectAllVisuals();
}

/////////////////////////////////////////////////
void GLWidget::OnOrtho()
{
  // Disable view control options when in ortho projection
  g_fpsAct->setEnabled(false);
  g_orbitAct->setEnabled(false);
  this->dataPtr->userCamera->SetProjectionType("orthographic");
}

/////////////////////////////////////////////////
void GLWidget::OnPerspective()
{
  // Enable view control options when in perspective projection
  g_fpsAct->setEnabled(true);
  g_orbitAct->setEnabled(true);
  this->dataPtr->userCamera->SetProjectionType("perspective");
}

/////////////////////////////////////////////////
QPaintEngine *GLWidget::paintEngine() const
{
  return nullptr;
}

/////////////////////////////////////////////////
void GLWidget::SetMouseEventButtons(const Qt::MouseButtons &_buttons)
{
  if (_buttons & Qt::LeftButton)
  {
    this->dataPtr->mouseEvent.SetButtons(
        this->dataPtr->mouseEvent.Buttons() | common::MouseEvent::LEFT);
  }
  else
  {
    this->dataPtr->mouseEvent.SetButtons(
        this->dataPtr->mouseEvent.Buttons() | 0x0);
  }

  if (_buttons & Qt::RightButton)
  {
    this->dataPtr->mouseEvent.SetButtons(
        this->dataPtr->mouseEvent.Buttons() | common::MouseEvent::RIGHT);
  }
  else
  {
    this->dataPtr->mouseEvent.SetButtons(
        this->dataPtr->mouseEvent.Buttons() | 0x0);
  }

  if (_buttons & Qt::MidButton)
  {
    this->dataPtr->mouseEvent.SetButtons(
        this->dataPtr->mouseEvent.Buttons() | common::MouseEvent::MIDDLE);
  }
  else
  {
    this->dataPtr->mouseEvent.SetButtons(
        this->dataPtr->mouseEvent.Buttons() | 0x0);
  }
}

/////////////////////////////////////////////////
void GLWidget::SetMouseEventButton(const Qt::MouseButton &_button)
{
  if (_button == Qt::LeftButton)
    this->dataPtr->mouseEvent.SetButton(common::MouseEvent::LEFT);
  else if (_button == Qt::RightButton)
    this->dataPtr->mouseEvent.SetButton(common::MouseEvent::RIGHT);
  else if (_button == Qt::MidButton)
    this->dataPtr->mouseEvent.SetButton(common::MouseEvent::MIDDLE);
}<|MERGE_RESOLUTION|>--- conflicted
+++ resolved
@@ -884,21 +884,12 @@
   ignition::math::Vector3d lookAt(0, 0, 0);
   auto mat = ignition::math::Matrix4d::LookAt(camPos, lookAt);
 
-<<<<<<< HEAD
   this->dataPtr->userCamera->SetDefaultPose(mat.Pose());
-=======
-  double yaw = atan2(delta.Y(), delta.X());
-
-  double pitch = atan2(-delta.Z(),
-      sqrt(delta.X()*delta.X() + delta.Y()*delta.Y()));
-  this->dataPtr->userCamera->SetDefaultPose(ignition::math::Pose3d(camPos,
-        ignition::math::Quaterniond(0, pitch, yaw)));
 
   // Update at the camera's update rate
   this->dataPtr->updateTimer->start(
       static_cast<int>(
         std::round(1000.0 / this->dataPtr->userCamera->RenderRate())));
->>>>>>> 8a4b320a
 }
 
 /////////////////////////////////////////////////
