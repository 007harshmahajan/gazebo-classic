--- conflicted
+++ resolved
@@ -118,13 +118,9 @@
 
   this->dataPtr->connections.push_back(
       gui::Events::ConnectAlignMode(
-<<<<<<< HEAD
-        boost::bind(&GLWidget::OnAlignMode, this, _1, _2, _3, _4, _5)));
-=======
         std::bind(&GLWidget::OnAlignMode, this, std::placeholders::_1,
           std::placeholders::_2, std::placeholders::_3,
-          std::placeholders::_4)));
->>>>>>> 93567a5b
+          std::placeholders::_4, std::placeholders::_5)));
 
   this->dataPtr->renderFrame->setMouseTracking(true);
   this->setMouseTracking(true);
@@ -1287,13 +1283,8 @@
 void GLWidget::OnAlignMode(const std::string &_axis, const std::string &_config,
     const std::string &_target, const bool _preview, const bool _inverted)
 {
-<<<<<<< HEAD
-  ModelAlign::Instance()->AlignVisuals(this->selectedVisuals, _axis, _config,
-      _target, !_preview, _inverted);
-=======
   ModelAlign::Instance()->AlignVisuals(this->dataPtr->selectedVisuals, _axis,
-      _config, _target, !_preview);
->>>>>>> 93567a5b
+      _config, _target, !_preview, _inverted);
 }
 
 /////////////////////////////////////////////////
