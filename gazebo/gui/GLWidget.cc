/*
 * Copyright (C) 2012-2014 Open Source Robotics Foundation
 *
 * Licensed under the Apache License, Version 2.0 (the "License");
 * you may not use this file except in compliance with the License.
 * You may obtain a copy of the License at
 *
 *     http://www.apache.org/licenses/LICENSE-2.0
 *
 * Unless required by applicable law or agreed to in writing, software
 * distributed under the License is distributed on an "AS IS" BASIS,
 * WITHOUT WARRANTIES OR CONDITIONS OF ANY KIND, either express or implied.
 * See the License for the specific language governing permissions and
 * limitations under the License.
 *
*/
#include <math.h>

#include "gazebo/common/Assert.hh"
#include "gazebo/common/Exception.hh"
#include "gazebo/math/gzmath.hh"

#include "gazebo/transport/transport.hh"

#include "gazebo/rendering/Conversions.hh"
#include "gazebo/rendering/Heightmap.hh"
#include "gazebo/rendering/RenderEvents.hh"
#include "gazebo/rendering/RenderingIface.hh"
#include "gazebo/rendering/Visual.hh"
#include "gazebo/rendering/WindowManager.hh"
#include "gazebo/rendering/RenderEngine.hh"
#include "gazebo/rendering/Scene.hh"
#include "gazebo/rendering/UserCamera.hh"
#include "gazebo/rendering/OrbitViewController.hh"
#include "gazebo/rendering/FPSViewController.hh"
#include "gazebo/rendering/SelectionObj.hh"

#include "gazebo/gui/ModelAlign.hh"
#include "gazebo/gui/ModelSnap.hh"
#include "gazebo/gui/ModelManipulator.hh"
#include "gazebo/gui/MouseEventHandler.hh"
#include "gazebo/gui/KeyEventHandler.hh"
#include "gazebo/gui/Actions.hh"
#include "gazebo/gui/GuiIface.hh"
#include "gazebo/gui/ModelRightMenu.hh"
#include "gazebo/gui/GuiEvents.hh"
#include "gazebo/gui/GLWidget.hh"

using namespace gazebo;
using namespace gui;

extern bool g_fullscreen;
extern ModelRightMenu *g_modelRightMenu;

/////////////////////////////////////////////////
GLWidget::GLWidget(QWidget *_parent)
  : QWidget(_parent)
{
  this->setObjectName("GLWidget");
  this->state = "select";
  this->sceneCreated = false;
  this->copyEntityName = "";
  this->levelOfManipulation = "model";

  this->setFocusPolicy(Qt::StrongFocus);

  this->windowId = -1;

  setAttribute(Qt::WA_OpaquePaintEvent, true);
  setAttribute(Qt::WA_PaintOnScreen, true);

  this->renderFrame = new QFrame;
  this->renderFrame->setFrameShape(QFrame::NoFrame);
  this->renderFrame->setSizePolicy(QSizePolicy::Expanding,
                                   QSizePolicy::Expanding);
  this->renderFrame->setContentsMargins(0, 0, 0, 0);
  this->renderFrame->show();
  QVBoxLayout *mainLayout = new QVBoxLayout;
  mainLayout->addWidget(this->renderFrame);
  mainLayout->setContentsMargins(0, 0, 0, 0);
  this->setLayout(mainLayout);

  this->connections.push_back(
      rendering::Events::ConnectCreateScene(
        boost::bind(&GLWidget::OnCreateScene, this, _1)));

  this->connections.push_back(
      rendering::Events::ConnectRemoveScene(
        boost::bind(&GLWidget::OnRemoveScene, this, _1)));

  this->connections.push_back(
      gui::Events::ConnectMoveMode(
        boost::bind(&GLWidget::OnMoveMode, this, _1)));

  this->connections.push_back(
      gui::Events::ConnectCreateEntity(
        boost::bind(&GLWidget::OnCreateEntity, this, _1, _2)));

  this->connections.push_back(
      gui::Events::ConnectFPS(
        boost::bind(&GLWidget::OnFPS, this)));

  this->connections.push_back(
      gui::Events::ConnectOrbit(
        boost::bind(&GLWidget::OnOrbit, this)));

  this->connections.push_back(
      gui::Events::ConnectManipMode(
        boost::bind(&GLWidget::OnManipMode, this, _1)));

  this->connections.push_back(
     event::Events::ConnectSetSelectedEntity(
       boost::bind(&GLWidget::OnSetSelectedEntity, this, _1, _2)));

  this->connections.push_back(
      gui::Events::ConnectAlignMode(
        boost::bind(&GLWidget::OnAlignMode, this, _1, _2, _3, _4)));

  this->renderFrame->setMouseTracking(true);
  this->setMouseTracking(true);

  this->entityMaker = NULL;

  this->node = transport::NodePtr(new transport::Node());
  this->node->Init();
  this->modelPub = this->node->Advertise<msgs::Model>("~/model/modify");

  this->factoryPub = this->node->Advertise<msgs::Factory>("~/factory");
  this->selectionSub = this->node->Subscribe("~/selection",
      &GLWidget::OnSelectionMsg, this);
  this->requestSub = this->node->Subscribe("~/request",
      &GLWidget::OnRequest, this);

  this->installEventFilter(this);
  this->keyModifiers = 0;

  MouseEventHandler::Instance()->AddPressFilter("glwidget",
      boost::bind(&GLWidget::OnMousePress, this, _1));

  MouseEventHandler::Instance()->AddReleaseFilter("glwidget",
      boost::bind(&GLWidget::OnMouseRelease, this, _1));

  MouseEventHandler::Instance()->AddMoveFilter("glwidget",
      boost::bind(&GLWidget::OnMouseMove, this, _1));

  MouseEventHandler::Instance()->AddDoubleClickFilter("glwidget",
      boost::bind(&GLWidget::OnMouseDoubleClick, this, _1));

  connect(g_copyAct, SIGNAL(triggered()), this, SLOT(OnCopy()));
  connect(g_pasteAct, SIGNAL(triggered()), this, SLOT(OnPaste()));

  connect(g_editModelAct, SIGNAL(toggled(bool)), this,
      SLOT(OnModelEditor(bool)));
}

/////////////////////////////////////////////////
GLWidget::~GLWidget()
{
  MouseEventHandler::Instance()->RemovePressFilter("glwidget");
  MouseEventHandler::Instance()->RemoveReleaseFilter("glwidget");
  MouseEventHandler::Instance()->RemoveMoveFilter("glwidget");
  MouseEventHandler::Instance()->RemoveDoubleClickFilter("glwidget");

  this->connections.clear();
  this->node.reset();
  this->modelPub.reset();
  this->selectionSub.reset();

  this->userCamera.reset();
}

/////////////////////////////////////////////////
bool GLWidget::eventFilter(QObject * /*_obj*/, QEvent *_event)
{
  if (_event->type() == QEvent::Enter)
  {
    this->setFocus(Qt::OtherFocusReason);
    return true;
  }

  return false;
}

/////////////////////////////////////////////////
void GLWidget::showEvent(QShowEvent *_event)
{
  QApplication::flush();

  if (this->windowId < 0)
  {
    this->windowId = rendering::RenderEngine::Instance()->GetWindowManager()->
        CreateWindow(this->GetOgreHandle(), this->width(), this->height());
    if (this->userCamera)
    {
      rendering::RenderEngine::Instance()->GetWindowManager()->SetCamera(
        this->windowId, this->userCamera);
    }
  }

  QWidget::showEvent(_event);

  this->setFocus();
}

/////////////////////////////////////////////////
void GLWidget::enterEvent(QEvent * /*_event*/)
{
}

/////////////////////////////////////////////////
void GLWidget::moveEvent(QMoveEvent *_e)
{
  QWidget::moveEvent(_e);

  if (_e->isAccepted() && this->windowId >= 0)
  {
    rendering::RenderEngine::Instance()->GetWindowManager()->Moved(
        this->windowId);
  }
}

/////////////////////////////////////////////////
void GLWidget::paintEvent(QPaintEvent *_e)
{
  // Timing may cause GLWidget to miss the OnCreateScene event. So, we check
  // here to make sure it's handled.
  if (!this->sceneCreated && rendering::get_scene())
    this->OnCreateScene(rendering::get_scene()->GetName());

  rendering::UserCameraPtr cam = gui::get_active_camera();
  if (cam && cam->GetInitialized())
  {
    event::Events::preRender();

    // Tell all the cameras to render
    event::Events::render();

    event::Events::postRender();
  }

  _e->accept();
}

/////////////////////////////////////////////////
void GLWidget::resizeEvent(QResizeEvent *_e)
{
  if (!this->scene)
    return;

  if (this->windowId >= 0)
  {
    rendering::RenderEngine::Instance()->GetWindowManager()->Resize(
        this->windowId, _e->size().width(), _e->size().height());
    this->userCamera->Resize(_e->size().width(), _e->size().height());
  }
}

/////////////////////////////////////////////////
void GLWidget::keyPressEvent(QKeyEvent *_event)
{
  if (!this->scene)
    return;

  if (_event->isAutoRepeat() && !KeyEventHandler::Instance()->GetAutoRepeat())
    return;

  this->keyText = _event->text().toStdString();
  this->keyModifiers = _event->modifiers();

  this->keyEvent.key = _event->key();
  this->keyEvent.text = this->keyText;

  // Toggle full screen
  if (_event->key() == Qt::Key_F11)
  {
    g_fullscreen = !g_fullscreen;
    gui::Events::fullScreen(g_fullscreen);
  }

  // Trigger a model delete if the Delete key was pressed, and a model
  // is currently selected.
  if (_event->key() == Qt::Key_Delete)
  {
    while (!this->selectedVisuals.empty())
      g_deleteAct->Signal(this->selectedVisuals.back()->GetName());
  }

  if (_event->key() == Qt::Key_Escape)
  {
    event::Events::setSelectedEntity("", "normal");
    if (this->state == "make_entity")
    {
      if (this->entityMaker)
        this->entityMaker->Stop();
    }
  }

  this->mouseEvent.control =
    this->keyModifiers & Qt::ControlModifier ? true : false;
  this->mouseEvent.shift =
    this->keyModifiers & Qt::ShiftModifier ? true : false;
  this->mouseEvent.alt =
    this->keyModifiers & Qt::AltModifier ? true : false;

  if (this->mouseEvent.control)
  {
    if (_event->key() == Qt::Key_C && !this->selectedVisuals.empty())
    {
      g_copyAct->trigger();
    }
    else if (_event->key() == Qt::Key_V && !this->copyEntityName.empty())
    {
      g_pasteAct->trigger();
    }
  }

  // Process Key Events
  if (!KeyEventHandler::Instance()->HandlePress(this->keyEvent))
  {
    ModelManipulator::Instance()->OnKeyPressEvent(this->keyEvent);
    this->userCamera->HandleKeyPressEvent(this->keyText);
  }
}

/////////////////////////////////////////////////
void GLWidget::keyReleaseEvent(QKeyEvent *_event)
{
  if (!this->scene)
    return;

  // this shouldn't happen, but in case it does...
  if (_event->isAutoRepeat() && !KeyEventHandler::Instance()->GetAutoRepeat())
    return;

  this->keyModifiers = _event->modifiers();

  if (this->keyModifiers & Qt::ControlModifier &&
      _event->key() == Qt::Key_Z)
  {
    this->PopHistory();
  }

  /// Switch between RTS modes
  if (this->keyModifiers == Qt::NoModifier && this->state != "make_entity")
  {
    if (_event->key() == Qt::Key_R)
      g_rotateAct->trigger();
    else if (_event->key() == Qt::Key_T)
      g_translateAct->trigger();
    else if (_event->key() == Qt::Key_S)
      g_scaleAct->trigger();
    else if (_event->key() == Qt::Key_N)
      g_snapAct->trigger();
    else if (_event->key() == Qt::Key_Escape)
      g_arrowAct->trigger();
  }

  this->mouseEvent.control =
    this->keyModifiers & Qt::ControlModifier ? true : false;
  this->mouseEvent.shift =
    this->keyModifiers & Qt::ShiftModifier ? true : false;
  this->mouseEvent.alt =
    this->keyModifiers & Qt::AltModifier ? true : false;


  ModelManipulator::Instance()->OnKeyReleaseEvent(this->keyEvent);
  this->keyText = "";

  this->userCamera->HandleKeyReleaseEvent(_event->text().toStdString());

  // Process Key Events
  KeyEventHandler::Instance()->HandleRelease(this->keyEvent);
}

/////////////////////////////////////////////////
void GLWidget::mouseDoubleClickEvent(QMouseEvent *_event)
{
  if (!this->scene)
    return;

  this->mouseEvent.pressPos.Set(_event->pos().x(), _event->pos().y());
  this->mouseEvent.prevPos = this->mouseEvent.pressPos;

  /// Set the button which cause the press event
  if (_event->button() == Qt::LeftButton)
    this->mouseEvent.button = common::MouseEvent::LEFT;
  else if (_event->button() == Qt::RightButton)
    this->mouseEvent.button = common::MouseEvent::RIGHT;
  else if (_event->button() == Qt::MidButton)
    this->mouseEvent.button = common::MouseEvent::MIDDLE;

  this->mouseEvent.buttons = common::MouseEvent::NO_BUTTON;
  this->mouseEvent.type = common::MouseEvent::PRESS;

  this->mouseEvent.buttons |= _event->buttons() & Qt::LeftButton ?
    common::MouseEvent::LEFT : 0x0;
  this->mouseEvent.buttons |= _event->buttons() & Qt::RightButton ?
    common::MouseEvent::RIGHT : 0x0;
  this->mouseEvent.buttons |= _event->buttons() & Qt::MidButton ?
    common::MouseEvent::MIDDLE : 0x0;

  this->mouseEvent.dragging = false;

  // Process Mouse Events
  MouseEventHandler::Instance()->HandleDoubleClick(this->mouseEvent);
}

/////////////////////////////////////////////////
void GLWidget::mousePressEvent(QMouseEvent *_event)
{
  if (!this->scene)
    return;

  this->mouseEvent.pressPos.Set(_event->pos().x(), _event->pos().y());
  this->mouseEvent.prevPos = this->mouseEvent.pressPos;

  /// Set the button which cause the press event
  if (_event->button() == Qt::LeftButton)
    this->mouseEvent.button = common::MouseEvent::LEFT;
  else if (_event->button() == Qt::RightButton)
    this->mouseEvent.button = common::MouseEvent::RIGHT;
  else if (_event->button() == Qt::MidButton)
    this->mouseEvent.button = common::MouseEvent::MIDDLE;

  this->mouseEvent.buttons = common::MouseEvent::NO_BUTTON;
  this->mouseEvent.type = common::MouseEvent::PRESS;

  this->mouseEvent.buttons |= _event->buttons() & Qt::LeftButton ?
    common::MouseEvent::LEFT : 0x0;
  this->mouseEvent.buttons |= _event->buttons() & Qt::RightButton ?
    common::MouseEvent::RIGHT : 0x0;
  this->mouseEvent.buttons |= _event->buttons() & Qt::MidButton ?
    common::MouseEvent::MIDDLE : 0x0;

  this->mouseEvent.dragging = false;

  // Process Mouse Events
  MouseEventHandler::Instance()->HandlePress(this->mouseEvent);
}

/////////////////////////////////////////////////
bool GLWidget::OnMousePress(const common::MouseEvent & /*_event*/)
{
  if (this->state == "make_entity")
    this->OnMousePressMakeEntity();
  else if (this->state == "select")
    this->OnMousePressNormal();
  else if (this->state == "translate" || this->state == "rotate"
      || this->state == "scale")
    ModelManipulator::Instance()->OnMousePressEvent(this->mouseEvent);
  else if (this->state == "snap")
    ModelSnap::Instance()->OnMousePressEvent(this->mouseEvent);

  return true;
}

/////////////////////////////////////////////////
bool GLWidget::OnMouseRelease(const common::MouseEvent & /*_event*/)
{
  if (this->state == "make_entity")
    this->OnMouseReleaseMakeEntity();
  // Auto switch to select mode if control is pressed to allow multi-object
  // selection. Remove this once multi-object manipulation is implemented in
  // RTS modes, issue #213
  else if (this->state == "select"  || this->mouseEvent.control)
    this->OnMouseReleaseNormal();
  else if (this->state == "translate" || this->state == "rotate"
      || this->state == "scale")
    ModelManipulator::Instance()->OnMouseReleaseEvent(this->mouseEvent);
  else if (this->state == "snap")
    ModelSnap::Instance()->OnMouseReleaseEvent(this->mouseEvent);

  return true;
}

/////////////////////////////////////////////////
bool GLWidget::OnMouseMove(const common::MouseEvent & /*_event*/)
{
  // Update the view depending on the current GUI state
  if (this->state == "make_entity")
    this->OnMouseMoveMakeEntity();
  else if (this->state == "select")
    this->OnMouseMoveNormal();
  else if (this->state == "translate" || this->state == "rotate"
      || this->state == "scale")
    ModelManipulator::Instance()->OnMouseMoveEvent(this->mouseEvent);
  else if (this->state == "snap")
    ModelSnap::Instance()->OnMouseMoveEvent(this->mouseEvent);

  return true;
}

/////////////////////////////////////////////////
bool GLWidget::OnMouseDoubleClick(const common::MouseEvent & /*_event*/)
{
  rendering::VisualPtr vis = this->userCamera->GetVisual(this->mouseEvent.pos);
  if (vis && gui::get_entity_id(vis->GetRootVisual()->GetName()))
  {
    if (vis->IsPlane())
    {
      math::Pose pose, camPose;
      camPose = this->userCamera->GetWorldPose();
      if (this->scene->GetFirstContact(this->userCamera,
                                   this->mouseEvent.pos, pose.pos))
      {
        this->userCamera->SetFocalPoint(pose.pos);
        math::Vector3 dir = pose.pos - camPose.pos;
        pose.pos = camPose.pos + (dir * 0.8);
        pose.rot = this->userCamera->GetWorldRotation();
        this->userCamera->MoveToPosition(pose, 0.5);
      }
    }
    else
    {
      this->userCamera->MoveToVisual(vis);
    }
  }
  else
    return false;

  return true;
}

/////////////////////////////////////////////////
void GLWidget::OnMousePressNormal()
{
  if (!this->userCamera)
    return;

  rendering::VisualPtr vis = this->userCamera->GetVisual(this->mouseEvent.pos);

  this->userCamera->HandleMouseEvent(this->mouseEvent);
}

/////////////////////////////////////////////////
void GLWidget::OnMousePressMakeEntity()
{
  if (this->entityMaker)
    this->entityMaker->OnMousePush(this->mouseEvent);
}

/////////////////////////////////////////////////
void GLWidget::wheelEvent(QWheelEvent *_event)
{
  if (!this->scene)
    return;

  this->mouseEvent.scroll.y = _event->delta() > 0 ? -1 : 1;
  this->mouseEvent.type = common::MouseEvent::SCROLL;
  this->mouseEvent.buttons |= _event->buttons() & Qt::LeftButton ?
    common::MouseEvent::LEFT : 0x0;
  this->mouseEvent.buttons |= _event->buttons() & Qt::RightButton ?
    common::MouseEvent::RIGHT : 0x0;
  this->mouseEvent.buttons |= _event->buttons() & Qt::MidButton ?
    common::MouseEvent::MIDDLE : 0x0;

  this->userCamera->HandleMouseEvent(this->mouseEvent);
}

/////////////////////////////////////////////////
void GLWidget::mouseMoveEvent(QMouseEvent *_event)
{
  if (!this->scene)
    return;

  this->setFocus(Qt::MouseFocusReason);

  this->mouseEvent.pos.Set(_event->pos().x(), _event->pos().y());
  this->mouseEvent.type = common::MouseEvent::MOVE;
  this->mouseEvent.buttons |= _event->buttons() & Qt::LeftButton ?
    common::MouseEvent::LEFT : 0x0;
  this->mouseEvent.buttons |= _event->buttons() & Qt::RightButton ?
    common::MouseEvent::RIGHT : 0x0;
  this->mouseEvent.buttons |= _event->buttons() & Qt::MidButton ?
    common::MouseEvent::MIDDLE : 0x0;

  if (_event->buttons())
    this->mouseEvent.dragging = true;
  else
    this->mouseEvent.dragging = false;

  // Process Mouse Events
  MouseEventHandler::Instance()->HandleMove(this->mouseEvent);

  this->mouseEvent.prevPos = this->mouseEvent.pos;
}

/////////////////////////////////////////////////
void GLWidget::OnMouseMoveMakeEntity()
{
  if (this->entityMaker)
  {
    if (this->mouseEvent.dragging)
      this->entityMaker->OnMouseDrag(this->mouseEvent);
    else
      this->entityMaker->OnMouseMove(this->mouseEvent);
  }
}

/////////////////////////////////////////////////
void GLWidget::OnMouseMoveNormal()
{
  if (!this->userCamera)
    return;

  rendering::VisualPtr vis = this->userCamera->GetVisual(this->mouseEvent.pos);

  if (vis && !vis->IsPlane())
    QApplication::setOverrideCursor(Qt::PointingHandCursor);
  else
    QApplication::setOverrideCursor(Qt::ArrowCursor);

  this->userCamera->HandleMouseEvent(this->mouseEvent);
}

/////////////////////////////////////////////////
void GLWidget::mouseReleaseEvent(QMouseEvent *_event)
{
  if (!this->scene)
    return;

  this->mouseEvent.pos.Set(_event->pos().x(), _event->pos().y());
  this->mouseEvent.prevPos = this->mouseEvent.pos;

  if (_event->button() == Qt::LeftButton)
    this->mouseEvent.button = common::MouseEvent::LEFT;
  else if (_event->button() == Qt::RightButton)
    this->mouseEvent.button = common::MouseEvent::RIGHT;
  else if (_event->button() == Qt::MidButton)
    this->mouseEvent.button = common::MouseEvent::MIDDLE;

  this->mouseEvent.buttons = common::MouseEvent::NO_BUTTON;
  this->mouseEvent.type = common::MouseEvent::RELEASE;

  this->mouseEvent.buttons |= _event->buttons() & Qt::LeftButton ?
    common::MouseEvent::LEFT : 0x0;

  this->mouseEvent.buttons |= _event->buttons() & Qt::RightButton ?
    common::MouseEvent::RIGHT : 0x0;

  this->mouseEvent.buttons |= _event->buttons() & Qt::MidButton ?
    common::MouseEvent::MIDDLE : 0x0;

  // Process Mouse Events
  MouseEventHandler::Instance()->HandleRelease(this->mouseEvent);

  emit clicked();
}

//////////////////////////////////////////////////
void GLWidget::OnMouseReleaseMakeEntity()
{
  if (this->entityMaker)
    this->entityMaker->OnMouseRelease(this->mouseEvent);
}

//////////////////////////////////////////////////
void GLWidget::OnMouseReleaseNormal()
{
  if (!this->userCamera)
    return;

  if (!this->mouseEvent.dragging)
  {
    rendering::VisualPtr vis =
      this->userCamera->GetVisual(this->mouseEvent.pos);
    if (vis)
    {
      if (this->levelOfManipulation == "model")
      {
        vis = vis->GetRootVisual();
<<<<<<< HEAD
=======
//        this->SetSelectedVisual(vis);
        event::Events::setSelectedEntity(vis->GetName(), "normal");
>>>>>>> 6c6269ed
      }
      else
      {
        vis = vis->GetParent();
<<<<<<< HEAD
      }
      this->SetSelectedVisual(vis);
      event::Events::setSelectedEntity(vis->GetName(), "normal");
=======
        this->SetSelectedVisual(vis);
      }
>>>>>>> 6c6269ed

      if (this->mouseEvent.button == common::MouseEvent::RIGHT)
      {
        g_modelRightMenu->Run(vis->GetName(), QCursor::pos());
      }
    }
    else
      this->SetSelectedVisual(rendering::VisualPtr());
  }

  this->userCamera->HandleMouseEvent(this->mouseEvent);
}

//////////////////////////////////////////////////
void GLWidget::ViewScene(rendering::ScenePtr _scene)
{
  // The user camera name.
  std::string cameraBaseName = "gzclient_camera";
  std::string cameraName = cameraBaseName;

  transport::ConnectionPtr connection = transport::connectToMaster();
  if (connection)
  {
    std::string topicData;
    msgs::Packet packet;
    msgs::Request request;
    msgs::GzString_V topics;

    request.set_id(0);
    request.set_request("get_topics");
    connection->EnqueueMsg(msgs::Package("request", request), true);
    connection->Read(topicData);

    packet.ParseFromString(topicData);
    topics.ParseFromString(packet.serialized_data());

    std::string searchable;
    for (int i = 0; i < topics.data_size(); ++i)
      searchable += topics.data(i);

    int i = 0;
    while (searchable.find(cameraName) != std::string::npos)
    {
      cameraName = cameraBaseName + boost::lexical_cast<std::string>(++i);
    }
  }
  else
    gzerr << "Unable to connect to a running Gazebo master.\n";

  if (_scene->GetUserCameraCount() == 0)
    this->userCamera = _scene->CreateUserCamera(cameraName);
  else
    this->userCamera = _scene->GetUserCamera(0);

  gui::set_active_camera(this->userCamera);
  this->scene = _scene;

  math::Vector3 camPos(5, -5, 2);
  math::Vector3 lookAt(0, 0, 0);
  math::Vector3 delta = lookAt - camPos;

  double yaw = atan2(delta.y, delta.x);

  double pitch = atan2(-delta.z, sqrt(delta.x*delta.x + delta.y*delta.y));
  this->userCamera->SetWorldPose(math::Pose(camPos,
        math::Vector3(0, pitch, yaw)));

  if (this->windowId >= 0)
  {
    rendering::RenderEngine::Instance()->GetWindowManager()->SetCamera(
        this->windowId, this->userCamera);
  }
}

/////////////////////////////////////////////////
rendering::ScenePtr GLWidget::GetScene() const
{
  return this->scene;
}

/////////////////////////////////////////////////
void GLWidget::Clear()
{
  gui::clear_active_camera();
  this->userCamera.reset();
  this->scene.reset();
  this->SetSelectedVisual(rendering::VisualPtr());
  this->hoverVis.reset();
  this->keyModifiers = 0;
}


//////////////////////////////////////////////////
rendering::UserCameraPtr GLWidget::GetCamera() const
{
  return this->userCamera;
}

//////////////////////////////////////////////////
std::string GLWidget::GetOgreHandle() const
{
  std::string ogreHandle;

#if defined(WIN32) || defined(__APPLE__)
  ogreHandle = boost::lexical_cast<std::string>(this->winId());
#else
  QX11Info info = x11Info();
  QWidget *q_parent = dynamic_cast<QWidget*>(this->renderFrame);
  ogreHandle = boost::lexical_cast<std::string>(
      reinterpret_cast<uint64_t>(info.display()));
  ogreHandle += ":";
  ogreHandle += boost::lexical_cast<std::string>(
      static_cast<uint32_t>(info.screen()));
  ogreHandle += ":";
  GZ_ASSERT(q_parent, "q_parent is null");
  ogreHandle += boost::lexical_cast<std::string>(
      static_cast<uint64_t>(q_parent->winId()));
#endif

  return ogreHandle;
}

/////////////////////////////////////////////////
void GLWidget::OnRemoveScene(const std::string &_name)
{
  if (this->scene && this->scene->GetName() == _name)
  {
    this->Clear();
  }
}

/////////////////////////////////////////////////
void GLWidget::OnCreateScene(const std::string &_name)
{
  this->hoverVis.reset();
  this->SetSelectedVisual(rendering::VisualPtr());

  this->ViewScene(rendering::get_scene(_name));

  ModelManipulator::Instance()->Init();
  ModelSnap::Instance()->Init();
  ModelAlign::Instance()->Init();

  this->sceneCreated = true;
}

/////////////////////////////////////////////////
void GLWidget::OnMoveMode(bool _mode)
{
  if (_mode)
  {
    this->entityMaker = NULL;
    this->state = "select";
  }
}

/////////////////////////////////////////////////
void GLWidget::OnCreateEntity(const std::string &_type,
                              const std::string &_data)
{
  this->ClearSelection();

  if (this->entityMaker)
    this->entityMaker->Stop();

  this->entityMaker = NULL;

  if (_type == "box")
  {
    this->boxMaker.Start(this->userCamera);
    if (this->modelMaker.InitFromSDFString(this->boxMaker.GetSDFString()))
      this->entityMaker = &this->modelMaker;
  }
  else if (_type == "sphere")
  {
    this->sphereMaker.Start(this->userCamera);
    if (this->modelMaker.InitFromSDFString(this->sphereMaker.GetSDFString()))
      this->entityMaker = &this->modelMaker;
  }
  else if (_type == "cylinder")
  {
    this->cylinderMaker.Start(this->userCamera);
    if (this->modelMaker.InitFromSDFString(this->cylinderMaker.GetSDFString()))
      this->entityMaker = &this->modelMaker;
  }
  else if (_type == "mesh" && !_data.empty())
  {
    this->meshMaker.Init(_data);
    this->entityMaker = &this->meshMaker;
  }
  else if (_type == "model" && !_data.empty())
  {
    if (this->modelMaker.InitFromFile(_data))
      this->entityMaker = &this->modelMaker;
  }
  else if (_type == "pointlight")
    this->entityMaker =  &this->pointLightMaker;
  else if (_type == "spotlight")
    this->entityMaker =  &this->spotLightMaker;
  else if (_type == "directionallight")
    this->entityMaker =  &this->directionalLightMaker;

  if (this->entityMaker)
  {
    gui::Events::manipMode("make_entity");
    // TODO: change the cursor to a cross
    this->entityMaker->Start(this->userCamera);
  }
  else
  {
    this->state = "select";
    // TODO: make sure cursor state stays at the default
  }
}

/////////////////////////////////////////////////
void GLWidget::OnFPS()
{
  this->userCamera->SetViewController(
      rendering::FPSViewController::GetTypeString());
}
/////////////////////////////////////////////////
void GLWidget::OnOrbit()
{
  this->userCamera->SetViewController(
      rendering::OrbitViewController::GetTypeString());
}

/////////////////////////////////////////////////
void GLWidget::OnSelectionMsg(ConstSelectionPtr &_msg)
{
  if (_msg->has_selected())
  {
    if (_msg->selected())
    {
      this->SetSelectedVisual(this->scene->GetVisual(_msg->name()));
    }
    else
    {
      this->SetSelectedVisual(rendering::VisualPtr());
    }
  }
}

/////////////////////////////////////////////////
void GLWidget::SetSelectedVisual(rendering::VisualPtr _vis)
{
  // deselect all if not in multi-selection mode.
  if (!this->mouseEvent.control)
  {
    for (unsigned int i = 0; i < this->selectedVisuals.size(); ++i)
    {
      this->selectedVisuals[i]->SetHighlighted(false);
    }
    this->selectedVisuals.clear();
  }

  if (_vis && !_vis->IsPlane())
  {
    _vis->SetHighlighted(true);

    // enable multi-selection if control is pressed
    if (this->selectedVisuals.empty() || this->mouseEvent.control)
    {
      std::vector<rendering::VisualPtr>::iterator it =
          std::find(this->selectedVisuals.begin(),
          this->selectedVisuals.end(), _vis);
      if (it == this->selectedVisuals.end())
        this->selectedVisuals.push_back(_vis);
      else
      {
        // if element already exists, move to the back of vector
        rendering::VisualPtr vis = (*it);
        this->selectedVisuals.erase(it);
        this->selectedVisuals.push_back(vis);
      }
    }
    g_copyAct->setEnabled(true);
  }
  else
  {
    g_copyAct->setEnabled(false);
  }

  g_alignAct->setEnabled(this->selectedVisuals.size() > 1);
}

/////////////////////////////////////////////////
void GLWidget::OnManipMode(const std::string &_mode)
{
  this->state = _mode;

  if (!this->selectedVisuals.empty())
  {
    ModelManipulator::Instance()->SetAttachedVisual(
        this->selectedVisuals.back());
  }

  ModelManipulator::Instance()->SetManipulationMode(_mode);
  ModelSnap::Instance()->Reset();

  if (this->state != "select")
  {
    // only support multi-model selection in select mode for now.
    // deselect 0 to n-1 models.
    if (this->selectedVisuals.size() > 1)
    {
      for (std::vector<rendering::VisualPtr>::iterator it
          = this->selectedVisuals.begin(); it != --this->selectedVisuals.end();)
      {
         (*it)->SetHighlighted(false);
         it = this->selectedVisuals.erase(it);
      }
    }
  }
}

/////////////////////////////////////////////////
void GLWidget::OnCopy()
{
  if (!this->selectedVisuals.empty())
    this->Copy(this->selectedVisuals.back()->GetName());
}

/////////////////////////////////////////////////
void GLWidget::OnPaste()
{
  this->Paste(this->copyEntityName);
}

/////////////////////////////////////////////////
void GLWidget::Copy(const std::string &_name)
{
  this->copyEntityName = _name;
  g_pasteAct->setEnabled(true);
}

/////////////////////////////////////////////////
void GLWidget::Paste(const std::string &_name)
{
  if (!_name.empty())
  {
    bool isModel = false;
    bool isLight = false;
    if (scene->GetLight(_name))
      isLight = true;
    else if (scene->GetVisual(_name))
      isModel = true;

    if (isLight || isModel)
    {
      this->ClearSelection();
      if (this->entityMaker)
        this->entityMaker->Stop();

      if (isLight && this->lightMaker.InitFromLight(_name))
      {
        this->entityMaker = &this->lightMaker;
        this->entityMaker->Start(this->userCamera);
        // this makes the entity appear at the mouse cursor
        this->entityMaker->OnMouseMove(this->mouseEvent);
        gui::Events::manipMode("make_entity");
      }
      else if (isModel && this->modelMaker.InitFromModel(_name))
      {
        this->entityMaker = &this->modelMaker;
        this->entityMaker->Start(this->userCamera);
        // this makes the entity appear at the mouse cursor
        this->entityMaker->OnMouseMove(this->mouseEvent);
        gui::Events::manipMode("make_entity");
      }
    }
  }
}

/////////////////////////////////////////////////
void GLWidget::ClearSelection()
{
  if (this->hoverVis)
  {
    this->hoverVis->SetEmissive(common::Color(0, 0, 0));
    this->hoverVis.reset();
  }

  this->SetSelectedVisual(rendering::VisualPtr());

  this->scene->SelectVisual("", "normal");
}

/////////////////////////////////////////////////
void GLWidget::OnSetSelectedEntity(const std::string &_name,
                                   const std::string &_mode)
{
  if (!_name.empty())
  {
    std::string name = _name;
    boost::replace_first(name, gui::get_world()+"::", "");

    this->SetSelectedVisual(this->scene->GetVisual(name));
    this->scene->SelectVisual(name, _mode);
  }
  else
  {
    this->SetSelectedVisual(rendering::VisualPtr());
    this->scene->SelectVisual("", _mode);
  }

  this->hoverVis.reset();
}

/////////////////////////////////////////////////
void GLWidget::PushHistory(const std::string &_visName, const math::Pose &_pose)
{
  if (this->moveHistory.empty() ||
      this->moveHistory.back().first != _visName ||
      this->moveHistory.back().second != _pose)
  {
    this->moveHistory.push_back(std::make_pair(_visName, _pose));
  }
}

/////////////////////////////////////////////////
void GLWidget::PopHistory()
{
  if (!this->moveHistory.empty())
  {
    msgs::Model msg;
    msg.set_id(gui::get_entity_id(this->moveHistory.back().first));
    msg.set_name(this->moveHistory.back().first);

    msgs::Set(msg.mutable_pose(), this->moveHistory.back().second);
    this->scene->GetVisual(this->moveHistory.back().first)->SetWorldPose(
        this->moveHistory.back().second);

    this->modelPub->Publish(msg);

    this->moveHistory.pop_back();
  }
}

/////////////////////////////////////////////////
void GLWidget::OnRequest(ConstRequestPtr &_msg)
{
  if (_msg->request() == "entity_delete")
  {
    if (!this->selectedVisuals.empty())
    {
      for (std::vector<rendering::VisualPtr>::iterator it =
          this->selectedVisuals.begin(); it != this->selectedVisuals.end();
          ++it)
      {
        if ((*it)->GetName() == _msg->data())
        {
          this->selectedVisuals.erase(it);
          break;
        }
      }
    }

    if (this->copyEntityName == _msg->data())
    {
      this->copyEntityName = "";
      g_pasteAct->setEnabled(false);
    }
  }
}

/////////////////////////////////////////////////
void GLWidget::OnAlignMode(const std::string &_axis, const std::string &_config,
    const std::string &_target, bool _preview)
{
  ModelAlign::Instance()->AlignVisuals(this->selectedVisuals, _axis, _config,
      _target, !_preview);
}

/////////////////////////////////////////////////
void GLWidget::OnModelEditor(bool _checked)
{
  if (_checked)
    this->SetLevelOfManipulation("link");
  else
    this->SetLevelOfManipulation("model");
}

/////////////////////////////////////////////////
void GLWidget::SetLevelOfManipulation(std::string _level)
{
  this->levelOfManipulation = _level;
<<<<<<< HEAD
  ModelSnap::Instance()->SetSnapLevel(_level);
=======
  ModelManipulator::Instance()->SetLevelOfManipulation(_level);
>>>>>>> 6c6269ed
}<|MERGE_RESOLUTION|>--- conflicted
+++ resolved
@@ -669,23 +669,14 @@
       if (this->levelOfManipulation == "model")
       {
         vis = vis->GetRootVisual();
-<<<<<<< HEAD
-=======
 //        this->SetSelectedVisual(vis);
         event::Events::setSelectedEntity(vis->GetName(), "normal");
->>>>>>> 6c6269ed
       }
       else
       {
         vis = vis->GetParent();
-<<<<<<< HEAD
-      }
-      this->SetSelectedVisual(vis);
-      event::Events::setSelectedEntity(vis->GetName(), "normal");
-=======
         this->SetSelectedVisual(vis);
       }
->>>>>>> 6c6269ed
 
       if (this->mouseEvent.button == common::MouseEvent::RIGHT)
       {
@@ -1174,9 +1165,6 @@
 void GLWidget::SetLevelOfManipulation(std::string _level)
 {
   this->levelOfManipulation = _level;
-<<<<<<< HEAD
+  ModelManipulator::Instance()->SetLevelOfManipulation(_level);
   ModelSnap::Instance()->SetSnapLevel(_level);
-=======
-  ModelManipulator::Instance()->SetLevelOfManipulation(_level);
->>>>>>> 6c6269ed
 }