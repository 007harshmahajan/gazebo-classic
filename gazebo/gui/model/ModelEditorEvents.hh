--- conflicted
+++ resolved
@@ -602,8 +602,6 @@
         public: static event::EventT<void (sdf::ElementPtr)>
             requestLinkInsertion;
 
-<<<<<<< HEAD
-=======
         /// \brief Request to remove a nested model.
         public: static event::EventT<void (std::string)>
             requestNestedModelRemoval;
@@ -612,7 +610,6 @@
         public: static event::EventT<void (sdf::ElementPtr)>
             requestNestedModelInsertion;
 
->>>>>>> 35a90ede
         /// \brief Request to remove a link.
         public: static event::EventT<void (std::string)> requestLinkRemoval;
 
