--- conflicted
+++ resolved
@@ -19,10 +19,7 @@
 
 #include <string>
 #include <sdf/sdf.hh>
-<<<<<<< HEAD
-=======
-
->>>>>>> 35a90ede
+
 #include "gazebo/common/Event.hh"
 
 #include "gazebo/util/system.hh"
