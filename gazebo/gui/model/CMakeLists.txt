include (${gazebo_cmake_dir}/GazeboUtils.cmake)

set (sources_local
  model/CollisionConfig.cc
  model/EditorMaterialSwitcher.cc
  model/ExtrudeDialog.cc
  model/ImportDialog.cc
  model/JointInspector.cc
  model/JointMaker.cc
  model/LinkConfig.cc
  model/LinkInspector.cc
  model/ModelCreator.cc
  model/ModelData.cc
  model/ModelEditor.cc
  model/ModelEditorEvents.cc
  model/ModelEditorPalette.cc
  model/ModelPluginInspector.cc
  model/ModelTreeWidget.cc
  model/VisualConfig.cc
)

set (qt_headers_local
  model/CollisionConfig.hh
  model/ExtrudeDialog.hh
  model/ImportDialog.hh
  model/JointInspector.hh
  model/JointMaker.hh
  model/LinkConfig.hh
  model/LinkInspector.hh
  model/ModelCreator.hh
  model/ModelData.hh
  model/ModelEditor.hh
  model/ModelEditorPalette.hh
  model/ModelPluginInspector.hh
  model/ModelTreeWidget.hh
  model/VisualConfig.hh
)

set (headers_install
  ModelEditorEvents.hh
  ModelEditor.hh
)

set (qt_tests_local
  CollisionConfig_TEST.cc
  JointInspector_TEST.cc
  LinkInspector_TEST.cc
  ModelPluginInspector_TEST.cc
  VisualConfig_TEST.cc
)

if (ENABLE_SCREEN_TESTS)
  set (qt_tests_local
<<<<<<< HEAD
    EditorMaterialSwitcher_TEST.cc
=======
    ${qt_tests_local}
>>>>>>> 597769cb
    ExtrudeDialog_TEST.cc
    JointMaker_TEST.cc
    ModelCreator_TEST.cc
    ModelData_TEST.cc
    ModelEditor_TEST.cc
    ModelEditorPalette_TEST.cc
    ModelTreeWidget_TEST.cc
  )
endif()

if (HAVE_GRAPHVIZ)
  set (qt_headers_local ${qt_headers_local}
     model/GraphScene.hh
     model/GraphView.hh
     model/SchematicViewWidget.hh
  )

  set (sources_local ${sources_local}
    model/GraphScene.cc
    model/GraphView.cc
    model/SchematicViewWidget.cc
  )

  if (ENABLE_SCREEN_TESTS)
    set (qt_tests_local ${qt_tests_local}
      SchematicViewWidget_TEST.cc
    )
  endif()

endif()

set (sources ${sources} ${sources_local} PARENT_SCOPE)
set (internal_qt_headers ${internal_qt_headers} ${qt_headers_local} PARENT_SCOPE)

gz_build_qt_tests(${qt_tests_local})
gz_install_includes("gui/model" ${headers_install})<|MERGE_RESOLUTION|>--- conflicted
+++ resolved
@@ -51,11 +51,8 @@
 
 if (ENABLE_SCREEN_TESTS)
   set (qt_tests_local
-<<<<<<< HEAD
+    ${qt_tests_local}
     EditorMaterialSwitcher_TEST.cc
-=======
-    ${qt_tests_local}
->>>>>>> 597769cb
     ExtrudeDialog_TEST.cc
     JointMaker_TEST.cc
     ModelCreator_TEST.cc
