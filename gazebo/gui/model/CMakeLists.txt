include (${gazebo_cmake_dir}/GazeboUtils.cmake)

set (sources_local
  model/CollisionConfig.cc
  model/ExtrudeDialog.cc
  model/ImportDialog.cc
  model/JointInspector.cc
  model/JointMaker.cc
  model/LinkConfig.cc
  model/LinkInspector.cc
  model/ModelCreator.cc
  model/ModelData.cc
  model/ModelEditor.cc
  model/ModelEditorEvents.cc
  model/ModelEditorPalette.cc
  model/VisualConfig.cc
)

set (qt_headers_local
  model/CollisionConfig.hh
  model/ExtrudeDialog.hh
  model/ImportDialog.hh
  model/JointInspector.hh
  model/JointMaker.hh
  model/LinkConfig.hh
  model/LinkInspector.hh
  model/ModelCreator.hh
  model/ModelData.hh
  model/ModelEditor.hh
  model/ModelEditorPalette.hh
  model/VisualConfig.hh
)

set (headers_install
  ModelEditorEvents.hh
  ModelEditor.hh
)

if (ENABLE_SCREEN_TESTS)
<<<<<<< HEAD
  set (qt_tests ${qt_tests}
    JointInspector_TEST.cc
=======
  set (qt_tests_local
>>>>>>> af966057
    JointMaker_TEST.cc
    ExtrudeDialog_TEST.cc
    ModelCreator_TEST.cc
    ModelData_TEST.cc
    ModelEditor_TEST.cc
    ModelEditorPalette_TEST.cc
  )
endif()

if (HAVE_GRAPHVIZ)
  set (qt_headers_local ${qt_headers_local}
     model/GraphScene.hh
     model/GraphView.hh
     model/SchematicViewWidget.hh
  )

  set (sources_local ${sources_local}
    model/GraphScene.cc
    model/GraphView.cc
    model/SchematicViewWidget.cc
  )

  if (ENABLE_SCREEN_TESTS)
    set (qt_tests_local ${qt_tests_local}
      SchematicViewWidget_TEST.cc
    )
  endif()
 
endif()

set (sources ${sources} ${sources_local} PARENT_SCOPE)
set (internal_qt_headers ${internal_qt_headers} ${qt_headers_local} PARENT_SCOPE)

gz_build_qt_tests(${qt_tests_local})
gz_install_includes("gui/model" ${headers_install})<|MERGE_RESOLUTION|>--- conflicted
+++ resolved
@@ -37,12 +37,8 @@
 )
 
 if (ENABLE_SCREEN_TESTS)
-<<<<<<< HEAD
-  set (qt_tests ${qt_tests}
+  set (qt_tests_local
     JointInspector_TEST.cc
-=======
-  set (qt_tests_local
->>>>>>> af966057
     JointMaker_TEST.cc
     ExtrudeDialog_TEST.cc
     ModelCreator_TEST.cc
