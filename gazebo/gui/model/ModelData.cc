/*
 * Copyright (C) 2015-2016 Open Source Robotics Foundation
 *
 * Licensed under the Apache License, Version 2.0 (the "License");
 * you may not use this file except in compliance with the License.
 * You may obtain a copy of the License at
 *
 *     http://www.apache.org/licenses/LICENSE-2.0
 *
 * Unless required by applicable law or agreed to in writing, software
 * distributed under the License is distributed on an "AS IS" BASIS,
 * WITHOUT WARRANTIES OR CONDITIONS OF ANY KIND, either express or implied.
 * See the License for the specific language governing permissions and
 * limitations under the License.
 *
 */

#ifdef _WIN32
  // Ensure that Winsock2.h is included before Windows.h, which can get
  // pulled in by anybody (e.g., Boost).
  #include <Winsock2.h>
#endif

#include <boost/thread/recursive_mutex.hpp>
#include <ignition/math/Helpers.hh>

#include "gazebo/common/Assert.hh"

#include "gazebo/rendering/Material.hh"
#include "gazebo/rendering/Scene.hh"
#include "gazebo/rendering/ogre_gazebo.h"

#include "gazebo/gui/model/LinkInspector.hh"
#include "gazebo/gui/model/ModelPluginInspector.hh"
#include "gazebo/gui/model/VisualConfig.hh"
#include "gazebo/gui/model/LinkConfig.hh"
#include "gazebo/gui/model/CollisionConfig.hh"

#include "gazebo/gui/ConfigWidget.hh"
#include "gazebo/gui/GuiIface.hh"
#include "gazebo/gui/model/ModelData.hh"

using namespace gazebo;
using namespace gui;

/////////////////////////////////////////////////
std::string ModelData::GetTemplateSDFString()
{
  std::ostringstream newModelStr;
  newModelStr << "<sdf version ='" << SDF_VERSION << "'>"
    << "<model name='template_model'>"
    << "<pose>0 0 0.0 0 0 0</pose>"
    << "<link name ='link'>"
    <<   "<visual name ='visual'>"
    <<     "<pose>0 0 0.0 0 0 0</pose>"
    <<     "<geometry>"
    <<       "<box>"
    <<         "<size>1.0 1.0 1.0</size>"
    <<       "</box>"
    <<     "</geometry>"
    <<     "<material>"
    <<       "<lighting>true</lighting>"
    <<       "<script>"
    <<         "<uri>file://media/materials/scripts/gazebo.material</uri>"
    <<         "<name>Gazebo/Grey</name>"
    <<       "</script>"
    <<     "</material>"
    <<   "</visual>"
    << "</link>"
    << "<static>true</static>"
    << "</model>"
    << "</sdf>";

  return newModelStr.str();
}

/////////////////////////////////////////////////
double ModelData::GetEditTransparency()
{
  return 0.4;
}

/////////////////////////////////////////////////
void ModelData::UpdateRenderGroup(rendering::VisualPtr _visual)
{
  // fix for transparency alpha compositing
  if (_visual->GetSceneNode()->numAttachedObjects() <= 0)
    return;

  Ogre::MovableObject *obj = _visual->GetSceneNode()->
      getAttachedObject(0);
  obj->setRenderQueueGroup(obj->getRenderQueueGroup()+1);
}

/////////////////////////////////////////////////
void NestedModelData::SetName(const std::string &_name)
{
  if (this->modelSDF)
    this->modelSDF->GetAttribute("name")->Set(_name);
  else
    gzerr << "Model SDF not found." << std::endl;
}

/////////////////////////////////////////////////
std::string NestedModelData::Name() const
{
  if (this->modelSDF)
    return this->modelSDF->Get<std::string>("name");

  gzerr << "Model SDF not found." << std::endl;
  return "";
}

/////////////////////////////////////////////////
void NestedModelData::SetPose(const ignition::math::Pose3d &_pose)
{
  if (this->modelSDF)
    this->modelSDF->GetElement("pose")->Set(_pose);
  else
    gzerr << "Model SDF not found." << std::endl;
}

/////////////////////////////////////////////////
ignition::math::Pose3d NestedModelData::Pose() const
{
  if (this->modelSDF)
    return this->modelSDF->Get<ignition::math::Pose3d>("pose");

  gzerr << "Model SDF not found." << std::endl;
  return ignition::math::Pose3d::Zero;
}

/////////////////////////////////////////////////
int NestedModelData::Depth() const
{
  if (!this->modelVisual)
    return -1;

  return this->modelVisual->GetDepth();
}

/////////////////////////////////////////////////
LinkData::LinkData()
{
  this->linkSDF.reset(new sdf::Element);
  sdf::initFile("link.sdf", this->linkSDF);

  this->scale = ignition::math::Vector3d::One;
  this->inertiaIxx = 0;
  this->inertiaIyy = 0;
  this->inertiaIzz = 0;
  this->mass = 0;
  this->nested = false;

  this->inspector = new LinkInspector();
  this->inspector->setModal(false);
  connect(this->inspector, SIGNAL(Applied()), this, SLOT(OnApply()));
  connect(this->inspector, SIGNAL(Accepted()), this, SLOT(OnAccept()));
  connect(this->inspector->GetVisualConfig(),
      SIGNAL(VisualAdded(const std::string &)),
      this, SLOT(OnAddVisual(const std::string &)));

  connect(this->inspector->GetCollisionConfig(),
      SIGNAL(CollisionAdded(const std::string &)),
      this, SLOT(OnAddCollision(const std::string &)));

  connect(this->inspector->GetVisualConfig(),
      SIGNAL(VisualRemoved(const std::string &)), this,
      SLOT(OnRemoveVisual(const std::string &)));

  connect(this->inspector->GetCollisionConfig(),
      SIGNAL(CollisionRemoved(const std::string &)),
      this, SLOT(OnRemoveCollision(const std::string &)));

  // note the destructor removes this connection with the assumption that it is
  // the first one in the vector
  this->connections.push_back(event::Events::ConnectPreRender(
      boost::bind(&LinkData::Update, this)));
  this->updateMutex = new boost::recursive_mutex();
}

/////////////////////////////////////////////////
LinkData::~LinkData()
{
  event::Events::DisconnectPreRender(this->connections[0]);
  this->connections.clear();
  delete this->inspector;
  delete this->updateMutex;
}

/////////////////////////////////////////////////
std::string LinkData::Name() const
{
  return this->linkSDF->Get<std::string>("name");
}

/////////////////////////////////////////////////
void LinkData::SetName(const std::string &_name)
{
  this->linkSDF->GetAttribute("name")->Set(_name);
  this->inspector->SetName(_name);
}

/////////////////////////////////////////////////
ignition::math::Pose3d LinkData::Pose() const
{
  return this->linkSDF->Get<ignition::math::Pose3d>("pose");
}

/////////////////////////////////////////////////
void LinkData::SetPose(const ignition::math::Pose3d &_pose)
{
  this->linkSDF->GetElement("pose")->Set(_pose);

  LinkConfig *linkConfig = this->inspector->GetLinkConfig();
  linkConfig->SetPose(_pose);
}

/////////////////////////////////////////////////
void LinkData::SetScale(const ignition::math::Vector3d &_scale)
{
  GZ_ASSERT(this->linkVisual, "LinkVisual is NULL");
  VisualConfig *visualConfig = this->inspector->GetVisualConfig();

  ignition::math::Vector3d dScale = _scale / this->scale;
  for (auto const &it : this->visuals)
  {
    std::string name = it.first->GetName();
    std::string linkName = this->linkVisual->GetName();
    std::string leafName =
        name.substr(name.find(linkName)+linkName.size()+2);
    ignition::math::Vector3d visOldSize;
    std::string uri;
    visualConfig->Geometry(leafName,  visOldSize, uri);
    ignition::math::Vector3d visNewSize = it.first->GetGeometrySize();
    visualConfig->SetGeometry(leafName, visNewSize);
  }

  std::map<std::string, ignition::math::Vector3d> colOldSizes;
  std::map<std::string, ignition::math::Vector3d> colNewSizes;
  CollisionConfig *collisionConfig = this->inspector->GetCollisionConfig();
  for (auto const &it : this->collisions)
  {
    std::string name = it.first->GetName();
    std::string linkName = this->linkVisual->GetName();
    std::string leafName =
        name.substr(name.find(linkName)+linkName.size()+2);

    ignition::math::Vector3d colOldSize;
    std::string uri;
    collisionConfig->Geometry(leafName,  colOldSize, uri);
    ignition::math::Vector3d colNewSize = it.first->GetGeometrySize();
    collisionConfig->SetGeometry(leafName, colNewSize);
    colOldSizes[name] = colOldSize;
    colNewSizes[name] = colNewSize;
  }

  if (this->collisions.empty())
    return;

  // update link inertial values - assume uniform density
  LinkConfig *linkConfig = this->inspector->GetLinkConfig();
  sdf::ElementPtr inertialElem = this->linkSDF->GetElement("inertial");

  // update mass
  // density = mass / volume
  // assume fixed density and scale mass based on volume changes.
  double volumeRatio = 1;
  double newVol = 0;
  double oldVol = 0;
  for (auto const &it : this->collisions)
  {
    ignition::math::Vector3d oldSize = colOldSizes[it.first->GetName()];
    ignition::math::Vector3d newSize = colNewSizes[it.first->GetName()];
    std::string geomStr = it.first->GetGeometryType();
    if (geomStr == "sphere")
    {
      // sphere volume: 4/3 * PI * r^3
      oldVol += IGN_SPHERE_VOLUME(oldSize.X() * 0.5);
      newVol += IGN_SPHERE_VOLUME(newSize.X() * 0.5);
    }
    else if (geomStr == "cylinder")
    {
      // cylinder volume: PI * r^2 * height
      oldVol += IGN_CYLINDER_VOLUME(oldSize.X() * 0.5, oldSize.Z());
      newVol += IGN_CYLINDER_VOLUME(newSize.X() * 0.5, newSize.Z());
    }
    else
    {
      // box, mesh, and other geometry types - use bounding box
      oldVol += IGN_BOX_VOLUME_V(oldSize);
      newVol += IGN_BOX_VOLUME_V(newSize);
    }
  }

  if (oldVol < 1e-10)
  {
    gzerr << "Volume is too small to compute accurate inertial values"
        << std::endl;
    return;
  }

  volumeRatio = newVol / oldVol;

  // set new mass
  double oldMass = this->mass;
  double newMass = this->mass * volumeRatio;
  this->mass = newMass;
  linkConfig->SetMass(newMass);

  // scale the inertia values
  // 1) compute inertia size based on current inertia matrix and geometry
  // 2) apply scale to inertia size
  // 3) compute new inertia values based on new size

  // get current inertia values
  double ixx = this->inertiaIxx;
  double iyy = this->inertiaIyy;
  double izz = this->inertiaIzz;

  double newIxx = ixx;
  double newIyy = iyy;
  double newIzz = izz;

  ignition::math::Vector3d dInertiaScale;

  // we can compute better estimates of inertia values if the link only has
  // one collision made up of a simple shape
  // otherwise assume box geom
  bool boxInertia = false;
  if (this->collisions.size() == 1u)
  {
    auto const &it = this->collisions.begin();
    std::string geomStr = it->first->GetGeometryType();
    dInertiaScale = colNewSizes[it->first->GetName()] /
        colOldSizes[it->first->GetName()];
    if (geomStr == "sphere")
    {
      // solve for r^2
      double r2 = ixx / (oldMass * 0.4);

      // compute new inertia values based on new mass and radius
      newIxx = newMass * 0.4 * (dInertiaScale.X() * dInertiaScale.X()) * r2;
      newIyy = newIxx;
      newIzz = newIxx;
    }
    else if (geomStr == "cylinder")
    {
      // solve for r^2 and l^2
      double r2 = izz / (oldMass * 0.5);
      double l2 = (ixx / oldMass - 0.25 * r2) * 12.0;

      // compute new inertia values based on new mass, radius and length
      newIxx = newMass * (0.25 * (dInertiaScale.X() * dInertiaScale.X() * r2) +
          (dInertiaScale.Z() * dInertiaScale.Z() * l2) / 12.0);
      newIyy = newIxx;
      newIzz = newMass * 0.5 * (dInertiaScale.X() * dInertiaScale.X() * r2);
    }
    else
    {
      boxInertia = true;
    }
  }
  else
  {
    boxInertia = true;
  }

  if (boxInertia)
  {
    // solve for box inertia size: dx^2, dy^2, dz^2,
    // assuming solid box with uniform density
    double mc = 12.0 / oldMass;
    double ixxMc = ixx * mc;
    double iyyMc = iyy * mc;
    double izzMc = izz * mc;
    double dz2 = (iyyMc - izzMc + ixxMc) * 0.5;
    double dx2 = izzMc - (ixxMc - dz2);
    double dy2 = ixxMc - dz2;

    // scale inertia size
    double newDx2 = dInertiaScale.X() * dInertiaScale.X() * dx2;
    double newDy2 = dInertiaScale.Y() * dInertiaScale.Y() * dy2;
    double newDz2 = dInertiaScale.Z() * dInertiaScale.Z() * dz2;

    // compute new inertia values based on new inertia size
    double newMassConstant = newMass / 12.0;
    newIxx = newMassConstant * (newDy2 + newDz2);
    newIyy = newMassConstant * (newDx2 + newDz2);
    newIzz = newMassConstant * (newDx2 + newDy2);
  }

  // update inspector inertia
  linkConfig->SetInertiaMatrix(newIxx, newIyy, newIzz, 0, 0, 0);

  // update local inertal variables
  this->inertiaIxx = newIxx;
  this->inertiaIyy = newIyy;
  this->inertiaIzz = newIzz;

  // update sdf
  sdf::ElementPtr inertiaElem = inertialElem->GetElement("inertia");
  sdf::ElementPtr ixxElem = inertiaElem->GetElement("ixx");
  sdf::ElementPtr iyyElem = inertiaElem->GetElement("iyy");
  sdf::ElementPtr izzElem = inertiaElem->GetElement("izz");
  ixxElem->Set(newIxx);
  iyyElem->Set(newIyy);
  izzElem->Set(newIzz);

  sdf::ElementPtr massElem = inertialElem->GetElement("mass");
  massElem->Set(newMass);

  sdf::ElementPtr inertialPoseElem = inertialElem->GetElement("pose");
  ignition::math::Pose3d newPose =
      inertialPoseElem->Get<ignition::math::Pose3d>();
  newPose.Pos() *= dScale;

  inertialPoseElem->Set(newPose);
  linkConfig->SetInertialPose(newPose);

  this->scale = _scale;
}

/////////////////////////////////////////////////
ignition::math::Vector3d LinkData::Scale() const
{
  return this->scale;
}

/////////////////////////////////////////////////
void LinkData::Load(sdf::ElementPtr _sdf)
{
  if (!_sdf)
  {
    gzwarn << "NULL SDF pointer, not loading link data." << std::endl;
    return;
  }

  LinkConfig *linkConfig = this->inspector->GetLinkConfig();

  this->SetName(_sdf->Get<std::string>("name"));
  this->SetPose(_sdf->Get<ignition::math::Pose3d>("pose"));

  // Clone SDF except for visuals and collisions, which will be handled
  // separately
  this->linkSDF = _sdf->Clone();

  auto elem = this->linkSDF->GetElement("visual");
  while (elem)
  {
    this->linkSDF->RemoveChild(elem);
    elem = elem->GetNextElement("visual");
  }
  elem = this->linkSDF->GetElement("collision");
  while (elem)
  {
    this->linkSDF->RemoveChild(elem);
    elem = elem->GetNextElement("collision");
  }

  // TODO: Use msgs::LinkFromSDF once that's available (issue #1903)
  msgs::LinkPtr linkMsgPtr(new msgs::Link);
  if (this->linkSDF->HasElement("inertial"))
  {
    sdf::ElementPtr inertialElem = this->linkSDF->GetElement("inertial");

    msgs::Inertial *inertialMsg = linkMsgPtr->mutable_inertial();
    if (inertialElem->HasElement("mass"))
    {
      this->mass = inertialElem->Get<double>("mass");
      inertialMsg->set_mass(this->mass);
    }

    if (inertialElem->HasElement("pose"))
    {
      ignition::math::Pose3d inertialPose =
        inertialElem->Get<ignition::math::Pose3d>("pose");
      msgs::Set(inertialMsg->mutable_pose(), inertialPose);
    }

    if (inertialElem->HasElement("inertia"))
    {
      sdf::ElementPtr inertiaElem = inertialElem->GetElement("inertia");
      this->inertiaIxx = inertiaElem->Get<double>("ixx");
      this->inertiaIyy = inertiaElem->Get<double>("iyy");
      this->inertiaIzz = inertiaElem->Get<double>("izz");
      inertialMsg->set_ixx(this->inertiaIxx);
      inertialMsg->set_iyy(this->inertiaIyy);
      inertialMsg->set_izz(this->inertiaIzz);
      inertialMsg->set_ixy(inertiaElem->Get<double>("ixy"));
      inertialMsg->set_ixz(inertiaElem->Get<double>("ixz"));
      inertialMsg->set_iyz(inertiaElem->Get<double>("iyz"));
    }
  }
  if (this->linkSDF->HasElement("self_collide"))
  {
    sdf::ElementPtr selfCollideSDF = this->linkSDF->GetElement("self_collide");
    linkMsgPtr->set_self_collide(selfCollideSDF->Get<bool>(""));
  }
<<<<<<< HEAD
  if (this->linkSDF->HasElement("kinematic"))
  {
    sdf::ElementPtr kinematicSDF = this->linkSDF->GetElement("kinematic");
    linkMsgPtr->set_kinematic(kinematicSDF->Get<bool>());
  }
=======
  if (_sdf->HasElement("enable_wind"))
  {
    sdf::ElementPtr enableWindSDF = this->linkSDF->GetElement("enable_wind");
    linkMsgPtr->set_enable_wind(enableWindSDF->Get<bool>(""));
  }
  if (this->linkSDF->HasElement("kinematic"))
  {
    sdf::ElementPtr kinematicSDF = this->linkSDF->GetElement("kinematic");
    linkMsgPtr->set_kinematic(kinematicSDF->Get<bool>());
  }
>>>>>>> 35a90ede

  // TODO link.proto is missing the must_be_base_link field.
  // if (this->linkSDF->HasElement("must_be_base_link"))
  // {
  //   sdf::ElementPtr baseLinkSDF =
  //       this->linkSDF->GetElement("must_be_base_link");
  //   linkMsgPtr->set_must_be_base_link(baseLinkSDF->Get<bool>());
  // }

  // TODO link.proto is missing the velocity_decay field.
  // if (this->linkSDF->HasElement("velocity_decay"))
  // {
  //   sdf::ElementPtr velocityDecaySDF =
  //       this->linkSDF->GetElement("velocity_decay");
  //   linkMsgPtr->set_velocity_decay(velocityDecaySDF->Get<double>());
  // }

  linkConfig->Update(linkMsgPtr);
}

/////////////////////////////////////////////////
void LinkData::UpdateConfig()
{
  // set new geom size if scale has changed.
  VisualConfig *visualConfig = this->inspector->GetVisualConfig();
  for (auto &it : this->visuals)
  {
    std::string name = it.first->GetName();
    std::string leafName = name;
    size_t idx = name.rfind("::");
    if (idx != std::string::npos)
      leafName = name.substr(idx+2);
    visualConfig->SetGeometry(leafName, it.first->GetGeometrySize(),
        it.first->GetMeshName());

    msgs::Visual *updateMsg = visualConfig->GetData(leafName);
    msgs::Visual visualMsg = it.second;
    updateMsg->clear_scale();
    msgs::Material *matMsg = updateMsg->mutable_material();
    // clear empty colors so they are not used by visual updates
    common::Color emptyColor;
    if (msgs::Convert(matMsg->ambient()) == emptyColor)
      matMsg->clear_ambient();
    if (msgs::Convert(matMsg->diffuse()) == emptyColor)
      matMsg->clear_diffuse();
    if (msgs::Convert(matMsg->specular()) == emptyColor)
      matMsg->clear_specular();
    if (msgs::Convert(matMsg->emissive()) == emptyColor)
      matMsg->clear_emissive();

    if (matMsg->has_diffuse())
      matMsg->mutable_diffuse()->set_a(1.0-updateMsg->transparency());

    visualMsg.CopyFrom(*updateMsg);
    it.second = visualMsg;
  }
  CollisionConfig *collisionConfig = this->inspector->GetCollisionConfig();
  for (auto &colIt : this->collisions)
  {
    std::string name = colIt.first->GetName();
    std::string leafName = name;
    size_t idx = name.rfind("::");
    if (idx != std::string::npos)
      leafName = name.substr(idx+2);
    collisionConfig->SetGeometry(leafName, colIt.first->GetGeometrySize(),
        colIt.first->GetMeshName());

    msgs::Collision *updateMsg = collisionConfig->GetData(leafName);
    msgs::Collision collisionMsg = colIt.second;
    collisionMsg.CopyFrom(*updateMsg);
    colIt.second = collisionMsg;
  }
}

/////////////////////////////////////////////////
void LinkData::AddVisual(rendering::VisualPtr _visual)
{
  VisualConfig *visualConfig = this->inspector->GetVisualConfig();
  msgs::Visual visualMsg = msgs::VisualFromSDF(_visual->GetSDF());

  this->visuals[_visual] = visualMsg;

  std::string visName = _visual->GetName();
  std::string leafName = visName;
  size_t idx = visName.rfind("::");
  if (idx != std::string::npos)
    leafName = visName.substr(idx+2);

  visualConfig->AddVisual(leafName, &visualMsg);
}

/////////////////////////////////////////////////
void LinkData::AddCollision(rendering::VisualPtr _collisionVis,
    const msgs::Collision *_msg)
{
  CollisionConfig *collisionConfig = this->inspector->GetCollisionConfig();

  sdf::ElementPtr collisionSDF(new sdf::Element);
  sdf::initFile("collision.sdf", collisionSDF);

  std::string visName = _collisionVis->GetName();
  std::string leafName = visName;
  size_t idx = visName.rfind("::");
  if (idx != std::string::npos)
    leafName = visName.substr(idx+2);

  msgs::Collision collisionMsg;
  // Use input message
  if (_msg)
  {
    collisionMsg = *_msg;
  }
  // Get data from input visual
  else
  {
    msgs::Visual visualMsg = msgs::VisualFromSDF(_collisionVis->GetSDF());
    collisionMsg.set_name(leafName);
    msgs::Geometry *geomMsg = collisionMsg.mutable_geometry();
    geomMsg->CopyFrom(visualMsg.geometry());
    msgs::Pose *poseMsg = collisionMsg.mutable_pose();
    poseMsg->CopyFrom(visualMsg.pose());
  }

  this->collisions[_collisionVis] = collisionMsg;
  collisionConfig->AddCollision(leafName, &collisionMsg);
}

/////////////////////////////////////////////////
LinkData *LinkData::Clone(const std::string &_newName)
{
  GZ_ASSERT(this->linkVisual, "LinkVisual is NULL");
  LinkData *cloneLink = new LinkData();
  auto cloneSDF = this->linkSDF->Clone();

  cloneLink->Load(cloneSDF);
  cloneLink->SetName(_newName);

  std::string linkVisualName = this->linkVisual->GetName();
  std::string cloneVisName = _newName;
  size_t linkIdx = linkVisualName.find("::");
  if (linkIdx != std::string::npos)
    cloneVisName = linkVisualName.substr(0, linkIdx+2) + _newName;

  // clone linkVisual;
  rendering::VisualPtr linkVis(new rendering::Visual(cloneVisName,
      this->linkVisual->GetParent()));
  linkVis->Load();

  cloneLink->linkVisual = linkVis;

  for (auto &visIt : this->visuals)
  {
    std::string newVisName = visIt.first->GetName();
    size_t idx = newVisName.rfind("::");
    std::string leafName = newVisName.substr(idx+2);
    if (idx != std::string::npos)
      newVisName = cloneVisName + "::" + leafName;
    else
      newVisName = cloneVisName + "::" + newVisName;

    rendering::VisualPtr cloneVis =
        visIt.first->Clone(newVisName, cloneLink->linkVisual);

    // store the leaf name in sdf not the full scoped name
    cloneVis->GetSDF()->GetAttribute("name")->Set(leafName);

    // override transparency
    cloneVis->SetTransparency(visIt.second.transparency());
    cloneLink->AddVisual(cloneVis);
    cloneVis->SetTransparency(visIt.second.transparency() *
        (1-ModelData::GetEditTransparency()-0.1)
        + ModelData::GetEditTransparency());
  }

  for (auto &colIt : this->collisions)
  {
    std::string newColName = colIt.first->GetName();
    size_t idx = newColName.rfind("::");
    std::string leafName = newColName.substr(idx+2);
    if (idx != std::string::npos)
      newColName = cloneVisName + "::" + leafName;
    else
      newColName = cloneVisName + "::" + newColName;
    rendering::VisualPtr collisionVis = colIt.first->Clone(newColName,
        cloneLink->linkVisual);

    // store the leaf name in sdf not the full scoped name
    collisionVis->GetSDF()->GetAttribute("name")->Set(leafName);

    collisionVis->SetTransparency(
       ignition::math::clamp(ModelData::GetEditTransparency() * 2.0, 0.0, 0.8));
    ModelData::UpdateRenderGroup(collisionVis);
    cloneLink->AddCollision(collisionVis);
  }
  return cloneLink;
}

/////////////////////////////////////////////////
double LinkData::ComputeVolume(const msgs::Collision &_collision)
{
  double volume = -1;

  if (_collision.has_geometry())
  {
    const msgs::Geometry &geometry = _collision.geometry();
    if (geometry.has_type())
    {
      switch (geometry.type())
      {
        case msgs::Geometry_Type_BOX:
        case msgs::Geometry_Type_MESH:
        case msgs::Geometry_Type_POLYLINE:
          if (geometry.has_box())
          {
            const msgs::BoxGeom &box = geometry.box();
            if (box.has_size())
            {
              const msgs::Vector3d &size = box.size();
              volume = IGN_BOX_VOLUME(size.x(), size.y(), size.z());
            }
          }
          break;

        case msgs::Geometry_Type_CYLINDER:
          if (geometry.has_cylinder())
          {
            const msgs::CylinderGeom &cylinder = geometry.cylinder();
            if (cylinder.has_radius() && cylinder.has_length())
            {
              // Cylinder volume: PI * r^2 * height
              volume = IGN_CYLINDER_VOLUME(cylinder.radius(),
                                           cylinder.length());
            }
          }
          break;

        case msgs::Geometry_Type_SPHERE:
          if (geometry.has_sphere())
          {
            const msgs::SphereGeom &sphere = geometry.sphere();
            if (sphere.has_radius())
            {
              // Sphere volume: 4/3 * PI * r^3
              volume = IGN_SPHERE_VOLUME(sphere.radius());
            }
          }
          break;

        default:
          break;
      }
    }
  }
  return volume;
}

/////////////////////////////////////////////////
ignition::math::Vector3d LinkData::ComputeMomentOfInertia(
    const msgs::Collision &_collision, const double _mass)
{
  ignition::math::Vector3d result;
  result.Set(0, 0, 0);

  if (_collision.has_geometry())
  {
    const msgs::Geometry &geometry = _collision.geometry();
    if (geometry.has_type())
    {
      switch (geometry.type())
      {
        case msgs::Geometry_Type_BOX:
        case msgs::Geometry_Type_MESH:
        case msgs::Geometry_Type_POLYLINE:
          if (geometry.has_box())
          {
            const msgs::BoxGeom &box = geometry.box();
            if (box.has_size())
            {
              // Box:
              //    Ih = 1/12 * M * (w^2 + d^2)
              //    Iw = 1/12 * M * (h^2 + d^2)
              //    Id = 1/12 * M * (h^2 + w^2)
              double h = box.size().x();
              double h2 = h*h;
              double w = box.size().y();
              double w2 = w*w;
              double d = box.size().z();
              double d2 = d*d;

              double Ih = 1.0 / 12.0 * _mass * (w2 + d2);
              double Iw = 1.0 / 12.0 * _mass * (h2 + d2);
              double Id = 1.0 / 12.0 * _mass * (h2 + w2);

              result.Set(Ih, Iw, Id);
            }
          }
          break;

        case msgs::Geometry_Type_CYLINDER:
          if (geometry.has_cylinder())
          {
            const msgs::CylinderGeom &cylinder = geometry.cylinder();
            if (cylinder.has_radius() && cylinder.has_length())
            {
              // Cylinder:
              //    central axis: I = 1/2 * M * R^2
              //    other axes:   I = 1/4 * M * R^2 + 1/12 * M * L^2
              double r = cylinder.radius();
              double r2 = r*r;
              double l = cylinder.length();
              double l2 = l*l;
              double Icentral = 1.0 / 2.0 * _mass * r2;
              double Iother = (1.0 / 4.0 * _mass * r2) +
                  (1.0 / 12.0 * _mass * l2);
              result.Set(Iother, Iother, Icentral);
            }
          }
          break;

        case msgs::Geometry_Type_SPHERE:
          if (geometry.has_sphere())
          {
            const msgs::SphereGeom &sphere = geometry.sphere();
            if (sphere.has_radius())
            {
              // Sphere: I = 2/5 * M * R^2
              double r = sphere.radius();
              double r2 = r*r;
              double I = 2.0 / 5.0 * _mass * r2;
              result.Set(I, I, I);
            }
          }
          break;

        default:
          break;
      }
    }
  }
  return result;
}

/////////////////////////////////////////////////
double LinkData::ComputeVolume() const
{
  CollisionConfig *collisionConfig = this->inspector->GetCollisionConfig();
  double volume = 0;

  GZ_ASSERT(this->linkVisual, "LinkVisual is NULL");
  GZ_ASSERT(collisionConfig, "CollisionConfig is NULL");

  for (auto const &it : this->collisions)
  {
    std::string name = it.first->GetName();
    std::string linkName = this->linkVisual->GetName();

    std::string leafName = name.substr(name.find(linkName)+linkName.size()+2);
    std::string shape = it.first->GetGeometryType();

    ignition::math::Vector3d size;
    std::string uri;
    collisionConfig->Geometry(leafName,  size, uri);

    if (shape == "sphere")
    {
      // Sphere volume: 4/3 * PI * r^3
      volume += IGN_SPHERE_VOLUME(size.X() * 0.5);
    }
    else if (shape == "cylinder")
    {
      // Cylinder volume: PI * r^2 * height
      volume += IGN_CYLINDER_VOLUME(size.X() * 0.5, size.Z());
    }
    else
    {
      // Box, mesh, and other geometry types - use bounding box
      volume += IGN_BOX_VOLUME_V(size);
    }
  }
  return volume;
}

/////////////////////////////////////////////////
void LinkData::SetLinkVisual(const rendering::VisualPtr _visual)
{
  this->linkVisual = _visual;
}

/////////////////////////////////////////////////
rendering::VisualPtr LinkData::LinkVisual() const
{
  return this->linkVisual;
}

/////////////////////////////////////////////////
void LinkData::OnAccept()
{
  if (this->Apply())
    this->inspector->accept();
}

/////////////////////////////////////////////////
void LinkData::OnApply()
{
  this->Apply();
}

/////////////////////////////////////////////////
bool LinkData::Apply()
{
  GZ_ASSERT(this->linkVisual, "LinkVisual is NULL");
  boost::recursive_mutex::scoped_lock lock(*this->updateMutex);

  LinkConfig *linkConfig = this->inspector->GetLinkConfig();

  msgs::Link *linkMsg = linkConfig->GetData();

  // update link sdf
  this->linkSDF = msgs::LinkToSDF(*linkMsg, this->linkSDF);

  // update internal variables
  msgs::Inertial *inertialMsg = linkMsg->mutable_inertial();
  this->mass = inertialMsg->mass();
  this->inertiaIxx = inertialMsg->ixx();
  this->inertiaIyy = inertialMsg->iyy();
  this->inertiaIzz = inertialMsg->izz();

  // update link visual pose
  this->linkVisual->SetPose(this->Pose());

  std::vector<msgs::Visual *> visualUpdateMsgsTemp;
  std::vector<msgs::Collision *> collisionUpdateMsgsTemp;

  // update visuals
  if (!this->visuals.empty())
  {
    VisualConfig *visualConfig = this->inspector->GetVisualConfig();
    for (auto &it : this->visuals)
    {
      std::string name = it.first->GetName();
      std::string leafName = name;
      size_t idx = name.rfind("::");
      if (idx != std::string::npos)
        leafName = name.substr(idx+2);
      msgs::Visual *updateMsg = visualConfig->GetData(leafName);
      if (updateMsg)
      {
        msgs::Visual visualMsg = it.second;

        // check if the geometry is valid
        msgs::Geometry *geomMsg = updateMsg->mutable_geometry();

        // warnings when changing from/to polyline
        for (auto &vis : this->visuals)
        {
          if (vis.second.name() != updateMsg->name())
            continue;

          if (vis.second.mutable_geometry()->type() != geomMsg->type())
          {
            // Changing from polyline, give option to cancel
            if (vis.second.mutable_geometry()->type() ==
                msgs::Geometry::POLYLINE)
            {
              std::string msg =
                  "Once you change the geometry, you can't go "
                  "back to polyline.\n\n"
                  "Do you wish to continue?\n";

              QMessageBox msgBox(QMessageBox::Warning,
                  QString("Changing polyline geometry"), QString(msg.c_str()));

              QPushButton *cancelButton =
                  msgBox.addButton("Cancel", QMessageBox::RejectRole);
              QPushButton *saveButton = msgBox.addButton("Ok",
                  QMessageBox::AcceptRole);
              msgBox.setDefaultButton(saveButton);
              msgBox.setEscapeButton(cancelButton);
              msgBox.exec();
              if (msgBox.clickedButton() != saveButton)
                return false;
            }
            // Changing to polyline: not allowed
            else if (geomMsg->type() == msgs::Geometry::POLYLINE)
            {
              std::string msg =
                  "It's not possible to change into polyline.\n"
                  "Please select another geometry type for ["
                  + leafName + "].";

              QMessageBox::warning(linkConfig, QString(
                  "Invalid geometry conversion"), QString(msg.c_str()),
                  QMessageBox::Ok, QMessageBox::Ok);
              return false;
            }
          }
        }

        if (geomMsg->type() == msgs::Geometry::MESH)
        {
          msgs::MeshGeom *meshGeom = geomMsg->mutable_mesh();
          QFileInfo info(QString::fromStdString(meshGeom->filename()));
          if (!info.isFile() || (info.completeSuffix().toLower() != "dae" &&
              info.completeSuffix().toLower() != "stl"))
          {
            std::string msg = "\"" + meshGeom->filename() +
                "\" is not a valid mesh file.\nPlease select another file for ["
                + leafName + "].";

            QMessageBox::warning(linkConfig, QString("Invalid Mesh File"),
                QString(msg.c_str()), QMessageBox::Ok, QMessageBox::Ok);
            return false;
          }
        }

        // update the visualMsg that will be used to generate the sdf.
        updateMsg->clear_scale();
        msgs::Material *matMsg = updateMsg->mutable_material();
        msgs::Material::Script *scriptMsg = matMsg->mutable_script();

        common::Color emptyColor;
        common::Color matAmbient;
        common::Color matDiffuse;
        common::Color matSpecular;
        common::Color matEmissive;
        rendering::Material::GetMaterialAsColor(scriptMsg->name(), matAmbient,
            matDiffuse, matSpecular, matEmissive);

        common::Color ambient = msgs::Convert(matMsg->ambient());
        common::Color diffuse = msgs::Convert(matMsg->diffuse());
        common::Color specular = msgs::Convert(matMsg->specular());
        common::Color emissive = msgs::Convert(matMsg->emissive());

        if (ambient == emptyColor)
        {
          matMsg->clear_ambient();
          ambient = matAmbient;
        }
        if (diffuse == emptyColor)
        {
          matMsg->clear_diffuse();
          diffuse = matDiffuse;
        }
        if (specular == emptyColor)
        {
          matMsg->clear_specular();
          specular = matSpecular;
        }
        if (emissive == emptyColor)
        {
          matMsg->clear_emissive();
          emissive = matEmissive;
        }

        visualConfig->SetMaterial(leafName, scriptMsg->name(), ambient,
            diffuse, specular, emissive);

        visualMsg.CopyFrom(*updateMsg);
        it.second = visualMsg;

        visualUpdateMsgsTemp.push_back(updateMsg);
      }
    }
  }

  // update collisions
  if (!this->collisions.empty())
  {
    CollisionConfig *collisionConfig =
        this->inspector->GetCollisionConfig();
    for (auto &it : this->collisions)
    {
      std::string name = it.first->GetName();
      std::string leafName = name;
      size_t idx = name.rfind("::");
      if (idx != std::string::npos)
        leafName = name.substr(idx+2);
      msgs::Collision *updateMsg = collisionConfig->GetData(leafName);
      if (updateMsg)
      {
        msgs::Collision collisionMsg = it.second;

        // check if the geometry is valid
        msgs::Geometry *geomMsg = updateMsg->mutable_geometry();

        // warnings when changing from/to polyline
        for (auto &col : this->collisions)
        {
          if (col.second.name() != updateMsg->name())
            continue;

          if (col.second.mutable_geometry()->type() != geomMsg->type())
          {
            // Changing from polyline, give option to cancel
            if (col.second.mutable_geometry()->type() ==
                msgs::Geometry::POLYLINE)
            {
              std::string msg =
                  "Once you change the geometry, you can't go "
                  "back to polyline.\n\n"
                  "Do you wish to continue?\n";

              QMessageBox msgBox(QMessageBox::Warning,
                  QString("Changing polyline geometry"), QString(msg.c_str()));

              QPushButton *cancelButton =
                  msgBox.addButton("Cancel", QMessageBox::RejectRole);
              QPushButton *saveButton = msgBox.addButton("Ok",
                  QMessageBox::AcceptRole);
              msgBox.setDefaultButton(saveButton);
              msgBox.setEscapeButton(cancelButton);
              msgBox.exec();
              if (msgBox.clickedButton() != saveButton)
                return false;
            }
            // Changing to polyline: not allowed
            else if (geomMsg->type() == msgs::Geometry::POLYLINE)
            {
              std::string msg =
                  "It's not possible to change into polyline.\n"
                  "Please select another geometry type for ["
                  + leafName + "].";

              QMessageBox::warning(linkConfig, QString(
                  "Invalid geometry conversion"), QString(msg.c_str()),
                  QMessageBox::Ok, QMessageBox::Ok);
              return false;
            }
          }
        }

        if (geomMsg->type() == msgs::Geometry::MESH)
        {
          msgs::MeshGeom *meshGeom = geomMsg->mutable_mesh();
          QFileInfo info(QString::fromStdString(meshGeom->filename()));
          if (!info.isFile() || (info.completeSuffix().toLower() != "dae" &&
              info.completeSuffix().toLower() != "stl"))
          {
            std::string msg = "\"" + meshGeom->filename() +
                "\" is not a valid mesh file.\nPlease select another file for ["
                + leafName + "].";

            QMessageBox::warning(linkConfig, QString("Invalid Mesh File"),
                QString(msg.c_str()), QMessageBox::Ok, QMessageBox::Ok);
            return false;
          }
        }

        collisionMsg.CopyFrom(*updateMsg);
        it.second = collisionMsg;

        collisionUpdateMsgsTemp.push_back(updateMsg);
      }
    }
  }

  // Only send update messages if all visuals and collisions are valid
  this->visualUpdateMsgs.insert(this->visualUpdateMsgs.end(),
      visualUpdateMsgsTemp.begin(), visualUpdateMsgsTemp.end());
  this->collisionUpdateMsgs.insert(this->collisionUpdateMsgs.end(),
      collisionUpdateMsgsTemp.begin(), collisionUpdateMsgsTemp.end());
  return true;
}

/////////////////////////////////////////////////
void LinkData::OnAddVisual(const std::string &_name)
{
  GZ_ASSERT(this->linkVisual, "LinkVisual is NULL");

  // add a visual when the user adds a visual via the inspector's visual tab
  VisualConfig *visualConfig = this->inspector->GetVisualConfig();

  std::ostringstream visualName;
  visualName << this->linkVisual->GetName() << "::" << _name;

  rendering::VisualPtr visVisual;
  rendering::VisualPtr refVisual;
  if (!this->visuals.empty())
  {
    // add new visual by cloning last instance
    refVisual = this->visuals.rbegin()->first;
    visVisual = refVisual->Clone(visualName.str(), this->linkVisual);
  }
  else
  {
    // create new visual based on sdf template (box)
    sdf::SDFPtr modelTemplateSDF(new sdf::SDF);
    modelTemplateSDF->SetFromString(
        ModelData::GetTemplateSDFString());

    visVisual.reset(new rendering::Visual(visualName.str(),
        this->linkVisual));
    sdf::ElementPtr visualElem =  modelTemplateSDF->Root()
        ->GetElement("model")->GetElement("link")->GetElement("visual");
    visVisual->Load(visualElem);
  }

  msgs::Visual visualMsg = msgs::VisualFromSDF(visVisual->GetSDF());
  // store the correct transparency setting
  if (refVisual)
    visualMsg.set_transparency(this->visuals[refVisual].transparency());

  msgs::VisualPtr visualMsgPtr(new msgs::Visual);
  visualMsgPtr->CopyFrom(visualMsg);
  visualConfig->UpdateVisual(_name, visualMsgPtr);
  this->visuals[visVisual] = visualMsg;
  visVisual->SetTransparency(visualMsg.transparency() *
      (1-ModelData::GetEditTransparency()-0.1)
      + ModelData::GetEditTransparency());
}

/////////////////////////////////////////////////
void LinkData::OnAddCollision(const std::string &_name)
{
  GZ_ASSERT(this->linkVisual, "LinkVisual is NULL");

  // add a collision when the user adds a collision via the inspector's
  // collision tab
  CollisionConfig *collisionConfig = this->inspector->GetCollisionConfig();

  std::stringstream collisionName;
  collisionName << this->linkVisual->GetName() << "::" << _name;

  rendering::VisualPtr collisionVis;
  if (!this->collisions.empty())
  {
    // add new collision by cloning last instance
    collisionVis = this->collisions.rbegin()->first->Clone(collisionName.str(),
        this->linkVisual);
  }
  else
  {
    // create new collision based on sdf template (box)
    sdf::SDFPtr modelTemplateSDF(new sdf::SDF);
    modelTemplateSDF->SetFromString(
        ModelData::GetTemplateSDFString());

    collisionVis.reset(new rendering::Visual(collisionName.str(),
        this->linkVisual));
    sdf::ElementPtr collisionElem =  modelTemplateSDF->Root()
        ->GetElement("model")->GetElement("link")->GetElement("visual");
    collisionVis->Load(collisionElem);
    collisionVis->SetMaterial("Gazebo/Orange");
  }

  msgs::Visual visualMsg = msgs::VisualFromSDF(collisionVis->GetSDF());
  msgs::Collision collisionMsg;
  collisionMsg.set_name(_name);
  msgs::Geometry *geomMsg = collisionMsg.mutable_geometry();
  geomMsg->CopyFrom(visualMsg.geometry());

  msgs::CollisionPtr collisionMsgPtr(new msgs::Collision);
  collisionMsgPtr->CopyFrom(collisionMsg);
  collisionConfig->UpdateCollision(_name, collisionMsgPtr);
  this->collisions[collisionVis] = collisionMsg;

  collisionVis->SetTransparency(
      ignition::math::clamp(ModelData::GetEditTransparency() * 2.0, 0.0, 0.8));
  ModelData::UpdateRenderGroup(collisionVis);
}

/////////////////////////////////////////////////
void LinkData::OnRemoveVisual(const std::string &_name)
{
  GZ_ASSERT(this->linkVisual, "LinkVisual is NULL");

  // find and remove visual when the user removes it in the
  // inspector's visual tab
  std::ostringstream name;
  name << this->linkVisual->GetName() << "::" << _name;
  std::string visualName = name.str();

  for (auto it = this->visuals.begin(); it != this->visuals.end(); ++it)
  {
    if (visualName == it->first->GetName())
    {
      this->linkVisual->DetachVisual(it->first);
      this->linkVisual->GetScene()->RemoveVisual(it->first);
      this->visuals.erase(it);
      break;
    }
  }
}

/////////////////////////////////////////////////
void LinkData::OnRemoveCollision(const std::string &_name)
{
  GZ_ASSERT(this->linkVisual, "LinkVisual is NULL");

  // find and remove collision visual when the user removes it in the
  // inspector's collision tab
  std::ostringstream name;
  name << this->linkVisual->GetName() << "::" << _name;
  std::string collisionName = name.str();

  for (auto it = this->collisions.begin(); it != this->collisions.end(); ++it)
  {
    if (collisionName == it->first->GetName())
    {
      this->linkVisual->DetachVisual(it->first);
      this->linkVisual->GetScene()->RemoveVisual(it->first);
      this->collisions.erase(it);
      break;
    }
  }
}

/////////////////////////////////////////////////
void LinkData::Update()
{
  boost::recursive_mutex::scoped_lock lock(*this->updateMutex);

  while (!this->visualUpdateMsgs.empty())
  {
    boost::shared_ptr<gazebo::msgs::Visual> updateMsgPtr;
    updateMsgPtr.reset(new msgs::Visual);
    updateMsgPtr->CopyFrom(*this->visualUpdateMsgs.front());

    this->visualUpdateMsgs.erase(this->visualUpdateMsgs.begin());
    for (auto &it : this->visuals)
    {
      if (it.second.name() == updateMsgPtr->name())
      {
        // make visual semi-transparent here
        // but generated sdf will use the correct transparency value
        it.first->UpdateFromMsg(updateMsgPtr);
        it.first->SetTransparency(updateMsgPtr->transparency() *
            (1-ModelData::GetEditTransparency()-0.1)
            + ModelData::GetEditTransparency());
        break;
      }
    }
  }

  while (!this->collisionUpdateMsgs.empty())
  {
    msgs::Collision collisionMsg = *this->collisionUpdateMsgs.front();
    this->collisionUpdateMsgs.erase(this->collisionUpdateMsgs.begin());
    for (auto &it : this->collisions)
    {
      if (it.second.name() == collisionMsg.name())
      {
        msgs::Visual collisionVisMsg;
        msgs::Geometry *geomMsg = collisionVisMsg.mutable_geometry();
        geomMsg->CopyFrom(collisionMsg.geometry());
        msgs::Pose *poseMsg = collisionVisMsg.mutable_pose();
        poseMsg->CopyFrom(collisionMsg.pose());

        boost::shared_ptr<gazebo::msgs::Visual> updateMsgPtr;
        updateMsgPtr.reset(new msgs::Visual);
        updateMsgPtr->CopyFrom(collisionVisMsg);
        std::string origGeomType = it.first->GetGeometryType();
        it.first->UpdateFromMsg(updateMsgPtr);

        // fix for transparency alpha compositing
        if (it.first->GetGeometryType() != origGeomType)
        {
          Ogre::MovableObject *colObj = it.first->GetSceneNode()->
              getAttachedObject(0);
          colObj->setRenderQueueGroup(colObj->getRenderQueueGroup()+1);
        }
        break;
      }
    }
  }
}

/////////////////////////////////////////////////
ModelPluginData::ModelPluginData()
{
  // Initialize SDF
  this->modelPluginSDF.reset(new sdf::Element);
  sdf::initFile("plugin.sdf", this->modelPluginSDF);

  // Inspector
  this->inspector = new ModelPluginInspector();
}

/////////////////////////////////////////////////
ModelPluginData::~ModelPluginData()
{
  delete this->inspector;
}

/////////////////////////////////////////////////
void ModelPluginData::Load(sdf::ElementPtr _pluginElem)
{
  this->modelPluginSDF = _pluginElem;

  // Convert SDF to msg
  msgs::Plugin pluginMsg = msgs::PluginFromSDF(_pluginElem);
  msgs::PluginPtr pluginPtr(new msgs::Plugin);
  pluginPtr->CopyFrom(pluginMsg);

  // Update inspector
  this->inspector->Update(pluginPtr);
}<|MERGE_RESOLUTION|>--- conflicted
+++ resolved
@@ -497,24 +497,16 @@
     sdf::ElementPtr selfCollideSDF = this->linkSDF->GetElement("self_collide");
     linkMsgPtr->set_self_collide(selfCollideSDF->Get<bool>(""));
   }
-<<<<<<< HEAD
+  if (_sdf->HasElement("enable_wind"))
+  {
+    sdf::ElementPtr enableWindSDF = this->linkSDF->GetElement("enable_wind");
+    linkMsgPtr->set_enable_wind(enableWindSDF->Get<bool>(""));
+  }
   if (this->linkSDF->HasElement("kinematic"))
   {
     sdf::ElementPtr kinematicSDF = this->linkSDF->GetElement("kinematic");
     linkMsgPtr->set_kinematic(kinematicSDF->Get<bool>());
   }
-=======
-  if (_sdf->HasElement("enable_wind"))
-  {
-    sdf::ElementPtr enableWindSDF = this->linkSDF->GetElement("enable_wind");
-    linkMsgPtr->set_enable_wind(enableWindSDF->Get<bool>(""));
-  }
-  if (this->linkSDF->HasElement("kinematic"))
-  {
-    sdf::ElementPtr kinematicSDF = this->linkSDF->GetElement("kinematic");
-    linkMsgPtr->set_kinematic(kinematicSDF->Get<bool>());
-  }
->>>>>>> 35a90ede
 
   // TODO link.proto is missing the must_be_base_link field.
   // if (this->linkSDF->HasElement("must_be_base_link"))
