/*
 * Copyright (C) 2015 Open Source Robotics Foundation
 *
 * Licensed under the Apache License, Version 2.0 (the "License");
 * you may not use this file except in compliance with the License.
 * You may obtain a copy of the License at
 *
 *     http://www.apache.org/licenses/LICENSE-2.0
 *
 * Unless required by applicable law or agreed to in writing, software
 * distributed under the License is distributed on an "AS IS" BASIS,
 * WITHOUT WARRANTIES OR CONDITIONS OF ANY KIND, either express or implied.
 * See the License for the specific language governing permissions and
 * limitations under the License.
 *
*/
#ifndef _MODEL_CREATOR_HH_
#define _MODEL_CREATOR_HH_

#include <boost/unordered/unordered_map.hpp>
#include <sdf/sdf.hh>

#include <list>
#include <string>
#include <vector>

#include "gazebo/common/KeyEvent.hh"
#include "gazebo/gui/qt.h"
#include "gazebo/gui/model/JointMaker.hh"
#include "gazebo/gui/model/PartInspector.hh"
#include "gazebo/math/Pose.hh"
#include "gazebo/transport/TransportTypes.hh"
#include "gazebo/util/system.hh"

namespace gazebo
{
  namespace msgs
  {
    class Visual;
  }

  namespace gui
  {
    class PartData;
    class SaveDialog;

    /// \addtogroup gazebo_gui
    /// \{

    /// \class ModelCreator ModelCreator.hh
    /// \brief Create and manage 3D visuals of a model with parts and joints.
    class GAZEBO_VISIBLE ModelCreator : public QObject
    {
      Q_OBJECT

      /// \enum Joint types
      /// \brief Unique identifiers for joint types that can be created.
      public: enum PartType
      {
        /// \brief none
        PART_NONE,
        /// \brief Box
        PART_BOX,
        /// \brief Sphere
        PART_SPHERE,
        /// \brief Cylinder
        PART_CYLINDER,
        /// \brief Custom
        PART_CUSTOM
      };

      /// \enum SaveState
<<<<<<< HEAD
      /// \brief Save states for the model editor.
      private: enum SaveState
      {
        // NEVER_SAVED: The model has never been saved.
=======
      /// \brief Save states for the building editor.
      private: enum SaveState
      {
        // NEVER_SAVED: The building has never been saved.
>>>>>>> 541b0b92
        NEVER_SAVED,

        // ALL_SAVED: All changes have been saved.
        ALL_SAVED,

        // UNSAVED_CHANGES: Has been saved before, but has unsaved changes.
        UNSAVED_CHANGES
      };

      /// \brief Constructor
      public: ModelCreator();

      /// \brief Destructor
      public: virtual ~ModelCreator();

      /// \brief Set the name of the model.
      /// \param[in] _modelName Name of the model to set to.
      public: void SetModelName(const std::string &_modelName);

      /// \brief Get the name of the model.
      /// \return Name of model.
      public: std::string GetModelName() const;

      /// \brief Set save state upon a change to the model.
      public: void ModelChanged();

      /// \brief Callback for newing the model.
      private: void OnNew();

      /// \brief Helper function to manage writing files to disk.
      private: void SaveModelFiles();

      /// \brief Callback for saving the model.
      /// \return True if the user chose to save, false if the user cancelled.
      private: bool OnSave();

      /// \brief Callback for selecting a folder and saving the model.
      /// \return True if the user chose to save, false if the user cancelled.
      private: bool OnSaveAs();

<<<<<<< HEAD
      /// \brief Callback for when the name is changed through the Palette.
      /// \param[in] _modelName The newly entered model name.
      private: void OnNameChanged(const std::string &_modelName);

      /// \brief Callback received when exiting the editor mode.
      private: void OnExit();

      /// \brief Update callback on PreRender.
      private: void Update();

=======
      /// \brief Callback received when exiting the editor mode.
      private: void OnExit();

>>>>>>> 541b0b92
      /// \brief Finish the model and create the entity on the gzserver.
      public: void FinishModel();

      /// \brief Add a box to the model.
      /// \param[in] _size Size of the box.
      /// \param[in] _pose Pose of the box.
      /// \return Name of the box that has been added.
      public: std::string AddBox(
          const math::Vector3 &_size = math::Vector3::One,
          const math::Pose &_pose = math::Pose::Zero);

      /// \brief Add a sphere to the model.
      /// \param[in] _radius Radius of the sphere.
      /// \param[in] _pose Pose of the sphere.
      /// \return Name of the sphere that has been added.
      public: std::string AddSphere(double _radius = 0.5,
          const math::Pose &_pose = math::Pose::Zero);

      /// \brief Add a cylinder to the model.
      /// \param[in] _radius Radius of the cylinder.
      /// \param[in] _length Length of the cylinder.
      /// \param[in] _pose Pose of the cylinder.
      /// \return Name of the cylinder that has been added.
      public: std::string AddCylinder(double _radius = 0.5,
          double _length = 1.0, const math::Pose &_pose = math::Pose::Zero);

      /// \brief Add a custom part to the model
      /// \param[in] _name Name of the custom part.
      /// \param[in] _scale Scale of the custom part.
      /// \param[in] _pose Pose of the custom part.
      /// \return Name of the custom that has been added.
      public: std::string AddCustom(const std::string &_name,
          const math::Vector3 &_scale = math::Vector3::One,
          const math::Pose &_pose = math::Pose::Zero);

      /// \brief Add a joint to the model.
      /// \param[in] _type Type of joint to add.
      public: void AddJoint(const std::string &_type);

      /// \brief Remove a part from the model.
      /// \param[in] _partName Name of the part to remove
      public: void RemovePart(const std::string &_partName);

      /// \brief Set the model to be static
      /// \param[in] _static True to make the model static.
      public: void SetStatic(bool _static);

      /// \brief Set the model to allow auto disable at rest.
      /// \param[in] _auto True to allow the model to auto disable.
      public: void SetAutoDisable(bool _auto);

      /// \brief Reset the model creator and the SDF.
      public: void Reset();

      /// \brief Stop the process of adding a part or joint to the model.
      public: void Stop();

      /// \brief Get joint maker
      /// \return Joint maker
      public: JointMaker *GetJointMaker() const;

      /// \brief Add a part to the model
      /// \param[in] _type Type of part to be added
      public: void AddPart(PartType _type);

      /// \brief Generate the SDF from model part and joint visuals.
      public: void GenerateSDF();

      /// \brief QT callback when entering model edit mode
      /// \param[in] _checked True if the menu item is checked
      private slots: void OnEdit(bool _checked);

      /// \brief QT callback when there's a request to edit an existing model.
      /// \param[in] _modelName Name of model to be edited.
      private slots: void OnEditModel(const std::string &_modelName);

      /// \brief Qt callback when the copy action is triggered.
      private slots: void OnCopy();

      /// \brief Qt callback when the paste action is triggered.
      private slots: void OnPaste();

      /// \brief Mouse event filter callback when mouse is pressed.
      /// \param[in] _event The mouse event.
      /// \return True if the event was handled
      private: bool OnMousePress(const common::MouseEvent &_event);

      /// \brief Mouse event filter callback when mouse is released.
      /// \param[in] _event The mouse event.
      /// \return True if the event was handled
      private: bool OnMouseRelease(const common::MouseEvent &_event);

      /// \brief Mouse event filter callback when mouse is moved.
      /// \param[in] _event The mouse event.
      /// \return True if the event was handled
      private: bool OnMouseMove(const common::MouseEvent &_event);

      /// \brief Mouse event filter callback when mouse is double clicked.
      /// \param[in] _event The mouse event.
      /// \return True if the event was handled
      private: bool OnMouseDoubleClick(const common::MouseEvent &_event);

      /// \brief Key event filter callback when key is pressed.
      /// \param[in] _event The key event.
      /// \return True if the event was handled
      private: bool OnKeyPress(const common::KeyEvent &_event);

      /// \brief Callback when the manipulation mode has changed.
      /// \param[in] _mode New manipulation mode.
      private: void OnManipMode(const std::string &_mode);

      /// \brief Callback when an entity is selected.
      /// \param[in] _name Name of entity.
      /// \param[in] _mode Select model
      private: void OnSetSelectedEntity(const std::string &_name,
          const std::string &_mode);

      /// \brief Create part with default properties from a visual
      /// \param[in] _visual Visual used to create the part.
      private: PartData *CreatePart(const rendering::VisualPtr &_visual);

      /// \brief TODO
      private: void CreatePartFromSDF(sdf::ElementPtr _linkElem);

      /// \brief Open the part inspector.
      /// \param[in] _name Name of part.
      private: void OpenInspector(const std::string &_name);

      // Documentation inherited
      private: virtual void CreateTheEntity();

      /// \brief Internal init function.
      private: bool Init();

      /// \brief Create an empty model.
      /// \return Name of the model created.
      private: std::string CreateModel();

<<<<<<< HEAD
      /// \brief Get a template SDF string of a simple model.
      /// \return Template SDF string of a simple model.
      private: std::string GetTemplateSDFString();

      /// \brief TODO
      private: void LoadSDF(sdf::ElementPtr _sdf);

=======
>>>>>>> 541b0b92
      /// \brief Callback when a specific alignment configuration is set.
      /// \param[in] _axis Axis of alignment: x, y, or z.
      /// \param[in] _config Configuration: min, center, or max.
      /// \param[in] _target Target of alignment: first or last.
      /// \param[in] _bool True to preview alignment without publishing
      /// to server.
      private: void OnAlignMode(const std::string &_axis,
          const std::string &_config, const std::string &_target,
          bool _preview);

      /// \brief Deselect all currently selected visuals.
      private: void DeselectAll();

      /// \brief Qt callback when a delete signal has been emitted.
      /// \param[in] _name Name of the entity to delete.
      private slots: void OnDelete(const std::string &_name="");

      /// \brief Qt Callback to open part inspector
      private slots: void OnOpenInspector();

      /// \brief Qt signal when the a part has been added.
      Q_SIGNALS: void PartAdded();

      /// \brief The model in SDF format.
      private: sdf::SDFPtr modelSDF;

      /// \brief A template SDF of a simple box model.
      private: sdf::SDFPtr modelTemplateSDF;

      /// \brief Name of the model.
      private: std::string modelName;

<<<<<<< HEAD
      /// \brief Folder name, which is the model name without spaces.
=======
      /// \brief TODO
>>>>>>> 541b0b92
      private: std::string folderName;

      /// \brief Name of the model preview.
      private: static const std::string previewName;

      /// \brief The root visual of the model.
      private: rendering::VisualPtr previewVisual;

      /// \brief The root visual of the model.
      private: rendering::VisualPtr mouseVisual;

      /// \brief The pose of the model.
      private: math::Pose modelPose;

      /// \brief True to create a static model.
      private: bool isStatic;

      /// \brief True to auto disable model when it is at rest.
      private: bool autoDisable;

      /// \brief A list of gui editor events connected to the model creator.
      private: std::vector<event::ConnectionPtr> connections;

      /// \brief Counter for the number of parts in the model.
      private: int partCounter;

      /// \brief Counter for generating a unique model name.
      private: int modelCounter;

      /// \brief Type of part being added.
      private: PartType addPartType;

      /// \brief A map of model part names to and their visuals.
      private: boost::unordered_map<std::string, PartData *> allParts;

      /// \brief Transport node
      private: transport::NodePtr node;

      /// \brief Publisher that publishes msg to the server once the model is
      /// created.
      private: transport::PublisherPtr makerPub;

      /// \brief Publisher that publishes delete entity msg to remove the
      /// editor visual.
      private: transport::PublisherPtr requestPub;

      /// \brief Joint maker.
      private: JointMaker *jointMaker;

      /// \brief origin of the model.
      private: math::Pose origin;

      /// \brief A list of selected visuals.
      private: std::vector<rendering::VisualPtr> selectedVisuals;

      /// \brief Names of parts copied through g_copyAct
      private: std::vector<std::string> copiedPartNames;

      /// \brief The last mouse event
      private: common::MouseEvent lastMouseEvent;

      /// \brief Qt action for opening the part inspector.
      private: QAction *inspectAct;

      /// \brief Part visual that is currently being inspected.
      private: rendering::VisualPtr inspectVis;

      /// \brief True if the model editor mode is active.
      private: bool active;

      /// \brief Current model manipulation mode.
      private: std::string manipMode;

      /// \brief Default name of model model
      private: static const std::string modelDefaultName;

      /// \brief A dialog for setting model model name and save location.
      private: SaveDialog *saveDialog;

      /// \brief Store the current save state of the model.
      private: enum SaveState currentSaveState;
    };
    /// \}
  }
}

#endif<|MERGE_RESOLUTION|>--- conflicted
+++ resolved
@@ -70,17 +70,10 @@
       };
 
       /// \enum SaveState
-<<<<<<< HEAD
       /// \brief Save states for the model editor.
       private: enum SaveState
       {
         // NEVER_SAVED: The model has never been saved.
-=======
-      /// \brief Save states for the building editor.
-      private: enum SaveState
-      {
-        // NEVER_SAVED: The building has never been saved.
->>>>>>> 541b0b92
         NEVER_SAVED,
 
         // ALL_SAVED: All changes have been saved.
@@ -121,7 +114,6 @@
       /// \return True if the user chose to save, false if the user cancelled.
       private: bool OnSaveAs();
 
-<<<<<<< HEAD
       /// \brief Callback for when the name is changed through the Palette.
       /// \param[in] _modelName The newly entered model name.
       private: void OnNameChanged(const std::string &_modelName);
@@ -132,11 +124,6 @@
       /// \brief Update callback on PreRender.
       private: void Update();
 
-=======
-      /// \brief Callback received when exiting the editor mode.
-      private: void OnExit();
-
->>>>>>> 541b0b92
       /// \brief Finish the model and create the entity on the gzserver.
       public: void FinishModel();
 
@@ -259,7 +246,7 @@
       private: PartData *CreatePart(const rendering::VisualPtr &_visual);
 
       /// \brief TODO
-      private: void CreatePartFromSDF(sdf::ElementPtr _linkElem);
+      private: PartData *CreatePartFromSDF(sdf::ElementPtr _linkElem);
 
       /// \brief Open the part inspector.
       /// \param[in] _name Name of part.
@@ -275,16 +262,9 @@
       /// \return Name of the model created.
       private: std::string CreateModel();
 
-<<<<<<< HEAD
-      /// \brief Get a template SDF string of a simple model.
-      /// \return Template SDF string of a simple model.
-      private: std::string GetTemplateSDFString();
-
       /// \brief TODO
       private: void LoadSDF(sdf::ElementPtr _sdf);
 
-=======
->>>>>>> 541b0b92
       /// \brief Callback when a specific alignment configuration is set.
       /// \param[in] _axis Axis of alignment: x, y, or z.
       /// \param[in] _config Configuration: min, center, or max.
@@ -317,11 +297,7 @@
       /// \brief Name of the model.
       private: std::string modelName;
 
-<<<<<<< HEAD
       /// \brief Folder name, which is the model name without spaces.
-=======
-      /// \brief TODO
->>>>>>> 541b0b92
       private: std::string folderName;
 
       /// \brief Name of the model preview.
