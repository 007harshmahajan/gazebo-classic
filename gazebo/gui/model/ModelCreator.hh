--- conflicted
+++ resolved
@@ -254,12 +254,7 @@
       /// input visual. A collision visual with the same geometry as the input
       /// visual will also be added to the link.
       /// \param[in] _visual Visual used to create the part.
-<<<<<<< HEAD
-      /// \return Newly created part.
-      private: PartData *CreatePart(const rendering::VisualPtr &_visual);
-=======
       private: void CreatePart(const rendering::VisualPtr &_visual);
->>>>>>> 1216d324
 
       /// \brief Clone an existing part.
       /// \param[in] _partName Name of part to be cloned.
@@ -401,7 +396,7 @@
       private: enum SaveState currentSaveState;
 
       /// \brief A list of model sdfs to load in the model editor.
-//      private: std::vector<sdf::ElementPtr> sdfToLoad;
+      private: std::vector<sdf::ElementPtr> sdfToLoad;
 
       /// \brief Mutex to protect allParts
       private: boost::recursive_mutex *updateMutex;
