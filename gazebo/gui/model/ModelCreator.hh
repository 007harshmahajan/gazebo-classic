/*
 * Copyright (C) 2013-2014 Open Source Robotics Foundation
 *
 * Licensed under the Apache License, Version 2.0 (the "License");
 * you may not use this file except in compliance with the License.
 * You may obtain a copy of the License at
 *
 *     http://www.apache.org/licenses/LICENSE-2.0
 *
 * Unless required by applicable law or agreed to in writing, software
 * distributed under the License is distributed on an "AS IS" BASIS,
 * WITHOUT WARRANTIES OR CONDITIONS OF ANY KIND, either express or implied.
 * See the License for the specific language governing permissions and
 * limitations under the License.
 *
*/
#ifndef _MODEL_CREATOR_HH_
#define _MODEL_CREATOR_HH_

#include <boost/unordered/unordered_map.hpp>
#include <sdf/sdf.hh>

#include <list>
#include <string>
#include <vector>

#include "gazebo/common/KeyEvent.hh"
#include "gazebo/gui/qt.h"
#include "gazebo/gui/model/JointMaker.hh"
#include "gazebo/math/Pose.hh"
#include "gazebo/transport/TransportTypes.hh"
#include "gazebo/util/system.hh"

namespace gazebo
{
  namespace msgs
  {
    class Visual;
  }

  namespace gui
  {
    class PartData;

    /// \addtogroup gazebo_gui
    /// \{

    /// \class ModelCreator ModelCreator.hh
    /// \brief Create and manage 3D visuals of a model with parts and joints.
    class GAZEBO_VISIBLE ModelCreator : public QObject
    {
      Q_OBJECT

      /// \enum Joint types
      /// \brief Unique identifiers for joint types that can be created.
      public: enum PartType
      {
        /// \brief none
        PART_NONE,
        /// \brief Box
        PART_BOX,
        /// \brief Sphere
        PART_SPHERE,
        /// \brief Cylinder
        PART_CYLINDER,
        /// \brief Custom
        PART_CUSTOM
      };

      /// \brief Constructor
      public: ModelCreator();

      /// \brief Destructor
      public: virtual ~ModelCreator();

      /// \brief Set the name of the model.
      /// \param[in] _modelName Name of the model to set to.
      public: void SetModelName(const std::string &_modelName);

      /// \brief Get the name of the model.
      /// \return Name of model.
      public: std::string GetModelName() const;

      /// \brief Finish the model and create the entity on the gzserver.
      public: void FinishModel();

      /// \brief Add a box to the model.
      /// \param[in] _size Size of the box.
      /// \param[in] _pose Pose of the box.
      /// \return Name of the box that has been added.
      public: std::string AddBox(
          const math::Vector3 &_size = math::Vector3::One,
          const math::Pose &_pose = math::Pose::Zero);

      /// \brief Add a sphere to the model.
      /// \param[in] _radius Radius of the sphere.
      /// \param[in] _pose Pose of the sphere.
      /// \return Name of the sphere that has been added.
      public: std::string AddSphere(double _radius = 0.5,
          const math::Pose &_pose = math::Pose::Zero);

      /// \brief Add a cylinder to the model.
      /// \param[in] _radius Radius of the cylinder.
      /// \param[in] _length Length of the cylinder.
      /// \param[in] _pose Pose of the cylinder.
      /// \return Name of the cylinder that has been added.
      public: std::string AddCylinder(double _radius = 0.5,
          double _length = 1.0, const math::Pose &_pose = math::Pose::Zero);

      /// \brief Add a custom part to the model
      /// \param[in] _name Name of the custom part.
      /// \param[in] _scale Scale of the custom part.
      /// \param[in] _pose Pose of the custom part.
      /// \return Name of the custom that has been added.
      public: std::string AddCustom(const std::string &_name,
          const math::Vector3 &_scale = math::Vector3::One,
          const math::Pose &_pose = math::Pose::Zero);

      /// \brief Add a joint to the model.
      /// \param[in] _type Type of joint to add.
      public: void AddJoint(const std::string &_type);

      /// \brief Remove a part from the model.
      /// \param[in] _partName Name of the part to remove
      public: void RemovePart(const std::string &_partName);

      /// \brief Set the model to be static
      /// \param[in] _static True to make the model static.
      public: void SetStatic(bool _static);

      /// \brief Set the model to allow auto disable at rest.
      /// \param[in] _auto True to allow the model to auto disable.
      public: void SetAutoDisable(bool _auto);

      /// \brief Save model to SDF format.
      /// \param[in] _savePath Path to save the SDF to.
      public: void SaveToSDF(const std::string &_savePath);

      /// \brief Reset the model creator and the SDF.
      public: void Reset();

      /// \brief Stop the process of adding a part or joint to the model.
      public: void Stop();

      /// \brief Get joint maker
      /// \return Joint maker
      public: JointMaker *GetJointMaker() const;

      /// \brief Add a part to the model
      /// \param[in] _type Type of part to be added
      public: void AddPart(PartType _type);

      /// \brief Generate the SDF from model part and joint visuals.
      public: void GenerateSDF();

      /// \brief QT callback when entering model edit mode
      /// \param[in] _checked True if the menu item is checked
      private slots: void OnEdit(bool _checked);

      /// \brief Mouse event filter callback when mouse is pressed.
      /// \param[in] _event The mouse event.
      /// \return True if the event was handled
      private: bool OnMousePress(const common::MouseEvent &_event);

      /// \brief Mouse event filter callback when mouse is released.
      /// \param[in] _event The mouse event.
      /// \return True if the event was handled
      private: bool OnMouseRelease(const common::MouseEvent &_event);

      /// \brief Mouse event filter callback when mouse is moved.
      /// \param[in] _event The mouse event.
      /// \return True if the event was handled
      private: bool OnMouseMove(const common::MouseEvent &_event);

      /// \brief Mouse event filter callback when mouse is double clicked.
      /// \param[in] _event The mouse event.
      /// \return True if the event was handled
      private: bool OnMouseDoubleClick(const common::MouseEvent &_event);

      /// \brief Key event filter callback when key is pressed.
      /// \param[in] _event The key event.
      /// \return True if the event was handled
      private: bool OnKeyPress(const common::KeyEvent &_event);

      /// \brief Create part with default properties from a visual
      /// \param[in] _visual Visual used to create the part.
      private: void CreatePart(const rendering::VisualPtr &_visual);

      /// \brief Open the part inspector.
      /// \param[in] _name Name of part.
      private: void OpenInspector(const std::string &_name);

      // Documentation inherited
      private: virtual void CreateTheEntity();

      /// \brief Internal init function.
      private: bool Init();

      /// \brief Create an empty model.
      /// \return Name of the model created.
      private: std::string CreateModel();

      /// \brief Get a template SDF string of a simple model.
      /// \return Template SDF string of a simple model.
      private: std::string GetTemplateSDFString();

      /// \brief Callback when a specific alignment configuration is set.
      /// \param[in] _axis Axis of alignment: x, y, or z.
      /// \param[in] _config Configuration: min, center, or max.
      /// \param[in] _target Target of alignment: first or last.
      /// \param[in] _bool True to preview alignment without publishing
      /// to server.
      private: void OnAlignMode(const std::string &_axis,
          const std::string &_config, const std::string &_target,
          bool _preview);

      /// \brief Qt callback when a delete signal has been emitted.
      /// \param[in] _name Name of the entity to delete.
      private slots: void OnDelete(const std::string &_name="");

      /// \brief Qt signal when the a part has been added.
      Q_SIGNALS: void PartAdded();

      /// \brief The model in SDF format.
      private: sdf::SDFPtr modelSDF;

      /// \brief A template SDF of a simple box model.
      private: sdf::SDFPtr modelTemplateSDF;

      /// \brief Name of the model.
      private: std::string modelName;

      /// \brief The root visual of the model.
      private: rendering::VisualPtr modelVisual;

      /// \brief The root visual of the model.
      private: rendering::VisualPtr mouseVisual;

      /// \brief The pose of the model.
      private: math::Pose modelPose;

      /// \brief True to create a static model.
      private: bool isStatic;

      /// \brief True to auto disable model when it is at rest.
      private: bool autoDisable;

      /// \brief A list of gui editor events connected to the model creator.
      private: std::vector<event::ConnectionPtr> connections;

      /// \brief Counter for the number of boxes in the model.
      private: int boxCounter;

      /// \brief Counter for the number of cylinders in the model.
      private: int cylinderCounter;

      /// \brief Counter for the number of spheres in the model.
      private: int sphereCounter;

      /// \brief Counter for the number of custom parts in the model.
      private: int customCounter;

      /// \brief Counter for generating a unique model name.
      private: int modelCounter;

      /// \brief Transparency value for model being edited.
      private: double editTransparency;

      /// \brief Type of part being added.
      private: PartType addPartType;

      /// \brief A map of model part names to and their visuals.
      private: boost::unordered_map<std::string, PartData *> allParts;

      /// \brief Transport node
      private: transport::NodePtr node;

      /// \brief Publisher that publishes msg to the server once the model is
      /// created.
      private: transport::PublisherPtr makerPub;

      /// \brief Publisher that publishes delete entity msg to remove the
      /// editor visual.
      private: transport::PublisherPtr requestPub;

      /// \brief Joint maker.
      private: JointMaker *jointMaker;

      /// \brief origin of the model.
      private: math::Pose origin;

<<<<<<< HEAD
      /// \brief Selected partv visual;
      private: rendering::VisualPtr selectedVis;
=======
      /// \brief A list of selected visuals.
      private: std::vector<rendering::VisualPtr> selectedVisuals;
    };
    /// \}

    /// \class SensorData SensorData.hh
    /// \brief Helper class to store sensor data
    class GAZEBO_VISIBLE SensorData
    {
      /// \brief Name of sensor.
      public: std::string name;

      /// \brief Type of sensor.
      public: std::string type;
>>>>>>> a176db8e

      /// \brief Part visual that is currently being inspected.
      private: rendering::VisualPtr inspectVis;
    };
    /// \}
  }
}

#endif<|MERGE_RESOLUTION|>--- conflicted
+++ resolved
@@ -289,25 +289,8 @@
       /// \brief origin of the model.
       private: math::Pose origin;
 
-<<<<<<< HEAD
-      /// \brief Selected partv visual;
-      private: rendering::VisualPtr selectedVis;
-=======
       /// \brief A list of selected visuals.
       private: std::vector<rendering::VisualPtr> selectedVisuals;
-    };
-    /// \}
-
-    /// \class SensorData SensorData.hh
-    /// \brief Helper class to store sensor data
-    class GAZEBO_VISIBLE SensorData
-    {
-      /// \brief Name of sensor.
-      public: std::string name;
-
-      /// \brief Type of sensor.
-      public: std::string type;
->>>>>>> a176db8e
 
       /// \brief Part visual that is currently being inspected.
       private: rendering::VisualPtr inspectVis;
