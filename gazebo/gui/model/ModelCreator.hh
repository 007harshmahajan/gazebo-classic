--- conflicted
+++ resolved
@@ -290,20 +290,11 @@
       /// \brief origin of the model.
       private: math::Pose origin;
 
-<<<<<<< HEAD
-      /// \brief Selected part visual;
-      private: rendering::VisualPtr selectedVis;
-
-      /// \brief Selected part.
-      //private: PartData *selectedPart;
-      
+      /// \brief A list of selected visuals.
+      private: std::vector<rendering::VisualPtr> selectedVisuals;
+
       /// \brief Name of part copied through g_copyAct
       private: std::string copiedPartName;
-
-=======
-      /// \brief A list of selected visuals.
-      private: std::vector<rendering::VisualPtr> selectedVisuals;
->>>>>>> 2d6aa9b3
     };
     /// \}
 
