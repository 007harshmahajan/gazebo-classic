/*
 * Copyright (C) 2015 Open Source Robotics Foundation
 *
 * Licensed under the Apache License, Version 2.0 (the "License");
 * you may not use this file except in compliance with the License.
 * You may obtain a copy of the License at
 *
 *     http://www.apache.org/licenses/LICENSE-2.0
 *
 * Unless required by applicable law or agreed to in writing, software
 * distributed under the License is distributed on an "AS IS" BASIS,
 * WITHOUT WARRANTIES OR CONDITIONS OF ANY KIND, either express or implied.
 * See the License for the specific language governing permissions and
 * limitations under the License.
 *
*/

#include "gazebo/msgs/msgs.hh"
#include "gazebo/common/Console.hh"
#include "gazebo/rendering/Material.hh"
#include "gazebo/gui/ConfigWidget.hh"
#include "gazebo/gui/model/VisualConfig.hh"

using namespace gazebo;
using namespace gui;

/////////////////////////////////////////////////
VisualConfig::VisualConfig()
{
  this->setObjectName("VisualConfig");

  // Layout for list
  this->listLayout = new QVBoxLayout();
  this->listLayout->setContentsMargins(0, 0, 0, 0);
  this->listLayout->setAlignment(Qt::AlignTop);

  // Widget for list, which will be scrollable
  QWidget *listWidget = new QWidget();
  listWidget->setLayout(this->listLayout);
  listWidget->setStyleSheet("QWidget{background-color: #808080}");

  // Scroll area for list
  QScrollArea *scrollArea = new QScrollArea;
  scrollArea->setWidget(listWidget);
  scrollArea->setWidgetResizable(true);

  // Add Visual button
  QPushButton *addVisualButton = new QPushButton(tr("+ &Another Visual"));
  addVisualButton->setMaximumWidth(200);
  connect(addVisualButton, SIGNAL(clicked()), this, SLOT(OnAddVisual()));

  // Main layout
  QVBoxLayout *mainLayout = new QVBoxLayout;
  mainLayout->addWidget(scrollArea);
  mainLayout->addWidget(addVisualButton);
  mainLayout->setContentsMargins(0, 0, 0, 0);
  this->setLayout(mainLayout);

  this->counter = 0;
  this->signalMapper = new QSignalMapper(this);

  connect(this->signalMapper, SIGNAL(mapped(int)),
     this, SLOT(OnRemoveVisual(int)));
}

/////////////////////////////////////////////////
VisualConfig::~VisualConfig()
{
  while (!this->configs.empty())
  {
    auto config = this->configs.begin();
    delete config->second;
    this->configs.erase(config);
  }
}

/////////////////////////////////////////////////
void VisualConfig::Init()
{
  // Keep original data in case user cancels
  for (auto &it : this->configs)
  {
    VisualConfigData *configData = it.second;
    configData->originalDataMsg.CopyFrom(*this->GetData(configData->name));
  }
}

/////////////////////////////////////////////////
void VisualConfig::OnAddVisual()
{
  std::stringstream visualIndex;
  visualIndex << "visual_" << this->counter;
  this->AddVisual(visualIndex.str());
  emit VisualAdded(visualIndex.str());
}

/////////////////////////////////////////////////
unsigned int VisualConfig::GetVisualCount() const
{
  return this->configs.size();
}

/////////////////////////////////////////////////
void VisualConfig::Reset()
{
  for (auto &it : this->configs)
  {
    this->listLayout->removeWidget(it.second->widget);
    delete it.second;
  }

  this->configs.clear();
}

/////////////////////////////////////////////////
void VisualConfig::AddVisual(const std::string &_name,
    const msgs::Visual *_visualMsg)
{
  // Header button
  QRadioButton *headerButton = new QRadioButton();
  headerButton->setChecked(false);
  headerButton->setFocusPolicy(Qt::NoFocus);
  headerButton->setText(QString(_name.c_str()));
  headerButton->setStyleSheet(
     "QRadioButton {\
        color: #d0d0d0;\
      }\
      QRadioButton::indicator::unchecked {\
        image: url(:/images/right_arrow.png);\
      }\
      QRadioButton::indicator::checked {\
        image: url(:/images/down_arrow.png);\
      }");

  // Remove button
  QToolButton *removeVisualButton = new QToolButton(this);
  removeVisualButton->setFixedSize(QSize(30, 30));
  removeVisualButton->setToolTip("Remove " + QString(_name.c_str()));
  removeVisualButton->setIcon(QPixmap(":/images/trashcan.png"));
  removeVisualButton->setToolButtonStyle(Qt::ToolButtonIconOnly);
  removeVisualButton->setIconSize(QSize(16, 16));
  removeVisualButton->setCheckable(false);
  connect(removeVisualButton, SIGNAL(clicked()), this->signalMapper,
      SLOT(map()));
  this->signalMapper->setMapping(removeVisualButton, this->counter);

  // Header Layout
  QHBoxLayout *headerLayout = new QHBoxLayout;
  headerLayout->setContentsMargins(0, 0, 0, 0);
  headerLayout->addWidget(headerButton);
  headerLayout->addWidget(removeVisualButton);

  // Header widget
  QWidget *headerWidget = new QWidget;
  headerWidget->setLayout(headerLayout);

  // ConfigWidget
  msgs::Visual msgToLoad;
  if (_visualMsg)
    msgToLoad = *_visualMsg;

  // set default values
  // TODO: auto-fill them with SDF defaults
  msgs::Material *matMsg = msgToLoad.mutable_material();
  if (!matMsg->has_lighting())
      matMsg->set_lighting(true);

  ConfigWidget *configWidget = new ConfigWidget;
  configWidget->Load(&msgToLoad);
  configWidget->hide();

  configWidget->SetWidgetVisible("id", false);
  configWidget->SetWidgetVisible("name", false);
  configWidget->SetWidgetVisible("parent_name", false);
  configWidget->SetWidgetVisible("parent_id", false);
  configWidget->SetWidgetVisible("delete_me", false);
  configWidget->SetWidgetVisible("is_static", false);
  configWidget->SetWidgetVisible("visible", false);
  configWidget->SetWidgetVisible("scale", false);
  configWidget->SetWidgetVisible("plugin", false);
  configWidget->SetWidgetVisible("type", false);
  configWidget->SetWidgetReadOnly("id", true);
  configWidget->SetWidgetReadOnly("name", true);
  configWidget->SetWidgetReadOnly("parent_name", true);
  configWidget->SetWidgetReadOnly("parent_id", true);
  configWidget->SetWidgetReadOnly("delete_me", true);
  configWidget->SetWidgetReadOnly("is_static", true);
  configWidget->SetWidgetReadOnly("visible", true);
  configWidget->SetWidgetReadOnly("scale", true);
  configWidget->SetWidgetReadOnly("plugin", true);
  configWidget->SetWidgetReadOnly("type", true);

  // Connect config widget signals
  connect(configWidget, SIGNAL(PoseValueChanged(const QString &,
      const ignition::math::Pose3d &)), this,
      SLOT(OnPoseChanged(const QString &, const ignition::math::Pose3d &)));

  connect(configWidget, SIGNAL(GeometryValueChanged(const std::string &,
      const std::string &, const ignition::math::Vector3d &,
      const std::string &)), this, SLOT(OnGeometryChanged(const std::string &,
      const std::string &, const ignition::math::Vector3d &,
      const std::string &)));

  connect(configWidget, SIGNAL(ColorValueChanged(const QString &,
      const gazebo::common::Color &)), this,
      SLOT(OnColorChanged(const QString &, const gazebo::common::Color &)));

  connect(configWidget, SIGNAL(DoubleValueChanged(const QString &,
      const double)), this,
      SLOT(OnDoubleChanged(const QString &, const double)));

  connect(configWidget, SIGNAL(StringValueChanged(const QString &,
      const std::string &)), this,
      SLOT(OnStringChanged(const QString &, const std::string &)));

  // Item layout
  QVBoxLayout *itemLayout = new QVBoxLayout();
  itemLayout->addWidget(headerWidget);
  itemLayout->addWidget(configWidget);

  // Put the layout in a widget which can be added/deleted
  QWidget *item = new QWidget();
  item->setLayout(itemLayout);

  // Add to the list
  this->listLayout->addWidget(item);

  // Fill ConfigData
  VisualConfigData *configData = new VisualConfigData;
  configData->configWidget = configWidget;
  configData->id =  this->counter;
  configData->widget = item;
  configData->name = _name;
  connect(headerButton, SIGNAL(toggled(bool)), configData,
           SLOT(OnToggleItem(bool)));
  this->configs[this->counter] = configData;

  this->counter++;
}

/////////////////////////////////////////////////
void VisualConfig::UpdateVisual(const std::string &_name,
    ConstVisualPtr _visualMsg)
{
  for (auto &it : this->configs)
  {
    if (it.second->name == _name)
    {
      VisualConfigData *configData = it.second;
      configData->configWidget->UpdateFromMsg(_visualMsg.get());
      break;
    }
  }
}

/////////////////////////////////////////////////
void VisualConfig::OnRemoveVisual(int _id)
{
  auto it = this->configs.find(_id);
  if (it == this->configs.end())
  {
    gzerr << "Visual not found " << std::endl;
    return;
  }

  VisualConfigData *configData = this->configs[_id];

  // Ask for confirmation
  std::string msg;

  if (this->configs.size() == 1)
  {
    msg = "Are you sure you want to remove " +
        configData->name + "?\n\n" +
        "This is the only visual. \n" +
        "Without visuals, this link won't be visible.\n";
  }
  else
  {
    msg = "Are you sure you want to remove " +
        configData->name + "?\n";
  }

  QMessageBox msgBox(QMessageBox::Warning, QString("Remove visual?"),
      QString(msg.c_str()));
  msgBox.setWindowFlags(Qt::Window | Qt::WindowTitleHint |
      Qt::WindowStaysOnTopHint | Qt::CustomizeWindowHint);

  QPushButton *cancelButton =
      msgBox.addButton("Cancel", QMessageBox::RejectRole);
  QPushButton *removeButton = msgBox.addButton("Remove",
      QMessageBox::AcceptRole);
  msgBox.setDefaultButton(removeButton);
  msgBox.setEscapeButton(cancelButton);
  msgBox.exec();
  if (msgBox.clickedButton() != removeButton)
    return;

  // Remove
  this->listLayout->removeWidget(configData->widget);
  delete configData->widget;

  emit VisualRemoved(configData->name);
  this->configs.erase(it);
}

/////////////////////////////////////////////////
msgs::Visual *VisualConfig::GetData(const std::string &_name) const
{
  for (auto const &it : this->configs)
  {
    if (it.second->name == _name)
      return dynamic_cast<msgs::Visual *>(it.second->configWidget->GetMsg());
  }
  return NULL;
}

/////////////////////////////////////////////////
void VisualConfig::SetGeometry(const std::string &_name,
    const math::Vector3 &_size, const std::string &_uri)
{
  for (auto &it : this->configs)
  {
    if (it.second->name == _name)
    {
      ignition::math::Vector3d dimensions;
      std::string uri;
      std::string type = it.second->configWidget->GeometryWidgetValue(
          "geometry", dimensions, uri);
      it.second->configWidget->SetGeometryWidgetValue("geometry", type,
          _size, _uri);
      break;
    }
  }
}

/////////////////////////////////////////////////
void VisualConfig::Geometry(const std::string &_name,
    ignition::math::Vector3d &_size, std::string &_uri)
{
  for (auto &it : this->configs)
  {
    if (it.second->name == _name)
    {
      it.second->configWidget->GeometryWidgetValue("geometry", _size, _uri);
      break;
    }
  }
}

/////////////////////////////////////////////////
void VisualConfig::SetMaterial(const std::string &_name,
  const std::string &_materialName, const common::Color &_ambient,
  const common::Color &_diffuse, const common::Color &_specular,
  const common::Color &_emissive)
{
  for (auto &it : this->configs)
  {
    if (it.second->name == _name)
    {
      it.second->configWidget->SetStringWidgetValue("material::script::name",
          _materialName);
      it.second->configWidget->SetColorWidgetValue("material::ambient",
          _ambient);
      it.second->configWidget->SetColorWidgetValue("material::diffuse",
          _diffuse);
      it.second->configWidget->SetColorWidgetValue("material::specular",
          _specular);
      it.second->configWidget->SetColorWidgetValue("material::emissive",
          _emissive);
      break;
    }
  }
}

/////////////////////////////////////////////////
<<<<<<< HEAD
const std::map<int, VisualConfigData *> &VisualConfig::ConfigData() const
{
  return this->configs;
=======
void VisualConfig::OnPoseChanged(const QString &/*_name*/,
    const ignition::math::Pose3d &/*_value*/)
{
  emit Applied();
}

/////////////////////////////////////////////////
void VisualConfig::OnGeometryChanged(const std::string &/*_name*/,
    const std::string &/*_value*/,
    const ignition::math::Vector3d &/*dimensions*/,
    const std::string &/*_uri*/)
{
  emit Applied();
}

/////////////////////////////////////////////////
void VisualConfig::OnColorChanged(const QString &/*_name*/,
    const gazebo::common::Color &/*_value*/)
{
  emit Applied();
}

/////////////////////////////////////////////////
void VisualConfig::OnDoubleChanged(const QString &_name,
    const double /*_value*/)
{
  // Only transparency affects the visualization
  if (_name == "transparency")
    emit Applied();
}

/////////////////////////////////////////////////
void VisualConfig::OnStringChanged(const QString &_name,
    const std::string &/*_value*/)
{
  // Only material script affects the visualization
  if (_name == "material::script::name")
    emit Applied();
}

/////////////////////////////////////////////////
void VisualConfig::RestoreOriginalData()
{
  for (auto &it : this->configs)
  {
    it.second->RestoreOriginalData();
  }
>>>>>>> 597769cb
}

/////////////////////////////////////////////////
void VisualConfigData::OnToggleItem(bool _checked)
{
  if (_checked)
    this->configWidget->show();
  else
    this->configWidget->hide();
}

/////////////////////////////////////////////////
void VisualConfigData::RestoreOriginalData()
{
  msgs::VisualPtr visualPtr;
  visualPtr.reset(new msgs::Visual);
  visualPtr->CopyFrom(this->originalDataMsg);

  // Update default widgets
  this->configWidget->blockSignals(true);
  this->configWidget->UpdateFromMsg(visualPtr.get());
  this->configWidget->blockSignals(false);
}<|MERGE_RESOLUTION|>--- conflicted
+++ resolved
@@ -374,11 +374,12 @@
 }
 
 /////////////////////////////////////////////////
-<<<<<<< HEAD
 const std::map<int, VisualConfigData *> &VisualConfig::ConfigData() const
 {
   return this->configs;
-=======
+}
+
+/////////////////////////////////////////////////
 void VisualConfig::OnPoseChanged(const QString &/*_name*/,
     const ignition::math::Pose3d &/*_value*/)
 {
@@ -426,7 +427,6 @@
   {
     it.second->RestoreOriginalData();
   }
->>>>>>> 597769cb
 }
 
 /////////////////////////////////////////////////
