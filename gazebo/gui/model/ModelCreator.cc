/*
 * Copyright 2015 Open Source Robotics Foundation
 *
 * Licensed under the Apache License, Version 2.0 (the "License");
 * you may not use this file except in compliance with the License.
 * You may obtain a copy of the License at
 *
 *     http://www.apache.org/licenses/LICENSE-2.0
 *
 * Unless required by applicable law or agreed to in writing, software
 * distributed under the License is distributed on an "AS IS" BASIS,
 * WITHOUT WARRANTIES OR CONDITIONS OF ANY KIND, either express or implied.
 * See the License for the specific language governing permissions and
 * limitations under the License.
 *
 */

#include <boost/filesystem.hpp>
#include <sstream>
#include <string>

#include "gazebo/common/KeyEvent.hh"
#include "gazebo/common/Exception.hh"

#include "gazebo/rendering/UserCamera.hh"
#include "gazebo/rendering/Visual.hh"
#include "gazebo/rendering/Scene.hh"

#include "gazebo/math/Quaternion.hh"

#include "gazebo/transport/Publisher.hh"
#include "gazebo/transport/Node.hh"

#include "gazebo/physics/Inertial.hh"

#include "gazebo/gui/Actions.hh"
#include "gazebo/gui/KeyEventHandler.hh"
#include "gazebo/gui/MouseEventHandler.hh"
#include "gazebo/gui/GuiEvents.hh"
#include "gazebo/gui/GuiIface.hh"
#include "gazebo/gui/ModelManipulator.hh"
#include "gazebo/gui/ModelSnap.hh"
#include "gazebo/gui/ModelAlign.hh"
#include "gazebo/gui/SaveDialog.hh"

#include "gazebo/gui/model/ModelData.hh"
#include "gazebo/gui/model/PartGeneralConfig.hh"
#include "gazebo/gui/model/PartVisualConfig.hh"
#include "gazebo/gui/model/PartCollisionConfig.hh"
#include "gazebo/gui/model/PartInspector.hh"
#include "gazebo/gui/model/JointMaker.hh"
#include "gazebo/gui/model/ModelEditorEvents.hh"
#include "gazebo/gui/model/ModelCreator.hh"

using namespace gazebo;
using namespace gui;

const std::string ModelCreator::modelDefaultName = "Untitled";
const std::string ModelCreator::previewName = "ModelPreview";

/////////////////////////////////////////////////
ModelCreator::ModelCreator()
{
  this->active = false;

  this->modelTemplateSDF.reset(new sdf::SDF);
  this->modelTemplateSDF->SetFromString(ModelData::GetTemplateSDFString());

  this->manipMode = "";
  this->partCounter = 0;
  this->modelCounter = 0;

  this->node = transport::NodePtr(new transport::Node());
  this->node->Init();
  this->makerPub = this->node->Advertise<msgs::Factory>("~/factory");
  this->requestPub = this->node->Advertise<msgs::Request>("~/request");

  this->jointMaker = new JointMaker();

  connect(g_editModelAct, SIGNAL(toggled(bool)), this, SLOT(OnEdit(bool)));
  this->inspectAct = new QAction(tr("Open Part Inspector"), this);
  connect(this->inspectAct, SIGNAL(triggered()), this,
      SLOT(OnOpenInspector()));

  connect(g_deleteAct, SIGNAL(DeleteSignal(const std::string &)), this,
          SLOT(OnDelete(const std::string &)));

  this->connections.push_back(
      gui::model::Events::ConnectSaveModelEditor(
      boost::bind(&ModelCreator::OnSave, this)));

  this->connections.push_back(
      gui::model::Events::ConnectSaveAsModelEditor(
      boost::bind(&ModelCreator::OnSaveAs, this)));

  this->connections.push_back(
      gui::model::Events::ConnectNewModelEditor(
      boost::bind(&ModelCreator::OnNew, this)));

  this->connections.push_back(
      gui::model::Events::ConnectExitModelEditor(
      boost::bind(&ModelCreator::OnExit, this)));

  this->connections.push_back(
    gui::model::Events::ConnectModelNameChanged(
      boost::bind(&ModelCreator::OnNameChanged, this, _1)));

  this->connections.push_back(
      gui::model::Events::ConnectModelChanged(
      boost::bind(&ModelCreator::ModelChanged, this)));

  this->connections.push_back(
      gui::Events::ConnectAlignMode(
        boost::bind(&ModelCreator::OnAlignMode, this, _1, _2, _3, _4)));

  this->connections.push_back(
      gui::Events::ConnectManipMode(
        boost::bind(&ModelCreator::OnManipMode, this, _1)));

  this->connections.push_back(
     event::Events::ConnectSetSelectedEntity(
       boost::bind(&ModelCreator::OnSetSelectedEntity, this, _1, _2)));

  this->connections.push_back(
      event::Events::ConnectPreRender(
        boost::bind(&ModelCreator::Update, this)));

  g_copyAct->setEnabled(false);
  g_pasteAct->setEnabled(false);

  connect(g_copyAct, SIGNAL(triggered()), this, SLOT(OnCopy()));
  connect(g_pasteAct, SIGNAL(triggered()), this, SLOT(OnPaste()));

  this->saveDialog = new SaveDialog(SaveDialog::MODEL);

  this->Reset();
}

/////////////////////////////////////////////////
ModelCreator::~ModelCreator()
{
  this->Reset();
  this->node->Fini();
  this->node.reset();
  this->modelTemplateSDF.reset();
  this->requestPub.reset();
  this->makerPub.reset();
  this->connections.clear();

  delete jointMaker;
}

/////////////////////////////////////////////////
void ModelCreator::OnEdit(bool _checked)
{
  if (_checked)
  {
    this->active = true;
    KeyEventHandler::Instance()->AddPressFilter("model_creator",
        boost::bind(&ModelCreator::OnKeyPress, this, _1));

    MouseEventHandler::Instance()->AddPressFilter("model_creator",
        boost::bind(&ModelCreator::OnMousePress, this, _1));

    MouseEventHandler::Instance()->AddReleaseFilter("model_creator",
        boost::bind(&ModelCreator::OnMouseRelease, this, _1));

    MouseEventHandler::Instance()->AddMoveFilter("model_creator",
        boost::bind(&ModelCreator::OnMouseMove, this, _1));

    MouseEventHandler::Instance()->AddDoubleClickFilter("model_creator",
        boost::bind(&ModelCreator::OnMouseDoubleClick, this, _1));

    this->jointMaker->EnableEventHandlers();
  }
  else
  {
    this->active = false;
    KeyEventHandler::Instance()->RemovePressFilter("model_creator");
    MouseEventHandler::Instance()->RemovePressFilter("model_creator");
    MouseEventHandler::Instance()->RemoveReleaseFilter("model_creator");
    MouseEventHandler::Instance()->RemoveMoveFilter("model_creator");
    MouseEventHandler::Instance()->RemoveDoubleClickFilter("model_creator");
    this->jointMaker->DisableEventHandlers();
    this->jointMaker->Stop();

    this->DeselectAll();
  }
}

/////////////////////////////////////////////////
void ModelCreator::OnNew()
{
  this->Stop();

  if (this->allParts.empty())
  {
    this->Reset();
    gui::model::Events::newModel();
    return;
  }
  QString msg;
  QMessageBox msgBox(QMessageBox::Warning, QString("New"), msg);
  QPushButton *cancelButton = msgBox.addButton("Cancel", QMessageBox::YesRole);
  QPushButton *saveButton = msgBox.addButton("Save", QMessageBox::YesRole);

  switch (this->currentSaveState)
  {
    case ALL_SAVED:
    {
      msg.append("Are you sure you want to close this model and open a new "
                 "canvas?\n\n");
      msgBox.addButton("New Canvas", QMessageBox::ApplyRole);
      saveButton->hide();
      break;
    }
    case UNSAVED_CHANGES:
    case NEVER_SAVED:
    {
      msg.append("You have unsaved changes. Do you want to save this model "
                 "and open a new canvas?\n\n");
      msgBox.addButton("Don't Save", QMessageBox::ApplyRole);
      break;
    }
    default:
      return;
  }

  msg.append("Once you open a new canvas, your current model will no longer "
             "be editable.");
  msgBox.setText(msg);

  msgBox.exec();

  if (msgBox.clickedButton() != cancelButton)
  {
    if (msgBox.clickedButton() == saveButton)
    {
      if (!this->OnSave())
      {
        return;
      }
    }

    this->Reset();
    gui::model::Events::newModel();
  }
}

/////////////////////////////////////////////////
bool ModelCreator::OnSave()
{
  this->Stop();

  switch (this->currentSaveState)
  {
    case UNSAVED_CHANGES:
    {
      this->SaveModelFiles();
      gui::model::Events::saveModel(this->modelName);
      return true;
    }
    case NEVER_SAVED:
    {
      return this->OnSaveAs();
    }
    default:
      return false;
  }
}

/////////////////////////////////////////////////
bool ModelCreator::OnSaveAs()
{
  this->Stop();

  if (this->saveDialog->OnSaveAs())
  {
    // Prevent changing save location
    this->currentSaveState = ALL_SAVED;
    // Get name set by user
    this->SetModelName(this->saveDialog->GetModelName());
    // Update name on palette
    gui::model::Events::saveModel(this->modelName);
    // Generate and save files
    this->SaveModelFiles();
    return true;
  }
  return false;
}

/////////////////////////////////////////////////
void ModelCreator::OnNameChanged(const std::string &_name)
{
  if (_name.compare(this->modelName) == 0)
    return;

  this->SetModelName(_name);
  this->ModelChanged();
}

/////////////////////////////////////////////////
void ModelCreator::OnExit()
{
  this->Stop();

  if (this->allParts.empty())
  {
    this->Reset();
    gui::model::Events::newModel();
    gui::model::Events::finishModel();
    return;
  }

  switch (this->currentSaveState)
  {
    case ALL_SAVED:
    {
      QString msg("Once you exit the Model Editor, "
      "your model will no longer be editable.\n\n"
      "Are you ready to exit?\n\n");
      QMessageBox msgBox(QMessageBox::NoIcon, QString("Exit"), msg);
      msgBox.addButton("Exit", QMessageBox::ApplyRole);
      QPushButton *cancelButton = msgBox.addButton(QMessageBox::Cancel);
      msgBox.exec();
      if (msgBox.clickedButton() == cancelButton)
      {
        return;
      }
      this->FinishModel();
      break;
    }
    case UNSAVED_CHANGES:
    case NEVER_SAVED:
    {
      QString msg("Save Changes before exiting?\n\n"
          "Note: Once you exit the Model Editor, "
          "your model will no longer be editable.\n\n");

      QMessageBox msgBox(QMessageBox::NoIcon, QString("Exit"), msg);
      QPushButton *cancelButton = msgBox.addButton("Cancel",
          QMessageBox::ApplyRole);
      QPushButton *saveButton = msgBox.addButton("Save and Exit",
          QMessageBox::ApplyRole);
      msgBox.addButton("Don't Save, Exit", QMessageBox::ApplyRole);
      msgBox.exec();
      if (msgBox.clickedButton() == cancelButton)
        return;

      if (msgBox.clickedButton() == saveButton)
      {
        if (!this->OnSave())
        {
          return;
        }
      }
      break;
    }
    default:
      return;
  }

  // Create entity on main window up to the saved point
  if (this->currentSaveState != NEVER_SAVED)
    this->FinishModel();

  this->Reset();

  gui::model::Events::newModel();
  gui::model::Events::finishModel();
}

/////////////////////////////////////////////////
void ModelCreator::SaveModelFiles()
{
  this->saveDialog->GenerateConfig();
  this->saveDialog->SaveToConfig();
  this->GenerateSDF();
  this->saveDialog->SaveToSDF(this->modelSDF);
  this->currentSaveState = ALL_SAVED;
}

/////////////////////////////////////////////////
std::string ModelCreator::CreateModel()
{
  this->Reset();
  return this->folderName;
}

/////////////////////////////////////////////////
void ModelCreator::AddJoint(const std::string &_type)
{
  this->Stop();
  if (this->jointMaker)
    this->jointMaker->AddJoint(_type);
}

/////////////////////////////////////////////////
std::string ModelCreator::AddBox(const math::Vector3 &_size,
    const math::Pose &_pose)
{
  if (!this->previewVisual)
  {
    this->Reset();
  }

  std::ostringstream linkNameStream;
  linkNameStream << "part_" << this->partCounter++;
  std::string linkName = linkNameStream.str();

  rendering::VisualPtr linkVisual(new rendering::Visual(linkName,
      this->previewVisual));
  linkVisual->Load();

  std::ostringstream visualName;
  visualName << linkName << "_visual";
  rendering::VisualPtr visVisual(new rendering::Visual(visualName.str(),
      linkVisual));
  sdf::ElementPtr visualElem =  this->modelTemplateSDF->root
      ->GetElement("model")->GetElement("link")->GetElement("visual");

  sdf::ElementPtr geomElem =  visualElem->GetElement("geometry");
  geomElem->ClearElements();
  ((geomElem->AddElement("box"))->AddElement("size"))->Set(_size);

  visVisual->Load(visualElem);

  linkVisual->SetTransparency(ModelData::GetEditTransparency());
  linkVisual->SetPose(_pose);
  if (_pose == math::Pose::Zero)
  {
    linkVisual->SetPosition(math::Vector3(_pose.pos.x, _pose.pos.y,
    _pose.pos.z + _size.z/2));
  }

  this->CreatePart(visVisual);
  this->mouseVisual = linkVisual;

  return linkName;
}

/////////////////////////////////////////////////
std::string ModelCreator::AddSphere(double _radius,
    const math::Pose &_pose)
{
  if (!this->previewVisual)
    this->Reset();

  std::ostringstream linkNameStream;
  linkNameStream << "part_" << this->partCounter++;
  std::string linkName = linkNameStream.str();

  rendering::VisualPtr linkVisual(new rendering::Visual(
      linkName, this->previewVisual));
  linkVisual->Load();

  std::ostringstream visualName;
  visualName << linkName << "_visual";
  rendering::VisualPtr visVisual(new rendering::Visual(visualName.str(),
        linkVisual));
  sdf::ElementPtr visualElem =  this->modelTemplateSDF->root
      ->GetElement("model")->GetElement("link")->GetElement("visual");

  sdf::ElementPtr geomElem =  visualElem->GetElement("geometry");
  geomElem->ClearElements();
  ((geomElem->AddElement("sphere"))->GetElement("radius"))->Set(_radius);

  visVisual->Load(visualElem);

  linkVisual->SetTransparency(ModelData::GetEditTransparency());
  linkVisual->SetPose(_pose);
  if (_pose == math::Pose::Zero)
  {
    linkVisual->SetPosition(math::Vector3(_pose.pos.x, _pose.pos.y,
    _pose.pos.z + _radius));
  }

  this->CreatePart(visVisual);

  this->mouseVisual = linkVisual;

  return linkName;
}

/////////////////////////////////////////////////
std::string ModelCreator::AddCylinder(double _radius, double _length,
    const math::Pose &_pose)
{
  if (!this->previewVisual)
    this->Reset();

  std::ostringstream linkNameStream;
  linkNameStream << "part_" << this->partCounter++;
  std::string linkName = linkNameStream.str();

  rendering::VisualPtr linkVisual(new rendering::Visual(
      linkName, this->previewVisual));
  linkVisual->Load();

  std::ostringstream visualName;
  visualName << linkName << "_visual";
  rendering::VisualPtr visVisual(new rendering::Visual(visualName.str(),
        linkVisual));
  sdf::ElementPtr visualElem =  this->modelTemplateSDF->root
      ->GetElement("model")->GetElement("link")->GetElement("visual");

  sdf::ElementPtr geomElem =  visualElem->GetElement("geometry");
  geomElem->ClearElements();
  sdf::ElementPtr cylinderElem = geomElem->AddElement("cylinder");
  (cylinderElem->GetElement("radius"))->Set(_radius);
  (cylinderElem->GetElement("length"))->Set(_length);

  visVisual->Load(visualElem);

  linkVisual->SetTransparency(ModelData::GetEditTransparency());
  linkVisual->SetPose(_pose);
  if (_pose == math::Pose::Zero)
  {
    linkVisual->SetPosition(math::Vector3(_pose.pos.x, _pose.pos.y,
    _pose.pos.z + _length/2));
  }

  this->CreatePart(visVisual);

  this->mouseVisual = linkVisual;

  return linkName;
}

/////////////////////////////////////////////////
std::string ModelCreator::AddCustom(const std::string &_path,
    const math::Vector3 &_scale, const math::Pose &_pose)
{
  if (!this->previewVisual)
    this->Reset();

  std::string path = _path;

  std::ostringstream linkNameStream;
  linkNameStream << "part_" << this->partCounter++;
  std::string linkName = linkNameStream.str();

<<<<<<< HEAD
  rendering::VisualPtr linkVisual(new rendering::Visual(
      linkName, this->modelVisual));
=======
  rendering::VisualPtr linkVisual(new rendering::Visual(this->previewName +
      "::" + linkName, this->previewVisual));
>>>>>>> 9dbe9907
  linkVisual->Load();

  std::ostringstream visualName;
  visualName << linkName << "_visual";
  rendering::VisualPtr visVisual(new rendering::Visual(visualName.str(),
        linkVisual));
  sdf::ElementPtr visualElem =  this->modelTemplateSDF->root
      ->GetElement("model")->GetElement("link")->GetElement("visual");

  sdf::ElementPtr geomElem =  visualElem->GetElement("geometry");
  geomElem->ClearElements();
  sdf::ElementPtr meshElem = geomElem->AddElement("mesh");
  meshElem->GetElement("scale")->Set(_scale);
  meshElem->GetElement("uri")->Set(path);
  visVisual->Load(visualElem);

  linkVisual->SetTransparency(ModelData::GetEditTransparency());
  linkVisual->SetPose(_pose);
  if (_pose == math::Pose::Zero)
  {
    linkVisual->SetPosition(math::Vector3(_pose.pos.x, _pose.pos.y,
    _pose.pos.z + _scale.z/2));
  }

  this->CreatePart(visVisual);

  this->mouseVisual = linkVisual;

  return linkName;
}

/////////////////////////////////////////////////
PartData *ModelCreator::CreatePart(const rendering::VisualPtr &_visual)
{
  PartData *part = new PartData();
  part->partVisual = _visual->GetParent();
<<<<<<< HEAD
  part->AddVisual(_visual);

  // create collision with identical geometry
  rendering::VisualPtr collisionVis =
      _visual->Clone(part->partVisual->GetName() + "_collision",
      part->partVisual);

  // orange
  collisionVis->SetAmbient(common::Color(1.0, 0.5, 0.05));
  collisionVis->SetDiffuse(common::Color(1.0, 0.5, 0.05));
  collisionVis->SetSpecular(common::Color(0.5, 0.5, 0.5));
  collisionVis->SetTransparency(
      math::clamp(ModelData::GetEditTransparency() * 2.0, 0.0, 0.8));
  // fix for transparency alpha compositing
  Ogre::MovableObject *colObj = collisionVis->GetSceneNode()->
      getAttachedObject(0);
  colObj->setRenderQueueGroup(colObj->getRenderQueueGroup()+1);
  part->AddCollision(collisionVis);

  std::string partName = part->partVisual->GetName();
  part->SetName(partName);
  part->SetPose(part->partVisual->GetWorldPose());
  this->allParts[partName] = part;
  return part;
=======
  part->visuals.push_back(_visual);

  part->name = part->partVisual->GetName();
  part->pose = part->partVisual->GetWorldPose();
  part->scale = part->partVisual->GetScale();
  part->gravity = true;
  part->selfCollide = false;
  part->kinematic = false;

  this->allParts[part->name] = part;

  rendering::ScenePtr scene = part->partVisual->GetScene();
  scene->AddVisual(part->partVisual);

  this->ModelChanged();
>>>>>>> 9dbe9907
}

/////////////////////////////////////////////////
void ModelCreator::RemovePart(const std::string &_partName)
{
  if (!this->previewVisual)
  {
    this->Reset();
    return;
  }

  if (this->allParts.find(_partName) == this->allParts.end())
    return;

  PartData *part = this->allParts[_partName];
  if (!part)
    return;

  rendering::ScenePtr scene = part->partVisual->GetScene();
  std::map<rendering::VisualPtr, msgs::Visual>::iterator it;
  for (it = part->visuals.begin(); it != part->visuals.end(); ++it)
  {
    rendering::VisualPtr vis = it->first;
    scene->RemoveVisual(vis);
  }
  scene->RemoveVisual(part->partVisual);
  std::map<rendering::VisualPtr, msgs::Collision>::iterator colIt;
  for (colIt = part->collisions.begin(); colIt != part->collisions.end();
      ++colIt)
  {
    rendering::VisualPtr vis = colIt->first;
    scene->RemoveVisual(vis);
  }

  scene->RemoveVisual(part->partVisual);

  part->partVisual.reset();
  delete part->inspector;

  this->allParts.erase(_partName);
  this->ModelChanged();
}

/////////////////////////////////////////////////
void ModelCreator::Reset()
{
  if (!gui::get_active_camera() ||
      !gui::get_active_camera()->GetScene())
    return;

  this->saveDialog = new SaveDialog(SaveDialog::MODEL);
  this->jointMaker->Reset();
  this->selectedVisuals.clear();
  g_copyAct->setEnabled(false);
  g_pasteAct->setEnabled(false);

  this->currentSaveState = NEVER_SAVED;
  this->SetModelName(this->modelDefaultName);

  rendering::ScenePtr scene = gui::get_active_camera()->GetScene();

  this->isStatic = false;
  this->autoDisable = true;

  while (this->allParts.size() > 0)
    this->RemovePart(this->allParts.begin()->first);
  this->allParts.clear();

  if (this->previewVisual)
    scene->RemoveVisual(this->previewVisual);

  this->previewVisual.reset(new rendering::Visual(this->previewName,
      scene->GetWorldVisual()));

  this->previewVisual->Load();
  this->modelPose = math::Pose::Zero;
  this->previewVisual->SetPose(this->modelPose);
  scene->AddVisual(this->previewVisual);
}

/////////////////////////////////////////////////
void ModelCreator::SetModelName(const std::string &_modelName)
{
  this->modelName = _modelName;
  this->saveDialog->SetModelName(_modelName);

  this->folderName = this->saveDialog->
      GetFolderNameFromModelName(this->modelName);

  if (this->currentSaveState == NEVER_SAVED)
  {
    // Set new saveLocation
    boost::filesystem::path oldPath(this->saveDialog->GetSaveLocation());

    boost::filesystem::path newPath = oldPath.parent_path() / this->folderName;
    this->saveDialog->SetSaveLocation(newPath.string());
  }
}

/////////////////////////////////////////////////
std::string ModelCreator::GetModelName() const
{
  return this->modelName;
}

/////////////////////////////////////////////////
void ModelCreator::SetStatic(bool _static)
{
  this->isStatic = _static;
  this->ModelChanged();
}

/////////////////////////////////////////////////
void ModelCreator::SetAutoDisable(bool _auto)
{
  this->autoDisable = _auto;
  this->ModelChanged();
}

/////////////////////////////////////////////////
void ModelCreator::FinishModel()
{
  event::Events::setSelectedEntity("", "normal");
  this->CreateTheEntity();
  this->Reset();
}

/////////////////////////////////////////////////
void ModelCreator::CreateTheEntity()
{
  if (!this->modelSDF->root->HasElement("model"))
  {
    gzerr << "Generated invalid SDF! Cannot create entity." << std::endl;
    return;
  }

  msgs::Factory msg;
  // Create a new name if the model exists
  sdf::ElementPtr modelElem = this->modelSDF->root->GetElement("model");
  std::string modelElemName = modelElem->Get<std::string>("name");
  if (has_entity_name(modelElemName))
  {
    int i = 0;
    while (has_entity_name(modelElemName))
    {
      modelElemName = modelElem->Get<std::string>("name") + "_" +
        boost::lexical_cast<std::string>(i++);
    }
    modelElem->GetAttribute("name")->Set(modelElemName);
  }

  msg.set_sdf(this->modelSDF->ToString());
  this->makerPub->Publish(msg);
}

/////////////////////////////////////////////////
void ModelCreator::AddPart(PartType _type)
{
  if (!this->previewVisual)
  {
    this->Reset();
  }

  this->Stop();

  this->addPartType = _type;
  if (_type != PART_NONE)
  {
    switch (_type)
    {
      case PART_BOX:
      {
        this->AddBox();
        break;
      }
      case PART_SPHERE:
      {
        this->AddSphere();
        break;
      }
      case PART_CYLINDER:
      {
        this->AddCylinder();
        break;
      }
      default:
      {
        gzwarn << "Unknown part type '" << _type << "'. " <<
            "Part not added" << std::endl;
        break;
      }
    }
  }
}

/////////////////////////////////////////////////
void ModelCreator::Stop()
{
  if (this->addPartType != PART_NONE && this->mouseVisual)
  {
    for (unsigned int i = 0; i < this->mouseVisual->GetChildCount(); ++i)
        this->RemovePart(this->mouseVisual->GetName());
    this->mouseVisual.reset();
    emit PartAdded();
  }
  if (this->jointMaker)
    this->jointMaker->Stop();
}

/////////////////////////////////////////////////
void ModelCreator::OnDelete(const std::string &_entity)
{
  // if it's a link
  if (this->allParts.find(_entity) != this->allParts.end())
  {
    if (this->jointMaker)
      this->jointMaker->RemoveJointsByPart(_entity);
    this->RemovePart(_entity);
    return;
  }

  // if it's a visual
  rendering::VisualPtr vis =
      gui::get_active_camera()->GetScene()->GetVisual(_entity);
  if (vis)
  {
    rendering::VisualPtr parentLink = vis->GetParent();
    if (this->allParts.find(parentLink->GetName()) != this->allParts.end())
    {
      // remove the parent link if it's the only child
      if (parentLink->GetChildCount() == 1)
      {
        if (this->jointMaker)
          this->jointMaker->RemoveJointsByPart(parentLink->GetName());
        this->RemovePart(parentLink->GetName());
        return;
      }
    }
  }
}

/////////////////////////////////////////////////
bool ModelCreator::OnKeyPress(const common::KeyEvent &_event)
{
  if (_event.key == Qt::Key_Escape)
  {
    this->Stop();
  }
  else if (_event.key == Qt::Key_Delete)
  {
    if (!this->selectedVisuals.empty())
    {
      for (std::vector<rendering::VisualPtr>::iterator it
          = this->selectedVisuals.begin(); it != this->selectedVisuals.end();)
      {
        (*it)->SetHighlighted(false);
        this->OnDelete((*it)->GetName());
        it = this->selectedVisuals.erase(it);
      }
    }
  }
  else if (_event.control)
  {
    if (_event.key == Qt::Key_C && _event.control)
    {
      g_copyAct->trigger();
      return true;
    }
    if (_event.key == Qt::Key_V && _event.control)
    {
      g_pasteAct->trigger();
      return true;
    }
  }
  return false;
}

/////////////////////////////////////////////////
bool ModelCreator::OnMousePress(const common::MouseEvent &_event)
{
  rendering::UserCameraPtr userCamera = gui::get_active_camera();
  if (!userCamera)
    return false;

  if (this->jointMaker->GetState() != JointMaker::JOINT_NONE)
  {
    userCamera->HandleMouseEvent(_event);
    return true;
  }

  rendering::VisualPtr vis = userCamera->GetVisual(_event.pos);
  if (vis)
  {
    if (!vis->IsPlane() && gui::get_entity_id(vis->GetRootVisual()->GetName()))
    {
      // Handle snap from GLWidget
      if (g_snapAct->isChecked())
        return false;

      // Prevent interaction with other models, send event only to
      // user camera
      userCamera->HandleMouseEvent(_event);
      return true;
    }
  }
  return false;
}

/////////////////////////////////////////////////
bool ModelCreator::OnMouseRelease(const common::MouseEvent &_event)
{
  rendering::UserCameraPtr userCamera = gui::get_active_camera();
  if (!userCamera)
    return false;

  if (this->mouseVisual)
  {
    // set the part data pose
    if (this->allParts.find(this->mouseVisual->GetName()) !=
        this->allParts.end())
    {
      PartData *part = this->allParts[this->mouseVisual->GetName()];
      part->SetPose(this->mouseVisual->GetWorldPose());
    }

    // reset and return
    emit PartAdded();
    this->mouseVisual.reset();
    this->AddPart(PART_NONE);
    return true;
  }

  rendering::VisualPtr vis = userCamera->GetVisual(_event.pos);
  if (vis)
  {
    rendering::VisualPtr partVis = vis->GetParent();
    // Is part
    if (this->allParts.find(partVis->GetName()) !=
        this->allParts.end())
    {
      // Handle snap from GLWidget
      if (g_snapAct->isChecked())
        return false;

      // trigger part inspector on right click
      if (_event.button == common::MouseEvent::RIGHT)
      {
        this->inspectVis = vis->GetParent();
        QMenu menu;
        menu.addAction(this->inspectAct);
        menu.exec(QCursor::pos());
        return true;
      }

      // Not in multi-selection mode.
      if (!(QApplication::keyboardModifiers() & Qt::ControlModifier))
      {
        this->DeselectAll();

        // Highlight and selected clicked part
        partVis->SetHighlighted(true);
        this->selectedVisuals.push_back(partVis);
      }
      // Multi-selection mode
      else
      {
        std::vector<rendering::VisualPtr>::iterator it =
            std::find(this->selectedVisuals.begin(),
            this->selectedVisuals.end(), partVis);
        // Highlight and select clicked part if not already selected
        if (it == this->selectedVisuals.end())
        {
          partVis->SetHighlighted(true);
          this->selectedVisuals.push_back(partVis);
        }
        // Deselect if already selected
        else
        {
          partVis->SetHighlighted(false);
          this->selectedVisuals.erase(it);
        }
      }
      g_copyAct->setEnabled(!this->selectedVisuals.empty());
      g_alignAct->setEnabled(this->selectedVisuals.size() > 1);

      if (this->manipMode == "translate" || this->manipMode == "rotate" ||
          this->manipMode == "scale")
      {
        this->OnManipMode(this->manipMode);
      }

      return true;
    }
    // Not part
    else
    {
      this->DeselectAll();

      g_alignAct->setEnabled(false);
      g_copyAct->setEnabled(!this->selectedVisuals.empty());

      if (!vis->IsPlane())
        return true;
    }
  }
  return false;
}

/////////////////////////////////////////////////
bool ModelCreator::OnMouseMove(const common::MouseEvent &_event)
{
  this->lastMouseEvent = _event;
  rendering::UserCameraPtr userCamera = gui::get_active_camera();
  if (!userCamera)
    return false;

  if (!this->mouseVisual)
  {
    rendering::VisualPtr vis = userCamera->GetVisual(_event.pos);
    if (vis && !vis->IsPlane())
    {
      // Main window models always handled here
      if (this->allParts.find(vis->GetParent()->GetName()) ==
          this->allParts.end())
      {
        // Prevent highlighting for snapping
        if (this->manipMode == "snap" || this->manipMode == "select" ||
            this->manipMode == "")
        {
          // Don't change cursor on hover
          QApplication::setOverrideCursor(QCursor(Qt::ArrowCursor));
          userCamera->HandleMouseEvent(_event);
        }
        // Allow ModelManipulator to work while dragging handle over this
        else if (_event.dragging)
        {
          ModelManipulator::Instance()->OnMouseMoveEvent(_event);
        }
        return true;
      }
    }
    return false;
  }

  math::Pose pose = this->mouseVisual->GetWorldPose();
  pose.pos = ModelManipulator::GetMousePositionOnPlane(
      userCamera, _event);

  if (!_event.shift)
  {
    pose.pos = ModelManipulator::SnapPoint(pose.pos);
  }
  pose.pos.z = this->mouseVisual->GetWorldPose().pos.z;

  this->mouseVisual->SetWorldPose(pose);

  return true;
}

/////////////////////////////////////////////////
bool ModelCreator::OnMouseDoubleClick(const common::MouseEvent &_event)
{
  // open the part inspector on double click
 rendering::VisualPtr vis = gui::get_active_camera()->GetVisual(_event.pos);
  if (!vis)
    return false;

  if (this->allParts.find(vis->GetParent()->GetName()) !=
      this->allParts.end())
  {
    this->OpenInspector(vis->GetParent()->GetName());
    return true;
  }

  return false;
}

/////////////////////////////////////////////////
void ModelCreator::OnOpenInspector()
{
  this->OpenInspector(this->inspectVis->GetName());
  this->inspectVis.reset();
}

/////////////////////////////////////////////////
void ModelCreator::OpenInspector(const std::string &_name)
{
  PartData *part = this->allParts[_name];
  part->SetPose(part->partVisual->GetWorldPose());
  part->UpdateConfig();
  part->inspector->show();
}

/////////////////////////////////////////////////
void ModelCreator::OnCopy()
{
  if (!g_editModelAct->isChecked())
    return;

  if (!this->selectedVisuals.empty())
  {
    this->copiedPartNames.clear();
    for (unsigned int i = 0; i < this->selectedVisuals.size(); ++i)
    {
      this->copiedPartNames.push_back(this->selectedVisuals[i]->GetName());
    }
    g_pasteAct->setEnabled(true);
  }
}

/////////////////////////////////////////////////
void ModelCreator::OnPaste()
{
  if (this->copiedPartNames.empty() || !g_editModelAct->isChecked())
  {
    return;
  }

  // For now, only copy the last selected model
  boost::unordered_map<std::string, PartData *>::iterator it =
      this->allParts.find(this->copiedPartNames.back());
  if (it != this->allParts.end())
  {
    PartData *copiedPart = it->second;
    if (!copiedPart)
      return;

    this->Stop();
    this->DeselectAll();

    std::string linkName = copiedPart->GetName() + "_clone";

    if (!this->previewVisual)
    {
      this->Reset();
    }

    rendering::VisualPtr linkVisual(new rendering::Visual(
        linkName, this->previewVisual));
    linkVisual->Load();

    std::ostringstream visualName;
    visualName << linkName << "_visual";
    rendering::VisualPtr visVisual;

    math::Pose clonePose;
    math::Vector3 cloneScale;

    if (copiedPart->visuals.empty())
    {
      visVisual = rendering::VisualPtr(new rendering::Visual(visualName.str(),
          linkVisual));
      sdf::ElementPtr visualElem =  this->modelTemplateSDF->root
          ->GetElement("model")->GetElement("link")->GetElement("visual");
      visVisual->Load(visualElem);
    }
    else
    {
      rendering::VisualPtr copiedVisual = copiedPart->visuals.rbegin()->first;
      visVisual = copiedVisual->Clone(visualName.str(), linkVisual);
      clonePose = copiedVisual->GetWorldPose();
      cloneScale = copiedVisual->GetParent()->GetScale();
    }

    rendering::UserCameraPtr userCamera = gui::get_active_camera();
    if (userCamera)
    {
      math::Vector3 mousePosition =
        ModelManipulator::GetMousePositionOnPlane(userCamera,
                                                  this->lastMouseEvent);
      clonePose.pos.x = mousePosition.x;
      clonePose.pos.y = mousePosition.y;
    }

    linkVisual->SetScale(cloneScale);
    linkVisual->SetWorldPose(clonePose);
    linkVisual->SetTransparency(ModelData::GetEditTransparency());

    this->addPartType = PART_CUSTOM;
    this->CreatePart(visVisual);
    this->mouseVisual = linkVisual;
  }
}

/////////////////////////////////////////////////
JointMaker *ModelCreator::GetJointMaker() const
{
  return this->jointMaker;
}

/////////////////////////////////////////////////
void ModelCreator::GenerateSDF()
{
  sdf::ElementPtr modelElem;
  sdf::ElementPtr linkElem;

  this->modelSDF.reset(new sdf::SDF);
  this->modelSDF->SetFromString(ModelData::GetTemplateSDFString());

  modelElem = this->modelSDF->root->GetElement("model");

  linkElem = modelElem->GetElement("link");
  sdf::ElementPtr templateLinkElem = linkElem->Clone();
  modelElem->ClearElements();
  std::stringstream visualNameStream;
  std::stringstream collisionNameStream;

  modelElem->GetAttribute("name")->Set(this->folderName);

  // set center of all parts to be origin
  boost::unordered_map<std::string, PartData *>::iterator partsIt;
  math::Vector3 mid;
  for (partsIt = this->allParts.begin(); partsIt != this->allParts.end();
       ++partsIt)
  {
    PartData *part = partsIt->second;
    mid += part->GetPose().pos;
  }
  mid /= this->allParts.size();
  this->origin.pos = mid;
  modelElem->GetElement("pose")->Set(this->origin);

  // loop through all parts and generate sdf
  for (partsIt = this->allParts.begin(); partsIt != this->allParts.end();
       ++partsIt)
  {
    visualNameStream.str("");
    collisionNameStream.str("");

    PartData *part = partsIt->second;
    part->UpdateConfig();

    sdf::ElementPtr newLinkElem = part->partSDF->Clone();
    newLinkElem->GetElement("pose")->Set(part->partVisual->GetWorldPose()
        - this->origin);

    modelElem->InsertElement(newLinkElem);

    // visuals
    std::map<rendering::VisualPtr, msgs::Visual>::iterator it;
    for (it = part->visuals.begin(); it != part->visuals.end(); ++it)
    {
      rendering::VisualPtr visual = it->first;
      msgs::Visual visualMsg = it->second;
      sdf::ElementPtr visualElem = visual->GetSDF()->Clone();
      visualElem->GetElement("transparency")->Set<double>(
          visualMsg.transparency());
      newLinkElem->InsertElement(visualElem);
    }

    // collisions
    std::map<rendering::VisualPtr, msgs::Collision>::iterator colIt;
    for (colIt = part->collisions.begin(); colIt != part->collisions.end();
        ++colIt)
    {
      sdf::ElementPtr collisionElem = msgs::CollisionToSDF(colIt->second);
      newLinkElem->InsertElement(collisionElem);
    }
  }

  // Add joint sdf elements
  this->jointMaker->GenerateSDF();
  sdf::ElementPtr jointsElem = this->jointMaker->GetSDF();

  sdf::ElementPtr jointElem;
  if (jointsElem->HasElement("joint"))
    jointElem = jointsElem->GetElement("joint");
  while (jointElem)
  {
    modelElem->InsertElement(jointElem->Clone());
    jointElem = jointElem->GetNextElement("joint");
  }

  // Model settings
  modelElem->GetElement("static")->Set(this->isStatic);
  modelElem->GetElement("allow_auto_disable")->Set(this->autoDisable);

  // std::cerr << modelElem->ToString("") << std::endl;
}

/////////////////////////////////////////////////
void ModelCreator::OnAlignMode(const std::string &_axis,
    const std::string &_config, const std::string &_target, bool _preview)
{
  ModelAlign::Instance()->AlignVisuals(this->selectedVisuals, _axis, _config,
      _target, !_preview);
}

/////////////////////////////////////////////////
void ModelCreator::DeselectAll()
{
  if (!this->selectedVisuals.empty())
  {
    for (unsigned int i = 0; i < this->selectedVisuals.size(); ++i)
    {
      this->selectedVisuals[i]->SetHighlighted(false);
    }
    this->selectedVisuals.clear();
  }
}

/////////////////////////////////////////////////
void ModelCreator::OnManipMode(const std::string &_mode)
{
  if (!this->active)
    return;

  this->manipMode = _mode;

  if (!this->selectedVisuals.empty())
  {
    ModelManipulator::Instance()->SetAttachedVisual(
        this->selectedVisuals.back());
  }

  ModelManipulator::Instance()->SetManipulationMode(_mode);
  ModelSnap::Instance()->Reset();

  // deselect 0 to n-1 models.
  if (this->selectedVisuals.size() > 1)
  {
    for (std::vector<rendering::VisualPtr>::iterator it
        = this->selectedVisuals.begin(); it != --this->selectedVisuals.end();)
    {
       (*it)->SetHighlighted(false);
       it = this->selectedVisuals.erase(it);
    }
  }
}

/////////////////////////////////////////////////
void ModelCreator::OnSetSelectedEntity(const std::string &/*_name*/,
    const std::string &/*_mode*/)
{
  this->DeselectAll();
}

/////////////////////////////////////////////////
void ModelCreator::ModelChanged()
{
  if (this->currentSaveState != NEVER_SAVED)
    this->currentSaveState = UNSAVED_CHANGES;
}

/////////////////////////////////////////////////
void ModelCreator::Update()
{
  // Check if any parts have been moved or resized and trigger ModelChanged
  boost::unordered_map<std::string, PartData *>::iterator partsIt;
  for (partsIt = this->allParts.begin(); partsIt != this->allParts.end();
       ++partsIt)
  {
    PartData *part = partsIt->second;
    if (part->pose != part->partVisual->GetWorldPose() ||
        part->scale != part->partVisual->GetScale())
    {
      part->pose = part->partVisual->GetWorldPose();
      part->scale = part->partVisual->GetScale();
      this->ModelChanged();
    }
  }
}<|MERGE_RESOLUTION|>--- conflicted
+++ resolved
@@ -540,13 +540,8 @@
   linkNameStream << "part_" << this->partCounter++;
   std::string linkName = linkNameStream.str();
 
-<<<<<<< HEAD
-  rendering::VisualPtr linkVisual(new rendering::Visual(
-      linkName, this->modelVisual));
-=======
   rendering::VisualPtr linkVisual(new rendering::Visual(this->previewName +
       "::" + linkName, this->previewVisual));
->>>>>>> 9dbe9907
   linkVisual->Load();
 
   std::ostringstream visualName;
@@ -583,7 +578,6 @@
 {
   PartData *part = new PartData();
   part->partVisual = _visual->GetParent();
-<<<<<<< HEAD
   part->AddVisual(_visual);
 
   // create collision with identical geometry
@@ -607,24 +601,9 @@
   part->SetName(partName);
   part->SetPose(part->partVisual->GetWorldPose());
   this->allParts[partName] = part;
+
+  this->ModelChanged();
   return part;
-=======
-  part->visuals.push_back(_visual);
-
-  part->name = part->partVisual->GetName();
-  part->pose = part->partVisual->GetWorldPose();
-  part->scale = part->partVisual->GetScale();
-  part->gravity = true;
-  part->selfCollide = false;
-  part->kinematic = false;
-
-  this->allParts[part->name] = part;
-
-  rendering::ScenePtr scene = part->partVisual->GetScene();
-  scene->AddVisual(part->partVisual);
-
-  this->ModelChanged();
->>>>>>> 9dbe9907
 }
 
 /////////////////////////////////////////////////
