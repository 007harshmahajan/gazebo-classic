--- conflicted
+++ resolved
@@ -43,13 +43,10 @@
 #include "gazebo/gui/ModelAlign.hh"
 
 #include "gazebo/gui/model/ModelData.hh"
-<<<<<<< HEAD
 #include "gazebo/gui/model/PartGeneralConfig.hh"
 #include "gazebo/gui/model/PartVisualConfig.hh"
 #include "gazebo/gui/model/PartCollisionConfig.hh"
 #include "gazebo/gui/model/PartInspector.hh"
-=======
->>>>>>> 9a7f4c42
 #include "gazebo/gui/model/JointMaker.hh"
 #include "gazebo/gui/model/ModelCreator.hh"
 
@@ -66,14 +63,8 @@
   this->modelTemplateSDF->SetFromString(ModelData::GetTemplateSDFString());
 
   this->manipMode = "";
-<<<<<<< HEAD
   this->partCounter = 0;
   this->customCounter = 0;
-=======
-  this->boxCounter = 0;
-  this->cylinderCounter = 0;
-  this->sphereCounter = 0;
->>>>>>> 9a7f4c42
   this->modelCounter = 0;
 
   this->editTransparency = 0.4;
@@ -363,7 +354,6 @@
 /////////////////////////////////////////////////
 PartData *ModelCreator::CreatePart(const rendering::VisualPtr &_visual)
 {
-<<<<<<< HEAD
   PartData *part = new PartData();
   part->partVisual = _visual->GetParent();
   part->AddVisual(_visual);
@@ -376,7 +366,6 @@
 //  collisoinVis->SetMaterial("Gazebo/OrangeTransparent");
   collisionVis->SetMaterial("Gazebo/Orange");
   collisionVis->SetTransparency(0.8);
-
   // fix for transparency alpha compositing
   Ogre::MovableObject *colObj = collisionVis->GetSceneNode()->
       getAttachedObject(0);
@@ -391,20 +380,6 @@
   part->SetPose(part->partVisual->GetWorldPose());
   this->allParts[partName] = part;
   return part;
-=======
-  PartData *part = new PartData;
-
-  part->partVisual = _visual->GetParent();
-  part->visuals.push_back(_visual);
-
-  part->name = part->partVisual->GetName();
-  part->pose = part->partVisual->GetWorldPose();
-  part->gravity = true;
-  part->selfCollide = false;
-  part->kinematic = false;
-
-  this->allParts[part->name] = part;
->>>>>>> 9a7f4c42
 }
 
 /////////////////////////////////////////////////
@@ -424,14 +399,13 @@
     return;
 
   rendering::ScenePtr scene = part->partVisual->GetScene();
-<<<<<<< HEAD
   std::map<rendering::VisualPtr, msgs::Visual>::iterator it;
   for (it = part->visuals.begin(); it != part->visuals.end(); ++it)
   {
     rendering::VisualPtr vis = it->first;
     scene->RemoveVisual(vis);
   }
-
+  scene->RemoveVisual(part->partVisual);
   std::map<rendering::VisualPtr, msgs::Collision>::iterator colIt;
   for (colIt = part->collisions.begin(); colIt != part->collisions.end();
       ++colIt)
@@ -444,16 +418,6 @@
 
   part->partVisual.reset();
   delete part->inspector;
-=======
-  for (unsigned int i = 0; i < part->visuals.size(); ++i)
-  {
-    rendering::VisualPtr vis = part->visuals[i];
-    scene->RemoveVisual(vis);
-  }
-  scene->RemoveVisual(part->partVisual);
-  part->visuals.clear();
-  part->partVisual.reset();
->>>>>>> 9a7f4c42
 
   this->allParts.erase(_partName);
 }
@@ -715,11 +679,7 @@
         this->allParts.end())
     {
       PartData *part = this->allParts[this->mouseVisual->GetName()];
-<<<<<<< HEAD
       part->SetPose(this->mouseVisual->GetWorldPose());
-=======
-      part->pose = this->mouseVisual->GetWorldPose();
->>>>>>> 9a7f4c42
     }
 
     // reset and return
@@ -809,8 +769,6 @@
 
   if (!this->mouseVisual)
   {
-<<<<<<< HEAD
-=======
     rendering::VisualPtr vis = userCamera->GetVisual(_event.pos);
     if (vis && !vis->IsPlane())
     {
@@ -834,7 +792,8 @@
         return true;
       }
     }
->>>>>>> 9a7f4c42
+
+
     return false;
   }
 
@@ -857,22 +816,14 @@
 bool ModelCreator::OnMouseDoubleClick(const common::MouseEvent &_event)
 {
   // open the part inspector on double click
-<<<<<<< HEAD
  rendering::VisualPtr vis = gui::get_active_camera()->GetVisual(_event.pos);
-=======
-  rendering::VisualPtr vis = gui::get_active_camera()->GetVisual(_event.pos);
->>>>>>> 9a7f4c42
   if (!vis)
     return false;
 
   if (this->allParts.find(vis->GetParent()->GetName()) !=
       this->allParts.end())
   {
-<<<<<<< HEAD
     this->OpenInspector(vis->GetParent()->GetName());
-=======
-    // TODO open inspector.
->>>>>>> 9a7f4c42
     return true;
   }
 
@@ -1038,11 +989,7 @@
        ++partsIt)
   {
     PartData *part = partsIt->second;
-<<<<<<< HEAD
     mid += part->GetPose().pos;
-=======
-    mid += part->partVisual->GetWorldPose().pos;
->>>>>>> 9a7f4c42
   }
   mid /= this->allParts.size();
   this->origin.pos = mid;
@@ -1056,7 +1003,6 @@
     collisionNameStream.str("");
 
     PartData *part = partsIt->second;
-<<<<<<< HEAD
     sdf::ElementPtr newLinkElem = part->partSDF->Clone();
     newLinkElem->GetElement("pose")->Set(part->partVisual->GetWorldPose()
         - this->origin);
@@ -1078,69 +1024,9 @@
         ++colIt)
     {
       sdf::ElementPtr collisionElem = msgs::CollisionToSDF(colIt->second);
-=======
-    sdf::ElementPtr newLinkElem = templateLinkElem->Clone();
-    newLinkElem->ClearElements();
-    newLinkElem->GetAttribute("name")->Set(part->name);
-    newLinkElem->GetElement("pose")->Set(part->partVisual->GetWorldPose()
-        - this->origin);
-    newLinkElem->GetElement("gravity")->Set(part->gravity);
-    newLinkElem->GetElement("self_collide")->Set(part->selfCollide);
-    newLinkElem->GetElement("kinematic")->Set(part->kinematic);
-
-    modelElem->InsertElement(newLinkElem);
-
-    for (unsigned int i = 0; i < part->visuals.size(); ++i)
-    {
-      sdf::ElementPtr visualElem = templateVisualElem->Clone();
-      sdf::ElementPtr collisionElem = templateCollisionElem->Clone();
-
-      rendering::VisualPtr visual = part->visuals[i];
-
-      visualElem->GetAttribute("name")->Set(visual->GetName());
-      collisionElem->GetAttribute("name")->Set(
-          visual->GetParent()->GetName() + "_collision");
-      visualElem->GetElement("pose")->Set(visual->GetPose());
-      collisionElem->GetElement("pose")->Set(visual->GetPose());
-
-      sdf::ElementPtr geomElem =  visualElem->GetElement("geometry");
-      geomElem->ClearElements();
-
-    math::Vector3 scale = visual->GetParent()->GetScale();
-      if (visual->GetParent()->GetName().find("unit_box") != std::string::npos)
-      {
-        sdf::ElementPtr boxElem = geomElem->AddElement("box");
-        (boxElem->GetElement("size"))->Set(scale);
-      }
-      else if (visual->GetParent()->GetName().find("unit_cylinder")
-         != std::string::npos)
-      {
-        sdf::ElementPtr cylinderElem = geomElem->AddElement("cylinder");
-        (cylinderElem->GetElement("radius"))->Set(scale.x/2.0);
-        (cylinderElem->GetElement("length"))->Set(scale.z);
-      }
-      else if (visual->GetParent()->GetName().find("unit_sphere")
-          != std::string::npos)
-      {
-        sdf::ElementPtr sphereElem = geomElem->AddElement("sphere");
-        (sphereElem->GetElement("radius"))->Set(scale.x/2.0);
-      }
-      else if (visual->GetParent()->GetName().find("custom")
-          != std::string::npos)
-      {
-        sdf::ElementPtr customElem = geomElem->AddElement("mesh");
-        (customElem->GetElement("scale"))->Set(scale);
-        (customElem->GetElement("uri"))->Set(visual->GetMeshName());
-      }
-      sdf::ElementPtr geomElemClone = geomElem->Clone();
-      geomElem =  collisionElem->GetElement("geometry");
-      geomElem->ClearElements();
-      geomElem->InsertElement(geomElemClone->GetFirstElement());
-
-      newLinkElem->InsertElement(visualElem);
->>>>>>> 9a7f4c42
       newLinkElem->InsertElement(collisionElem);
     }
+
   }
 
   // Add joint sdf elements
