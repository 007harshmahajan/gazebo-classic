/*
 * Copyright (C) 2014-2016 Open Source Robotics Foundation
 *
 * Licensed under the Apache License, Version 2.0 (the "License");
 * you may not use this file except in compliance with the License.
 * You may obtain a copy of the License at
 *
 *     http://www.apache.org/licenses/LICENSE-2.0
 *
 * Unless required by applicable law or agreed to in writing, software
 * distributed under the License is distributed on an "AS IS" BASIS,
 * WITHOUT WARRANTIES OR CONDITIONS OF ANY KIND, either express or implied.
 * See the License for the specific language governing permissions and
 * limitations under the License.
 *
 */

#ifdef _WIN32
  // Ensure that Winsock2.h is included before Windows.h, which can get
  // pulled in by anybody (e.g., Boost).
  #include <Winsock2.h>
#endif

#include <boost/filesystem.hpp>
#include <sstream>
#include <functional>
#include <string>

#include <sdf/sdf.hh>

#include "gazebo/common/Exception.hh"
#include "gazebo/common/KeyEvent.hh"
#include "gazebo/common/MouseEvent.hh"
#include "gazebo/common/SVGLoader.hh"

#include "gazebo/rendering/LinkFrameVisual.hh"
#include "gazebo/rendering/UserCamera.hh"
#include "gazebo/rendering/Material.hh"
#include "gazebo/rendering/Scene.hh"

#include "gazebo/transport/Publisher.hh"
#include "gazebo/transport/Node.hh"
#include "gazebo/transport/TransportIface.hh"

#include "gazebo/gui/Actions.hh"
#include "gazebo/gui/KeyEventHandler.hh"
#include "gazebo/gui/MouseEventHandler.hh"
#include "gazebo/gui/GuiEvents.hh"
#include "gazebo/gui/GuiIface.hh"
#include "gazebo/gui/ModelManipulator.hh"
#include "gazebo/gui/ModelSnap.hh"
#include "gazebo/gui/ModelAlign.hh"
#include "gazebo/gui/SaveEntityDialog.hh"
#include "gazebo/gui/MainWindow.hh"

#include "gazebo/gui/model/ModelData.hh"
#include "gazebo/gui/model/LinkConfig.hh"
#include "gazebo/gui/model/LinkInspector.hh"
#include "gazebo/gui/model/ModelPluginInspector.hh"
#include "gazebo/gui/model/JointMaker.hh"
#include "gazebo/gui/model/ModelEditorEvents.hh"
#include "gazebo/gui/model/MEUserCmdManager.hh"
#include "gazebo/gui/model/ModelCreator.hh"

namespace gazebo
{
  namespace gui
  {
    /// \internal
    /// \class ModelCreator ModelCreator.hh
    /// \brief Private data for the ModelCreator class.
    class ModelCreatorPrivate
    {
      /// \brief Name of the model preview.
      public: static const std::string previewName;

      /// \brief Default name of the model.
      public: static const std::string modelDefaultName;

      /// \brief The model in SDF format.
      public: sdf::SDFPtr modelSDF;

      /// \brief A template SDF of a simple box model.
      public: sdf::SDFPtr modelTemplateSDF;

      /// \brief Name of the model.
      public: std::string modelName;

      /// \brief Folder name, which is the model name without spaces.
      public: std::string folderName;

      /// \brief The root visual of the model.
      public: rendering::VisualPtr previewVisual;

      /// \brief Visual currently being inserted into the model, which is
      /// attached to the mouse.
      public: rendering::VisualPtr mouseVisual;

      /// \brief The pose of the model.
      public: ignition::math::Pose3d modelPose;

      /// \brief True to create a static model.
      public: bool isStatic;

      /// \brief True to auto disable model when it is at rest.
      public: bool autoDisable;

      /// \brief A list of gui editor events connected to the model creator.
      public: std::vector<event::ConnectionPtr> connections;

      /// \brief Counter for the number of links in the model.
      public: int linkCounter;

      /// \brief Counter for generating a unique model name.
      public: int modelCounter;

      /// \brief Type of entity being added.
      public: ModelCreator::EntityType addEntityType;

      /// \brief A map of nested model names to and their visuals.
      public: std::map<std::string, NestedModelData *> allNestedModels;

      /// \brief A map of model link names to and their data.
      public: std::map<std::string, LinkData *> allLinks;

      /// \brief A map of model plugin names to and their data.
      public: std::map<std::string, ModelPluginData *> allModelPlugins;

      /// \brief Transport node
      public: transport::NodePtr node;

      /// \brief Publisher that publishes msg to the server once the model is
      /// created.
      public: transport::PublisherPtr makerPub;

      /// \brief Publisher that publishes delete entity msg to remove the
      /// editor visual.
      public: transport::PublisherPtr requestPub;

      /// \brief Joint maker.
      public: JointMaker *jointMaker;

      /// \brief User command manager.
      public: std::unique_ptr<MEUserCmdManager> userCmdManager;

      /// \brief origin of the model.
      public: ignition::math::Pose3d origin;

      /// \brief A list of selected entity visuals, for both links and nested
      /// models.
      public: std::vector<rendering::VisualPtr> selectedEntities;

      /// \brief A list of selected model plugins.
      public: std::vector<std::string> selectedModelPlugins;

      /// \brief Names of entities copied through g_copyAct
      public: std::vector<std::string> copiedNames;

      /// \brief The last mouse event
      public: common::MouseEvent lastMouseEvent;

      /// \brief Qt action for opening the link inspector.
      public: QAction *inspectAct;

      /// \brief Name of link that is currently being inspected.
      public: std::string inspectName;

      /// \brief True if the model editor mode is active.
      public: bool active;

      /// \brief Current model manipulation mode.
      public: std::string manipMode;

      /// \brief A dialog with options to save the model.
      public: SaveEntityDialog *saveDialog;

      /// \brief Store the current save state of the model.
      public: ModelCreator::SaveState currentSaveState;

      /// \brief Mutex to protect updates
      public: std::recursive_mutex updateMutex;

      /// \brief A list of link names whose scale has changed externally,
      /// and for each link, the list of scale factors for each of its
      /// visuals and collisions.
      public: std::map<LinkData *,
          std::map<std::string, ignition::math::Vector3d>> linkScaleUpdate;

      /// \brief A list of link data whose pose has changed externally.
      /// This is the link's local pose.
      public: std::map<LinkData *, ignition::math::Pose3d> linkPoseUpdate;

      /// \brief A list of nested model data whose pose has changed externally.
      /// This is the model's local pose.
      public: std::map<NestedModelData *, ignition::math::Pose3d>
          nestedModelPoseUpdate;

      /// \brief Name of model on the server that is being edited here in the
      /// model editor.
      public: std::string serverModelName;

      /// \brief SDF element of the model on the server.
      public: sdf::ElementPtr serverModelSDF;

      /// \brief A map of all visuals of the model to be edited to their
      /// visibility.
      public: std::map<uint32_t, bool> serverModelVisible;

      /// \brief Name of the canonical model
      public: std::string canonicalModel;

      /// \brief Name of the canonical link in the model
      public: std::string canonicalLink;

      /// \brief True to show all collisions of all links.
      public: bool showCollisions = true;

      /// \brief True to show all visuals of all links.
      public: bool showVisuals = true;

      /// \brief True to show link frames of all links.
      public: bool showLinkFrames = true;
    };
  }
}

using namespace gazebo;
using namespace gui;

const std::string ModelCreatorPrivate::modelDefaultName = "Untitled";
const std::string ModelCreatorPrivate::previewName = "ModelPreview";

/////////////////////////////////////////////////
ModelCreator::ModelCreator(QObject *_parent)
  : QObject(_parent),
    dataPtr(new ModelCreatorPrivate)
{
  this->dataPtr->active = false;

  this->dataPtr->modelTemplateSDF.reset(new sdf::SDF);
  this->dataPtr->modelTemplateSDF->SetFromString(
      ModelData::GetTemplateSDFString());

  this->dataPtr->manipMode = "";
  this->dataPtr->linkCounter = 0;
  this->dataPtr->modelCounter = 0;

  this->dataPtr->node = transport::NodePtr(new transport::Node());
  this->dataPtr->node->Init();
  this->dataPtr->makerPub =
      this->dataPtr->node->Advertise<msgs::Factory>("~/factory");
  this->dataPtr->requestPub =
      this->dataPtr->node->Advertise<msgs::Request>("~/request");

  this->dataPtr->jointMaker = new gui::JointMaker();
  this->dataPtr->userCmdManager.reset(new MEUserCmdManager());

  // Give the joint maker a pointer to the user cmd manager, but we're still
  // responsible for its lifetime.
  this->dataPtr->jointMaker->SetUserCmdManager(
      this->dataPtr->userCmdManager.get());

  connect(g_editModelAct, SIGNAL(toggled(bool)), this, SLOT(OnEdit(bool)));

  this->dataPtr->inspectAct = new QAction(tr("Open Link Inspector"), this);
  connect(this->dataPtr->inspectAct, SIGNAL(triggered()), this,
      SLOT(OnOpenInspector()));

  if (g_deleteAct)
  {
    connect(g_deleteAct, SIGNAL(DeleteSignal(const std::string &)), this,
        SLOT(OnDelete(const std::string &)));
  }

  this->dataPtr->connections.push_back(
      gui::Events::ConnectEditModel(
      std::bind(&ModelCreator::OnEditModel, this, std::placeholders::_1)));

  this->dataPtr->connections.push_back(
      gui::model::Events::ConnectSaveModelEditor(
      std::bind(&ModelCreator::OnSave, this)));

  this->dataPtr->connections.push_back(
      gui::model::Events::ConnectSaveAsModelEditor(
      std::bind(&ModelCreator::OnSaveAs, this)));

  this->dataPtr->connections.push_back(
      gui::model::Events::ConnectNewModelEditor(
      std::bind(&ModelCreator::OnNew, this)));

  this->dataPtr->connections.push_back(
      gui::model::Events::ConnectExitModelEditor(
      std::bind(&ModelCreator::OnExit, this)));

  this->dataPtr->connections.push_back(
      gui::model::Events::ConnectModelNameChanged(
      std::bind(&ModelCreator::OnNameChanged, this, std::placeholders::_1)));

  this->dataPtr->connections.push_back(
      gui::model::Events::ConnectModelChanged(
      std::bind(&ModelCreator::ModelChanged, this)));

  this->dataPtr->connections.push_back(
      gui::model::Events::ConnectOpenLinkInspector(
      std::bind(&ModelCreator::OpenInspector, this, std::placeholders::_1)));

  this->dataPtr->connections.push_back(
      gui::model::Events::ConnectOpenModelPluginInspector(
      std::bind(&ModelCreator::OpenModelPluginInspector, this,
      std::placeholders::_1)));

  this->dataPtr->connections.push_back(
      gui::Events::ConnectAlignMode(
      std::bind(&ModelCreator::OnAlignMode, this, std::placeholders::_1,
      std::placeholders::_2, std::placeholders::_3, std::placeholders::_4,
      std::placeholders::_5)));

  this->dataPtr->connections.push_back(
      gui::Events::ConnectManipMode(
      std::bind(&ModelCreator::OnManipMode, this, std::placeholders::_1)));

  this->dataPtr->connections.push_back(
      event::Events::ConnectSetSelectedEntity(
      std::bind(&ModelCreator::OnDeselectAll, this,
      std::placeholders::_1, std::placeholders::_2)));

  this->dataPtr->connections.push_back(
      gui::model::Events::ConnectSetSelectedEntity(
      std::bind(&ModelCreator::OnSetSelectedEntity, this, std::placeholders::_1,
      std::placeholders::_2)));

  this->dataPtr->connections.push_back(
      gui::model::Events::ConnectSetSelectedModelPlugin(
      std::bind(&ModelCreator::OnSetSelectedModelPlugin, this,
      std::placeholders::_1, std::placeholders::_2)));

  this->dataPtr->connections.push_back(
      gui::Events::ConnectScaleEntity(
      std::bind(&ModelCreator::OnEntityScaleChanged, this,
      std::placeholders::_1, std::placeholders::_2)));

  this->dataPtr->connections.push_back(
      gui::Events::ConnectMoveEntity(
      std::bind(&ModelCreator::OnEntityMoved, this,
      std::placeholders::_1, std::placeholders::_2, std::placeholders::_3)));

  this->dataPtr->connections.push_back(
      gui::model::Events::ConnectShowLinkContextMenu(
      std::bind(&ModelCreator::ShowContextMenu, this, std::placeholders::_1)));

  this->dataPtr->connections.push_back(
      gui::model::Events::ConnectShowModelPluginContextMenu(
      std::bind(&ModelCreator::ShowModelPluginContextMenu, this,
      std::placeholders::_1)));

  this->dataPtr->connections.push_back(
      gui::model::Events::ConnectRequestNestedModelRemoval(
      std::bind(&ModelCreator::RemoveEntity, this, std::placeholders::_1)));

  this->dataPtr->connections.push_back(
      gui::model::Events::ConnectRequestNestedModelInsertion(
      std::bind(&ModelCreator::InsertNestedModelFromSDF, this,
      std::placeholders::_1)));

  this->dataPtr->connections.push_back(
      gui::model::Events::ConnectRequestLinkRemoval(
      std::bind(&ModelCreator::RemoveEntity, this, std::placeholders::_1)));

  this->dataPtr->connections.push_back(
      gui::model::Events::ConnectRequestLinkInsertion(
      std::bind(&ModelCreator::InsertLinkFromSDF, this,
      std::placeholders::_1)));

  this->dataPtr->connections.push_back(
      gui::model::Events::ConnectRequestModelPluginRemoval(
      std::bind(&ModelCreator::RemoveModelPlugin, this,
      std::placeholders::_1, std::placeholders::_2)));

  this->dataPtr->connections.push_back(
      gui::model::Events::ConnectModelPropertiesChanged(
      std::bind(&ModelCreator::OnPropertiesChanged, this, std::placeholders::_1,
      std::placeholders::_2)));

  this->dataPtr->connections.push_back(
      gui::model::Events::ConnectRequestModelPluginInsertion(
      std::bind(&ModelCreator::OnAddModelPlugin, this,
      std::placeholders::_1, std::placeholders::_2, std::placeholders::_3,
      std::placeholders::_4)));

  this->dataPtr->connections.push_back(
      gui::model::Events::ConnectRequestLinkScale(
      std::bind(&ModelCreator::OnRequestLinkScale, this, std::placeholders::_1,
      std::placeholders::_2)));

  this->dataPtr->connections.push_back(
      gui::model::Events::ConnectRequestLinkMove(
      std::bind(&ModelCreator::OnRequestLinkMove, this, std::placeholders::_1,
      std::placeholders::_2)));

  this->dataPtr->connections.push_back(
      gui::model::Events::ConnectRequestNestedModelMove(
      std::bind(&ModelCreator::OnRequestNestedModelMove, this,
      std::placeholders::_1, std::placeholders::_2)));

  if (g_copyAct)
  {
    g_copyAct->setEnabled(false);
    connect(g_copyAct, SIGNAL(triggered()), this, SLOT(OnCopy()));
  }
  if (g_pasteAct)
  {
    g_pasteAct->setEnabled(false);
    connect(g_pasteAct, SIGNAL(triggered()), this, SLOT(OnPaste()));
  }

  this->dataPtr->saveDialog = new SaveEntityDialog(SaveEntityDialog::MODEL);

  this->Reset();
}

/////////////////////////////////////////////////
ModelCreator::~ModelCreator()
{
  this->DisableEventHandlers();

  while (!this->dataPtr->allLinks.empty())
    this->RemoveLinkImpl(this->dataPtr->allLinks.begin()->first);

  while (!this->dataPtr->allNestedModels.empty())
    this->RemoveNestedModelImpl(this->dataPtr->allNestedModels.begin()->first);

  this->dataPtr->allNestedModels.clear();
  this->dataPtr->allLinks.clear();
  this->dataPtr->allModelPlugins.clear();
  this->dataPtr->modelTemplateSDF.reset();
  this->dataPtr->requestPub.reset();
  this->dataPtr->makerPub.reset();
  this->dataPtr->node->Fini();
  this->dataPtr->node.reset();
  this->dataPtr->connections.clear();

  delete this->dataPtr->saveDialog;

  delete this->dataPtr->jointMaker;
}

/////////////////////////////////////////////////
void ModelCreator::OnEdit(const bool _checked)
{
  if (_checked)
  {
    this->dataPtr->active = true;
    this->EnableEventHandlers();
  }
  else
  {
    this->dataPtr->active = false;
    this->DisableEventHandlers();
    this->dataPtr->jointMaker->Stop();

    this->DeselectAll();
  }

  this->dataPtr->userCmdManager->Reset();
  this->dataPtr->userCmdManager->SetActive(this->dataPtr->active);
}

/////////////////////////////////////////////////
void ModelCreator::EnableEventHandlers()
{
  KeyEventHandler::Instance()->AddPressFilter("model_creator",
      std::bind(&ModelCreator::OnKeyPress, this, std::placeholders::_1));

  MouseEventHandler::Instance()->AddPressFilter("model_creator",
      std::bind(&ModelCreator::OnMousePress, this, std::placeholders::_1));

  MouseEventHandler::Instance()->AddReleaseFilter("model_creator",
      std::bind(&ModelCreator::OnMouseRelease, this, std::placeholders::_1));

  MouseEventHandler::Instance()->AddMoveFilter("model_creator",
      std::bind(&ModelCreator::OnMouseMove, this, std::placeholders::_1));

  MouseEventHandler::Instance()->AddDoubleClickFilter("model_creator",
      std::bind(&ModelCreator::OnMouseDoubleClick, this,
      std::placeholders::_1));

  this->dataPtr->jointMaker->EnableEventHandlers();
}

/////////////////////////////////////////////////
void ModelCreator::DisableEventHandlers()
{
  KeyEventHandler::Instance()->RemovePressFilter("model_creator");
  MouseEventHandler::Instance()->RemovePressFilter("model_creator");
  MouseEventHandler::Instance()->RemoveReleaseFilter("model_creator");
  MouseEventHandler::Instance()->RemoveMoveFilter("model_creator");
  MouseEventHandler::Instance()->RemoveDoubleClickFilter("model_creator");
  this->dataPtr->jointMaker->DisableEventHandlers();
}

/////////////////////////////////////////////////
void ModelCreator::OnEditModel(const std::string &_modelName)
{
  if (!gui::get_active_camera() ||
      !gui::get_active_camera()->GetScene())
  {
    gzerr << "Unable to edit model. GUI camera or scene is nullptr"
        << std::endl;
    return;
  }

  if (!this->dataPtr->active)
  {
    gzwarn << "Model Editor must be active before loading a model. " <<
              "Not loading model " << _modelName << std::endl;
    return;
  }

  // Get SDF model element from model name
  // TODO replace with entity_info and parse gazebo.msgs.Model msgs
  // or handle model_sdf requests in world.
  auto response = transport::request(gui::get_world(), "world_sdf");

  msgs::GzString msg;
  // Make sure the response is correct
  if (response->type() == msg.GetTypeName())
  {
    // Parse the response message
    msg.ParseFromString(response->serialized_data());

    // Parse the string into sdf
    sdf::SDF sdfParsed;
    sdfParsed.SetFromString(msg.data());

    // Check that sdf contains world
    if (sdfParsed.Root()->HasElement("world") &&
        sdfParsed.Root()->GetElement("world")->HasElement("model"))
    {
      sdf::ElementPtr world = sdfParsed.Root()->GetElement("world");
      sdf::ElementPtr model = world->GetElement("model");
      while (model)
      {
        if (model->GetAttribute("name")->GetAsString() == _modelName)
        {
          // Create the root model
          this->CreateModelFromSDF(model);

          // Hide the model from the scene to substitute with the preview visual
          this->SetModelVisible(_modelName, false);

          rendering::ScenePtr scene = gui::get_active_camera()->GetScene();
          rendering::VisualPtr visual = scene->GetVisual(_modelName);

          ignition::math::Pose3d pose;
          if (visual)
          {
            pose = visual->WorldPose();
            this->dataPtr->previewVisual->SetWorldPose(pose);
          }

          this->dataPtr->serverModelName = _modelName;
          this->dataPtr->serverModelSDF = model;
          this->dataPtr->modelPose = pose;

          return;
        }
        model = model->GetNextElement("model");
      }
      gzwarn << "Couldn't find SDF for " << _modelName << ". Not loading it."
          << std::endl;
    }
  }
  else
  {
    GZ_ASSERT(response->type() == msg.GetTypeName(),
        "Received incorrect response from 'world_sdf' request.");
  }
}

/////////////////////////////////////////////////
NestedModelData *ModelCreator::CreateModelFromSDF(
    const sdf::ElementPtr &_modelElem, const rendering::VisualPtr &_parentVis,
    const bool _emit)
{
  auto modelData = new NestedModelData();

  if (!_modelElem)
  {
    gzerr << "No sdf element given, can't create model" << std::endl;
    return modelData;
  }

  rendering::VisualPtr modelVisual;
  std::stringstream modelNameStream;
  std::string nestedModelName;

  // If no parent vis, this is the root model
  if (!_parentVis)
  {
    // Reset preview visual in case there was something already loaded
    this->Reset();

    // Keep previewModel with previewName to avoid conflicts
    modelVisual = this->dataPtr->previewVisual;
    modelNameStream << modelVisual->Name();

    // Model general info
    if (_modelElem->HasAttribute("name"))
      this->SetModelName(_modelElem->Get<std::string>("name"));

    if (_modelElem->HasElement("pose"))
    {
      this->dataPtr->modelPose =
          _modelElem->Get<ignition::math::Pose3d>("pose");
    }
    else
    {
      this->dataPtr->modelPose = ignition::math::Pose3d::Zero;
    }
    this->dataPtr->previewVisual->SetPose(this->dataPtr->modelPose);

    if (_modelElem->HasElement("static"))
      this->dataPtr->isStatic = _modelElem->Get<bool>("static");
    if (_modelElem->HasElement("allow_auto_disable"))
      this->dataPtr->autoDisable = _modelElem->Get<bool>("allow_auto_disable");
    gui::model::Events::modelPropertiesChanged(this->dataPtr->isStatic,
        this->dataPtr->autoDisable);
    gui::model::Events::modelNameChanged(this->ModelName());

    modelData->modelVisual = modelVisual;
  }
  // Nested models are attached to a parent visual
  else
  {
    // Internal name
    std::stringstream parentNameStream;
    parentNameStream << _parentVis->Name();

    modelNameStream << parentNameStream.str() << "::" <<
        _modelElem->Get<std::string>("name");
    nestedModelName = modelNameStream.str();

    // Generate unique name
    auto itName = this->dataPtr->allNestedModels.find(nestedModelName);
    int nameCounter = 0;
    std::string uniqueName;
    while (itName != this->dataPtr->allNestedModels.end())
    {
      std::stringstream uniqueNameStr;
      uniqueNameStr << nestedModelName << "_" << nameCounter++;
      uniqueName = uniqueNameStr.str();
      itName = this->dataPtr->allNestedModels.find(uniqueName);
    }
    if (!uniqueName.empty())
      nestedModelName = uniqueName;

    // Model Visual
    modelVisual.reset(
        new rendering::Visual(nestedModelName, _parentVis, false));
    modelVisual->Load();
    modelVisual->SetTransparency(ModelData::GetEditTransparency());

    if (_modelElem->HasElement("pose"))
      modelVisual->SetPose(_modelElem->Get<ignition::math::Pose3d>("pose"));

    // Only keep SDF and preview visual
    std::string leafName = nestedModelName;
    leafName = leafName.substr(leafName.rfind("::")+2);

    modelData->modelSDF = _modelElem;
    modelData->modelVisual = modelVisual;
    modelData->SetName(leafName);
    modelData->SetPose(_modelElem->Get<ignition::math::Pose3d>("pose"));
  }

  // Notify nested model insertion
  if (_parentVis)
  {
    std::lock_guard<std::recursive_mutex> lock(this->dataPtr->updateMutex);
    this->dataPtr->allNestedModels[nestedModelName] = modelData;

    // fire nested inserted events only when the nested model is
    //  not attached to the mouse
    if (_emit)
      gui::model::Events::nestedModelInserted(nestedModelName);
  }

  // Recursively load models nested in this model
  // This must be done after other widgets were notified about the current
  // model but before making joints
  sdf::ElementPtr nestedModelElem;
  if (_modelElem->HasElement("model"))
     nestedModelElem = _modelElem->GetElement("model");
  while (nestedModelElem)
  {
    if (this->dataPtr->canonicalModel.empty())
      this->dataPtr->canonicalModel = nestedModelName;

    NestedModelData *nestedModelData =
        this->CreateModelFromSDF(nestedModelElem, modelVisual, _emit);
    rendering::VisualPtr nestedModelVis = nestedModelData->modelVisual;
    modelData->models[nestedModelVis->Name()] = nestedModelVis;
    nestedModelElem = nestedModelElem->GetNextElement("model");
  }

  // Links
  sdf::ElementPtr linkElem;
  if (_modelElem->HasElement("link"))
    linkElem = _modelElem->GetElement("link");
  while (linkElem)
  {
    LinkData *linkData = this->CreateLinkFromSDF(linkElem, modelVisual);

    // if its parent is not the preview visual then the link has to be nested
    if (modelVisual != this->dataPtr->previewVisual)
      linkData->nested = true;
    rendering::VisualPtr linkVis = linkData->LinkVisual();

    modelData->links[linkVis->Name()] = linkVis;
    linkElem = linkElem->GetNextElement("link");
  }

  // Don't load joints or plugins for nested models
  if (!_parentVis)
  {
    // Joints
    sdf::ElementPtr jointElem;
    if (_modelElem->HasElement("joint"))
       jointElem = _modelElem->GetElement("joint");

    while (jointElem)
    {
      this->dataPtr->jointMaker->CreateJointFromSDF(jointElem,
          modelNameStream.str());
      jointElem = jointElem->GetNextElement("joint");
    }

    // Plugins
    sdf::ElementPtr pluginElem;
    if (_modelElem->HasElement("plugin"))
      pluginElem = _modelElem->GetElement("plugin");
    while (pluginElem)
    {
      this->AddModelPlugin(pluginElem);
      pluginElem = pluginElem->GetNextElement("plugin");
    }
  }

  return modelData;
}

/////////////////////////////////////////////////
void ModelCreator::OnNew()
{
  this->Stop();

  if (this->dataPtr->allLinks.empty() &&
      this->dataPtr->allNestedModels.empty() &&
      this->dataPtr->allModelPlugins.empty())
  {
    this->Reset();
    gui::model::Events::newModel();
    return;
  }
  QString msg;
  QMessageBox msgBox(QMessageBox::Warning, QString("New"), msg);
  QPushButton *cancelButton = msgBox.addButton("Cancel",
      QMessageBox::RejectRole);
  msgBox.setEscapeButton(cancelButton);
  QPushButton *saveButton = new QPushButton("Save");

  switch (this->dataPtr->currentSaveState)
  {
    case ALL_SAVED:
    {
      msg.append("Are you sure you want to close this model and open a new "
                 "canvas?\n\n");
      QPushButton *newButton =
          msgBox.addButton("New Canvas", QMessageBox::AcceptRole);
      msgBox.setDefaultButton(newButton);
      break;
    }
    case UNSAVED_CHANGES:
    case NEVER_SAVED:
    {
      msg.append("You have unsaved changes. Do you want to save this model "
                 "and open a new canvas?\n\n");
      msgBox.addButton("Don't Save", QMessageBox::DestructiveRole);
      msgBox.addButton(saveButton, QMessageBox::AcceptRole);
      msgBox.setDefaultButton(saveButton);
      break;
    }
    default:
      return;
  }

  msgBox.setText(msg);

  msgBox.exec();

  if (msgBox.clickedButton() != cancelButton)
  {
    if (msgBox.clickedButton() == saveButton)
    {
      if (!this->OnSave())
      {
        return;
      }
    }

    this->Reset();
    gui::model::Events::newModel();
  }
}

/////////////////////////////////////////////////
bool ModelCreator::OnSave()
{
  this->Stop();

  switch (this->dataPtr->currentSaveState)
  {
    case UNSAVED_CHANGES:
    {
      this->SaveModelFiles();
      gui::model::Events::saveModel(this->dataPtr->modelName);
      return true;
    }
    case NEVER_SAVED:
    {
      return this->OnSaveAs();
    }
    default:
      return false;
  }
}

/////////////////////////////////////////////////
bool ModelCreator::OnSaveAs()
{
  this->Stop();

  if (this->dataPtr->saveDialog->OnSaveAs())
  {
    // Prevent changing save location
    this->dataPtr->currentSaveState = ALL_SAVED;
    // Get name set by user
    this->SetModelName(this->dataPtr->saveDialog->GetModelName());
    // Update name on palette
    gui::model::Events::saveModel(this->dataPtr->modelName);
    // Generate and save files
    this->SaveModelFiles();
    return true;
  }
  return false;
}

/////////////////////////////////////////////////
void ModelCreator::OnNameChanged(const std::string &_name)
{
  if (_name.compare(this->dataPtr->modelName) == 0)
    return;

  this->SetModelName(_name);
  this->ModelChanged();
}

/////////////////////////////////////////////////
void ModelCreator::OnExit()
{
  this->Stop();

  if (this->dataPtr->allLinks.empty() &&
      this->dataPtr->allNestedModels.empty() &&
      this->dataPtr->allModelPlugins.empty())
  {
    if (!this->dataPtr->serverModelName.empty())
      this->SetModelVisible(this->dataPtr->serverModelName, true);
    this->Reset();
    gui::model::Events::newModel();
    gui::model::Events::finishModel();
    return;
  }

  switch (this->dataPtr->currentSaveState)
  {
    case ALL_SAVED:
    {
      QString msg("Are you ready to exit?\n\n");
      QMessageBox msgBox(QMessageBox::NoIcon, QString("Exit"), msg);

      QPushButton *cancelButton = msgBox.addButton("Cancel",
          QMessageBox::RejectRole);
      QPushButton *exitButton =
          msgBox.addButton("Exit", QMessageBox::AcceptRole);
      msgBox.setDefaultButton(exitButton);
      msgBox.setEscapeButton(cancelButton);

      msgBox.exec();
      if (msgBox.clickedButton() == cancelButton)
      {
        return;
      }
      this->FinishModel();
      break;
    }
    case UNSAVED_CHANGES:
    case NEVER_SAVED:
    {
      QString msg("Save Changes before exiting?\n\n");

      QMessageBox msgBox(QMessageBox::NoIcon, QString("Exit"), msg);
      QPushButton *cancelButton = msgBox.addButton("Cancel",
          QMessageBox::RejectRole);
      msgBox.addButton("Don't Save, Exit", QMessageBox::DestructiveRole);
      QPushButton *saveButton = msgBox.addButton("Save and Exit",
          QMessageBox::AcceptRole);
      msgBox.setDefaultButton(cancelButton);
      msgBox.setDefaultButton(saveButton);

      msgBox.exec();
      if (msgBox.clickedButton() == cancelButton)
        return;

      if (msgBox.clickedButton() == saveButton)
      {
        if (!this->OnSave())
        {
          return;
        }
      }
      break;
    }
    default:
      return;
  }

  // Create entity on main window up to the saved point
  if (this->dataPtr->currentSaveState != NEVER_SAVED)
    this->FinishModel();
  else
    this->SetModelVisible(this->dataPtr->serverModelName, true);

  this->Reset();

  gui::model::Events::newModel();
  gui::model::Events::finishModel();
}

/////////////////////////////////////////////////
void ModelCreator::OnPropertiesChanged(const bool _static,
    const bool _autoDisable)
{
  this->dataPtr->autoDisable = _autoDisable;
  this->dataPtr->isStatic = _static;
  this->ModelChanged();
}

/////////////////////////////////////////////////
void ModelCreator::SaveModelFiles()
{
  this->dataPtr->saveDialog->GenerateConfig();
  this->dataPtr->saveDialog->SaveToConfig();
  this->GenerateSDF();
  this->dataPtr->saveDialog->SaveToSDF(this->dataPtr->modelSDF);
  this->dataPtr->currentSaveState = ALL_SAVED;
}

/////////////////////////////////////////////////
std::string ModelCreator::CreateModel()
{
  this->Reset();
  return this->dataPtr->folderName;
}

/////////////////////////////////////////////////
void ModelCreator::AddJoint(const std::string &_type)
{
  this->Stop();
  if (this->dataPtr->jointMaker)
    this->dataPtr->jointMaker->AddJoint(_type);
}

/////////////////////////////////////////////////
void ModelCreator::AddCustomLink(const EntityType _type,
    const ignition::math::Vector3d &_size, const ignition::math::Pose3d &_pose,
    const std::string &_uri, const unsigned int _samples)
{
  this->Stop();

  this->dataPtr->addEntityType = _type;
  if (_type != ENTITY_NONE)
  {
    auto linkData = this->AddShape(_type, _size, _pose, _uri, _samples);
    if (linkData)
      this->dataPtr->mouseVisual = linkData->LinkVisual();
  }
}

/////////////////////////////////////////////////
LinkData *ModelCreator::AddShape(const EntityType _type,
    const ignition::math::Vector3d &_size, const ignition::math::Pose3d &_pose,
    const std::string &_uri, const unsigned int _samples)
{
  if (!this->dataPtr->previewVisual)
  {
    this->Reset();
  }

  std::stringstream linkNameStream;
  linkNameStream << this->dataPtr->previewVisual->Name() << "::link_" <<
      this->dataPtr->linkCounter++;
  std::string linkName = linkNameStream.str();

  rendering::VisualPtr linkVisual(new rendering::Visual(linkName,
      this->dataPtr->previewVisual, false));
  linkVisual->Load();
  linkVisual->SetTransparency(ModelData::GetEditTransparency());

  std::ostringstream visualName;
  visualName << linkName << "::visual";
  rendering::VisualPtr visVisual(new rendering::Visual(visualName.str(),
      linkVisual, false));
  sdf::ElementPtr visualElem =  this->dataPtr->modelTemplateSDF->Root()
      ->GetElement("model")->GetElement("link")->GetElement("visual");

  sdf::ElementPtr geomElem =  visualElem->GetElement("geometry");
  geomElem->ClearElements();

  if (_type == ENTITY_CYLINDER)
  {
    sdf::ElementPtr cylinderElem = geomElem->AddElement("cylinder");
    (cylinderElem->GetElement("radius"))->Set(_size.X()*0.5);
    (cylinderElem->GetElement("length"))->Set(_size.Z());
  }
  else if (_type == ENTITY_SPHERE)
  {
    ((geomElem->AddElement("sphere"))->GetElement("radius"))->
        Set(_size.X()*0.5);
  }
  else if (_type == ENTITY_MESH)
  {
    sdf::ElementPtr meshElem = geomElem->AddElement("mesh");
    meshElem->GetElement("scale")->Set(_size);
    meshElem->GetElement("uri")->Set(_uri);
  }
  else if (_type == ENTITY_POLYLINE)
  {
    QFileInfo info(QString::fromStdString(_uri));
    if (!info.isFile() || info.completeSuffix().toLower() != "svg")
    {
      gzerr << "File [" << _uri << "] not found or invalid!" << std::endl;
      return nullptr;
    }

    common::SVGLoader svgLoader(_samples);
    std::vector<common::SVGPath> paths;
    svgLoader.Parse(_uri, paths);

    if (paths.empty())
    {
      gzerr << "No paths found on file [" << _uri << "]" << std::endl;
      return nullptr;
    }

    // SVG paths do not map to sdf polylines, because we now allow a contour
    // to be made of multiple svg disjoint paths.
    // For this reason, we compute the closed polylines that can be extruded
    // in this step
    std::vector< std::vector<ignition::math::Vector2d> > closedPolys;
    std::vector< std::vector<ignition::math::Vector2d> > openPolys;
    svgLoader.PathsToClosedPolylines(paths, 0.05, closedPolys, openPolys);
    if (closedPolys.empty())
    {
      gzerr << "No closed polylines found on file [" << _uri << "]"
        << std::endl;
      return nullptr;
    }
    if (!openPolys.empty())
    {
      gzmsg << "There are " << openPolys.size() << "open polylines. "
        << "They will be ignored." << std::endl;
    }
    // Find extreme values to center the polylines
    ignition::math::Vector2d min(paths[0].polylines[0][0]);
    ignition::math::Vector2d max(min);

    for (auto const &poly : closedPolys)
    {
      for (auto const &pt : poly)
      {
        if (pt.X() < min.X())
          min.X() = pt.X();
        if (pt.Y() < min.Y())
          min.Y() = pt.Y();
        if (pt.X() > max.X())
          max.X() = pt.X();
        if (pt.Y() > max.Y())
          max.Y() = pt.Y();
      }
    }
    for (auto const &poly : closedPolys)
    {
      sdf::ElementPtr polylineElem = geomElem->AddElement("polyline");
      polylineElem->GetElement("height")->Set(_size.Z());

      for (auto const &p : poly)
      {
        // Translate to center
        ignition::math::Vector2d pt = p - min - (max-min)*0.5;
        // Swap X and Y so Z will point up
        // (in 2D it points into the screen)
        sdf::ElementPtr pointElem = polylineElem->AddElement("point");
        pointElem->Set(
            ignition::math::Vector2d(pt.Y()*_size.Y(), pt.X()*_size.X()));
      }
    }
  }
  else
  {
    if (_type != ENTITY_BOX)
    {
      gzwarn << "Unknown link type '" << _type << "'. " <<
          "Adding a box" << std::endl;
    }

    ((geomElem->AddElement("box"))->GetElement("size"))->Set(_size);
  }

  visVisual->Load(visualElem);
  LinkData *linkData = this->CreateLink(visVisual);
  linkVisual->SetVisibilityFlags(GZ_VISIBILITY_GUI | GZ_VISIBILITY_SELECTABLE);

  linkVisual->SetPose(_pose);

  // insert over ground plane for now
  auto linkPos = linkVisual->WorldPose().Pos();
  if (_type == ENTITY_BOX || _type == ENTITY_CYLINDER || _type == ENTITY_SPHERE)
  {
    linkPos.Z() = _size.Z() * 0.5;
  }
  // override orientation as it's more natural to insert objects upright rather
  // than inserting it in the model frame.
  linkVisual->SetWorldPose(ignition::math::Pose3d(linkPos,
      ignition::math::Quaterniond()));

  return linkData;
}

/////////////////////////////////////////////////
NestedModelData *ModelCreator::AddModel(const sdf::ElementPtr &_sdf)
{
  // Create a top-level nested model
  return this->CreateModelFromSDF(_sdf, this->dataPtr->previewVisual, false);
}

/////////////////////////////////////////////////
LinkData *ModelCreator::CreateLink(const rendering::VisualPtr &_visual)
{
  LinkData *link = new LinkData();

  msgs::Model model;
  double mass = 1.0;

  // set reasonable inertial values based on geometry
  std::string geomType = _visual->GetGeometryType();
  if (geomType == "cylinder")
    msgs::AddCylinderLink(model, mass, 0.5, 1.0);
  else if (geomType == "sphere")
    msgs::AddSphereLink(model, mass, 0.5);
  else
    msgs::AddBoxLink(model, mass, ignition::math::Vector3d::One);
  link->Load(msgs::LinkToSDF(model.link(0)));

  MainWindow *mainWindow = gui::get_main_window();
  if (mainWindow)
  {
    connect(gui::get_main_window(), SIGNAL(Close()), link->inspector,
        SLOT(close()));
  }

  link->SetLinkVisual(_visual->GetParent());
  link->AddVisual(_visual);

<<<<<<< HEAD
  link->inspector->SetLinkId(link->linkVisual->Name());
=======
  std::string linkName = link->LinkVisual()->GetName();

  link->inspector->SetLinkId(linkName);
>>>>>>> febb0565

  // override transparency
  _visual->SetTransparency(_visual->GetTransparency() *
      (1-ModelData::GetEditTransparency()-0.1)
      + ModelData::GetEditTransparency());

  // create collision with identical geometry
  rendering::VisualPtr collisionVis =
<<<<<<< HEAD
      _visual->Clone(link->linkVisual->Name() + "::collision",
      link->linkVisual);
=======
      _visual->Clone(linkName + "::collision", link->LinkVisual());
>>>>>>> febb0565

  // orange
  collisionVis->SetMaterial("Gazebo/Orange");
  collisionVis->SetTransparency(
      ignition::math::clamp(ModelData::GetEditTransparency() * 2.0, 0.0, 0.8));
  ModelData::UpdateRenderGroup(collisionVis);
  link->AddCollision(collisionVis);

<<<<<<< HEAD
  std::string linkName = link->linkVisual->Name();

=======
>>>>>>> febb0565
  std::string leafName = linkName;
  size_t idx = linkName.rfind("::");
  if (idx != std::string::npos)
    leafName = linkName.substr(idx+2);

  link->SetName(leafName);
  link->ShowCollisions(this->dataPtr->showCollisions);
  link->ShowVisuals(this->dataPtr->showVisuals);
  link->ShowLinkFrame(this->dataPtr->showLinkFrames);

  {
    std::lock_guard<std::recursive_mutex> lock(this->dataPtr->updateMutex);
    this->dataPtr->allLinks[linkName] = link;
    if (this->dataPtr->canonicalLink.empty())
      this->dataPtr->canonicalLink = linkName;
  }

  this->ModelChanged();

  return link;
}

/////////////////////////////////////////////////
void ModelCreator::InsertLinkFromSDF(sdf::ElementPtr _sdf)
{
  if (!_sdf)
    return;

  this->CreateLinkFromSDF(_sdf, this->dataPtr->previewVisual);
}

/////////////////////////////////////////////////
void ModelCreator::InsertNestedModelFromSDF(sdf::ElementPtr _sdf)
{
  if (!_sdf)
    return;

  this->CreateModelFromSDF(_sdf, this->dataPtr->previewVisual);
}

/////////////////////////////////////////////////
LinkData *ModelCreator::CloneLink(const std::string &_linkName)
{
  std::lock_guard<std::recursive_mutex> lock(this->dataPtr->updateMutex);

  auto it = this->dataPtr->allLinks.find(_linkName);
  if (it == this->dataPtr->allLinks.end())
  {
    gzerr << "No link with name: " << _linkName << " found."  << std::endl;
    return nullptr;
  }

  // generate unique name.
  std::string newName = _linkName + "_clone";
  auto itName = this->dataPtr->allLinks.find(newName);
  int nameCounter = 0;
  while (itName != this->dataPtr->allLinks.end())
  {
    std::stringstream newLinkName;
    newLinkName << _linkName << "_clone_" << nameCounter++;
    newName = newLinkName.str();
    itName = this->dataPtr->allLinks.find(newName);
  }

  std::string leafName = newName;
  size_t idx = newName.rfind("::");
  if (idx != std::string::npos)
    leafName = newName.substr(idx+2);
  LinkData *link = it->second->Clone(leafName);

  link->ShowCollisions(this->dataPtr->showCollisions);
  link->ShowVisuals(this->dataPtr->showVisuals);
  link->ShowLinkFrame(this->dataPtr->showLinkFrames);
  this->dataPtr->allLinks[newName] = link;

  this->ModelChanged();

  return link;
}

/////////////////////////////////////////////////
NestedModelData *ModelCreator::CloneNestedModel(
    const std::string &_nestedModelName)
{
  std::lock_guard<std::recursive_mutex> lock(this->dataPtr->updateMutex);

  auto it = this->dataPtr->allNestedModels.find(_nestedModelName);
  if (it == this->dataPtr->allNestedModels.end())
  {
    gzerr << "No nested model with name: " << _nestedModelName <<
        " found."  << std::endl;
    return nullptr;
  }

  std::string newName = _nestedModelName + "_clone";
  std::string leafName = newName;
  size_t idx = newName.rfind("::");
  if (idx != std::string::npos)
    leafName = newName.substr(idx+2);
  sdf::ElementPtr cloneSDF = it->second->modelSDF->Clone();
  cloneSDF->GetAttribute("name")->Set(leafName);

  NestedModelData *modelData = this->CreateModelFromSDF(cloneSDF,
    it->second->modelVisual->GetParent(), false);

  this->ModelChanged();

  return modelData;
}

/////////////////////////////////////////////////
LinkData *ModelCreator::CreateLinkFromSDF(const sdf::ElementPtr &_linkElem,
    const rendering::VisualPtr &_parentVis)
{
  if (_linkElem == nullptr)
  {
    gzwarn << "Null SDF pointer, not creating link." << std::endl;
    return nullptr;
  }

  LinkData *link = new LinkData();
  MainWindow *mainWindow = gui::get_main_window();
  if (mainWindow)
  {
    connect(gui::get_main_window(), SIGNAL(Close()), link->inspector,
        SLOT(close()));
  }

  link->Load(_linkElem);

  // Link
  std::stringstream linkNameStream;
  std::string leafName = link->Name();
  linkNameStream << _parentVis->Name() << "::";
  linkNameStream << leafName;
  std::string linkName = linkNameStream.str();

  if (this->dataPtr->canonicalLink.empty())
    this->dataPtr->canonicalLink = linkName;

  link->SetName(leafName);

  // if link name is scoped, it could mean that it's from an included model.
  // The joint maker needs to know about this in order to specify the correct
  // parent and child links in sdf generation step.
  if (leafName.find("::") != std::string::npos)
    this->dataPtr->jointMaker->AddScopedLinkName(leafName);

  rendering::VisualPtr linkVisual(
      new rendering::Visual(linkName, _parentVis, false));
  linkVisual->Load();
  linkVisual->SetPose(link->Pose());
<<<<<<< HEAD
  link->linkVisual = linkVisual;
  link->inspector->SetLinkId(link->linkVisual->Name());
=======
  link->SetLinkVisual(linkVisual);
  link->inspector->SetLinkId(linkVisual->GetName());
>>>>>>> febb0565

  // Visuals
  int visualIndex = 0;
  sdf::ElementPtr visualElem;

  if (_linkElem->HasElement("visual"))
    visualElem = _linkElem->GetElement("visual");

  linkVisual->SetTransparency(ModelData::GetEditTransparency());

  while (visualElem)
  {
    // Visual name
    std::string visualName;
    if (visualElem->HasAttribute("name"))
    {
      visualName = linkName + "::" + visualElem->Get<std::string>("name");
      visualIndex++;
    }
    else
    {
      std::stringstream visualNameStream;
      visualNameStream << linkName << "::visual_" << visualIndex++;
      visualName = visualNameStream.str();
      gzwarn << "SDF missing visual name attribute. Created name " << visualName
          << std::endl;
    }
    rendering::VisualPtr visVisual(new rendering::Visual(visualName,
        linkVisual, false));
    visVisual->Load(visualElem);

    // Visual pose
    ignition::math::Pose3d visualPose;
    if (visualElem->HasElement("pose"))
      visualPose = visualElem->Get<ignition::math::Pose3d>("pose");
    else
      visualPose.Set(0, 0, 0, 0, 0, 0);
    visVisual->SetPose(visualPose);

    // Add to link
    link->AddVisual(visVisual);

    // override transparency
    visVisual->SetTransparency(visVisual->GetTransparency() *
        (1-ModelData::GetEditTransparency()-0.1)
        + ModelData::GetEditTransparency());

    visualElem = visualElem->GetNextElement("visual");
  }

  // Collisions
  int collisionIndex = 0;
  sdf::ElementPtr collisionElem;

  if (_linkElem->HasElement("collision"))
    collisionElem = _linkElem->GetElement("collision");

  while (collisionElem)
  {
    // Collision name
    std::string collisionName;
    if (collisionElem->HasAttribute("name"))
    {
      collisionName = linkName + "::" + collisionElem->Get<std::string>("name");
      collisionIndex++;
    }
    else
    {
      std::ostringstream collisionNameStream;
      collisionNameStream << linkName << "::collision_" << collisionIndex++;
      collisionName = collisionNameStream.str();
      gzwarn << "SDF missing collision name attribute. Created name " <<
          collisionName << std::endl;
    }
    rendering::VisualPtr colVisual(new rendering::Visual(collisionName,
        linkVisual, false));

    // Collision pose
    ignition::math::Pose3d collisionPose;
    if (collisionElem->HasElement("pose"))
      collisionPose = collisionElem->Get<ignition::math::Pose3d>("pose");
    else
      collisionPose.Set(0, 0, 0, 0, 0, 0);

    // Make a visual element from the collision element
    sdf::ElementPtr colVisualElem =  this->dataPtr->modelTemplateSDF->Root()
        ->GetElement("model")->GetElement("link")->GetElement("visual");

    sdf::ElementPtr geomElem = colVisualElem->GetElement("geometry");
    geomElem->ClearElements();
    geomElem->Copy(collisionElem->GetElement("geometry"));

    colVisual->Load(colVisualElem);
    colVisual->SetPose(collisionPose);
    colVisual->SetMaterial("Gazebo/Orange");
    colVisual->SetTransparency(ignition::math::clamp(
        ModelData::GetEditTransparency() * 2.0, 0.0, 0.8));
    ModelData::UpdateRenderGroup(colVisual);

    // Add to link
    msgs::Collision colMsg = msgs::CollisionFromSDF(collisionElem);
    link->AddCollision(colVisual, &colMsg);

    collisionElem = collisionElem->GetNextElement("collision");
  }

  linkVisual->SetVisibilityFlags(GZ_VISIBILITY_GUI | GZ_VISIBILITY_SELECTABLE);

  // emit linkInserted events for all links, including links in nested models
  gui::model::Events::linkInserted(linkName);

  {
    std::lock_guard<std::recursive_mutex> lock(this->dataPtr->updateMutex);
    link->ShowCollisions(this->dataPtr->showCollisions);
    link->ShowVisuals(this->dataPtr->showVisuals);
    link->ShowLinkFrame(this->dataPtr->showLinkFrames);
    this->dataPtr->allLinks[linkName] = link;
  }

  this->ModelChanged();

  return link;
}

/////////////////////////////////////////////////
void ModelCreator::RemoveNestedModelImpl(const std::string &_nestedModelName)
{
  if (!this->dataPtr->previewVisual)
  {
    this->Reset();
    return;
  }

  NestedModelData *modelData = nullptr;
  {
    std::lock_guard<std::recursive_mutex> lock(this->dataPtr->updateMutex);
    if (this->dataPtr->allNestedModels.find(_nestedModelName) ==
        this->dataPtr->allNestedModels.end())
    {
      return;
    }
    modelData = this->dataPtr->allNestedModels[_nestedModelName];
  }

  if (!modelData)
    return;

  // Copy before reference is deleted.
  std::string nestedModelName(_nestedModelName);

  // remove all its models
  for (auto &modelIt : modelData->models)
    this->RemoveNestedModelImpl(modelIt.first);

  // remove all its links and joints
  for (auto &linkIt : modelData->links)
  {
    // if it's a link
    if (this->dataPtr->allLinks.find(linkIt.first) !=
        this->dataPtr->allLinks.end())
    {
      if (this->dataPtr->jointMaker)
      {
        this->dataPtr->jointMaker->RemoveJointsByLink(linkIt.first);
      }
      this->RemoveLinkImpl(linkIt.first);
    }
  }

  rendering::ScenePtr scene = modelData->modelVisual->GetScene();
  if (scene)
  {
    scene->RemoveVisual(modelData->modelVisual);
  }

  modelData->modelVisual.reset();
  {
    std::lock_guard<std::recursive_mutex> lock(this->dataPtr->updateMutex);
    this->dataPtr->allNestedModels.erase(_nestedModelName);
    delete modelData;
  }
  gui::model::Events::nestedModelRemoved(nestedModelName);

  this->ModelChanged();
}

/////////////////////////////////////////////////
void ModelCreator::RemoveLinkImpl(const std::string &_linkName)
{
  if (!this->dataPtr->previewVisual)
  {
    this->Reset();
    return;
  }

  LinkData *link = nullptr;
  {
    std::lock_guard<std::recursive_mutex> lock(this->dataPtr->updateMutex);
    auto linkIt = this->dataPtr->allLinks.find(_linkName);
    if (linkIt == this->dataPtr->allLinks.end())
      return;
    link = linkIt->second;
  }

  if (!link)
    return;

  // Copy before reference is deleted.
  std::string linkName(_linkName);

  rendering::ScenePtr scene = link->LinkVisual()->GetScene();
  if (scene)
  {
    for (auto &it : link->visuals)
    {
      rendering::VisualPtr vis = it.first;
      scene->RemoveVisual(vis);
    }
    scene->RemoveVisual(link->LinkVisual());
    for (auto &colIt : link->collisions)
    {
      rendering::VisualPtr vis = colIt.first;
      scene->RemoveVisual(vis);
    }

    scene->RemoveVisual(link->LinkVisual());
  }

  link->SetLinkVisual(nullptr);
  {
    std::lock_guard<std::recursive_mutex> lock(this->dataPtr->updateMutex);
    this->dataPtr->allLinks.erase(linkName);
    delete link;
  }
  gui::model::Events::linkRemoved(linkName);

  this->ModelChanged();
}

/////////////////////////////////////////////////
void ModelCreator::Reset()
{
  delete this->dataPtr->saveDialog;
  this->dataPtr->saveDialog = new SaveEntityDialog(SaveEntityDialog::MODEL);

  this->dataPtr->jointMaker->Reset();
  this->dataPtr->selectedEntities.clear();

  if (g_copyAct)
    g_copyAct->setEnabled(false);

  if (g_pasteAct)
    g_pasteAct->setEnabled(false);

  this->dataPtr->currentSaveState = NEVER_SAVED;
  this->SetModelName(this->dataPtr->modelDefaultName);
  this->dataPtr->serverModelName = "";
  this->dataPtr->serverModelSDF.reset();
  this->dataPtr->serverModelVisible.clear();
  this->dataPtr->canonicalLink = "";

  this->dataPtr->modelTemplateSDF.reset(new sdf::SDF);
  this->dataPtr->modelTemplateSDF->SetFromString(
      ModelData::GetTemplateSDFString());

  this->dataPtr->modelSDF.reset(new sdf::SDF);

  this->dataPtr->isStatic = false;
  this->dataPtr->autoDisable = true;
  gui::model::Events::modelPropertiesChanged(this->dataPtr->isStatic,
      this->dataPtr->autoDisable);
  gui::model::Events::modelNameChanged(this->ModelName());

  while (!this->dataPtr->allLinks.empty())
    this->RemoveLinkImpl(this->dataPtr->allLinks.begin()->first);
  this->dataPtr->allLinks.clear();

  while (!this->dataPtr->allNestedModels.empty())
    this->RemoveNestedModelImpl(this->dataPtr->allNestedModels.begin()->first);
  this->dataPtr->allNestedModels.clear();

  this->dataPtr->allModelPlugins.clear();

  if (!gui::get_active_camera() ||
    !gui::get_active_camera()->GetScene())
  return;

  rendering::ScenePtr scene = gui::get_active_camera()->GetScene();
  if (this->dataPtr->previewVisual)
    scene->RemoveVisual(this->dataPtr->previewVisual);

  std::stringstream previewModelName;
  previewModelName << this->dataPtr->previewName << "_" <<
      this->dataPtr->modelCounter++;
  this->dataPtr->previewVisual.reset(new rendering::Visual(
      previewModelName.str(), scene->WorldVisual(), false));

  this->dataPtr->previewVisual->Load();
  this->dataPtr->modelPose = ignition::math::Pose3d::Zero;
  this->dataPtr->previewVisual->SetPose(this->dataPtr->modelPose);

  this->dataPtr->userCmdManager->Reset();
}

/////////////////////////////////////////////////
void ModelCreator::SetModelName(const std::string &_modelName)
{
  this->dataPtr->modelName = _modelName;
  this->dataPtr->saveDialog->SetModelName(_modelName);

  this->dataPtr->folderName = this->dataPtr->saveDialog->
      GetFolderNameFromModelName(this->dataPtr->modelName);

  if (this->dataPtr->currentSaveState == NEVER_SAVED)
  {
    // Set new saveLocation
    boost::filesystem::path oldPath(
        this->dataPtr->saveDialog->GetSaveLocation());

    auto newPath = oldPath.parent_path() / this->dataPtr->folderName;
    this->dataPtr->saveDialog->SetSaveLocation(newPath.string());
  }
}

/////////////////////////////////////////////////
std::string ModelCreator::ModelName() const
{
  return this->dataPtr->modelName;
}

/////////////////////////////////////////////////
void ModelCreator::SetStatic(const bool _static)
{
  this->dataPtr->isStatic = _static;
  this->ModelChanged();
}

/////////////////////////////////////////////////
void ModelCreator::SetAutoDisable(const bool _auto)
{
  this->dataPtr->autoDisable = _auto;
  this->ModelChanged();
}

/////////////////////////////////////////////////
void ModelCreator::FinishModel()
{
  if (!this->dataPtr->serverModelName.empty())
  {
    // this resets the material properites of the model
    // (important if we want to reuse it later, e.g. saving to same model name,
    // if this is not done then the new model with same name will be invisible)
    this->SetModelVisible(this->dataPtr->serverModelName, true);

    // delete model on server first before spawning the updated one.
    transport::request(gui::get_world(), "entity_delete",
        this->dataPtr->serverModelName);
    int timeoutCounter = 0;
    int timeout = 100;
    // wait for entity to be deleted on server side
    while (timeoutCounter < timeout)
    {
      auto response = transport::request(gui::get_world(), "entity_info",
          this->dataPtr->serverModelName);
      // Make sure the response is correct
      if (response->response() == "nonexistent")
        break;

      common::Time::MSleep(100);
      QCoreApplication::processEvents();
      timeoutCounter++;
    }

    timeoutCounter = 0;
    // wait for client scene to acknowledge the deletion
    rendering::ScenePtr scene = gui::get_active_camera()->GetScene();
    rendering::VisualPtr visual = scene->GetVisual(
        this->dataPtr->serverModelName);
    while (timeoutCounter < timeout)
    {
      visual = scene->GetVisual(this->dataPtr->serverModelName);
      if (!visual)
        break;
      common::Time::MSleep(100);
      QCoreApplication::processEvents();
      timeoutCounter++;
    }
  }

  event::Events::setSelectedEntity("", "normal");
  this->CreateTheEntity();
  this->Reset();
}

/////////////////////////////////////////////////
void ModelCreator::CreateTheEntity()
{
  if (!this->dataPtr->modelSDF->Root()->HasElement("model"))
  {
    gzerr << "Generated invalid SDF! Cannot create entity." << std::endl;
    return;
  }

  msgs::Factory msg;
  // Create a new name if the model exists
  auto modelElem = this->dataPtr->modelSDF->Root()->GetElement("model");
  std::string modelElemName = modelElem->Get<std::string>("name");
  if (modelElemName != this->dataPtr->serverModelName &&
      has_entity_name(modelElemName))
  {
    int i = 0;
    while (has_entity_name(modelElemName))
    {
      modelElemName = modelElem->Get<std::string>("name") + "_" +
        std::to_string(i++);
    }
    modelElem->GetAttribute("name")->Set(modelElemName);
  }

  msg.set_sdf(this->dataPtr->modelSDF->ToString());
  msgs::Set(msg.mutable_pose(), this->dataPtr->modelPose);
  this->dataPtr->makerPub->Publish(msg);
}

/////////////////////////////////////////////////
void ModelCreator::AddEntity(const sdf::ElementPtr &_sdf)
{
  if (!this->dataPtr->previewVisual)
  {
    this->Reset();
  }

  this->Stop();

  if (_sdf->GetName() == "model")
  {
    this->dataPtr->addEntityType = ENTITY_MODEL;
    NestedModelData *modelData = this->AddModel(_sdf);
    if (modelData)
      this->dataPtr->mouseVisual = modelData->modelVisual;
  }
}

/////////////////////////////////////////////////
void ModelCreator::AddLink(const EntityType _type)
{
  if (!this->dataPtr->previewVisual)
  {
    this->Reset();
  }

  this->Stop();

  this->dataPtr->addEntityType = _type;
  if (_type != ENTITY_NONE)
  {
    LinkData *linkData = this->AddShape(_type);
    if (linkData)
      this->dataPtr->mouseVisual = linkData->LinkVisual();
  }
}

/////////////////////////////////////////////////
void ModelCreator::Stop()
{
  if (this->dataPtr->addEntityType != ENTITY_NONE && this->dataPtr->mouseVisual)
  {
    this->RemoveEntity(this->dataPtr->mouseVisual->Name());
    this->dataPtr->mouseVisual.reset();
    emit LinkAdded();
  }
  if (this->dataPtr->jointMaker)
    this->dataPtr->jointMaker->Stop();
}

/////////////////////////////////////////////////
void ModelCreator::OnDelete()
{
  if (this->dataPtr->inspectName.empty())
    return;

  this->OnDelete(this->dataPtr->inspectName);
  this->dataPtr->inspectName = "";
}

/////////////////////////////////////////////////
void ModelCreator::OnDelete(const std::string &_entity)
{
  // if it's a nestedModel
  auto nestedModel = this->dataPtr->allNestedModels.find(_entity);
  if (nestedModel != this->dataPtr->allNestedModels.end())
  {
    // Get data to use after the model has been deleted
    auto name = nestedModel->second->Name();
    auto sdf = nestedModel->second->modelSDF;
    auto scopedName = nestedModel->second->modelVisual->Name();

    this->RemoveNestedModelImpl(_entity);

    // Register command
    auto cmd = this->dataPtr->userCmdManager->NewCmd(
        "Delete [" + name + "]",
        MEUserCmd::DELETING_NESTED_MODEL);
    cmd->SetSDF(sdf);
    cmd->SetScopedName(scopedName);

    return;
  }

  // If it's a link
  auto link = this->dataPtr->allLinks.find(_entity);
  if (link != this->dataPtr->allLinks.end())
  {
    // First delete joints
    if (this->dataPtr->jointMaker)
      this->dataPtr->jointMaker->RemoveJointsByLink(_entity);

    // Then register command
    auto cmd = this->dataPtr->userCmdManager->NewCmd(
        "Delete [" + link->second->Name() + "]", MEUserCmd::DELETING_LINK);
    cmd->SetSDF(this->GenerateLinkSDF(link->second));
    cmd->SetScopedName(link->second->linkVisual->Name());

    // Then delete link
    this->RemoveLinkImpl(_entity);
    return;
  }
}

/////////////////////////////////////////////////
void ModelCreator::RemoveEntity(const std::string &_entity)
{
  std::lock_guard<std::recursive_mutex> lock(this->dataPtr->updateMutex);

  // if it's a nestedModel
  if (this->dataPtr->allNestedModels.find(_entity) !=
      this->dataPtr->allNestedModels.end())
  {
    this->RemoveNestedModelImpl(_entity);
    return;
  }

  // if it's a link
  if (this->dataPtr->allLinks.find(_entity) != this->dataPtr->allLinks.end())
  {
    if (this->dataPtr->jointMaker)
      this->dataPtr->jointMaker->RemoveJointsByLink(_entity);
    this->RemoveLinkImpl(_entity);
    return;
  }

  // if it's a visual
  rendering::VisualPtr vis =
      gui::get_active_camera()->GetScene()->GetVisual(_entity);
  if (vis)
  {
    rendering::VisualPtr parentLink = vis->GetParent();
    std::string parentLinkName = parentLink->Name();

    if (this->dataPtr->allLinks.find(parentLinkName) !=
        this->dataPtr->allLinks.end())
    {
      // remove the parent link if it's the only child
      if (parentLink->GetChildCount() == 1)
      {
        if (this->dataPtr->jointMaker)
          this->dataPtr->jointMaker->RemoveJointsByLink(parentLink->Name());
        this->RemoveLinkImpl(parentLink->Name());
        return;
      }
    }
  }
}

/////////////////////////////////////////////////
void ModelCreator::OnRemoveModelPlugin(const QString &_name)
{
  // User request from right-click menu
  this->RemoveModelPlugin(_name.toStdString());
}

/////////////////////////////////////////////////
void ModelCreator::RemoveModelPlugin(const std::string &_name,
    const bool _newCmd)
{
  std::lock_guard<std::recursive_mutex> lock(this->dataPtr->updateMutex);

  auto it = this->dataPtr->allModelPlugins.find(_name);
  if (it == this->dataPtr->allModelPlugins.end())
  {
    return;
  }

  if (_newCmd)
  {
    auto cmd = this->dataPtr->userCmdManager->NewCmd(
        "Delete plugin [" + _name + "]",
        MEUserCmd::DELETING_MODEL_PLUGIN);
    cmd->SetSDF(it->second->modelPluginSDF);
    cmd->SetScopedName(_name);
  }

  ModelPluginData *data = it->second;

  // Remove from map
  this->dataPtr->allModelPlugins.erase(_name);
  delete data;

  // Notify removal
  gui::model::Events::modelPluginRemoved(_name);
}

/////////////////////////////////////////////////
bool ModelCreator::OnKeyPress(const common::KeyEvent &_event)
{
  if (_event.key == Qt::Key_Escape)
  {
    this->Stop();
  }
  else if (_event.key == Qt::Key_Delete)
  {
    for (const auto &vis : this->dataPtr->selectedEntities)
    {
      this->OnDelete(vis->Name());
    }
    this->dataPtr->selectedEntities.clear();

    for (const auto &plugin : this->dataPtr->selectedModelPlugins)
    {
      this->RemoveModelPlugin(plugin);
    }
    this->dataPtr->selectedModelPlugins.clear();
  }
  else if (_event.control)
  {
    if (_event.key == Qt::Key_C && _event.control)
    {
      g_copyAct->trigger();
      return true;
    }
    if (_event.key == Qt::Key_V && _event.control)
    {
      g_pasteAct->trigger();
      return true;
    }
  }
  return false;
}

/////////////////////////////////////////////////
bool ModelCreator::OnMousePress(const common::MouseEvent &_event)
{
  rendering::UserCameraPtr userCamera = gui::get_active_camera();
  if (!userCamera)
    return false;

  if (this->dataPtr->jointMaker->State() != JointMaker::JOINT_NONE)
  {
    userCamera->HandleMouseEvent(_event);
    return true;
  }

  rendering::VisualPtr vis = userCamera->Visual(_event.Pos());
  if (vis)
  {
    if (!vis->IsPlane() && gui::get_entity_id(vis->GetRootVisual()->Name()))
    {
      // Handle snap from GLWidget
      if (g_snapAct->isChecked())
        return false;

      // Prevent interaction with other models, send event only to
      // user camera
      userCamera->HandleMouseEvent(_event);
      return true;
    }
  }
  return false;
}

/////////////////////////////////////////////////
bool ModelCreator::OnMouseRelease(const common::MouseEvent &_event)
{
  rendering::UserCameraPtr userCamera = gui::get_active_camera();
  if (!userCamera)
    return false;

  std::lock_guard<std::recursive_mutex> lock(this->dataPtr->updateMutex);

  // case when inserting an entity
  if (this->dataPtr->mouseVisual)
  {
    if (_event.Button() == common::MouseEvent::RIGHT)
      return true;

    // set the link data pose
    auto linkIt = this->dataPtr->allLinks.find(
        this->dataPtr->mouseVisual->Name());
    if (linkIt != this->dataPtr->allLinks.end())
    {
      LinkData *link = linkIt->second;
      link->SetPose(this->dataPtr->mouseVisual->WorldPose() -
          this->dataPtr->modelPose);
      gui::model::Events::linkInserted(this->dataPtr->mouseVisual->Name());

      auto cmd = this->dataPtr->userCmdManager->NewCmd(
          "Insert [" + link->Name() + "]",
          MEUserCmd::INSERTING_LINK);
      cmd->SetSDF(this->GenerateLinkSDF(link));
      cmd->SetScopedName(link->linkVisual->Name());
    }
    else
    {
      auto modelIt = this->dataPtr->allNestedModels.find(
          this->dataPtr->mouseVisual->Name());
      if (modelIt != this->dataPtr->allNestedModels.end())
      {
        NestedModelData *modelData = modelIt->second;
        modelData->SetPose(this->dataPtr->mouseVisual->WorldPose() -
            this->dataPtr->modelPose);

        this->EmitNestedModelInsertedEvent(this->dataPtr->mouseVisual);

        auto cmd = this->dataPtr->userCmdManager->NewCmd(
            "Insert [" + modelData->Name() + "]",
            MEUserCmd::INSERTING_NESTED_MODEL);
        cmd->SetSDF(modelData->modelSDF);
        cmd->SetScopedName(modelData->modelVisual->Name());
      }
    }

    // reset and return
    emit LinkAdded();
    this->dataPtr->mouseVisual.reset();
    this->AddLink(ENTITY_NONE);
    return true;
  }

  // End scaling links
  for (auto link : this->dataPtr->linkScaleUpdate)
  {
    // Register command
    auto cmd = this->dataPtr->userCmdManager->NewCmd(
        "Scale [" + link.first->Name() + "]", MEUserCmd::SCALING_LINK);
    cmd->SetScopedName(link.first->linkVisual->Name());
    cmd->SetScaleChange(link.first->Scales(), link.second);

    // Update data and inspector
    link.first->SetScales(link.second);
  }
  if (!this->dataPtr->linkScaleUpdate.empty())
    this->ModelChanged();
  this->dataPtr->linkScaleUpdate.clear();

  // End moving links
  for (auto link : this->dataPtr->linkPoseUpdate)
  {
    // Register command
    auto cmd = this->dataPtr->userCmdManager->NewCmd(
        "Move [" + link.first->Name() + "]", MEUserCmd::MOVING_LINK);
    cmd->SetScopedName(link.first->linkVisual->Name());
    cmd->SetPoseChange(link.first->Pose(), link.second);

    // Update data and inspector
    link.first->SetPose(link.second);
  }
  if (!this->dataPtr->linkPoseUpdate.empty())
    this->ModelChanged();
  this->dataPtr->linkPoseUpdate.clear();

  // End moving nested models
  for (auto nestedModel : this->dataPtr->nestedModelPoseUpdate)
  {
    // Register command
    auto cmd = this->dataPtr->userCmdManager->NewCmd(
        "Move [" + nestedModel.first->Name() + "]",
        MEUserCmd::MOVING_NESTED_MODEL);
    cmd->SetScopedName(nestedModel.first->modelVisual->Name());
    cmd->SetPoseChange(nestedModel.first->Pose(), nestedModel.second);

    // Update data and inspector
    nestedModel.first->SetPose(nestedModel.second);
  }
  if (!this->dataPtr->nestedModelPoseUpdate.empty())
    this->ModelChanged();
  this->dataPtr->nestedModelPoseUpdate.clear();

  // camera movement mouse release
  if (_event.Dragging())
    return false;

  // mouse selection and context menu events
  rendering::VisualPtr vis = userCamera->Visual(_event.Pos());
  if (vis)
  {
    rendering::VisualPtr topLevelVis = vis->GetNthAncestor(2);
    if (!topLevelVis)
      return false;

    bool isLink = this->dataPtr->allLinks.find(topLevelVis->Name()) !=
        this->dataPtr->allLinks.end();
    bool isNestedModel = this->dataPtr->allNestedModels.find(
        topLevelVis->Name()) != this->dataPtr->allNestedModels.end();

    bool isSelected = std::find(this->dataPtr->selectedEntities.begin(),
        this->dataPtr->selectedEntities.end(), topLevelVis) !=
        this->dataPtr->selectedEntities.end();

    // trigger context menu on right click
    if (_event.Button() == common::MouseEvent::RIGHT)
    {
      if (!isLink && !isNestedModel)
      {
        // user clicked on background model
        this->DeselectAll();
        QMenu menu;
        menu.addAction(g_copyAct);
        menu.addAction(g_pasteAct);
        menu.exec(QCursor::pos());
        return true;
      }

      // if right clicked on entity that's not previously selected then
      // select it
      if (!isSelected)
      {
        this->DeselectAll();
        this->SetSelected(topLevelVis, true);
      }

      this->dataPtr->inspectName = topLevelVis->Name();

      this->ShowContextMenu(this->dataPtr->inspectName);
      return true;
    }

    // Handle snap from GLWidget
    if (g_snapAct->isChecked())
      return false;

    // Is link / nested model
    if (isLink || isNestedModel)
    {
      // Not in multi-selection mode.
      if (!(QApplication::keyboardModifiers() & Qt::ControlModifier))
      {
        this->DeselectAll();
        this->SetSelected(topLevelVis, true);
      }
      // Multi-selection mode
      else
      {
        this->DeselectAllModelPlugins();

        // Highlight and select clicked entity if not already selected
        if (!isSelected)
        {
          this->SetSelected(topLevelVis, true);
        }
        // Deselect if already selected
        else
        {
          this->SetSelected(topLevelVis, false);
        }
      }

      if (this->dataPtr->manipMode == "translate" ||
          this->dataPtr->manipMode == "rotate" ||
          this->dataPtr->manipMode == "scale")
      {
        this->OnManipMode(this->dataPtr->manipMode);
      }

      return true;
    }
    // Not link or nested model
    else
    {
      this->DeselectAll();

      g_alignAct->setEnabled(false);
      g_copyAct->setEnabled(!this->dataPtr->selectedEntities.empty());

      if (!vis->IsPlane())
        return true;
    }
  }
  return false;
}

/////////////////////////////////////////////////
void ModelCreator::EmitNestedModelInsertedEvent(
    const rendering::VisualPtr &_vis) const
{
  if (!_vis)
    return;

  auto modelIt = this->dataPtr->allNestedModels.find(_vis->Name());
  if (modelIt != this->dataPtr->allNestedModels.end())
    gui::model::Events::nestedModelInserted(_vis->Name());
  else
    return;

  for (unsigned int i = 0; i < _vis->GetChildCount(); ++i)
    this->EmitNestedModelInsertedEvent(_vis->GetChild(i));
}

/////////////////////////////////////////////////
void ModelCreator::ShowContextMenu(const std::string &_entity)
{
  QMenu menu;
  menu.setObjectName("ModelEditorContextMenu");
  auto linkIt = this->dataPtr->allLinks.find(_entity);
  bool isLink = linkIt != this->dataPtr->allLinks.end();
  bool isNestedModel = false;
  if (!isLink)
  {
    auto nestedModelIt = this->dataPtr->allNestedModels.find(_entity);
    isNestedModel = nestedModelIt != this->dataPtr->allNestedModels.end();
    if (!isNestedModel)
      return;
  }
  else
  {
    // disable interacting with nested links for now
    LinkData *link = linkIt->second;
    if (link->nested)
      return;
  }

  // context menu for link
  if (isLink)
  {
    this->dataPtr->inspectName = _entity;
    if (this->dataPtr->inspectAct)
    {
      menu.addAction(this->dataPtr->inspectAct);

      menu.addSeparator();
      menu.addAction(g_copyAct);
      menu.addAction(g_pasteAct);
      menu.addSeparator();

      if (this->dataPtr->jointMaker)
      {
        std::vector<JointData *> joints =
            this->dataPtr->jointMaker->JointDataByLink(_entity);

        if (!joints.empty())
        {
          QMenu *jointsMenu = menu.addMenu(tr("Open Joint Inspector"));

          for (auto joint : joints)
          {
            QAction *jointAct = new QAction(tr(joint->name.c_str()), this);
            connect(jointAct, SIGNAL(triggered()), joint,
                SLOT(OnOpenInspector()));
            jointsMenu->addAction(jointAct);
          }
        }
      }
    }
  }
  // context menu for nested model
  else if (isNestedModel)
  {
    this->dataPtr->inspectName = _entity;
    menu.addAction(g_copyAct);
    menu.addAction(g_pasteAct);
  }

  // delete menu option
  menu.addSeparator();

  QAction *deleteAct = new QAction(tr("Delete"), this);
  connect(deleteAct, SIGNAL(triggered()), this, SLOT(OnDelete()));
  menu.addAction(deleteAct);

  menu.exec(QCursor::pos());
}

/////////////////////////////////////////////////
void ModelCreator::ShowModelPluginContextMenu(const std::string &_name)
{
  auto it = this->dataPtr->allModelPlugins.find(_name);
  if (it == this->dataPtr->allModelPlugins.end())
    return;

  // Open inspector
  QAction *inspectorAct = new QAction(tr("Open Model Plugin Inspector"), this);

  // Map signals to pass argument
  QSignalMapper *inspectorMapper = new QSignalMapper(this);

  connect(inspectorAct, SIGNAL(triggered()), inspectorMapper, SLOT(map()));
  inspectorMapper->setMapping(inspectorAct, QString::fromStdString(_name));

  connect(inspectorMapper, SIGNAL(mapped(QString)), this,
      SLOT(OnOpenModelPluginInspector(QString)));

  // Delete
  QAction *deleteAct = new QAction(tr("Delete"), this);

  // Map signals to pass argument
  QSignalMapper *deleteMapper = new QSignalMapper(this);

  connect(deleteAct, SIGNAL(triggered()), deleteMapper, SLOT(map()));
  deleteMapper->setMapping(deleteAct, QString::fromStdString(_name));

  connect(deleteMapper, SIGNAL(mapped(QString)), this,
      SLOT(OnRemoveModelPlugin(QString)));

  // Menu
  QMenu menu;
  menu.setObjectName("ModelEditorContextMenu");
  menu.addAction(inspectorAct);
  menu.addAction(deleteAct);

  menu.exec(QCursor::pos());
}

/////////////////////////////////////////////////
bool ModelCreator::OnMouseMove(const common::MouseEvent &_event)
{
  this->dataPtr->lastMouseEvent = _event;
  rendering::UserCameraPtr userCamera = gui::get_active_camera();
  if (!userCamera)
    return false;

  if (!this->dataPtr->mouseVisual)
  {
    rendering::VisualPtr vis = userCamera->Visual(_event.Pos());
    if (vis && !vis->IsPlane())
    {
      rendering::VisualPtr topLevelVis = vis->GetNthAncestor(2);
      if (!topLevelVis)
        return false;

      // Main window models always handled here
      if (this->dataPtr->allLinks.find(topLevelVis->Name()) ==
          this->dataPtr->allLinks.end() &&
          this->dataPtr->allNestedModels.find(topLevelVis->Name()) ==
          this->dataPtr->allNestedModels.end())
      {
        // Prevent highlighting for snapping
        if (this->dataPtr->manipMode == "snap" ||
            this->dataPtr->manipMode == "select" ||
            this->dataPtr->manipMode == "")
        {
          // Don't change cursor on hover
          QApplication::setOverrideCursor(QCursor(Qt::ArrowCursor));
          userCamera->HandleMouseEvent(_event);
        }
        // Allow ModelManipulator to work while dragging handle over this
        else if (_event.Dragging())
        {
          ModelManipulator::Instance()->OnMouseMoveEvent(_event);
        }
        return true;
      }
    }
    return false;
  }

  auto pose = this->dataPtr->mouseVisual->WorldPose();
  pose.Pos() = ModelManipulator::MousePositionOnPlane(
      userCamera, _event);

  // there is a problem detecting control key from common::MouseEvent, so
  // check using Qt for now
  if (QApplication::keyboardModifiers() & Qt::ControlModifier)
  {
    pose.Pos() = ModelManipulator::SnapPoint(pose.Pos());
  }
  pose.Pos().Z(this->dataPtr->mouseVisual->WorldPose().Pos().Z());

  this->dataPtr->mouseVisual->SetWorldPose(pose);

  return true;
}

/////////////////////////////////////////////////
bool ModelCreator::OnMouseDoubleClick(const common::MouseEvent &_event)
{
  // open the link inspector on double click
  rendering::VisualPtr vis = gui::get_active_camera()->Visual(_event.Pos());
  if (!vis)
    return false;

  std::lock_guard<std::recursive_mutex> lock(this->dataPtr->updateMutex);

  auto it = this->dataPtr->allLinks.find(vis->GetParent()->Name());
  if (it != this->dataPtr->allLinks.end())
  {
    this->OpenInspector(vis->GetParent()->Name());
    return true;
  }

  return false;
}

/////////////////////////////////////////////////
void ModelCreator::OnOpenInspector()
{
  if (this->dataPtr->inspectName.empty())
    return;

  this->OpenInspector(this->dataPtr->inspectName);
  this->dataPtr->inspectName = "";
}

/////////////////////////////////////////////////
void ModelCreator::OpenInspector(const std::string &_name)
{
  std::lock_guard<std::recursive_mutex> lock(this->dataPtr->updateMutex);
  auto it = this->dataPtr->allLinks.find(_name);
  if (it == this->dataPtr->allLinks.end())
  {
    gzerr << "Link [" << _name << "] not found." << std::endl;
    return;
  }

  // disable interacting with nested links for now
  LinkData *link = it->second;
  if (link->nested)
    return;

<<<<<<< HEAD
  link->SetPose(link->linkVisual->WorldPose() - this->dataPtr->modelPose);
=======
  link->SetPose(link->LinkVisual()->GetWorldPose().Ign() -
      this->dataPtr->modelPose);
>>>>>>> febb0565
  link->UpdateConfig();
  link->inspector->Open();
}

/////////////////////////////////////////////////
void ModelCreator::OnCopy()
{
  if (!g_editModelAct->isChecked())
    return;

  if (this->dataPtr->selectedEntities.empty())
  {
    return;
  }

  this->dataPtr->copiedNames.clear();

  for (auto vis : this->dataPtr->selectedEntities)
  {
    this->dataPtr->copiedNames.push_back(vis->Name());
  }
  g_pasteAct->setEnabled(true);
}

/////////////////////////////////////////////////
void ModelCreator::OnPaste()
{
  if (this->dataPtr->copiedNames.empty() || !g_editModelAct->isChecked())
  {
    return;
  }

  std::lock_guard<std::recursive_mutex> lock(this->dataPtr->updateMutex);

  ignition::math::Pose3d clonePose;
  rendering::UserCameraPtr userCamera = gui::get_active_camera();
  if (userCamera)
  {
    ignition::math::Vector3d mousePosition =
        ModelManipulator::MousePositionOnPlane(
        userCamera, this->dataPtr->lastMouseEvent);
    clonePose.Pos().X() = mousePosition.X();
    clonePose.Pos().Y() = mousePosition.Y();
  }

  // For now, only copy the last selected (nested models come after)
  auto it = this->dataPtr->allLinks.find(this->dataPtr->copiedNames.back());
  // Copy a link
  if (it != this->dataPtr->allLinks.end())
  {
    LinkData *copiedLink = it->second;
    if (!copiedLink)
      return;

    this->Stop();
    this->DeselectAll();

    if (!this->dataPtr->previewVisual)
    {
      this->Reset();
    }

    // Propagate copied entity's Z position and rotation
    ignition::math::Pose3d copiedPose = copiedLink->Pose();
    clonePose.Pos().Z() = this->dataPtr->modelPose.Pos().Z() +
        copiedPose.Pos().Z();
    clonePose.Rot() = copiedPose.Rot();

    LinkData *clonedLink = this->CloneLink(it->first);
    clonedLink->LinkVisual()->SetWorldPose(clonePose);

    this->dataPtr->addEntityType = ENTITY_MESH;
    this->dataPtr->mouseVisual = clonedLink->LinkVisual();
  }
  else
  {
    auto it2 = this->dataPtr->allNestedModels.find(
        this->dataPtr->copiedNames.back());
    if (it2 != this->dataPtr->allNestedModels.end())
    {
      NestedModelData *copiedNestedModel = it2->second;
      if (!copiedNestedModel)
        return;

      this->Stop();
      this->DeselectAll();

      if (!this->dataPtr->previewVisual)
      {
        this->Reset();
      }

      // Propagate copied entity's Z position and rotation
      ignition::math::Pose3d copiedPose = copiedNestedModel->Pose();
      clonePose.Pos().Z() = this->dataPtr->modelPose.Pos().Z() +
          copiedPose.Pos().Z();
      clonePose.Rot() = copiedPose.Rot();

      NestedModelData *clonedNestedModel = this->CloneNestedModel(it2->first);
      clonedNestedModel->modelVisual->SetWorldPose(clonePose);
      this->dataPtr->addEntityType = ENTITY_MODEL;
      this->dataPtr->mouseVisual = clonedNestedModel->modelVisual;
    }
  }
}

/////////////////////////////////////////////////
JointMaker *ModelCreator::JointMaker() const
{
  return this->dataPtr->jointMaker;
}

/////////////////////////////////////////////////
void ModelCreator::GenerateSDF()
{
  sdf::ElementPtr modelElem;

  this->dataPtr->modelSDF.reset(new sdf::SDF);
  this->dataPtr->modelSDF->SetFromString(ModelData::GetTemplateSDFString());

  modelElem = this->dataPtr->modelSDF->Root()->GetElement("model");

  modelElem->ClearElements();
  modelElem->GetAttribute("name")->Set(this->dataPtr->folderName);

  std::lock_guard<std::recursive_mutex> lock(this->dataPtr->updateMutex);

  if (this->dataPtr->serverModelName.empty())
  {
    // set center of all links and nested models to be origin
    /// \todo issue #1485 set a better origin other than the centroid
    ignition::math::Vector3d mid;
    int entityCount = 0;
    for (auto &linksIt : this->dataPtr->allLinks)
    {
      LinkData *link = linksIt.second;
      if (link->nested)
        continue;
      mid += link->Pose().Pos();
      entityCount++;
    }
    for (auto &nestedModelsIt : this->dataPtr->allNestedModels)
    {
      NestedModelData *modelData = nestedModelsIt.second;

      // get only top level nested models
      if (modelData->Depth() != 2)
        continue;

      mid += modelData->Pose().Pos();
      entityCount++;
    }

    if (!(this->dataPtr->allLinks.empty() &&
          this->dataPtr->allNestedModels.empty()))
    {
      mid /= entityCount;
    }

    this->dataPtr->modelPose.Pos() = mid;
  }

  // Update poses in case they changed
  for (auto &linksIt : this->dataPtr->allLinks)
  {
    LinkData *link = linksIt.second;
    if (link->nested)
      continue;
    ignition::math::Pose3d linkPose =
<<<<<<< HEAD
        link->linkVisual->WorldPose() - this->dataPtr->modelPose;
=======
        link->LinkVisual()->GetWorldPose().Ign() - this->dataPtr->modelPose;
>>>>>>> febb0565
    link->SetPose(linkPose);
    link->LinkVisual()->SetPose(linkPose);
  }
  for (auto &nestedModelsIt : this->dataPtr->allNestedModels)
  {
    NestedModelData *modelData = nestedModelsIt.second;

    if (!modelData->modelVisual)
      continue;

    // get only top level nested models
    if (modelData->Depth() != 2)
      continue;

    ignition::math::Pose3d nestedModelPose =
        modelData->modelVisual->WorldPose() - this->dataPtr->modelPose;
    modelData->SetPose(nestedModelPose);
    modelData->modelVisual->SetPose(nestedModelPose);
  }

  // generate canonical link sdf first.
  if (!this->dataPtr->canonicalLink.empty())
  {
    auto canonical = this->dataPtr->allLinks.find(this->dataPtr->canonicalLink);
    if (canonical != this->dataPtr->allLinks.end())
    {
      LinkData *link = canonical->second;
      if (!link->nested)
      {
        link->UpdateConfig();
        sdf::ElementPtr newLinkElem = this->GenerateLinkSDF(link);
        modelElem->InsertElement(newLinkElem);
      }
    }
  }

  // loop through rest of all links and generate sdf
  for (auto &linksIt : this->dataPtr->allLinks)
  {
    LinkData *link = linksIt.second;

    if (linksIt.first == this->dataPtr->canonicalLink || link->nested)
      continue;

    link->UpdateConfig();

    sdf::ElementPtr newLinkElem = this->GenerateLinkSDF(link);
    modelElem->InsertElement(newLinkElem);
  }

  // generate canonical model sdf first.
  if (!this->dataPtr->canonicalModel.empty())
  {
    auto canonical = this->dataPtr->allNestedModels.find(
        this->dataPtr->canonicalModel);
    if (canonical != this->dataPtr->allNestedModels.end())
    {
      NestedModelData *nestedModelData = canonical->second;
      modelElem->InsertElement(nestedModelData->modelSDF);
    }
  }

  // loop through rest of all nested models and add sdf
  for (auto &nestedModelsIt : this->dataPtr->allNestedModels)
  {
    NestedModelData *nestedModelData = nestedModelsIt.second;

    if (nestedModelsIt.first == this->dataPtr->canonicalModel ||
        nestedModelData->Depth() != 2)
      continue;

    modelElem->InsertElement(nestedModelData->modelSDF);
  }

  // Add joint sdf elements
  this->dataPtr->jointMaker->GenerateSDF();
  sdf::ElementPtr jointsElem = this->dataPtr->jointMaker->SDF();

  sdf::ElementPtr jointElem;
  if (jointsElem->HasElement("joint"))
    jointElem = jointsElem->GetElement("joint");
  while (jointElem)
  {
    modelElem->InsertElement(jointElem->Clone());
    jointElem = jointElem->GetNextElement("joint");
  }

  // Model settings
  modelElem->GetElement("static")->Set(this->dataPtr->isStatic);
  modelElem->GetElement("allow_auto_disable")->Set(this->dataPtr->autoDisable);

  // Add plugin elements
  for (auto modelPlugin : this->dataPtr->allModelPlugins)
    modelElem->InsertElement(modelPlugin.second->modelPluginSDF->Clone());

  // update root visual pose at the end after link, model, joint visuals
  this->dataPtr->previewVisual->SetWorldPose(this->dataPtr->modelPose);
}

/////////////////////////////////////////////////
sdf::ElementPtr ModelCreator::GenerateLinkSDF(LinkData *_link)
{
  std::stringstream visualNameStream;
  std::stringstream collisionNameStream;
  visualNameStream.str("");
  collisionNameStream.str("");

  sdf::ElementPtr newLinkElem = _link->linkSDF->Clone();
  newLinkElem->GetElement("pose")->Set(_link->Pose());

  // Remove old visuals and collisions
  while (newLinkElem->HasElement("visual"))
  {
    auto oldVis = newLinkElem->GetElement("visual");
    newLinkElem->RemoveChild(oldVis);
  }
  while (newLinkElem->HasElement("collision"))
  {
    auto oldCol = newLinkElem->GetElement("collision");
    newLinkElem->RemoveChild(oldCol);
  }

  // Add visuals
  for (auto const &it : _link->visuals)
  {
    rendering::VisualPtr visual = it.first;
    msgs::Visual visualMsg = it.second;
    sdf::ElementPtr visualElem = visual->GetSDF()->Clone();

    visualElem->GetElement("transparency")->Set<double>(
        visualMsg.transparency());
    newLinkElem->InsertElement(visualElem);
  }

  // Add collisions
  for (auto const &colIt : _link->collisions)
  {
    sdf::ElementPtr collisionElem = msgs::CollisionToSDF(colIt.second);
    newLinkElem->InsertElement(collisionElem);
  }
  return newLinkElem;
}

/////////////////////////////////////////////////
void ModelCreator::OnAlignMode(const std::string &_axis,
    const std::string &_config, const std::string &_target, const bool _preview,
    const bool _inverted)
{
  ModelAlign::Instance()->AlignVisuals(this->dataPtr->selectedEntities, _axis,
      _config, _target, !_preview, _inverted);
}

/////////////////////////////////////////////////
void ModelCreator::DeselectAll()
{
  this->DeselectAllEntities();
  this->DeselectAllModelPlugins();
}

/////////////////////////////////////////////////
void ModelCreator::DeselectAllEntities()
{
  while (!this->dataPtr->selectedEntities.empty())
  {
    auto vis = this->dataPtr->selectedEntities[0];
    vis->SetHighlighted(false);

    this->dataPtr->selectedEntities.erase(
        this->dataPtr->selectedEntities.begin());

    // Notify other widgets
    model::Events::setSelectedEntity(vis->Name(), false);
  }
  this->dataPtr->selectedEntities.clear();
}

/////////////////////////////////////////////////
void ModelCreator::DeselectAllModelPlugins()
{
  while (!this->dataPtr->selectedModelPlugins.empty())
  {
    auto it = this->dataPtr->selectedModelPlugins.begin();
    std::string name = this->dataPtr->selectedModelPlugins[0];
    this->dataPtr->selectedModelPlugins.erase(it);
    model::Events::setSelectedModelPlugin(name, false);
  }
}

/////////////////////////////////////////////////
void ModelCreator::SetSelected(const std::string &_name, const bool _selected)
{
  rendering::VisualPtr topLevelVis;

  // If it's a link
  auto it = this->dataPtr->allLinks.find(_name);
  if (it != this->dataPtr->allLinks.end())
  {
    // For nested links, get parent model
    topLevelVis = (*it).second->LinkVisual()->GetNthAncestor(2);
  }
  else
  {
    auto itNestedModel = this->dataPtr->allNestedModels.find(_name);
    if (itNestedModel != this->dataPtr->allNestedModels.end())
    {
      topLevelVis = (*itNestedModel).second->modelVisual->GetNthAncestor(2);
    }
  }

  if (topLevelVis)
    this->SetSelected(topLevelVis, _selected);
  else
  {
    gzwarn << "Couldn't find top level visual for [" << _name << "]. "
        << "Not selecting in 3D scene." << std::endl;
  }
}

/////////////////////////////////////////////////
void ModelCreator::SetSelected(const rendering::VisualPtr &_entityVis,
    const bool _selected)
{
  if (!_entityVis)
    return;

  _entityVis->SetHighlighted(_selected);

  auto itLink = this->dataPtr->allLinks.find(_entityVis->Name());
  auto itNestedModel =
      this->dataPtr->allNestedModels.find(_entityVis->Name());

  auto itSelected = std::find(this->dataPtr->selectedEntities.begin(),
      this->dataPtr->selectedEntities.end(), _entityVis);

  // If it's not link or nested model
  if (itLink == this->dataPtr->allLinks.end() &&
      itNestedModel == this->dataPtr->allNestedModels.end())
  {
    gzwarn << "Entity [" << _entityVis->Name() << "] is not a link or "
        << "nested model. Can't select." << std::endl;
    return;
  }


  if (itLink != this->dataPtr->allLinks.end() && (*itLink).second->linkFrameVis)
    (*itLink).second->linkFrameVis->SetHighlighted(_selected);

  // Only selecting top level visual for now
  auto topLevelVis = _entityVis->GetNthAncestor(2);

  // Selecting something which wasn't selected yet
  if (_selected && itSelected == this->dataPtr->selectedEntities.end())
  {
    this->dataPtr->selectedEntities.push_back(topLevelVis);
    model::Events::setSelectedEntity(topLevelVis->Name(), _selected);
  }
  // Deselecting
  else if (!_selected && itSelected != this->dataPtr->selectedEntities.end())
  {
    this->dataPtr->selectedEntities.erase(itSelected);
    model::Events::setSelectedEntity(topLevelVis->Name(), _selected);
  }

  g_copyAct->setEnabled(!this->dataPtr->selectedEntities.empty());
  g_alignAct->setEnabled(this->dataPtr->selectedEntities.size() > 1u);
}

/////////////////////////////////////////////////
void ModelCreator::OnManipMode(const std::string &_mode)
{
  if (!this->dataPtr->active)
    return;

  this->dataPtr->manipMode = _mode;

  if (!this->dataPtr->selectedEntities.empty())
  {
    ModelManipulator::Instance()->SetAttachedVisual(
        this->dataPtr->selectedEntities.back());
  }

  ModelManipulator::Instance()->SetManipulationMode(_mode);
  ModelSnap::Instance()->Reset();

  // deselect 0 to n-1 models.
  if (!this->dataPtr->selectedEntities.empty())
  {
    rendering::VisualPtr entity =
        this->dataPtr->selectedEntities[
        this->dataPtr->selectedEntities.size()-1];
    this->DeselectAll();
    this->SetSelected(entity, true);
  }
}

/////////////////////////////////////////////////
void ModelCreator::OnDeselectAll(const std::string &/*_name*/,
    const std::string &/*_mode*/)
{
  this->DeselectAll();
}

/////////////////////////////////////////////////
void ModelCreator::OnSetSelectedEntity(const std::string &_name,
    const bool _selected)
{
  this->SetSelected(_name, _selected);
}

/////////////////////////////////////////////////
void ModelCreator::OnSetSelectedModelPlugin(const std::string &_name,
    const bool _selected)
{
  auto plugin = this->dataPtr->allModelPlugins.find(_name);
  if (plugin == this->dataPtr->allModelPlugins.end())
    return;

  auto it = std::find(this->dataPtr->selectedModelPlugins.begin(),
      this->dataPtr->selectedModelPlugins.end(), _name);
  if (_selected && it == this->dataPtr->selectedModelPlugins.end())
  {
    this->dataPtr->selectedModelPlugins.push_back(_name);
  }
  else if (!_selected && it != this->dataPtr->selectedModelPlugins.end())
  {
    this->dataPtr->selectedModelPlugins.erase(it);
  }
}

/////////////////////////////////////////////////
void ModelCreator::ModelChanged()
{
  if (this->dataPtr->currentSaveState != NEVER_SAVED)
    this->dataPtr->currentSaveState = UNSAVED_CHANGES;
}

/////////////////////////////////////////////////
void ModelCreator::OnEntityScaleChanged(const std::string &_name,
  const ignition::math::Vector3d &/*_scale*/)
{
  std::lock_guard<std::recursive_mutex> lock(this->dataPtr->updateMutex);
  for (auto linksIt : this->dataPtr->allLinks)
  {
<<<<<<< HEAD
    std::string linkName;
    size_t pos = _name.rfind("::");
    if (pos != std::string::npos)
      linkName = _name.substr(0, pos);
    if (_name == linksIt.first || linkName == linksIt.first)
    {
      // Update inspector according to visual size
      linksIt.second->UpdateInspectorScale();
=======
    LinkData *link = linksIt.second;
    if (link->Pose() != link->LinkVisual()->GetPose().Ign())
    {
      link->SetPose(link->LinkVisual()->GetWorldPose().Ign() -
          this->dataPtr->modelPose);
      this->ModelChanged();
    }
    for (auto &scaleIt : this->dataPtr->linkScaleUpdate)
    {
      if (link->LinkVisual()->GetName() == scaleIt.first)
        link->SetScale(scaleIt.second);
    }
  }
  if (!this->dataPtr->linkScaleUpdate.empty())
    this->ModelChanged();
  this->dataPtr->linkScaleUpdate.clear();
>>>>>>> febb0565

      // Queue to only register command once it is finalized
      auto linkVis = linksIt.second->linkVisual;
      std::map<std::string, ignition::math::Vector3d> scales;
      for (unsigned int i = 0; i < linkVis->GetChildCount(); ++i)
      {
        auto child = linkVis->GetChild(i);
        if (child->GetType() == rendering::Visual::VT_GUI ||
            child->GetType() == rendering::Visual::VT_PHYSICS)
          continue;

        // Add to map of scales to update
        scales[child->Name()] = linkVis->GetChild(i)->GetGeometrySize();
      }
      this->dataPtr->linkScaleUpdate[linksIt.second] = scales;

      break;
    }
  }
}

/////////////////////////////////////////////////
void ModelCreator::OnEntityMoved(const std::string &_name,
  const ignition::math::Pose3d &_pose, const bool _isFinal)
{
  std::lock_guard<std::recursive_mutex> lock(this->dataPtr->updateMutex);
  for (auto linksIt : this->dataPtr->allLinks)
  {
    std::string linkName;
    size_t pos = _name.rfind("::");
    if (pos != std::string::npos)
      linkName = _name.substr(0, pos);
    if (_name == linksIt.first || linkName == linksIt.first)
    {
      // Register user command
      if (_isFinal)
      {
        auto cmd = this->dataPtr->userCmdManager->NewCmd(
            "Move [" + linksIt.second->Name() + "]", MEUserCmd::MOVING_LINK);
        cmd->SetScopedName(linksIt.second->linkVisual->Name());

        auto localPose = this->WorldToLocal(_pose);
        cmd->SetPoseChange(linksIt.second->Pose(), localPose);
        linksIt.second->SetPose(localPose);
        this->ModelChanged();
      }
      // Only register command on MouseRelease
      else
      {
        // Get local pose
        auto linkLocalPose = this->WorldToLocal(_pose);

        // Update inspector only
        linksIt.second->inspector->GetLinkConfig()->SetPose(linkLocalPose);

        // Queue to register command once it is finalized
        this->dataPtr->linkPoseUpdate[linksIt.second] = linkLocalPose;
      }
      break;
    }
  }
  for (auto nestedModelsIt : this->dataPtr->allNestedModels)
  {
    std::string nestedModelName;
    size_t pos = _name.rfind("::");
    if (pos != std::string::npos)
      nestedModelName = _name.substr(0, pos);
    if (_name == nestedModelsIt.first ||
        nestedModelName == nestedModelsIt.first)
    {
      // Register user command
      if (_isFinal)
      {
        auto cmd = this->dataPtr->userCmdManager->NewCmd(
            "Move [" + nestedModelsIt.second->Name() + "]",
            MEUserCmd::MOVING_NESTED_MODEL);
        cmd->SetScopedName(nestedModelsIt.second->modelVisual->Name());

        auto localPose = this->WorldToLocal(_pose);
        cmd->SetPoseChange(nestedModelsIt.second->Pose(), localPose);
        nestedModelsIt.second->SetPose(localPose);
        this->ModelChanged();
      }
      // Only register command on MouseRelease
      else
      {
        // Get local pose
        auto nestedModelLocalPose = this->WorldToLocal(_pose);

        // Queue to register command once it is finalized
        this->dataPtr->nestedModelPoseUpdate[nestedModelsIt.second] =
            nestedModelLocalPose;
      }
      break;
    }
  }
}

/////////////////////////////////////////////////
void ModelCreator::SetModelVisible(const std::string &_name,
    const bool _visible)
{
  rendering::ScenePtr scene = gui::get_active_camera()->GetScene();
  rendering::VisualPtr visual = scene->GetVisual(_name);
  if (!visual)
    return;

  this->SetModelVisible(visual, _visible);

  if (_visible)
    visual->SetHighlighted(false);
}

/////////////////////////////////////////////////
void ModelCreator::SetModelVisible(const rendering::VisualPtr &_visual,
    const bool _visible)
{
  if (!_visual)
    return;

  for (unsigned int i = 0; i < _visual->GetChildCount(); ++i)
    this->SetModelVisible(_visual->GetChild(i), _visible);

  if (!_visible)
  {
    // store original visibility
    this->dataPtr->serverModelVisible[_visual->GetId()] = _visual->GetVisible();
    _visual->SetVisible(_visible);
  }
  else
  {
    // restore original visibility
    auto it = this->dataPtr->serverModelVisible.find(_visual->GetId());
    if (it != this->dataPtr->serverModelVisible.end())
    {
      _visual->SetVisible(it->second, false);
    }
  }
}

/////////////////////////////////////////////////
ModelCreator::SaveState ModelCreator::CurrentSaveState() const
{
  return this->dataPtr->currentSaveState;
}

/////////////////////////////////////////////////
void ModelCreator::OnAddModelPlugin(const std::string &_name,
    const std::string &_filename, const std::string &_innerxml,
    const bool _newCmd)
{
  if (_name.empty() || _filename.empty())
  {
    gzerr << "Cannot add model plugin. Empty name or filename" << std::endl;
    return;
  }

  // Use the SDF parser to read all the inner xml.
  sdf::ElementPtr modelPluginSDF(new sdf::Element);
  sdf::initFile("plugin.sdf", modelPluginSDF);
  std::stringstream tmp;
  tmp << "<sdf version='" << SDF_VERSION << "'>";
  tmp << "<plugin name='" << _name << "' filename='" << _filename << "'>";
  tmp << _innerxml;
  tmp << "</plugin></sdf>";

  if (sdf::readString(tmp.str(), modelPluginSDF))
  {
    this->AddModelPlugin(modelPluginSDF);

    if (_newCmd)
    {
      auto cmd = this->dataPtr->userCmdManager->NewCmd(
          "Inserted plugin [" + _name + "]",
          MEUserCmd::INSERTING_MODEL_PLUGIN);
      cmd->SetSDF(modelPluginSDF);
      cmd->SetScopedName(_name);
    }

    this->ModelChanged();
  }
  else
  {
    gzerr << "Error reading Plugin SDF. Unable to parse Innerxml:\n"
        << _innerxml << std::endl;
  }
}

/////////////////////////////////////////////////
void ModelCreator::AddModelPlugin(const sdf::ElementPtr &_pluginElem)
{
  if (_pluginElem->HasAttribute("name"))
  {
    std::string name = _pluginElem->Get<std::string>("name");

    // Create data
    ModelPluginData *modelPlugin = new ModelPluginData();
    modelPlugin->Load(_pluginElem);

    // Add to map
    {
      std::lock_guard<std::recursive_mutex> lock(this->dataPtr->updateMutex);
      this->dataPtr->allModelPlugins[name] = modelPlugin;
    }

    // Notify addition
    gui::model::Events::modelPluginInserted(name);
  }
}

/////////////////////////////////////////////////
ModelPluginData *ModelCreator::ModelPlugin(const std::string &_name)
{
  auto it = this->dataPtr->allModelPlugins.find(_name);
  if (it != this->dataPtr->allModelPlugins.end())
    return it->second;
  return nullptr;
}

/////////////////////////////////////////////////
void ModelCreator::OnOpenModelPluginInspector(const QString &_name)
{
  this->OpenModelPluginInspector(_name.toStdString());
}

/////////////////////////////////////////////////
void ModelCreator::OpenModelPluginInspector(const std::string &_name)
{
  std::lock_guard<std::recursive_mutex> lock(this->dataPtr->updateMutex);

  auto it = this->dataPtr->allModelPlugins.find(_name);
  if (it == this->dataPtr->allModelPlugins.end())
  {
    gzerr << "Model plugin [" << _name << "] not found." << std::endl;
    return;
  }

  ModelPluginData *modelPlugin = it->second;
  modelPlugin->inspector->move(QCursor::pos());
  modelPlugin->inspector->show();
}

/////////////////////////////////////////////////
void ModelCreator::OnRequestLinkScale(const std::string &_name,
    const std::map<std::string, ignition::math::Vector3d> &_scales)
{
  auto link = this->dataPtr->allLinks.find(_name);
  if (link == this->dataPtr->allLinks.end())
  {
    gzerr << "Link [" << _name << "] not found." << std::endl;
    return;
  }

  auto linkVis = link->second->linkVisual;

  // Go through all child visuals (visuals and collisions)
  for (unsigned int i = 0; i < linkVis->GetChildCount(); ++i)
  {
    auto childVis = linkVis->GetChild(i);

    // Check if there is a new scale for this child
    auto scaleIter = _scales.find(childVis->Name());
    if (scaleIter == _scales.end())
    {
      continue;
    }

    childVis->SetScale(scaleIter->second);
  }

  // Update link data and inspector
  link->second->SetScales(_scales);
}

/////////////////////////////////////////////////
void ModelCreator::OnRequestLinkMove(const std::string &_name,
    const ignition::math::Pose3d &_pose)
{
  auto link = this->dataPtr->allLinks.find(_name);
  if (link == this->dataPtr->allLinks.end())
    return;

  link->second->linkVisual->SetPose(_pose);
  link->second->SetPose(_pose);
}

/////////////////////////////////////////////////
void ModelCreator::OnRequestNestedModelMove(const std::string &_name,
    const ignition::math::Pose3d &_pose)
{
  auto nestedModel = this->dataPtr->allNestedModels.find(_name);
  if (nestedModel == this->dataPtr->allNestedModels.end())
    return;

  nestedModel->second->modelVisual->SetPose(_pose);
  nestedModel->second->SetPose(_pose);
}

/////////////////////////////////////////////////
ignition::math::Pose3d ModelCreator::WorldToLocal(
    const ignition::math::Pose3d &_world) const
{
  // Transform from the parent model to the world (w_T_p)
  ignition::math::Matrix4d parentModelWorld(this->dataPtr->modelPose);

  // Given pose as matrix (w_T_t)
  ignition::math::Matrix4d targetWorld(_world);

  // Calculate target pose in parent model local frame
  // p_T_t = w_T_p^-1 * w_T_t
  return (parentModelWorld.Inverse() * targetWorld).Pose();
}

/////////////////////////////////////////////////
void ModelCreator::ShowCollisions(const bool _show)
{
  this->dataPtr->showCollisions = _show;

  for (auto link : this->dataPtr->allLinks)
    link.second->ShowCollisions(_show);
}

/////////////////////////////////////////////////
void ModelCreator::ShowVisuals(const bool _show)
{
  this->dataPtr->showVisuals = _show;

  for (auto link : this->dataPtr->allLinks)
    link.second->ShowVisuals(_show);
}

/////////////////////////////////////////////////
void ModelCreator::ShowLinkFrames(const bool _show)
{
  this->dataPtr->showLinkFrames = _show;

  for (auto link : this->dataPtr->allLinks)
    link.second->ShowLinkFrame(_show);
}<|MERGE_RESOLUTION|>--- conflicted
+++ resolved
@@ -1182,13 +1182,9 @@
   link->SetLinkVisual(_visual->GetParent());
   link->AddVisual(_visual);
 
-<<<<<<< HEAD
-  link->inspector->SetLinkId(link->linkVisual->Name());
-=======
-  std::string linkName = link->LinkVisual()->GetName();
+  std::string linkName = link->LinkVisual()->Name();
 
   link->inspector->SetLinkId(linkName);
->>>>>>> febb0565
 
   // override transparency
   _visual->SetTransparency(_visual->GetTransparency() *
@@ -1197,12 +1193,7 @@
 
   // create collision with identical geometry
   rendering::VisualPtr collisionVis =
-<<<<<<< HEAD
-      _visual->Clone(link->linkVisual->Name() + "::collision",
-      link->linkVisual);
-=======
       _visual->Clone(linkName + "::collision", link->LinkVisual());
->>>>>>> febb0565
 
   // orange
   collisionVis->SetMaterial("Gazebo/Orange");
@@ -1211,11 +1202,6 @@
   ModelData::UpdateRenderGroup(collisionVis);
   link->AddCollision(collisionVis);
 
-<<<<<<< HEAD
-  std::string linkName = link->linkVisual->Name();
-
-=======
->>>>>>> febb0565
   std::string leafName = linkName;
   size_t idx = linkName.rfind("::");
   if (idx != std::string::npos)
@@ -1368,13 +1354,8 @@
       new rendering::Visual(linkName, _parentVis, false));
   linkVisual->Load();
   linkVisual->SetPose(link->Pose());
-<<<<<<< HEAD
-  link->linkVisual = linkVisual;
-  link->inspector->SetLinkId(link->linkVisual->Name());
-=======
   link->SetLinkVisual(linkVisual);
-  link->inspector->SetLinkId(linkVisual->GetName());
->>>>>>> febb0565
+  link->inspector->SetLinkId(linkVisual->Name());
 
   // Visuals
   int visualIndex = 0;
@@ -2502,12 +2483,7 @@
   if (link->nested)
     return;
 
-<<<<<<< HEAD
-  link->SetPose(link->linkVisual->WorldPose() - this->dataPtr->modelPose);
-=======
-  link->SetPose(link->LinkVisual()->GetWorldPose().Ign() -
-      this->dataPtr->modelPose);
->>>>>>> febb0565
+  link->SetPose(link->LinkVisual()->WorldPose() - this->dataPtr->modelPose);
   link->UpdateConfig();
   link->inspector->Open();
 }
@@ -2677,11 +2653,7 @@
     if (link->nested)
       continue;
     ignition::math::Pose3d linkPose =
-<<<<<<< HEAD
-        link->linkVisual->WorldPose() - this->dataPtr->modelPose;
-=======
-        link->LinkVisual()->GetWorldPose().Ign() - this->dataPtr->modelPose;
->>>>>>> febb0565
+        link->LinkVisual()->WorldPose() - this->dataPtr->modelPose;
     link->SetPose(linkPose);
     link->LinkVisual()->SetPose(linkPose);
   }
@@ -3025,7 +2997,6 @@
   std::lock_guard<std::recursive_mutex> lock(this->dataPtr->updateMutex);
   for (auto linksIt : this->dataPtr->allLinks)
   {
-<<<<<<< HEAD
     std::string linkName;
     size_t pos = _name.rfind("::");
     if (pos != std::string::npos)
@@ -3034,27 +3005,9 @@
     {
       // Update inspector according to visual size
       linksIt.second->UpdateInspectorScale();
-=======
-    LinkData *link = linksIt.second;
-    if (link->Pose() != link->LinkVisual()->GetPose().Ign())
-    {
-      link->SetPose(link->LinkVisual()->GetWorldPose().Ign() -
-          this->dataPtr->modelPose);
-      this->ModelChanged();
-    }
-    for (auto &scaleIt : this->dataPtr->linkScaleUpdate)
-    {
-      if (link->LinkVisual()->GetName() == scaleIt.first)
-        link->SetScale(scaleIt.second);
-    }
-  }
-  if (!this->dataPtr->linkScaleUpdate.empty())
-    this->ModelChanged();
-  this->dataPtr->linkScaleUpdate.clear();
->>>>>>> febb0565
 
       // Queue to only register command once it is finalized
-      auto linkVis = linksIt.second->linkVisual;
+      auto linkVis = linksIt.second->LinkVisual();
       std::map<std::string, ignition::math::Vector3d> scales;
       for (unsigned int i = 0; i < linkVis->GetChildCount(); ++i)
       {
@@ -3091,7 +3044,7 @@
       {
         auto cmd = this->dataPtr->userCmdManager->NewCmd(
             "Move [" + linksIt.second->Name() + "]", MEUserCmd::MOVING_LINK);
-        cmd->SetScopedName(linksIt.second->linkVisual->Name());
+        cmd->SetScopedName(linksIt.second->LinkVisual()->Name());
 
         auto localPose = this->WorldToLocal(_pose);
         cmd->SetPoseChange(linksIt.second->Pose(), localPose);
