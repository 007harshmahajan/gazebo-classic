--- conflicted
+++ resolved
@@ -1,5 +1,5 @@
 /*
- * Copyright (C) 2013-2014 Open Source Robotics Foundation
+ * Copyright 2014 Open Source Robotics Foundation
  *
  * Licensed under the Apache License, Version 2.0 (the "License");
  * you may not use this file except in compliance with the License.
@@ -643,14 +643,16 @@
         this->allParts.find(vis->GetParent()->GetName()) ==
         this->allParts.end())
     {
-      // Handle snap from GLWidget
-      if (g_snapAct->isChecked())
-        return false;
-
       // Prevent interaction with other models, send event only to
       // user camera
       userCamera->HandleMouseEvent(_event);
       return true;
+    }
+    else
+    {
+      // Handle snap from GLWidget
+      if (g_snapAct->isChecked())
+        return false;
     }
   }
   return false;
@@ -713,11 +715,7 @@
         std::vector<rendering::VisualPtr>::iterator it =
             std::find(this->selectedVisuals.begin(),
             this->selectedVisuals.end(), partVis);
-<<<<<<< HEAD
-        // Highlight and selected clicked part if not already selected
-=======
         // Highlight and select clicked part if not already selected
->>>>>>> 457d76da
         if (it == this->selectedVisuals.end())
         {
           partVis->SetHighlighted(true);
