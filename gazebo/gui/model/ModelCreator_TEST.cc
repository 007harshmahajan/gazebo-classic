/*
 * Copyright (C) 2015-2016 Open Source Robotics Foundation
 *
 * Licensed under the Apache License, Version 2.0 (the "License");
 * you may not use this file except in compliance with the License.
 * You may obtain a copy of the License at
 *
 *     http://www.apache.org/licenses/LICENSE-2.0
 *
 * Unless required by applicable law or agreed to in writing, software
 * distributed under the License is distributed on an "AS IS" BASIS,
 * WITHOUT WARRANTIES OR CONDITIONS OF ANY KIND, either express or implied.
 * See the License for the specific language governing permissions and
 * limitations under the License.
 *
*/

#include "gazebo/gui/Actions.hh"
#include "gazebo/gui/GuiIface.hh"
#include "gazebo/gui/GLWidget.hh"
#include "gazebo/gui/MainWindow.hh"
#include "gazebo/gui/model/ModelData.hh"
#include "gazebo/gui/model/ModelEditorEvents.hh"
#include "gazebo/gui/model/ModelCreator.hh"
#include "gazebo/gui/model/ModelCreator_TEST.hh"

using namespace gazebo;

/////////////////////////////////////////////////
std::string GetNestedModelSDFString()
{
  // nested model - two top level links, one joint, and a nested model
  std::stringstream nestedModelSdfStream;
  nestedModelSdfStream << "<sdf version='" << SDF_VERSION << "'>"
      << "<model name ='model_00'>"
      << "  <pose>0 0 1 0 0 0</pose>"
      << "  <link name ='link_00'>"
      << "    <pose>1 0 0 0 0 0</pose>"
      << "    <collision name ='collision_01'>"
      << "      <geometry>"
      << "        <box><size>1 1 1</size></box>"
      << "      </geometry>"
      << "    </collision>"
      << "    <visual name ='visual_01'>"
      << "      <geometry>"
      << "        <box><size>1 1 1</size></box>"
      << "      </geometry>"
      << "    </visual>"
      << "  </link>"
      << "  <link name ='link_01'>"
      << "    <pose>-1 0 0 0 0 0</pose>"
      << "    <collision name ='collision_02'>"
      << "      <geometry>"
      << "        <cylinder>"
      << "          <radius>0.5</radius>"
      << "          <length>1.0</length>"
      << "        </cylinder>"
      << "      </geometry>"
      << "    </collision>"
      << "    <visual name ='visual_02'>"
      << "      <geometry>"
      << "        <cylinder>"
      << "          <radius>0.5</radius>"
      << "          <length>1.0</length>"
      << "        </cylinder>"
      << "      </geometry>"
      << "    </visual>"
      << "  </link>"
      << "  <joint name ='joint_01' type='prismatic'>"
      << "    <pose>0 1 0 0 0 0</pose>"
      << "    <parent>link_00</parent>"
      << "    <child>link_01</child>"
      << "    <axis>"
      << "      <xyz>0 0 1</xyz>"
      << "    </axis>"
      << "  </joint>"
      << "  <model name ='model_01'>"
      << "    <pose>0 1 0 0 0 0</pose>"
      << "    <link name ='link_01'>"
      << "      <pose>1 0 0 0 0 0</pose>"
      << "      <collision name ='collision_01'>"
      << "        <geometry>"
      << "          <box><size>1 1 1</size></box>"
      << "        </geometry>"
      << "      </collision>"
      << "      <visual name ='visual_01'>"
      << "        <geometry>"
      << "          <box><size>1 1 1</size></box>"
      << "        </geometry>"
      << "      </visual>"
      << "     </link>"
      << "  </model>"
      << "</model>"
      << "</sdf>";
  return nestedModelSdfStream.str();
}

/////////////////////////////////////////////////
void ModelCreator_TEST::NestedModel()
{
  this->resMaxPercentChange = 5.0;
  this->shareMaxPercentChange = 2.0;

  this->Load("worlds/empty.world", false, false, false);

  // Create the main window.
  gazebo::gui::MainWindow *mainWindow = new gazebo::gui::MainWindow();
  QVERIFY(mainWindow != NULL);
  mainWindow->Load();
  mainWindow->Init();
  mainWindow->show();

  this->ProcessEventsAndDraw(mainWindow);

  // Get the user camera and scene
  gazebo::rendering::UserCameraPtr cam = gazebo::gui::get_active_camera();
  QVERIFY(cam != NULL);
  gazebo::rendering::ScenePtr scene = cam->GetScene();
  QVERIFY(scene != NULL);

  // Create a model creator
  gui::ModelCreator *modelCreator = new gui::ModelCreator();
  QVERIFY(modelCreator != NULL);

  // Create a box model and add it to the model creator
  double mass = 1.0;
  ignition::math::Vector3d size = ignition::math::Vector3d::One;
  msgs::Model model;
  model.set_name("box_model");
  msgs::AddBoxLink(model, mass, size);
  sdf::ElementPtr boxModelSDF = msgs::ModelToSDF(model);

  modelCreator->AddEntity(boxModelSDF);

  // Verify it has been added
  gazebo::rendering::VisualPtr boxModelVis =
      scene->GetVisual("ModelPreview_0_0::box_model");
  QVERIFY(boxModelVis != NULL);

  // test loading nested model from sdf
  sdf::ElementPtr modelSDF(new sdf::Element);
  sdf::initFile("model.sdf", modelSDF);
  sdf::readString(GetNestedModelSDFString(), modelSDF);
  modelCreator->AddEntity(modelSDF);

  // verify the model with joint has been added
  gazebo::rendering::VisualPtr modelVis =
      scene->GetVisual("ModelPreview_0_0::model_00");
  QVERIFY(modelVis != NULL);
  gazebo::rendering::VisualPtr link00Vis =
      scene->GetVisual("ModelPreview_0_0::model_00::link_00");
  QVERIFY(link00Vis != NULL);
  gazebo::rendering::VisualPtr link01Vis =
      scene->GetVisual("ModelPreview_0_0::model_00::link_01");
  QVERIFY(link01Vis != NULL);
  gazebo::rendering::VisualPtr model01Vis =
      scene->GetVisual("ModelPreview_0_0::model_00::model_01");
  QVERIFY(model01Vis != NULL);

  // remove box model and verify
  modelCreator->RemoveEntity(boxModelVis->GetName());
  boxModelVis = scene->GetVisual("ModelPreview_0_0::box_model");
  QVERIFY(boxModelVis == NULL);

  // remove nested model and verify
  modelCreator->RemoveEntity(modelVis->GetName());
  modelVis = scene->GetVisual("ModelPreview_0_0::model_00");
  QVERIFY(modelVis == NULL);
  link00Vis = scene->GetVisual("ModelPreview_0_0::model_00::link_00");
  QVERIFY(link00Vis == NULL);
  link01Vis = scene->GetVisual("ModelPreview_0_0::model_00::link_01");
  QVERIFY(link01Vis == NULL);
  model01Vis = scene->GetVisual("ModelPreview_0_0::model_00::model_01");
  QVERIFY(model01Vis == NULL);

  delete modelCreator;
  modelCreator = NULL;

  mainWindow->close();
  delete mainWindow;
  mainWindow = NULL;
}

/////////////////////////////////////////////////
void ModelCreator_TEST::SaveState()
{
  this->resMaxPercentChange = 5.0;
  this->shareMaxPercentChange = 2.0;

  this->Load("worlds/empty.world", false, false, false);

  // Create the main window.
  gazebo::gui::MainWindow *mainWindow = new gazebo::gui::MainWindow();
  QVERIFY(mainWindow != NULL);
  mainWindow->Load();
  mainWindow->Init();
  mainWindow->show();

  this->ProcessEventsAndDraw(mainWindow);

  // Get the user camera and scene
  gazebo::rendering::UserCameraPtr cam = gazebo::gui::get_active_camera();
  QVERIFY(cam != NULL);
  gazebo::rendering::ScenePtr scene = cam->GetScene();
  QVERIFY(scene != NULL);

  // Start never saved
  gui::ModelCreator *modelCreator = new gui::ModelCreator();
  QCOMPARE(modelCreator->CurrentSaveState(), gui::ModelCreator::NEVER_SAVED);

  // Inserting a link and it still is never saved
  modelCreator->AddShape(gui::ModelCreator::ENTITY_CYLINDER);
  gazebo::rendering::VisualPtr cylinder =
      scene->GetVisual("ModelPreview_0_0::link_0");
  QVERIFY(cylinder != NULL);
  QCOMPARE(modelCreator->CurrentSaveState(),
      gui::ModelCreator::NEVER_SAVED);

  // Save all changes
  modelCreator->SaveModelFiles();
  QCOMPARE(modelCreator->CurrentSaveState(),
      gui::ModelCreator::ALL_SAVED);

  // Insert another link to have unsaved changes
  modelCreator->AddShape(gui::ModelCreator::ENTITY_BOX);
  QCOMPARE(modelCreator->CurrentSaveState(),
      gui::ModelCreator::UNSAVED_CHANGES);

  // Save all changes
  modelCreator->SaveModelFiles();
  QCOMPARE(modelCreator->CurrentSaveState(),
      gui::ModelCreator::ALL_SAVED);

  // Move a link to have unsaved changes
  cylinder->SetWorldPose(math::Pose(1, 2, 3, 4, 5, 6));
<<<<<<< HEAD
  // Process some events, and draw the screen
  for (unsigned int i = 0; i < 10; ++i)
  {
    gazebo::common::Time::MSleep(30);
    QCoreApplication::processEvents();
    mainWindow->repaint();
  }
  QCOMPARE(modelCreator->CurrentSaveState(),
=======

  this->ProcessEventsAndDraw(mainWindow);

  QCOMPARE(modelCreator->GetCurrentSaveState(),
>>>>>>> 176da0ba
      gui::ModelCreator::UNSAVED_CHANGES);

  // Save all changes
  modelCreator->SaveModelFiles();
  QCOMPARE(modelCreator->CurrentSaveState(),
      gui::ModelCreator::ALL_SAVED);

  // Remove a link to have unsaved changes
  modelCreator->RemoveEntity(cylinder->GetName());
  QCOMPARE(modelCreator->CurrentSaveState(),
      gui::ModelCreator::UNSAVED_CHANGES);

  // Save all changes
  modelCreator->SaveModelFiles();
  QCOMPARE(modelCreator->CurrentSaveState(),
      gui::ModelCreator::ALL_SAVED);

  delete modelCreator;
  modelCreator = NULL;
  mainWindow->close();
  delete mainWindow;
  mainWindow = NULL;
}

/////////////////////////////////////////////////
void ModelCreator_TEST::Selection()
{
  this->resMaxPercentChange = 5.0;
  this->shareMaxPercentChange = 2.0;

  this->Load("worlds/empty.world", false, false, false);

  // Create the main window.
  gazebo::gui::MainWindow *mainWindow = new gazebo::gui::MainWindow();
  QVERIFY(mainWindow != NULL);
  mainWindow->Load();
  mainWindow->Init();
  mainWindow->show();

  this->ProcessEventsAndDraw(mainWindow);

  // Get the user camera and scene
  gazebo::rendering::UserCameraPtr cam = gazebo::gui::get_active_camera();
  QVERIFY(cam != NULL);
  gazebo::rendering::ScenePtr scene = cam->GetScene();
  QVERIFY(scene != NULL);

  // Start never saved
  gui::ModelCreator *modelCreator = new gui::ModelCreator();
  QVERIFY(modelCreator);

  // Inserting a few links
  modelCreator->AddShape(gui::ModelCreator::ENTITY_CYLINDER);
  gazebo::rendering::VisualPtr cylinder =
      scene->GetVisual("ModelPreview_0_0::link_0");
  QVERIFY(cylinder != NULL);

  modelCreator->AddShape(gui::ModelCreator::ENTITY_BOX);
  gazebo::rendering::VisualPtr box =
      scene->GetVisual("ModelPreview_0_0::link_1");
  QVERIFY(box != NULL);

  modelCreator->AddShape(gui::ModelCreator::ENTITY_SPHERE);
  gazebo::rendering::VisualPtr sphere =
      scene->GetVisual("ModelPreview_0_0::link_2");
  QVERIFY(sphere != NULL);

  // verify initial selected state
  QVERIFY(!cylinder->GetHighlighted());
  QVERIFY(!box->GetHighlighted());
  QVERIFY(!sphere->GetHighlighted());

  // select the shapes and verify that they are selected
  modelCreator->SetSelected(cylinder, true);
  QVERIFY(cylinder->GetHighlighted());

  modelCreator->SetSelected(box, true);
  QVERIFY(box->GetHighlighted());

  modelCreator->SetSelected(sphere, true);
  QVERIFY(sphere->GetHighlighted());

  // deselect and verify
  modelCreator->SetSelected(cylinder, false);
  QVERIFY(!cylinder->GetHighlighted());

  modelCreator->SetSelected(box, false);
  QVERIFY(!box->GetHighlighted());

  modelCreator->SetSelected(sphere, false);
  QVERIFY(!sphere->GetHighlighted());

  // select one and verify all
  modelCreator->SetSelected(cylinder, true);
  QVERIFY(cylinder->GetHighlighted());
  QVERIFY(!box->GetHighlighted());
  QVERIFY(!sphere->GetHighlighted());

  delete modelCreator;
  modelCreator = NULL;
  mainWindow->close();
  delete mainWindow;
  mainWindow = NULL;
}

/////////////////////////////////////////////////
void ModelCreator_TEST::ModelPlugin()
{
  this->resMaxPercentChange = 5.0;
  this->shareMaxPercentChange = 2.0;

  this->Load("worlds/empty.world", false, false, false);

  // Create the main window.
  gazebo::gui::MainWindow *mainWindow = new gazebo::gui::MainWindow();
  QVERIFY(mainWindow != NULL);
  mainWindow->Load();
  mainWindow->Init();
  mainWindow->show();

  this->ProcessEventsAndDraw(mainWindow);

  // Get the user camera and scene
  gazebo::rendering::UserCameraPtr cam = gazebo::gui::get_active_camera();
  QVERIFY(cam != NULL);
  gazebo::rendering::ScenePtr scene = cam->GetScene();
  QVERIFY(scene != NULL);

  // Start never saved
  gui::ModelCreator *modelCreator = new gui::ModelCreator();
  QVERIFY(modelCreator);

  // Inserting a few links
  modelCreator->AddShape(gui::ModelCreator::ENTITY_CYLINDER);
  gazebo::rendering::VisualPtr cylinder =
      scene->GetVisual("ModelPreview_0_0::link_0");
  QVERIFY(cylinder != NULL);

  // add model plugin
  modelCreator->OnAddModelPlugin("test_name", "test_filename",
      "<data>test</data>");
  gazebo::gui::ModelPluginData *modelPluginData =
       modelCreator->ModelPlugin("test_name");
  QVERIFY(modelPluginData != NULL);
  sdf::ElementPtr modelPluginSDF = modelPluginData->modelPluginSDF;
  QCOMPARE(modelPluginSDF->Get<std::string>("name"), std::string("test_name"));
  QCOMPARE(modelPluginSDF->Get<std::string>("filename"),
      std::string("test_filename"));
  QVERIFY(modelPluginSDF->HasElement("data"));
  QCOMPARE(modelPluginSDF->Get<std::string>("data"), std::string("test"));

  // remove the model plugin
  modelCreator->RemoveModelPlugin("test_name");
  modelPluginData = modelCreator->ModelPlugin("test_name");
  QVERIFY(modelPluginData == NULL);

  delete modelCreator;
  modelCreator = NULL;
  mainWindow->close();
  delete mainWindow;
  mainWindow = NULL;
}

/////////////////////////////////////////////////
void ModelCreator_TEST::NestedModelSelection()
{
  this->resMaxPercentChange = 5.0;
  this->shareMaxPercentChange = 2.0;

  this->Load("worlds/empty.world", false, false, true);

  // Create the main window.
  gazebo::gui::MainWindow *mainWindow = new gazebo::gui::MainWindow();
  QVERIFY(mainWindow != NULL);
  mainWindow->Load();
  mainWindow->Init();
  mainWindow->show();

  this->ProcessEventsAndDraw(mainWindow);

  // Get the user camera and scene
  gazebo::rendering::UserCameraPtr cam = gazebo::gui::get_active_camera();
  QVERIFY(cam != NULL);
  gazebo::rendering::ScenePtr scene = cam->GetScene();
  QVERIFY(scene != NULL);

  // Create a model creator
  gui::ModelCreator *modelCreator = new gui::ModelCreator();
  QVERIFY(modelCreator != NULL);

  // a link
  modelCreator->AddShape(gui::ModelCreator::ENTITY_CYLINDER);
  gazebo::rendering::VisualPtr cylinder =
      scene->GetVisual("ModelPreview_0_0::link_0");
  QVERIFY(cylinder != NULL);

  // Add various models and links into the editor
  // a box nested model
  double mass = 1.0;
  ignition::math::Vector3d size = ignition::math::Vector3d::One;
  msgs::Model model;
  model.set_name("box_model");
  msgs::AddBoxLink(model, mass, size);
  sdf::ElementPtr boxModelSDF = msgs::ModelToSDF(model);

  modelCreator->AddModel(boxModelSDF);

  /// Verify it has been added
  gazebo::rendering::VisualPtr boxModelVis =
      scene->GetVisual("ModelPreview_0_0::box_model");
  QVERIFY(boxModelVis != NULL);

  this->ProcessEventsAndDraw(mainWindow);

  // a more complicated a nested model loaded from from sdf
  sdf::ElementPtr modelSDF(new sdf::Element);
  sdf::initFile("model.sdf", modelSDF);
  sdf::readString(GetNestedModelSDFString(), modelSDF);
  modelCreator->AddModel(modelSDF);

  this->ProcessEventsAndDraw(mainWindow);

  // verify the model has been added
  gazebo::rendering::VisualPtr modelVis =
      scene->GetVisual("ModelPreview_0_0::model_00");
  QVERIFY(modelVis != NULL);
  gazebo::rendering::VisualPtr link00Vis =
      scene->GetVisual("ModelPreview_0_0::model_00::link_00");
  QVERIFY(link00Vis != NULL);
  gazebo::rendering::VisualPtr link01Vis =
      scene->GetVisual("ModelPreview_0_0::model_00::link_01");
  QVERIFY(link01Vis != NULL);
  gazebo::rendering::VisualPtr model01Vis =
      scene->GetVisual("ModelPreview_0_0::model_00::model_01");
  QVERIFY(model01Vis != NULL);

  this->ProcessEventsAndDraw(mainWindow);

  // verify initial selected state
  QVERIFY(!cylinder->GetHighlighted());
  QVERIFY(!boxModelVis->GetHighlighted());
  QVERIFY(!modelVis->GetHighlighted());
  QVERIFY(!link00Vis->GetHighlighted());
  QVERIFY(!link01Vis->GetHighlighted());
  QVERIFY(!model01Vis->GetHighlighted());

  // test selecting links and nested models
  modelCreator->SetSelected(cylinder, true);
  QVERIFY(cylinder->GetHighlighted());
  QVERIFY(!boxModelVis->GetHighlighted());
  QVERIFY(!modelVis->GetHighlighted());
  QVERIFY(!link00Vis->GetHighlighted());
  QVERIFY(!link01Vis->GetHighlighted());
  QVERIFY(!model01Vis->GetHighlighted());

  modelCreator->SetSelected(boxModelVis, true);
  QVERIFY(cylinder->GetHighlighted());
  QVERIFY(boxModelVis->GetHighlighted());
  QVERIFY(!modelVis->GetHighlighted());
  QVERIFY(!link00Vis->GetHighlighted());
  QVERIFY(!link01Vis->GetHighlighted());
  QVERIFY(!model01Vis->GetHighlighted());

  modelCreator->SetSelected(modelVis, true);
  QVERIFY(cylinder->GetHighlighted());
  QVERIFY(boxModelVis->GetHighlighted());
  QVERIFY(modelVis->GetHighlighted());
  QVERIFY(!link00Vis->GetHighlighted());
  QVERIFY(!link01Vis->GetHighlighted());
  QVERIFY(!model01Vis->GetHighlighted());

  modelCreator->SetSelected(link00Vis, true);
  QVERIFY(cylinder->GetHighlighted());
  QVERIFY(boxModelVis->GetHighlighted());
  QVERIFY(modelVis->GetHighlighted());
  QVERIFY(link00Vis->GetHighlighted());
  QVERIFY(!link01Vis->GetHighlighted());
  QVERIFY(!model01Vis->GetHighlighted());

  modelCreator->SetSelected(link01Vis, true);
  QVERIFY(cylinder->GetHighlighted());
  QVERIFY(boxModelVis->GetHighlighted());
  QVERIFY(modelVis->GetHighlighted());
  QVERIFY(link00Vis->GetHighlighted());
  QVERIFY(link01Vis->GetHighlighted());
  QVERIFY(!model01Vis->GetHighlighted());

  modelCreator->SetSelected(model01Vis, true);
  QVERIFY(cylinder->GetHighlighted());
  QVERIFY(boxModelVis->GetHighlighted());
  QVERIFY(modelVis->GetHighlighted());
  QVERIFY(link00Vis->GetHighlighted());
  QVERIFY(link01Vis->GetHighlighted());
  QVERIFY(model01Vis->GetHighlighted());

  modelCreator->SetSelected(cylinder, false);
  QVERIFY(!cylinder->GetHighlighted());
  QVERIFY(boxModelVis->GetHighlighted());
  QVERIFY(modelVis->GetHighlighted());
  QVERIFY(link00Vis->GetHighlighted());
  QVERIFY(link01Vis->GetHighlighted());
  QVERIFY(model01Vis->GetHighlighted());

  modelCreator->SetSelected(boxModelVis, false);
  QVERIFY(!cylinder->GetHighlighted());
  QVERIFY(!boxModelVis->GetHighlighted());
  QVERIFY(modelVis->GetHighlighted());
  QVERIFY(link00Vis->GetHighlighted());
  QVERIFY(link01Vis->GetHighlighted());
  QVERIFY(model01Vis->GetHighlighted());

  modelCreator->SetSelected(modelVis, false);
  QVERIFY(!cylinder->GetHighlighted());
  QVERIFY(!boxModelVis->GetHighlighted());
  QVERIFY(!modelVis->GetHighlighted());
  QVERIFY(link00Vis->GetHighlighted());
  QVERIFY(link01Vis->GetHighlighted());
  QVERIFY(model01Vis->GetHighlighted());

  modelCreator->SetSelected(link00Vis, false);
  QVERIFY(!cylinder->GetHighlighted());
  QVERIFY(!boxModelVis->GetHighlighted());
  QVERIFY(!modelVis->GetHighlighted());
  QVERIFY(!link00Vis->GetHighlighted());
  QVERIFY(link01Vis->GetHighlighted());
  QVERIFY(model01Vis->GetHighlighted());

  modelCreator->SetSelected(link01Vis, false);
  QVERIFY(!cylinder->GetHighlighted());
  QVERIFY(!boxModelVis->GetHighlighted());
  QVERIFY(!modelVis->GetHighlighted());
  QVERIFY(!link00Vis->GetHighlighted());
  QVERIFY(!link01Vis->GetHighlighted());
  QVERIFY(model01Vis->GetHighlighted());

  modelCreator->SetSelected(model01Vis, false);
  QVERIFY(!cylinder->GetHighlighted());
  QVERIFY(!boxModelVis->GetHighlighted());
  QVERIFY(!modelVis->GetHighlighted());
  QVERIFY(!link00Vis->GetHighlighted());
  QVERIFY(!link01Vis->GetHighlighted());
  QVERIFY(!model01Vis->GetHighlighted());

  delete modelCreator;
  modelCreator = NULL;

  mainWindow->close();
  delete mainWindow;
  mainWindow = NULL;
}

/////////////////////////////////////////////////
void ModelCreator_TEST::CopyPaste()
{
  this->resMaxPercentChange = 5.0;
  this->shareMaxPercentChange = 2.0;

  this->Load("worlds/empty.world", false, false, true);

  // Create the main window.
  gazebo::gui::MainWindow *mainWindow = new gazebo::gui::MainWindow();
  QVERIFY(mainWindow != NULL);
  mainWindow->Load();
  mainWindow->Init();
  mainWindow->show();

  this->ProcessEventsAndDraw(mainWindow);

  // Get the user camera and scene
  gazebo::rendering::UserCameraPtr cam = gazebo::gui::get_active_camera();
  QVERIFY(cam != NULL);
  gazebo::rendering::ScenePtr scene = cam->GetScene();
  QVERIFY(scene != NULL);

  gui::ModelCreator *modelCreator = new gui::ModelCreator();
  QVERIFY(modelCreator);

  QVERIFY(gazebo::gui::g_copyAct != NULL);
  QVERIFY(gazebo::gui::g_pasteAct != NULL);
  QVERIFY(gui::g_editModelAct != NULL);

  // switch to editor mode
  gui::g_editModelAct->toggle();

  // Inserting a link and it still is never saved
  modelCreator->AddShape(gui::ModelCreator::ENTITY_CYLINDER);
  gazebo::rendering::VisualPtr cylinder =
      scene->GetVisual("ModelPreview_0_0::link_0");

  QVERIFY(cylinder != NULL);

  // Add various models and links into the editor
  // a box nested model
  double mass = 1.0;
  ignition::math::Vector3d size = ignition::math::Vector3d::One;
  msgs::Model model;
  model.set_name("box_model");
  msgs::AddBoxLink(model, mass, size);
  sdf::ElementPtr boxModelSDF = msgs::ModelToSDF(model);
  modelCreator->AddModel(boxModelSDF);

  /// Verify it has been added
  gazebo::rendering::VisualPtr boxModel =
      scene->GetVisual("ModelPreview_0_0::box_model");
  QVERIFY(boxModel != NULL);

  this->ProcessEventsAndDraw(mainWindow);

  // copy and paste cylinder link
  modelCreator->SetSelected(cylinder, true);
  QVERIFY(cylinder->GetHighlighted());

  gui::g_copyAct->trigger();

  // Get GLWidget
  gazebo::gui::GLWidget *glWidget =
    mainWindow->findChild<gazebo::gui::GLWidget *>("GLWidget");
  QVERIFY(glWidget != NULL);

  // Move to center of the screen
  QPoint moveTo(glWidget->width() * 0.5, glWidget->height() * 0.5);
  QTest::mouseMove(glWidget, moveTo, 100);

  gui::g_pasteAct->trigger();
  QCoreApplication::processEvents();

  // Verify there is a clone of the cylinder link
  rendering::VisualPtr cylinderClone =
      scene->GetVisual(cylinder->GetName() + "_clone");
  QVERIFY(cylinderClone != NULL);


  // copy and paste box model
  modelCreator->SetSelected(boxModel, true);
  QVERIFY(boxModel->GetHighlighted());

  gui::g_copyAct->trigger();

  // Move to center of the screen
  QTest::mouseMove(glWidget, moveTo, 100);

  gui::g_pasteAct->trigger();
  QCoreApplication::processEvents();

  // Verify there is a clone of the box model
  rendering::VisualPtr boxModelClone =
      scene->GetVisual(boxModel->GetName() + "_clone");
  QVERIFY(boxModelClone != NULL);

  this->ProcessEventsAndDraw(mainWindow);

  delete modelCreator;
  modelCreator = NULL;

  mainWindow->close();
  delete mainWindow;
  mainWindow = NULL;
}

// Generate a main function for the test
QTEST_MAIN(ModelCreator_TEST)<|MERGE_RESOLUTION|>--- conflicted
+++ resolved
@@ -27,7 +27,7 @@
 using namespace gazebo;
 
 /////////////////////////////////////////////////
-std::string GetNestedModelSDFString()
+std::string NestedModelSDFString()
 {
   // nested model - two top level links, one joint, and a nested model
   std::stringstream nestedModelSdfStream;
@@ -140,7 +140,7 @@
   // test loading nested model from sdf
   sdf::ElementPtr modelSDF(new sdf::Element);
   sdf::initFile("model.sdf", modelSDF);
-  sdf::readString(GetNestedModelSDFString(), modelSDF);
+  sdf::readString(NestedModelSDFString(), modelSDF);
   modelCreator->AddEntity(modelSDF);
 
   // verify the model with joint has been added
@@ -233,21 +233,10 @@
 
   // Move a link to have unsaved changes
   cylinder->SetWorldPose(math::Pose(1, 2, 3, 4, 5, 6));
-<<<<<<< HEAD
-  // Process some events, and draw the screen
-  for (unsigned int i = 0; i < 10; ++i)
-  {
-    gazebo::common::Time::MSleep(30);
-    QCoreApplication::processEvents();
-    mainWindow->repaint();
-  }
+
+  this->ProcessEventsAndDraw(mainWindow);
+
   QCOMPARE(modelCreator->CurrentSaveState(),
-=======
-
-  this->ProcessEventsAndDraw(mainWindow);
-
-  QCOMPARE(modelCreator->GetCurrentSaveState(),
->>>>>>> 176da0ba
       gui::ModelCreator::UNSAVED_CHANGES);
 
   // Save all changes
@@ -465,7 +454,7 @@
   // a more complicated a nested model loaded from from sdf
   sdf::ElementPtr modelSDF(new sdf::Element);
   sdf::initFile("model.sdf", modelSDF);
-  sdf::readString(GetNestedModelSDFString(), modelSDF);
+  sdf::readString(NestedModelSDFString(), modelSDF);
   modelCreator->AddModel(modelSDF);
 
   this->ProcessEventsAndDraw(mainWindow);
