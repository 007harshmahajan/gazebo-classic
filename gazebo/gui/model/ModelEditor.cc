--- conflicted
+++ resolved
@@ -24,10 +24,7 @@
 #include "gazebo/gui/Actions.hh"
 #include "gazebo/gui/MainWindow.hh"
 #include "gazebo/gui/RenderWidget.hh"
-<<<<<<< HEAD
 #include "gazebo/gui/GuiEvents.hh"
-=======
->>>>>>> 326c5e01
 #include "gazebo/gui/model/ModelEditorPalette.hh"
 #include "gazebo/gui/model/ModelEditorEvents.hh"
 #include "gazebo/gui/model/ModelCreator.hh"
@@ -196,17 +193,12 @@
   }
   this->active = !this->active;
   this->ToggleToolbar();
-<<<<<<< HEAD
   g_editModelAct->setChecked(this->active);
-=======
-//  g_editModelAct->setChecked(this->active);
->>>>>>> 326c5e01
 }
 
 /////////////////////////////////////////////////
 void ModelEditor::OnFinish()
 {
-<<<<<<< HEAD
   this->OnEdit(g_editModelAct->isChecked());
 }
 
@@ -215,10 +207,6 @@
 {
   if (_action != this->jointAct)
     this->modelPalette->AddJoint("none");
-=======
-//  this->OnEdit(g_editModelAct->isChecked());
-  g_editModelAct->trigger();
->>>>>>> 326c5e01
 }
 
 /////////////////////////////////////////////////
@@ -229,7 +217,6 @@
 
   for (int i = 0; i < actions.size(); ++i)
   {
-<<<<<<< HEAD
     actions[i]->setVisible(!this->active);
   }
 
@@ -244,27 +231,4 @@
   this->jointAct->setVisible(this->active);
   this->jointTypeAct->setVisible(this->active);
   this->jointSeparatorAct->setVisible(this->active);
-=======
-    if (actions[i] == g_arrowAct ||
-        actions[i] == g_rotateAct ||
-        actions[i] == g_translateAct ||
-        actions[i] == g_scaleAct ||
-        actions[i] == g_screenshotAct)
-//        actions[i] == g_copyAct -- issue #1314
-//        actions[i] == g_pasteAct
-//        align tool              -- issue #1323
-//        actions[i] == g_snapAct -- issue #1318
-    {
-      actions[i]->setVisible(true);
-      if (i > 0 && actions[i-1]->isSeparator())
-      {
-        actions[i-1]->setVisible(true);
-      }
-    }
-    else
-    {
-      actions[i]->setVisible(!this->active);
-    }
-  }
->>>>>>> 326c5e01
 }