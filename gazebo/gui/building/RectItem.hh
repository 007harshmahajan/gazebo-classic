--- conflicted
+++ resolved
@@ -266,12 +266,6 @@
       /// towards each end of this item's parent wall.
       protected: std::vector<MeasureItem *> measures;
 
-<<<<<<< HEAD
-      /// \brief Scale for converting from pixel to metric units.
-      protected: double scale;
-
-=======
->>>>>>> 0967b3e4
       /// \brief Mouse press position in pixel coordinates.
       private: QPointF mousePressPos;
 
@@ -289,12 +283,6 @@
       /// grabber handles.
       private: std::vector<Qt::CursorShape> cursors;
 
-<<<<<<< HEAD
-      /// \brief Z ordering of the rect item when selected.
-      private: int zValueSelected;
-
-=======
->>>>>>> 0967b3e4
       /// \brief Resize flag that controls how the rect item can be resized.
       private: unsigned int resizeFlag;
 
