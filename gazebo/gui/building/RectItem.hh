--- conflicted
+++ resolved
@@ -79,8 +79,6 @@
       /// \return Normalized position on parent wall.
       public: double GetPositionOnWall() const;
 
-<<<<<<< HEAD
-=======
       /// \brief Set the angle of this item inside its parent wall.
       /// \param[in] _angleOnWall New angle on wall, either 0 or 180 degrees.
       public: void SetAngleOnWall(double _angleOnWall);
@@ -89,7 +87,6 @@
       /// \return Angle on parent wall in degrees.
       public: double GetAngleOnWall() const;
 
->>>>>>> 4952d501
       /// \brief Show the grabber and rotate handles of the rect item.
       /// \param[in] _show True to draw the handles, and false to hide them.
       public: void ShowHandles(bool _show);
@@ -301,12 +298,9 @@
       /// \brief Normalized position with respect to the wall segment's start
       /// point.
       private: double positionOnWall;
-<<<<<<< HEAD
-=======
 
       /// \brief Angle with respect to parent wall, either 0 or 180 degrees.
       private: double angleOnWall;
->>>>>>> 4952d501
     };
     /// \}
   }
