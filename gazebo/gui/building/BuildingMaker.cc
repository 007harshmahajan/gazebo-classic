/*
 * Copyright (C) 2012-2015 Open Source Robotics Foundation
 *
 * Licensed under the Apache License, Version 2.0 (the "License");
 * you may not use this file except in compliance with the License.
 * You may obtain a copy of the License at
 *
 *     http://www.apache.org/licenses/LICENSE-2.0
 *
 * Unless required by applicable law or agreed to in writing, software
 * distributed under the License is distributed on an "AS IS" BASIS,
 * WITHOUT WARRANTIES OR CONDITIONS OF ANY KIND, either express or implied.
 * See the License for the specific language governing permissions and
 * limitations under the License.
 *
 */

#ifdef _WIN32
  // Ensure that Winsock2.h is included before Windows.h, which can get
  // pulled in by anybody (e.g., Boost).
  #include <Winsock2.h>
#endif

#include <sstream>
#include <boost/filesystem.hpp>

#include "gazebo/gazebo_config.h"

#include "gazebo/common/Exception.hh"

#include "gazebo/gui/GuiIface.hh"
#include "gazebo/gui/KeyEventHandler.hh"
#include "gazebo/gui/MouseEventHandler.hh"
#include "gazebo/gui/SaveDialog.hh"
#include "gazebo/gui/building/BuildingEditorEvents.hh"
#include "gazebo/gui/building/BuildingMaker.hh"
#include "gazebo/gui/building/BuildingMakerPrivate.hh"
#include "gazebo/gui/building/BuildingModelManip.hh"
#include "gazebo/gui/building/EditorItem.hh"

#include "gazebo/rendering/UserCamera.hh"
#include "gazebo/rendering/Visual.hh"
#include "gazebo/rendering/Scene.hh"

#include "gazebo/transport/TransportIface.hh"
#include "gazebo/transport/Publisher.hh"
#include "gazebo/transport/Node.hh"

#ifdef HAVE_GTS
  #include "gazebo/common/Mesh.hh"
  #include "gazebo/common/MeshManager.hh"
  #include "gazebo/common/MeshCSG.hh"
#endif

using namespace gazebo;
using namespace gui;

const double BuildingMaker::conversionScale = 0.01;

/////////////////////////////////////////////////
BuildingMaker::BuildingMaker() : dataPtr(new BuildingMakerPrivate())
{
  this->dataPtr->buildingDefaultName = "Untitled";
  this->dataPtr->previewName = "BuildingPreview";

  // Counters are only used for giving visuals unique names.
  // FIXME they cannot be reset else gazebo complains about creating,
  // deleting duplicate visuals
  this->dataPtr->wallCounter = 0;
  this->dataPtr->windowCounter = 0;
  this->dataPtr->doorCounter = 0;
  this->dataPtr->stairsCounter = 0;
  this->dataPtr->floorCounter = 0;
  this->dataPtr->currentLevel = 0;

  this->dataPtr->modelTemplateSDF.reset(new sdf::SDF);
  this->dataPtr->modelTemplateSDF->SetFromString(this->TemplateSDFString());

  this->dataPtr->connections.push_back(
      gui::editor::Events::ConnectSaveBuildingEditor(
      std::bind(&BuildingMaker::OnSave, this)));
  this->dataPtr->connections.push_back(
      gui::editor::Events::ConnectSaveAsBuildingEditor(
      std::bind(&BuildingMaker::OnSaveAs, this)));
  this->dataPtr->connections.push_back(
      gui::editor::Events::ConnectNewBuildingEditor(
      std::bind(&BuildingMaker::OnNew, this)));
  this->dataPtr->connections.push_back(
      gui::editor::Events::ConnectExitBuildingEditor(
      std::bind(&BuildingMaker::OnExit, this)));
  this->dataPtr->connections.push_back(
      gui::editor::Events::ConnectBuildingNameChanged(
      std::bind(&BuildingMaker::OnNameChanged, this, std::placeholders::_1)));
  this->dataPtr->connections.push_back(
      gui::editor::Events::ConnectChangeBuildingLevel(
      std::bind(&BuildingMaker::OnChangeLevel, this, std::placeholders::_1)));
  this->dataPtr->connections.push_back(
      gui::editor::Events::ConnectColorSelected(
      std::bind(&BuildingMaker::OnColorSelected, this, std::placeholders::_1)));
  this->dataPtr->connections.push_back(
      gui::editor::Events::ConnectTextureSelected(
      std::bind(&BuildingMaker::OnTextureSelected, this,
      std::placeholders::_1)));
  this->dataPtr->connections.push_back(
      gui::editor::Events::ConnectToggleEditMode(
      std::bind(&BuildingMaker::OnEdit, this, std::placeholders::_1)));

  this->dataPtr->saveDialog.reset(new SaveDialog(SaveDialog::BUILDING));

  // Transport
  this->dataPtr->node = transport::NodePtr(new transport::Node());
  this->dataPtr->node->Init();
  this->dataPtr->makerPub =
      this->dataPtr->node->Advertise<msgs::Factory>("~/factory");

  this->Reset();
}

/////////////////////////////////////////////////
BuildingMaker::~BuildingMaker()
{
  this->dataPtr->node->Fini();
  this->dataPtr->node.reset();
  this->dataPtr->makerPub.reset();
}

/////////////////////////////////////////////////
void BuildingMaker::OnEdit(bool _checked)
{
  if (_checked)
  {
    MouseEventHandler::Instance()->AddPressFilter("building_maker",
        std::bind(&BuildingMaker::On3dMousePress, this, std::placeholders::_1));
    MouseEventHandler::Instance()->AddReleaseFilter("building_maker",
        std::bind(&BuildingMaker::On3dMouseRelease, this,
        std::placeholders::_1));
    MouseEventHandler::Instance()->AddMoveFilter("building_maker",
        std::bind(&BuildingMaker::On3dMouseMove, this, std::placeholders::_1));
    KeyEventHandler::Instance()->AddPressFilter("building_maker",
        std::bind(&BuildingMaker::On3dKeyPress, this, std::placeholders::_1));
  }
  else
  {
    MouseEventHandler::Instance()->RemovePressFilter("building_maker");
    MouseEventHandler::Instance()->RemoveReleaseFilter("building_maker");
    MouseEventHandler::Instance()->RemoveMoveFilter("building_maker");
    KeyEventHandler::Instance()->RemovePressFilter("building_maker");
  }
}

/////////////////////////////////////////////////
void BuildingMaker::ConnectItem(const std::string &_partName,
    const EditorItem *_item)
{
<<<<<<< HEAD
  BuildingModelManip *manip = this->dataPtr->allItems[_partName];
=======
  auto manip = this->allItems[_partName];
  if (!manip)
    return;
>>>>>>> 90888d09

  // Make sure each connection calls BuildingMaker::BuildingChanged

  // item changes -> manip changes
  QObject::connect(_item, SIGNAL(SizeChanged(double, double, double)),
      manip, SLOT(OnSizeChanged(double, double, double)));
  QObject::connect(_item, SIGNAL(PoseChanged(double, double, double,
      double, double, double)), manip, SLOT(OnPoseChanged(double, double,
      double, double, double, double)));
  QObject::connect(_item, SIGNAL(PoseOriginTransformed(double, double, double,
      double, double, double)), manip, SLOT(OnPoseOriginTransformed(double,
      double, double, double, double, double)));
  QObject::connect(_item, SIGNAL(PositionChanged(double, double, double)),
      manip, SLOT(OnPositionChanged(double, double, double)));
  QObject::connect(_item, SIGNAL(RotationChanged(double, double, double)),
      manip, SLOT(OnRotationChanged(double, double, double)));
  QObject::connect(_item, SIGNAL(LevelChanged(int)),
      manip, SLOT(OnLevelChanged(int)));
  QObject::connect(_item, SIGNAL(ColorChanged(QColor)),
      manip, SLOT(OnColorChanged(QColor)));
  QObject::connect(_item, SIGNAL(TextureChanged(QString)),
      manip, SLOT(OnTextureChanged(QString)));
  QObject::connect(_item, SIGNAL(TransparencyChanged(float)),
      manip, SLOT(OnTransparencyChanged(float)));

  QObject::connect(_item, SIGNAL(WidthChanged(double)),
      manip, SLOT(OnWidthChanged(double)));
  QObject::connect(_item, SIGNAL(HeightChanged(double)),
      manip, SLOT(OnHeightChanged(double)));
  QObject::connect(_item, SIGNAL(DepthChanged(double)),
      manip, SLOT(OnDepthChanged(double)));
  QObject::connect(_item, SIGNAL(PosXChanged(double)),
      manip, SLOT(OnPosXChanged(double)));
  QObject::connect(_item, SIGNAL(PosYChanged(double)),
      manip, SLOT(OnPosYChanged(double)));
  QObject::connect(_item, SIGNAL(PosZChanged(double)),
      manip, SLOT(OnPosZChanged(double)));
  QObject::connect(_item, SIGNAL(YawChanged(double)),
      manip, SLOT(OnYawChanged(double)));
  QObject::connect(_item, SIGNAL(ItemDeleted()), manip, SLOT(OnDeleted()));

  // manip changes -> item changes
  QObject::connect(manip, SIGNAL(ColorChanged(QColor)),
      _item, SLOT(OnColorChanged(QColor)));
  QObject::connect(manip, SIGNAL(TextureChanged(QString)),
      _item, SLOT(OnTextureChanged(QString)));
}

/////////////////////////////////////////////////
void BuildingMaker::AttachManip(const std::string &_child,
    const std::string &_parent)
{
<<<<<<< HEAD
  std::map<std::string, BuildingModelManip *>::const_iterator it =
      this->dataPtr->allItems.find(_child);
  if (it == this->dataPtr->allItems.end())
=======
  auto it = this->attachmentMap.find(_parent);
  if (it != this->attachmentMap.end())
>>>>>>> 90888d09
  {
    auto children = it->second;
    if (std::find(children.begin(), children.end(), _child) ==
        children.end())
    {
      it->second.push_back(_child);
    }
  }
<<<<<<< HEAD

  it = this->dataPtr->allItems.find(_parent);
  if (it == this->dataPtr->allItems.end())
=======
  else
>>>>>>> 90888d09
  {
    this->attachmentMap[_parent].push_back(_child);
  }
<<<<<<< HEAD

  BuildingModelManip *child = this->dataPtr->allItems[_child];
  BuildingModelManip *parent = this->dataPtr->allItems[_parent];
  parent->AttachManip(child);
=======
>>>>>>> 90888d09
}

/////////////////////////////////////////////////
void BuildingMaker::DetachFromParent(const std::string &_child)
{
<<<<<<< HEAD
  std::map<std::string, BuildingModelManip *>::const_iterator it =
      this->dataPtr->allItems.find(_child);
  if (it == this->dataPtr->allItems.end())
=======
  for (auto &parentManip : this->attachmentMap)
>>>>>>> 90888d09
  {
    parentManip.second.erase(std::remove(parentManip.second.begin(),
        parentManip.second.end(), _child), parentManip.second.end());

    if (parentManip.second.empty())
      this->DetachAllChildren(parentManip.first);
  }
}

<<<<<<< HEAD
  it = this->dataPtr->allItems.find(_parent);
  if (it == this->dataPtr->allItems.end())
  {
    gzerr << "Parent manip " << _parent << " not found." << std::endl;
=======
/////////////////////////////////////////////////
void BuildingMaker::DetachAllChildren(const std::string &_parent)
{
  auto it = this->attachmentMap.find(_parent);
  if (it == this->attachmentMap.end())
>>>>>>> 90888d09
    return;

<<<<<<< HEAD
  BuildingModelManip *child = this->dataPtr->allItems[_child];
  BuildingModelManip *parent = this->dataPtr->allItems[_parent];
  parent->DetachManip(child);
=======
  it->second.clear();
  this->attachmentMap.erase(_parent);
>>>>>>> 90888d09
}

/////////////////////////////////////////////////
bool BuildingMaker::IsAttached(const std::string &_child) const
{
<<<<<<< HEAD
  std::map<std::string, BuildingModelManip *>::const_iterator it =
      this->dataPtr->allItems.find(_manip);
  if (it == this->dataPtr->allItems.end())
=======
  for (auto const &parentManip : this->attachmentMap)
>>>>>>> 90888d09
  {
    if (std::find(parentManip.second.begin(), parentManip.second.end(), _child)
        != parentManip.second.end())
    {
      return true;
    }
  }
  return false;
}

<<<<<<< HEAD
  BuildingModelManip *manip = this->dataPtr->allItems[_manip];
  for (int i = manip->GetAttachedManipCount()-1; i >= 0; i--)
  {
    (manip->GetAttachedManip(i))->DetachFromParent();
  }
=======
/////////////////////////////////////////////////
BuildingModelManip *BuildingMaker::ManipByName(const std::string &_name)
{
  auto it = this->allItems.find(_name);
  if (it == this->allItems.end())
    return NULL;
  else
    return this->allItems[_name];
>>>>>>> 90888d09
}

/////////////////////////////////////////////////
std::string BuildingMaker::CreateModel()
{
  this->Reset();
  return this->dataPtr->folderName;
}

/////////////////////////////////////////////////
std::string BuildingMaker::AddPart(const std::string &_type,
    const QVector3D &_size, const QVector3D &_pos, double _angle)
{
  if (_type == "wall")
    return this->AddWall(_size, _pos, _angle);
  else if (_type == "window")
    return this->AddWindow(_size, _pos, _angle);
  else if (_type == "door")
    return this->AddDoor(_size, _pos, _angle);
  else if (_type == "stairs")
    return this->AddStairs(_size, _pos, _angle, 10);
  return "";
}

/////////////////////////////////////////////////
std::string BuildingMaker::AddWall(const QVector3D &_size,
    const QVector3D &_pos, double _angle)
{
  if (!this->dataPtr->previewVisual)
  {
    this->Reset();
  }

  std::ostringstream linkNameStream;
  linkNameStream << "Wall_" << this->dataPtr->wallCounter++;
  std::string linkName = linkNameStream.str();

  rendering::VisualPtr linkVisual(new rendering::Visual(
      this->dataPtr->previewName + "::" + linkName,
      this->dataPtr->previewVisual));
  linkVisual->Load();

  std::ostringstream visualName;
  visualName << this->dataPtr->previewName << "::" << linkName << "::Visual";
  rendering::VisualPtr visVisual(new rendering::Visual(visualName.str(),
        linkVisual));
  sdf::ElementPtr visualElem = this->dataPtr->modelTemplateSDF->Root()
      ->GetElement("model")->GetElement("link")->GetElement("visual");
  visualElem->GetElement("material")->ClearElements();
  visualElem->GetElement("material")->AddElement("ambient")
      ->Set(gazebo::common::Color(1, 1, 1));
  visualElem->AddElement("cast_shadows")->Set(false);
  visVisual->Load(visualElem);
  auto scaledSize =
      BuildingMaker::ConvertSizeIgn(_size.x(), _size.y(), _size.z());
  BuildingModelManip *wallManip = new BuildingModelManip();
  wallManip->SetMaker(this);
  wallManip->SetName(linkName);
  wallManip->SetVisual(visVisual);
  visVisual->SetScale(scaledSize);
  visVisual->SetPosition(ignition::math::Vector3d(0, 0, scaledSize.Z()/2.0));
  wallManip->SetLevel(this->dataPtr->currentLevel);
  wallManip->SetPose(_pos.x(), _pos.y(), _pos.z(), 0, 0, _angle);
  this->dataPtr->allItems[linkName] = wallManip;

  linkVisual->SetVisibilityFlags(GZ_VISIBILITY_GUI |
      GZ_VISIBILITY_SELECTABLE);
  this->BuildingChanged();
  return linkName;
}

/////////////////////////////////////////////////
std::string BuildingMaker::AddWindow(const QVector3D &_size,
    const QVector3D &_pos, double _angle)
{
  if (!this->dataPtr->previewVisual)
  {
    this->Reset();
  }

  std::ostringstream linkNameStream;
  linkNameStream << "Window_" << this->dataPtr->windowCounter++;
  std::string linkName = linkNameStream.str();

  rendering::VisualPtr linkVisual(new rendering::Visual(
      this->dataPtr->previewName + "::" + linkName,
      this->dataPtr->previewVisual));
  linkVisual->Load();

  std::ostringstream visualName;
  visualName << this->dataPtr->previewName << "::" << linkName << "::Visual";
  rendering::VisualPtr visVisual(new rendering::Visual(visualName.str(),
        linkVisual));

  sdf::ElementPtr visualElem =  this->dataPtr->modelTemplateSDF->Root()
      ->GetElement("model")->GetElement("link")->GetElement("visual");
  visualElem->GetElement("material")->GetElement("script")->GetElement("name")
      ->Set("Gazebo/BuildingFrame");
  visualElem->AddElement("cast_shadows")->Set(false);
  visVisual->Load(visualElem);

  BuildingModelManip *windowManip = new BuildingModelManip();
  windowManip->SetMaker(this);
  windowManip->SetName(linkName);
  windowManip->SetVisual(visVisual);
  auto scaledSize =
      BuildingMaker::ConvertSizeIgn(_size.x(), _size.y(), _size.z());
  visVisual->SetScale(scaledSize);
  visVisual->SetPosition(ignition::math::Vector3d(0, 0, scaledSize.Z()/2.0));
  windowManip->SetPose(_pos.x(), _pos.y(), _pos.z(), 0, 0, _angle);
  windowManip->SetLevel(this->dataPtr->currentLevel);
  this->dataPtr->allItems[linkName] = windowManip;

  linkVisual->SetVisibilityFlags(GZ_VISIBILITY_GUI);
  this->BuildingChanged();
  return linkName;
}

/////////////////////////////////////////////////
std::string BuildingMaker::AddDoor(const QVector3D &_size,
    const QVector3D &_pos, double _angle)
{
  if (!this->dataPtr->previewVisual)
  {
    this->Reset();
  }

  /// TODO a copy of AddWindow function. FIXME later
  std::ostringstream linkNameStream;
  linkNameStream << "Door_" << this->dataPtr->doorCounter++;
  std::string linkName = linkNameStream.str();

  rendering::VisualPtr linkVisual(new rendering::Visual(
      this->dataPtr->previewName + "::" + linkName,
      this->dataPtr->previewVisual));
  linkVisual->Load();

  std::ostringstream visualName;
  visualName << this->dataPtr->previewName << "::" << linkName << "::Visual";
  rendering::VisualPtr visVisual(new rendering::Visual(visualName.str(),
        linkVisual));

  sdf::ElementPtr visualElem =  this->dataPtr->modelTemplateSDF->Root()
      ->GetElement("model")->GetElement("link")->GetElement("visual");
  visualElem->GetElement("material")->GetElement("script")->GetElement("name")
      ->Set("Gazebo/BuildingFrame");
  visualElem->AddElement("cast_shadows")->Set(false);
  visVisual->Load(visualElem);

  BuildingModelManip *doorManip = new BuildingModelManip();
  doorManip->SetMaker(this);
  doorManip->SetName(linkName);
  doorManip->SetVisual(visVisual);
  auto scaledSize =
      BuildingMaker::ConvertSizeIgn(_size.x(), _size.y(), _size.z());
  visVisual->SetScale(scaledSize);
  visVisual->SetPosition(ignition::math::Vector3d(0, 0, scaledSize.Z()/2.0));
  doorManip->SetPose(_pos.x(), _pos.y(), _pos.z(), 0, 0, _angle);
  doorManip->SetLevel(this->dataPtr->currentLevel);
  this->dataPtr->allItems[linkName] = doorManip;

  linkVisual->SetVisibilityFlags(GZ_VISIBILITY_GUI);
  this->BuildingChanged();
  return linkName;
}

/////////////////////////////////////////////////
std::string BuildingMaker::AddStairs(const QVector3D &_size,
    const QVector3D &_pos, double _angle, int _steps)
{
  if (!this->dataPtr->previewVisual)
  {
    this->Reset();
  }

  if (_steps == 0)
  {
    gzerr << "Can't make stairs with 0 steps" << std::endl;
    return "";
  }

  // Link visual
  std::ostringstream linkNameStream;
  linkNameStream << "Stairs_" << this->dataPtr->stairsCounter++;
  std::string linkName = linkNameStream.str();

  rendering::VisualPtr linkVisual(new rendering::Visual(
      this->dataPtr->previewName + "::" + linkName,
      this->dataPtr->previewVisual));
  linkVisual->Load();

  // Size for the whole staircase as one thing
  auto totalSize =
      BuildingMaker::ConvertSizeIgn(_size.x(), _size.y(), _size.z());

  // Parent visual which will act as a container for the all the steps
  std::ostringstream visualName;
  visualName << this->dataPtr->previewName << "::" << linkName << "::Visual";
  rendering::VisualPtr visVisual(new rendering::Visual(visualName.str(),
        linkVisual));
  visVisual->Load();
  visVisual->SetPosition(ignition::math::Vector3d(0, 0, totalSize.Z()/2.0));
  visVisual->SetScale(totalSize);

  // Visual SDF template (unit box)
  sdf::ElementPtr visualElem =  this->dataPtr->modelTemplateSDF->Root()
      ->GetElement("model")->GetElement("link")->GetElement("visual");
  visualElem->GetElement("material")->ClearElements();
  visualElem->GetElement("material")->AddElement("ambient")
      ->Set(gazebo::common::Color(1, 1, 1));
  visualElem->AddElement("cast_shadows")->Set(false);

  // Relative size of each step within the parent visual
  double dSteps = static_cast<double>(_steps);
  double rise = 1.0 / dSteps;
  double run = 1.0 / dSteps;

  for (int i = 0; i < _steps; ++i)
  {
    std::stringstream visualStepName;
    visualStepName << visualName.str() << "step" << i;
    rendering::VisualPtr stepVisual(new rendering::Visual(
        visualStepName.str(), visVisual));
    stepVisual->Load(visualElem);

    stepVisual->SetPosition(ignition::math::Vector3d(0, 0.5-run*(0.5+i),
        -0.5 + rise*(0.5+i)));
    stepVisual->SetScale(ignition::math::Vector3d(1, run, rise));
  }

  // Stairs manip
  BuildingModelManip *stairsManip = new BuildingModelManip();
  stairsManip->SetMaker(this);
  stairsManip->SetName(linkName);
  stairsManip->SetVisual(visVisual);
  stairsManip->SetLevel(this->dataPtr->currentLevel);
  stairsManip->SetPose(_pos.x(), _pos.y(), _pos.z(), 0, 0, _angle);
  this->dataPtr->allItems[linkName] = stairsManip;

  linkVisual->SetVisibilityFlags(GZ_VISIBILITY_GUI |
      GZ_VISIBILITY_SELECTABLE);
  this->BuildingChanged();

  return linkName;
}

/////////////////////////////////////////////////
std::string BuildingMaker::AddFloor(const QVector3D &_size,
    const QVector3D &_pos, double _angle)
{
  if (!this->dataPtr->previewVisual)
  {
    this->Reset();
  }

  /// TODO a copy of AddWindow function. FIXME later
  std::ostringstream linkNameStream;
  linkNameStream << "Floor_" << this->dataPtr->floorCounter++;
  std::string linkName = linkNameStream.str();

  rendering::VisualPtr linkVisual(new rendering::Visual(
      this->dataPtr->previewName + "::" + linkName,
      this->dataPtr->previewVisual));
  linkVisual->Load();

  std::ostringstream visualName;
  visualName << this->dataPtr->previewName << "::" << linkName << "::Visual";
  rendering::VisualPtr visVisual(new rendering::Visual(visualName.str(),
        linkVisual));

  sdf::ElementPtr visualElem =  this->dataPtr->modelTemplateSDF->Root()
      ->GetElement("model")->GetElement("link")->GetElement("visual");
  visualElem->GetElement("material")->ClearElements();
  visualElem->GetElement("material")->AddElement("ambient")
      ->Set(gazebo::common::Color(1, 1, 1));
  visualElem->AddElement("cast_shadows")->Set(false);
  visVisual->Load(visualElem);

  BuildingModelManip *floorManip = new BuildingModelManip();
  floorManip->SetMaker(this);
  floorManip->SetName(linkName);
  floorManip->SetVisual(visVisual);
  floorManip->SetLevel(this->dataPtr->currentLevel);
  auto scaledSize =
      BuildingMaker::ConvertSizeIgn(_size.x(), _size.y(), _size.z());
  visVisual->SetScale(scaledSize);
  visVisual->SetPosition(ignition::math::Vector3d(0, 0, scaledSize.Z()/2.0));
  floorManip->SetPose(_pos.x(), _pos.y(), _pos.z(), 0, 0, _angle);
  this->dataPtr->allItems[linkName] = floorManip;

  linkVisual->SetVisibilityFlags(GZ_VISIBILITY_GUI |
      GZ_VISIBILITY_SELECTABLE);
  this->BuildingChanged();
  return linkName;
}

/////////////////////////////////////////////////
void BuildingMaker::RemovePart(const std::string &_partName)
{
  std::map<std::string, BuildingModelManip *>::const_iterator it =
      this->dataPtr->allItems.find(_partName);
  if (it == this->dataPtr->allItems.end())
  {
    gzerr << _partName << " does not exist\n";
    return;
  }
  BuildingModelManip *manip = this->dataPtr->allItems[_partName];

  rendering::VisualPtr vis = manip->Visual();
  rendering::VisualPtr visParent = vis->GetParent();
  rendering::ScenePtr scene = vis->GetScene();
  scene->RemoveVisual(vis);
  if (visParent)
    scene->RemoveVisual(visParent);
<<<<<<< HEAD
  this->dataPtr->allItems.erase(_partName);
=======
  this->allItems.erase(_partName);

  this->DetachAllChildren(_partName);
  this->DetachFromParent(_partName);

>>>>>>> 90888d09
  delete manip;
  this->BuildingChanged();
}

/////////////////////////////////////////////////
void BuildingMaker::RemoveWall(const std::string &_wallName)
{
  this->RemovePart(_wallName);
}

/////////////////////////////////////////////////
void BuildingMaker::Reset()
{
  if (!gui::get_active_camera() ||
      !gui::get_active_camera()->GetScene())
    return;

  rendering::ScenePtr scene = gui::get_active_camera()->GetScene();

  if (!scene)
  {
    gzerr << "Couldn't get scene node from BuildingMaker" << std::endl;
    return;
  }

  if (this->dataPtr->previewVisual)
    scene->RemoveVisual(this->dataPtr->previewVisual);

  this->dataPtr->currentSaveState = NEVER_SAVED;
  this->SetModelName(this->dataPtr->buildingDefaultName);

  this->dataPtr->previewVisual.reset(new rendering::Visual(
      this->dataPtr->previewName, scene->GetWorldVisual()));

  this->dataPtr->previewVisual->Load();
  this->dataPtr->previewVisual->SetPose(ignition::math::Pose3d::Zero);
  this->dataPtr->previewVisual->SetVisibilityFlags(GZ_VISIBILITY_GUI);

<<<<<<< HEAD
  for (auto it : this->dataPtr->allItems)
    delete it.second;
  this->dataPtr->allItems.clear();
=======
  std::map<std::string, BuildingModelManip *>::iterator it;
  for (it = this->allItems.begin(); it != this->allItems.end(); ++it)
    delete (*it).second;
  this->allItems.clear();

  this->attachmentMap.clear();
>>>>>>> 90888d09
}

/////////////////////////////////////////////////
void BuildingMaker::SetModelName(const std::string &_modelName)
{
  this->dataPtr->modelName = _modelName;
  this->dataPtr->saveDialog->SetModelName(_modelName);

  this->dataPtr->folderName = this->dataPtr->saveDialog->
      GetFolderNameFromModelName(this->dataPtr->modelName);

  if (this->dataPtr->currentSaveState == NEVER_SAVED)
  {
    // Set new saveLocation
    boost::filesystem::path oldPath(
        this->dataPtr->saveDialog->GetSaveLocation());

    auto newPath = oldPath.parent_path() / this->dataPtr->folderName;
    this->dataPtr->saveDialog->SetSaveLocation(newPath.string());
  }
}

/////////////////////////////////////////////////
void BuildingMaker::FinishModel()
{
  this->CreateTheEntity();
  this->Reset();
}

/////////////////////////////////////////////////
void BuildingMaker::GenerateSDF()
{
  // This function generates an SDF file for the final building model (which
  // will eventually be uploaded to the server). It loops through all the model
  // manip objects (allItems), grabs pose and size data of each model manip, and
  // creates a link element consisting of a visual and a collision element with
  // the same geometry. If the model manip has attached objects, e.g. a wall
  // with windows/doors and a floor with stairs, it creates holes in the
  // surface of the parent by using a rectangular surface subdivision algorithm.
  // TODO Refactor code

  sdf::ElementPtr modelElem;
  sdf::ElementPtr linkElem;
  sdf::ElementPtr visualElem;
  sdf::ElementPtr collisionElem;

  this->dataPtr->modelSDF.reset(new sdf::SDF);
  this->dataPtr->modelSDF->SetFromString(this->TemplateSDFString());

  modelElem = this->dataPtr->modelSDF->Root()->GetElement("model");

  linkElem = modelElem->GetElement("link");
  sdf::ElementPtr templateLinkElem = linkElem->Clone();
  sdf::ElementPtr templateVisualElem = templateLinkElem->GetElement(
      "visual")->Clone();
  sdf::ElementPtr templateCollisionElem = templateLinkElem->GetElement(
      "collision")->Clone();
  modelElem->ClearElements();
  std::stringstream visualNameStream;
  std::stringstream collisionNameStream;

  modelElem->GetAttribute("name")->Set(this->dataPtr->folderName);
  auto modelOrigin = ignition::math::Pose3d::Zero;
  if (this->dataPtr->previewVisual)
  {
    modelOrigin = ignition::math::Pose3d(
      this->dataPtr->previewVisual->GetBoundingBox().GetCenter().x,
      this->dataPtr->previewVisual->GetBoundingBox().GetCenter().y, 0, 0, 0, 0);
  }
  modelElem->GetElement("pose")->Set(modelOrigin);

  // loop through all model manips
  for (auto itemsIt : this->dataPtr->allItems)
  {
    visualNameStream.str("");
    collisionNameStream.str("");

<<<<<<< HEAD
    std::string name = itemsIt.first;
    BuildingModelManip *buildingModelManip = itemsIt.second;
    rendering::VisualPtr visual = buildingModelManip->GetVisual();
=======
    std::string name = itemsIt->first;
    BuildingModelManip *buildingModelManip = itemsIt->second;
    rendering::VisualPtr visual = buildingModelManip->Visual();
>>>>>>> 90888d09
    sdf::ElementPtr newLinkElem = templateLinkElem->Clone();
    visualElem = newLinkElem->GetElement("visual");
    collisionElem = newLinkElem->GetElement("collision");
    newLinkElem->GetAttribute("name")->Set(buildingModelManip->Name());
    newLinkElem->GetElement("pose")->Set(visual->GetParent()->GetWorldPose() -
        modelOrigin);

    // Only stairs have children
    if (visual->GetChildCount() == 0)
    {
      // Window / Door not attached to walls
      if (name.find("Window") != std::string::npos
          || name.find("Door") != std::string::npos)
      {
        if (this->IsAttached(name))
          continue;
        visualElem->GetAttribute("name")->Set(buildingModelManip->Name()
            + "_Visual");
        collisionElem->GetAttribute("name")->Set(buildingModelManip->Name()
            + "_Collision");
        visualElem->GetElement("pose")->Set(visual->GetPose());
        collisionElem->GetElement("pose")->Set(visual->GetPose());
        visualElem->GetElement("geometry")->GetElement("box")->
            GetElement("size")->Set(visual->GetScale());
        collisionElem->GetElement("geometry")->GetElement("box")->
            GetElement("size")->Set(visual->GetScale());
      }
      // Wall
      else if (name.find("Wall") != std::string::npos)
      {
        // check if walls have attached children, i.e. windows or doors
        auto parentManip = this->attachmentMap.find(name);
        if (parentManip != this->attachmentMap.end() &&
            !parentManip->second.empty())
        {
          std::vector<QRectF> holes;
          rendering::VisualPtr wallVis = visual;
<<<<<<< HEAD
          auto wallPose =
              wallVis->GetParent()->GetWorldPose().Ign() - modelOrigin;
          auto wallSize = wallVis->GetScale().Ign();
          for (unsigned int i = 0; i <
              buildingModelManip->GetAttachedManipCount(); ++i)
=======
          math::Pose wallPose = wallVis->GetParent()->GetWorldPose() -
              modelOrigin;
          math::Vector3 wallSize = wallVis->GetScale();
          for (auto const &childManip : parentManip->second)
>>>>>>> 90888d09
          {
            auto attachedObj = this->ManipByName(childManip);
            if (!attachedObj)
            {
              gzerr << "Manip [" << childManip << "] not found." << std::endl;
              continue;
            }
            std::string objName = attachedObj->Name();
            if (objName.find("Window") != std::string::npos
                || objName.find("Door") != std::string::npos)
            {
<<<<<<< HEAD
              rendering::VisualPtr attachedVis = attachedObj->GetVisual();
              auto offset = attachedVis->GetParent()->GetWorldPose().Ign() -
=======
              rendering::VisualPtr attachedVis = attachedObj->Visual();
              math::Pose offset = attachedVis->GetParent()->GetWorldPose() -
>>>>>>> 90888d09
                  modelOrigin - wallPose;
              auto size = attachedVis->GetScale().Ign();

              offset.Pos().Z() += attachedVis->GetPosition().z
                  - wallVis->GetPosition().z;

              auto newOffset = offset.Pos() - (-wallSize/2.0) - size/2.0;
              QRectF hole(newOffset.X(), newOffset.Z(), size.X(), size.Z());
              holes.push_back(hole);
            }
          }
          std::vector<QRectF> subdivisions;
          QRectF surface(0, 0, wallVis->GetScale().x, wallVis->GetScale().z);

          // subdivide the wall into mutiple compositing rectangles in order
          // to create holes for the attached children
          this->SubdivideRectSurface(surface, holes, subdivisions);

          newLinkElem->ClearElements();
          newLinkElem->GetAttribute("name")->Set(buildingModelManip->Name());
          newLinkElem->GetElement("pose")->Set(
              visual->GetParent()->GetWorldPose() - modelOrigin);
          // create a link element of box geom for each subdivision
          for (unsigned int i = 0; i< subdivisions.size(); ++i)
          {
            visualNameStream.str("");
            collisionNameStream.str("");
            visualElem = templateVisualElem->Clone();
            collisionElem = templateCollisionElem->Clone();
            visualNameStream << buildingModelManip->Name() << "_Visual_"
                << i;
            visualElem->GetAttribute("name")->Set(visualNameStream.str());
            collisionNameStream << buildingModelManip->Name()
                << "_Collision_" << i;
            collisionElem->GetAttribute("name")->Set(collisionNameStream.str());

            auto newSubPos = ignition::math::Vector3d(
                -wallSize.X()/2.0, 0, -wallSize.Z()/2.0)
                + ignition::math::Vector3d(
                subdivisions[i].x(), 0, subdivisions[i].y())
                + ignition::math::Vector3d(subdivisions[i].width()/2, 0,
                subdivisions[i].height()/2);
            newSubPos.Z() += wallSize.Z()/2;
            ignition::math::Pose3d newPose(newSubPos,
                ignition::math::Quaterniond(0, 0, 0));
            visualElem->GetElement("pose")->Set(newPose);
            collisionElem->GetElement("pose")->Set(newPose);
            ignition::math::Vector3d blockSize(subdivisions[i].width(),
                wallVis->GetScale().y, subdivisions[i].height());
            visualElem->GetElement("geometry")->GetElement("box")->
                GetElement("size")->Set(blockSize);
            collisionElem->GetElement("geometry")->GetElement("box")->
                GetElement("size")->Set(blockSize);
            visualElem->GetElement("material")->GetElement("ambient")->
                Set(buildingModelManip->Color());
            visualElem->GetElement("material")->GetElement("script")
                ->GetElement("name")->Set(buildingModelManip->Texture());
            newLinkElem->InsertElement(visualElem);
            newLinkElem->InsertElement(collisionElem);
          }
        }
        // Wall without windows or doors
        else
        {
          visualElem->GetAttribute("name")->Set(buildingModelManip->Name()
              + "_Visual");
          collisionElem->GetAttribute("name")->Set(buildingModelManip->Name()
              + "_Collision");
          visualElem->GetElement("pose")->Set(visual->GetPose());
          collisionElem->GetElement("pose")->Set(visual->GetPose());
          visualElem->GetElement("geometry")->GetElement("box")->
              GetElement("size")->Set(visual->GetScale());
          collisionElem->GetElement("geometry")->GetElement("box")->
              GetElement("size")->Set(visual->GetScale());
          visualElem->GetElement("material")->GetElement("ambient")->
              Set(buildingModelManip->Color());
          visualElem->GetElement("material")->GetElement("script")
              ->GetElement("name")->Set(buildingModelManip->Texture());
        }
      }
      // Floor
      else if (name.find("Floor") != std::string::npos)
      {
        // check if floors have attached children, i.e. stairs
        auto parentManip = this->attachmentMap.find(name);
        if (parentManip != this->attachmentMap.end() &&
            !parentManip->second.empty())
        {
          std::vector<QRectF> holes;
          rendering::VisualPtr floorVis = visual;
<<<<<<< HEAD
          auto floorPose = floorVis->GetWorldPose().Ign() - modelOrigin;
          auto floorSize = floorVis->GetScale().Ign();
          for (unsigned int i = 0; i <
              buildingModelManip->GetAttachedManipCount(); ++i)
=======
          math::Pose floorPose = floorVis->GetWorldPose() - modelOrigin;
          math::Vector3 floorSize = floorVis->GetScale();
          for (auto const &childManip : parentManip->second)
>>>>>>> 90888d09
          {
            auto attachedObj = this->ManipByName(childManip);
            if (!attachedObj)
            {
              gzerr << "Manip [" << childManip << "] not found." << std::endl;
              continue;
            }
            std::string objName = attachedObj->Name();
            if (objName.find("Stairs") != std::string::npos)
            {
<<<<<<< HEAD
              rendering::VisualPtr attachedVis = attachedObj->GetVisual();
              auto offset = attachedVis->GetParent()->GetWorldPose().Ign() -
=======
              rendering::VisualPtr attachedVis = attachedObj->Visual();
              math::Pose offset = attachedVis->GetParent()->GetWorldPose() -
>>>>>>> 90888d09
                  modelOrigin - floorPose;
              auto size = attachedVis->GetScale().Ign();

              QRectF rect(0, 0, size.X(), size.Y());
              QPolygonF polygon(rect);
              QTransform transform;
              transform.rotate(IGN_RTOD(offset.Rot().Euler().Z()));
              QRectF bound = transform.map(polygon).boundingRect();
              auto newOffset = offset.Pos() - (-floorSize/2.0)
                  - ignition::math::Vector3d(bound.width(), bound.height(),
                  size.Z())/2.0;
              QRectF hole(newOffset.X(), newOffset.Y(), bound.width(),
                  bound.height());
              holes.push_back(hole);
            }
          }
          std::vector<QRectF> subdivisions;
          QRectF surface(0, 0, floorVis->GetScale().x, floorVis->GetScale().y);

          // subdivide the floor into mutiple compositing rectangles to make an
          // opening for the stairs
          this->SubdivideRectSurface(surface, holes, subdivisions);

          newLinkElem->ClearElements();
          newLinkElem->GetAttribute("name")->Set(buildingModelManip->Name());
          newLinkElem->GetElement("pose")->Set(
              visual->GetParent()->GetWorldPose() - modelOrigin);
          // create a link element of box geom for each subdivision
          for (unsigned int i = 0; i< subdivisions.size(); ++i)
          {
            visualNameStream.str("");
            collisionNameStream.str("");
            visualElem = templateVisualElem->Clone();
            collisionElem = templateCollisionElem->Clone();
            visualNameStream << buildingModelManip->Name() << "_Visual_"
                << i;
            visualElem->GetAttribute("name")->Set(visualNameStream.str());
            collisionNameStream << buildingModelManip->Name()
                << "_Collision_" << i;
            collisionElem->GetAttribute("name")->Set(collisionNameStream.str());

            auto newSubPos = ignition::math::Vector3d(-floorSize.X()/2.0,
                -floorSize.Y()/2.0, 0)
                + ignition::math::Vector3d(subdivisions[i].x(),
                subdivisions[i].y(), 0)
                + ignition::math::Vector3d(subdivisions[i].width()/2,
                subdivisions[i].height()/2, 0);
            newSubPos.Z(newSubPos.Z() + floorVis->GetPosition().z);
            ignition::math::Pose3d newPose(newSubPos,
                visual->GetParent()->GetRotation().Ign());
            visualElem->GetElement("pose")->Set(newPose);
            collisionElem->GetElement("pose")->Set(newPose);
            ignition::math::Vector3d blockSize(subdivisions[i].width(),
                subdivisions[i].height(), floorVis->GetScale().z);
            visualElem->GetElement("geometry")->GetElement("box")->
                GetElement("size")->Set(blockSize);
            collisionElem->GetElement("geometry")->GetElement("box")->
                GetElement("size")->Set(blockSize);
            visualElem->GetElement("material")->GetElement("ambient")->
                Set(buildingModelManip->Color());
            visualElem->GetElement("material")->GetElement("script")
                ->GetElement("name")->Set(buildingModelManip->Texture());
            newLinkElem->InsertElement(visualElem);
            newLinkElem->InsertElement(collisionElem);
          }
        }
        // Floor without stairs
        else
        {
          visualElem->GetAttribute("name")->Set(buildingModelManip->Name()
              + "_Visual");
          collisionElem->GetAttribute("name")->Set(buildingModelManip->Name()
              + "_Collision");
          visualElem->GetElement("pose")->Set(visual->GetPose());
          collisionElem->GetElement("pose")->Set(visual->GetPose());
          visualElem->GetElement("geometry")->GetElement("box")->
              GetElement("size")->Set(visual->GetScale());
          collisionElem->GetElement("geometry")->GetElement("box")->
              GetElement("size")->Set(visual->GetScale());
          visualElem->GetElement("material")->GetElement("ambient")->
              Set(buildingModelManip->Color());
          visualElem->GetElement("material")->GetElement("script")
              ->GetElement("name")->Set(buildingModelManip->Texture());
        }
      }
    }
    // Stairs
    else
    {
      // TODO: This handles the special case for stairs, where
      // there are nested visuals which SDF doesn't support.
      // Should somehow generalize/combine the code above and below
      newLinkElem->ClearElements();
      for (unsigned int i = 0; i< visual->GetChildCount(); ++i)
      {
        visualNameStream.str("");
        collisionNameStream.str("");
        visualElem = templateVisualElem->Clone();
        collisionElem = templateCollisionElem->Clone();
        visualNameStream << buildingModelManip->Name() << "_Visual_" << i;
        visualElem->GetAttribute("name")->Set(visualNameStream.str());
        collisionNameStream << buildingModelManip->Name()
            << "_Collision_" << i;
        collisionElem->GetAttribute("name")->Set(collisionNameStream.str());
        rendering::VisualPtr childVisual = visual->GetChild(i);
        ignition::math::Pose3d newPose(childVisual->GetWorldPose().pos.Ign() -
            modelOrigin.Pos(), visual->GetParent()->GetRotation().Ign());
        visualElem->GetElement("pose")->Set(newPose);
        collisionElem->GetElement("pose")->Set(newPose);
        visualElem->GetElement("geometry")->GetElement("box")->
            GetElement("size")->Set(visual->GetScale()*childVisual->GetScale());
        collisionElem->GetElement("geometry")->GetElement("box")->
            GetElement("size")->Set(visual->GetScale()*childVisual->GetScale());
        visualElem->GetElement("material")->GetElement("ambient")->
              Set(buildingModelManip->Color());
        visualElem->GetElement("material")->GetElement("script")
            ->GetElement("name")->Set(buildingModelManip->Texture());
        newLinkElem->InsertElement(visualElem);
        newLinkElem->InsertElement(collisionElem);
      }
    }
    modelElem->InsertElement(newLinkElem);
  }
  (modelElem->AddElement("static"))->Set("true");
  // qDebug() << this->dataPtr->modelSDF->ToString().c_str();
}

/////////////////////////////////////////////////
void BuildingMaker::GenerateSDFWithCSG()
{
#ifdef HAVE_GTS
  // This function generates an SDF file for the final building model in a
  // similar manner to the GenerateSDF function. However instead of using a
  // surface subdivision algorithm for making openings for attached objects,
  // it uses boolean operations to find the difference between one mesh and
  // the other.
  // TODO The function is not yet integrated as custom shapes are not yet
  // supported in Gazebo.
  sdf::ElementPtr modelElem;
  sdf::ElementPtr linkElem;
  sdf::ElementPtr visualElem;
  sdf::ElementPtr collisionElem;

  this->dataPtr->modelSDF.reset(new sdf::SDF);
  this->dataPtr->modelSDF->SetFromString(this->TemplateSDFString());

  modelElem = this->dataPtr->modelSDF->Root()->GetElement("model");
  linkElem = modelElem->GetElement("link");

  sdf::ElementPtr templateLinkElem = linkElem->Clone();
  sdf::ElementPtr templateVisualElem = templateLinkElem->GetElement(
      "visual")->Clone();
  sdf::ElementPtr templateCollisionElem = templateLinkElem->GetElement(
      "collision")->Clone();
  modelElem->ClearElements();
  std::stringstream visualNameStream;
  std::stringstream collisionNameStream;

  modelElem->GetAttribute("name")->Set(this->dataPtr->folderName);

  for (auto itemsIt : this->dataPtr->allItems)
  {
    visualNameStream.str("");
    collisionNameStream.str("");

<<<<<<< HEAD
    std::string name = itemsIt.first;
    BuildingModelManip *buildingModelManip = itemsIt.second;
    rendering::VisualPtr visual = buildingModelManip->GetVisual();
=======
    std::string name = itemsIt->first;
    BuildingModelManip *buildingModelManip = itemsIt->second;
    rendering::VisualPtr visual = buildingModelManip->Visual();
>>>>>>> 90888d09
    sdf::ElementPtr newLinkElem = templateLinkElem->Clone();
    visualElem = newLinkElem->GetElement("visual");
    collisionElem = newLinkElem->GetElement("collision");
    newLinkElem->GetAttribute("name")->Set(buildingModelManip->Name());
    newLinkElem->GetElement("pose")->Set(visual->GetParent()->GetWorldPose());

    // create a hole to represent a window/door in the wall
    auto parentManip = this->attachmentMap.find(name);
    if (name.find("Window") != std::string::npos
        || name.find("Door") != std::string::npos)
    {
      if (!this->IsAttached(name))
        continue;
    }
    else if (name.find("Wall") != std::string::npos
        && !parentManip->second.empty())
    {
      rendering::VisualPtr wallVis = visual;
      auto wallPose = wallVis->GetWorldPose().Ign();
      const common::Mesh *wallMesh = common::MeshManager::Instance()
          ->GetMesh(wallVis->GetMeshName());
      // clone wall mesh to to be used in boolean operation
      common::Mesh *m1 = new common::Mesh();
      for (unsigned int k = 0; k < wallMesh->GetSubMeshCount(); ++k)
      {
        common::SubMesh *m1SubMesh = new common::SubMesh();
        m1->AddSubMesh(m1SubMesh);
        const common::SubMesh *subMesh = wallMesh->GetSubMesh(k);
        if (subMesh->GetVertexCount() <= 2)
          continue;
        for (unsigned int j = 0; j < subMesh->GetVertexCount(); ++j)
        {
          m1SubMesh->AddVertex(subMesh->Vertex(j));
        }
        for (unsigned int j = 0; j < subMesh->GetIndexCount(); ++j)
        {
          m1SubMesh->AddIndex(subMesh->GetIndex(j));
        }
      }
      m1->SetScale(wallVis->GetScale().Ign());

      std::string booleanMeshName = buildingModelManip->Name() + "_Boolean";
      common::Mesh *booleanMesh = NULL;
      for (auto const &childManip : parentManip->second)
      {
        if (booleanMesh)
        {
          delete m1;
          m1 = booleanMesh;
        }

        auto attachedObj = this->ManipByName(childManip);
        if (!attachedObj)
        {
          gzerr << "Manip [" << childManip << "] not found." << std::endl;
          continue;
        }
        std::string objName = attachedObj->Name();
        if (objName.find("Window") != std::string::npos
            || objName.find("Door") != std::string::npos)
        {
<<<<<<< HEAD
          rendering::VisualPtr attachedVis = attachedObj->GetVisual();
          auto offset = attachedVis->GetWorldPose().Ign() - wallPose;
=======
          rendering::VisualPtr attachedVis = attachedObj->Visual();
          math::Pose offset = attachedVis->GetWorldPose() - wallPose;
>>>>>>> 90888d09
          const common::Mesh *attachedMesh = common::MeshManager::Instance()->
              GetMesh(attachedVis->GetMeshName());
          // clone attached object mesh
          common::Mesh *m2 = new common::Mesh();
          for (unsigned int k = 0; k < attachedMesh->GetSubMeshCount(); ++k)
          {
            common::SubMesh *m2SubMesh = new common::SubMesh();
            m2->AddSubMesh(m2SubMesh);
            const common::SubMesh *subMesh = attachedMesh->GetSubMesh(k);
            if (subMesh->GetVertexCount() <= 2)
              continue;
            for (unsigned int j = 0; j < subMesh->GetVertexCount(); ++j)
            {
              m2SubMesh->AddVertex(subMesh->Vertex(j));
            }
            for (unsigned int j = 0; j < subMesh->GetIndexCount(); ++j)
            {
              m2SubMesh->AddIndex(subMesh->GetIndex(j));
            }
          }
          m2->SetScale(attachedVis->GetScale().Ign());
          // create csg but don't add to mesh manager just yet
          common::MeshCSG csg;
          booleanMesh = csg.CreateBoolean(m1, m2, common::MeshCSG::DIFFERENCE,
              offset);
        }
      }
      // add to mesh manager after all boolean operations are done
      booleanMesh->SetName(booleanMeshName);
      common::MeshManager::Instance()->AddMesh(booleanMesh);

      // finally create the sdf elements
      visualElem->GetAttribute("name")->Set(buildingModelManip->Name()
          + "_Visual");
      collisionElem->GetAttribute("name")->Set(buildingModelManip->Name()
          + "_Collision");
      sdf::ElementPtr visGeomElem = visualElem->GetElement("geometry");
      visGeomElem->ClearElements();
      sdf::ElementPtr meshElem = visGeomElem->AddElement("mesh");
      // TODO create the folder
      std::string uri = "model://" + this->dataPtr->folderName + "/meshes/"
          + booleanMeshName;
      meshElem->GetElement("uri")->Set(uri);
      visualElem->GetElement("pose")->Set(visual->GetPose());
      collisionElem->GetElement("geometry")->GetElement("box")->
          GetElement("size")->Set(visual->GetScale());
      collisionElem->GetElement("pose")->Set(visual->GetPose());
    }
    else if (name.find("Stairs") != std::string::npos
        && visual->GetChildCount() > 0)
    {
      newLinkElem->ClearElements();
      for (unsigned int i = 0; i< visual->GetChildCount(); ++i)
      {
        visualNameStream.str("");
        collisionNameStream.str("");
        visualElem = templateVisualElem->Clone();
        collisionElem = templateCollisionElem->Clone();
        visualNameStream << buildingModelManip->Name() << "_Visual_" << i;
        visualElem->GetAttribute("name")->Set(visualNameStream.str());
        collisionNameStream << buildingModelManip->Name() << "_Collision_"
            << i;
        collisionElem->GetAttribute("name")->Set(collisionNameStream.str());
        rendering::VisualPtr childVisual = visual->GetChild(i);
        ignition::math::Pose3d newPose(childVisual->GetWorldPose().pos.Ign(),
            visual->GetRotation().Ign());
        visualElem->GetElement("pose")->Set(newPose);
        collisionElem->GetElement("pose")->Set(newPose);
        visualElem->GetElement("geometry")->GetElement("box")->
            GetElement("size")->Set(visual->GetScale()*childVisual->GetScale());
        collisionElem->GetElement("geometry")->GetElement("box")->
            GetElement("size")->Set(visual->GetScale()*childVisual->GetScale());

        newLinkElem->InsertElement(visualElem);
        newLinkElem->InsertElement(collisionElem);
      }
    }
    modelElem->InsertElement(newLinkElem);
  }
  (modelElem->AddElement("static"))->Set("true");
#endif
}

/////////////////////////////////////////////////
void BuildingMaker::CreateTheEntity()
{
  if (!this->dataPtr->modelSDF->Root()->HasElement("model"))
  {
    gzerr << "Generated invalid SDF! Cannot create entity." << std::endl;
    return;
  }

  msgs::Factory msg;
  // Create a new name if the model exists
  sdf::ElementPtr modelElem =
      this->dataPtr->modelSDF->Root()->GetElement("model");
  std::string modelElemName = modelElem->Get<std::string>("name");
  if (has_entity_name(modelElemName))
  {
    int i = 0;
    while (has_entity_name(modelElemName))
    {
      modelElemName = modelElem->Get<std::string>("name") + "_" +
          std::to_string(i++);
    }
    modelElem->GetAttribute("name")->Set(modelElemName);
  }

  msg.set_sdf(this->dataPtr->modelSDF->ToString());
  this->dataPtr->makerPub->Publish(msg);
}

/////////////////////////////////////////////////
math::Vector3 BuildingMaker::ConvertSize(double _width, double _length,
    double _height)
{
  return ConvertSizeIgn(_width, _length, _height);
}

/////////////////////////////////////////////////
math::Pose BuildingMaker::ConvertPose(double _x, double _y, double _z,
    double _roll, double _pitch, double _yaw)
{
  return ConvertPoseIgn(_x, _y, _z, _roll, _pitch, _yaw);
}

/////////////////////////////////////////////////
math::Vector3 BuildingMaker::ConvertSize(const QVector3D &_size)
{
  return ConvertSizeIgn(_size.x(), _size.y(), _size.z());
}

/////////////////////////////////////////////////
math::Pose BuildingMaker::ConvertPose(const QVector3D &_pos,
    const QVector3D &_rot)
{
  return ConvertPoseIgn(_pos.x(), _pos.y(), _pos.z(), _rot.x(), _rot.y(),
      _rot.z());
}

/////////////////////////////////////////////////
ignition::math::Vector3d BuildingMaker::ConvertSizeIgn(const double _width,
    const double _length, const double _height)
{
  return ignition::math::Vector3d(conversionScale*_width,
                                  conversionScale*_length,
                                  conversionScale*_height);
}

/////////////////////////////////////////////////
ignition::math::Pose3d BuildingMaker::ConvertPoseIgn(const double _x,
    const double _y, const double _z, const double _roll, const double _pitch,
    const double _yaw)
{
  return ignition::math::Pose3d(conversionScale*_x,
                                conversionScale*_y,
                                conversionScale*_z,
                                IGN_DTOR(_roll),
                                IGN_DTOR(_pitch),
                                IGN_DTOR(_yaw));
}

/////////////////////////////////////////////////
double BuildingMaker::Convert(double _value)
{
  return conversionScale*_value;
}

/////////////////////////////////////////////////
double BuildingMaker::ConvertAngle(double _angle)
{
  return IGN_DTOR(_angle);
}

/////////////////////////////////////////////////
std::string BuildingMaker::TemplateSDFString() const
{
  std::ostringstream newModelStr;
  newModelStr << "<sdf version ='" << SDF_VERSION << "'>"
    << "<model name='building_template_model'>"
    << "<pose>0 0 0.0 0 0 0</pose>"
    << "<link name ='link'>"
    <<   "<collision name ='collision'>"
    <<     "<geometry>"
    <<       "<box>"
    <<         "<size>1.0 1.0 1.0</size>"
    <<       "</box>"
    <<     "</geometry>"
    <<   "</collision>"
    <<   "<visual name ='visual'>"
    <<     "<pose>0 0 0.0 0 0 0</pose>"
    <<     "<geometry>"
    <<       "<box>"
    <<         "<size>1.0 1.0 1.0</size>"
    <<       "</box>"
    <<     "</geometry>"
    <<     "<material>"
    <<       "<script>"
    <<         "<uri>file://media/materials/scripts/gazebo.material</uri>"
    <<         "<name>Gazebo/Grey</name>"
    <<       "</script>"
    <<     "</material>"
    <<   "</visual>"
    << "</link>"
    << "<static>true</static>"
    << "</model>"
    << "</sdf>";

  return newModelStr.str();
}

/////////////////////////////////////////////////
bool BuildingMaker::PointCompareY(const QPointF &_a, const QPointF &_b)
{
  return _a.y() < _b.y();
}

/////////////////////////////////////////////////
bool BuildingMaker::RectCompareX(const QRectF &_a, const QRectF &_b)
{
  return _a.x() < _b.x();
}

/////////////////////////////////////////////////
bool BuildingMaker::RectCompareY(const QRectF &_a, const QRectF &_b)
{
  return _a.y() < _b.y();
}

/////////////////////////////////////////////////
void BuildingMaker::SubdivideRectSurface(const QRectF &_surface,
    const std::vector<QRectF> &_holes, std::vector<QRectF> &_subdivisions)
{
  // use multiset for ordered elements
  std::multiset<QRectF, bool (*)(const QRectF &, const QRectF &)>
      filledX(BuildingMaker::RectCompareX);
  std::multiset<QRectF, bool (*)(const QRectF &, const QRectF &)>
      filledY(BuildingMaker::RectCompareY);
  for (unsigned int i = 0; i < _holes.size(); ++i)
  {
    filledX.insert(_holes[i]);
    filledY.insert(_holes[i]);
  }

  std::multiset<QPointF, bool (*)(const QPointF &, const QPointF &)>
      startings(BuildingMaker::PointCompareY);

  QPointF start(_surface.x(), _surface.y());
  startings.insert(start);

  std::multiset<QPointF>::iterator startIt;

  // Surface subdivision algorithm:
  // subdivisions are called blocks here
  // 1. Insert a few starting points found by walking along top and left borders
  // 2. Walk along y from a starting point and stop on first obstacle with
  //    same x, this gives block height
  // 3. Find the next obstacle in x dir, this gives block width
  // 4. Remove starting point from the list
  // 5. Find next starting points by walking along the block's
  //    bottom and right edges
  // 6. Insert new starting points and the new block
  // 7. Repeat 2~6 until there are no more starting points.

  double eps = 0.001;
  QPointF borderStart;
  std::multiset<QRectF>::iterator borderIt = filledX.begin();
  for (borderIt; borderIt != filledX.end(); ++borderIt)
  {
    if (fabs((*borderIt).y() - _surface.y()) < eps
        && ((*borderIt).x() + (*borderIt).width())
        < (_surface.x() + _surface.width()))
    {
      borderStart.setX((*borderIt).x() + (*borderIt).width());
      borderStart.setY(0);
      startings.insert(borderStart);
    }
    if (fabs((*borderIt).x() - _surface.x()) < eps
        && ((*borderIt).y() + (*borderIt).height())
        < (_surface.y() + _surface.height()))
    {
      borderStart.setX(0);
      borderStart.setY((*borderIt).y() + (*borderIt).height());
      startings.insert(borderStart);
    }
  }

  while (!startings.empty())
  {
    startIt = startings.begin();

    // walk along y
    double maxY = _surface.y() + _surface.height();
    std::multiset<QRectF>::iterator it = filledY.begin();
    for (it; it != filledY.end(); ++it)
    {
      if (((*startIt).x() >= (*it).x())
          && ((*startIt).x() < ((*it).x() + (*it).width())))
      {
        if (((*it).y() < maxY) && ((*it).y() > (*startIt).y()))
        {
          maxY = (*it).y();
        }
      }
    }

    // find next obstacle in x dir
    double maxX = _surface.x() + _surface.width();
    it = filledX.begin();
    for (it; it != filledX.end(); ++it)
    {
      if ((maxY > (*it).y()) )
      {
        if (((*it).x() < maxX) && ((*it).x() > (*startIt).x()))
        {
          maxX = (*it).x();
        }
      }
    }
//    std::cout << " next xy " << maxX << " " << maxY << std::endl;

    QRectF block((*startIt).x(), (*startIt).y(),
        maxX - (*startIt).x(), maxY - (*startIt).y());

    // remove current starting point
    startings.erase(startIt);

    // find new starting points
    // walk along bottom and right edges
    // first start with bottom edge
    QPointF tmpStart(block.x(), block.y() + block.height());
    bool walkedEdge = false;
    std::multiset<QRectF>::iterator edgeIt = filledX.begin();

    if (tmpStart.y() >= _surface.y() + _surface.height())
      edgeIt = filledX.end();
    for (edgeIt; edgeIt != filledX.end(); ++edgeIt)
    {
      if (fabs((*edgeIt).y() - (block.y() + block.height())) > eps)
        continue;

      if (fabs((*edgeIt).x() - tmpStart.x()) < eps)
        walkedEdge = false;

      if ((*edgeIt).x() > tmpStart.x())
      {
         startings.insert(tmpStart);
      }
      if (((*edgeIt).x() + (*edgeIt).width()) < (block.x() + block.width()))
      {
        if (((*edgeIt).x() + (*edgeIt).width()) > block.x())
        {
          tmpStart.setX((*edgeIt).x() + (*edgeIt).width());
          walkedEdge = true;
        }
      }
      else
      {
        break;
      }
    }
    if (walkedEdge && (tmpStart.x() < (block.x() + block.width())))
    {
      if ((tmpStart.x() < (_surface.x() + _surface.width()))
          && (tmpStart.y() < (_surface.y() + _surface.height())))
      {
        startings.insert(tmpStart);
      }
    }

    // then look at the right edge
    tmpStart.setX(block.x() + block.width());
    tmpStart.setY(block.y());
    edgeIt = filledY.begin();
    walkedEdge = false;

    if (tmpStart.x() >= (_surface.x() + _surface.width()))
      edgeIt = filledY.end();

    for (edgeIt; edgeIt != filledY.end(); ++edgeIt)
    {
      if (fabs((*edgeIt).x() - (block.x() + block.width())) > eps)
        continue;

      if (fabs((*edgeIt).y() - tmpStart.y()) < eps)
        walkedEdge = false;

      if ((*edgeIt).y() > tmpStart.y())
      {
        startings.insert(tmpStart);
        walkedEdge = false;
      }
      if ( ((*edgeIt).y() + (*edgeIt).height()) < (block.y() + block.height()))
      {
        if (((*edgeIt).y() + (*edgeIt).height()) > block.y())
        {
          tmpStart.setY((*edgeIt).y() + (*edgeIt).height());
          walkedEdge = true;
        }
      }
      else
      {
        break;
      }
    }
    if (walkedEdge && (tmpStart.y() <= (block.y() + block.height())) )
    {
      if ((tmpStart.x() < (_surface.x() + _surface.width()))
          && (tmpStart.y() < (_surface.y() + _surface.height())))
      {
        startings.insert(tmpStart);
      }
     }

    filledX.insert(block);
    filledY.insert(block);
    _subdivisions.push_back(block);
  }
}

/////////////////////////////////////////////////
void BuildingMaker::OnNew()
{
  if (this->dataPtr->allItems.empty())
  {
    this->Reset();
    gui::editor::Events::newBuildingModel();
    return;
  }
  QString msg;
  QMessageBox msgBox(QMessageBox::Warning, QString("New"), msg);
  QPushButton *cancelButton = msgBox.addButton("Cancel",
      QMessageBox::RejectRole);
  msgBox.setEscapeButton(cancelButton);
  QPushButton *saveButton = new QPushButton("Save");

  switch (this->dataPtr->currentSaveState)
  {
    case ALL_SAVED:
    {
      msg.append("Are you sure you want to close this model and open a new "
                 "canvas?\n\n");
      QPushButton *newButton =
          msgBox.addButton("New Canvas", QMessageBox::AcceptRole);
      msgBox.setDefaultButton(newButton);
      break;
    }
    case UNSAVED_CHANGES:
    case NEVER_SAVED:
    {
      msg.append("You have unsaved changes. Do you want to save this model "
                 "and open a new canvas?\n\n");
      msgBox.addButton("Don't Save", QMessageBox::DestructiveRole);
      msgBox.addButton(saveButton, QMessageBox::AcceptRole);
      msgBox.setDefaultButton(saveButton);
      break;
    }
    default:
      return;
  }

  msg.append("Once you open a new canvas, your current model will no longer "
             "be editable.");
  msgBox.setText(msg);

  msgBox.exec();

  if (msgBox.clickedButton() != cancelButton)
  {
    if (msgBox.clickedButton() == saveButton)
    {
      if (!this->OnSave())
      {
        return;
      }
    }

    this->Reset();
    gui::editor::Events::newBuildingModel();
  }
}

void BuildingMaker::SaveModelFiles()
{
  this->dataPtr->saveDialog->GenerateConfig();
  this->dataPtr->saveDialog->SaveToConfig();
  this->GenerateSDF();
  this->dataPtr->saveDialog->SaveToSDF(this->dataPtr->modelSDF);
  this->dataPtr->currentSaveState = ALL_SAVED;
}

/////////////////////////////////////////////////
bool BuildingMaker::OnSave()
{
  switch (this->dataPtr->currentSaveState)
  {
    case UNSAVED_CHANGES:
    {
      // TODO: Subtle filesystem race condition
      this->SaveModelFiles();
      gui::editor::Events::saveBuildingModel(this->dataPtr->modelName);
      return true;
    }
    case NEVER_SAVED:
    {
      return this->OnSaveAs();
    }
    default:
      return false;
  }
}

/////////////////////////////////////////////////
bool BuildingMaker::OnSaveAs()
{
  if (this->dataPtr->saveDialog->OnSaveAs())
  {
    // Prevent changing save location
    this->dataPtr->currentSaveState = ALL_SAVED;
    // Get name set by user
    this->SetModelName(this->dataPtr->saveDialog->GetModelName());
    // Update name on palette
    gui::editor::Events::saveBuildingModel(this->dataPtr->modelName);
    // Generate and save files
    this->SaveModelFiles();
    return true;
  }
  return false;
}

/////////////////////////////////////////////////
void BuildingMaker::OnNameChanged(const std::string &_name)
{
  if (_name.compare(this->dataPtr->modelName) == 0)
    return;

  this->SetModelName(_name);
  this->BuildingChanged();
}

/////////////////////////////////////////////////
void BuildingMaker::OnExit()
{
  if (this->dataPtr->allItems.empty())
  {
    this->Reset();
    gui::editor::Events::newBuildingModel();
    gui::editor::Events::finishBuildingModel();
    return;
  }

  switch (this->dataPtr->currentSaveState)
  {
    case ALL_SAVED:
    {
      QString msg("Once you exit the Building Editor, "
      "your building will no longer be editable.\n\n"
      "Are you ready to exit?\n\n");
      QMessageBox msgBox(QMessageBox::NoIcon, QString("Exit"), msg);

      QPushButton *cancelButton = msgBox.addButton("Cancel",
          QMessageBox::RejectRole);
      QPushButton *exitButton =
          msgBox.addButton("Exit", QMessageBox::AcceptRole);
      msgBox.setDefaultButton(exitButton);
      msgBox.setEscapeButton(cancelButton);

      msgBox.exec();
      if (msgBox.clickedButton() == cancelButton)
      {
        return;
      }
      this->FinishModel();
      break;
    }
    case UNSAVED_CHANGES:
    case NEVER_SAVED:
    {
      QString msg("Save Changes before exiting?\n\n"
          "Note: Once you exit the Building Editor, "
          "your building will no longer be editable.\n\n");

      QMessageBox msgBox(QMessageBox::NoIcon, QString("Exit"), msg);
      QPushButton *cancelButton = msgBox.addButton("Cancel",
          QMessageBox::RejectRole);
      msgBox.addButton("Don't Save, Exit", QMessageBox::DestructiveRole);
      QPushButton *saveButton = msgBox.addButton("Save and Exit",
          QMessageBox::AcceptRole);
      msgBox.setDefaultButton(cancelButton);
      msgBox.setDefaultButton(saveButton);

      msgBox.exec();
      if (msgBox.clickedButton() == cancelButton)
        return;

      if (msgBox.clickedButton() == saveButton)
      {
        if (!this->OnSave())
        {
          return;
        }
      }
      break;
    }
    default:
      return;
  }

  // Create entity on main window up to the saved point
  if (this->dataPtr->currentSaveState != NEVER_SAVED)
    this->FinishModel();

  this->Reset();

  gui::editor::Events::newBuildingModel();
  gui::editor::Events::finishBuildingModel();
}

/////////////////////////////////////////////////
void BuildingMaker::OnColorSelected(QColor _color)
{
  this->dataPtr->selectedTexture = "";
  this->dataPtr->selectedColor = _color;
}

/////////////////////////////////////////////////
void BuildingMaker::OnTextureSelected(QString _texture)
{
  this->dataPtr->selectedColor = QColor::Invalid;
  this->dataPtr->selectedTexture = _texture;
}

/////////////////////////////////////////////////
bool BuildingMaker::On3dMouseMove(const common::MouseEvent &_event)
{
  rendering::UserCameraPtr userCamera = gui::get_active_camera();
  if (!userCamera)
    return false;

  if (_event.Dragging())
  {
    userCamera->HandleMouseEvent(_event);
    return true;
  }

  if (this->dataPtr->selectedTexture == QString("") &&
      !this->dataPtr->selectedColor.isValid())
  {
    QApplication::setOverrideCursor(QCursor(Qt::ArrowCursor));
    userCamera->HandleMouseEvent(_event);
    return true;
  }

  rendering::VisualPtr vis = userCamera->GetVisual(_event.Pos());
  // Highlight visual on hover
  if (vis)
  {
    std::string visName = vis->GetParent()->GetName();

    // Stairs have nested visuals
    if (visName.find("Stair") != std::string::npos)
    {
      vis = vis->GetParent();
      visName = vis->GetParent()->GetName();
    }

    if (this->dataPtr->hoverVis && this->dataPtr->hoverVis != vis)
      this->ResetHoverVis();

    // Only handle items from building being edited
    visName = visName.substr(visName.find("::")+2);
    std::map<std::string, BuildingModelManip *>::const_iterator it =
        this->dataPtr->allItems.find(visName);
    if (it == this->dataPtr->allItems.end())
    {
      userCamera->HandleMouseEvent(_event);
      return true;
    }

    if (visName.find("Wall") != std::string::npos ||
        visName.find("Floor") != std::string::npos ||
        visName.find("Stair") != std::string::npos)
    {
      this->dataPtr->hoverVis = vis;
      if (this->dataPtr->selectedColor.isValid())
      {
        common::Color newColor(this->dataPtr->selectedColor.red(),
                               this->dataPtr->selectedColor.green(),
                               this->dataPtr->selectedColor.blue());
        this->dataPtr->hoverVis->SetAmbient(newColor);
      }
      else if (this->dataPtr->selectedTexture != "")
      {
        std::string material = "Gazebo/Grey";
        if (this->dataPtr->selectedTexture == ":wood.jpg")
          material = "Gazebo/Wood";
        else if (this->dataPtr->selectedTexture == ":tiles.jpg")
          material = "Gazebo/CeilingTiled";
        else if (this->dataPtr->selectedTexture == ":bricks.png")
          material = "Gazebo/Bricks";

        // Must set material before color, otherwise color is overwritten
<<<<<<< HEAD
        this->dataPtr->hoverVis->SetMaterial(material);
        this->dataPtr->hoverVis->SetAmbient((*it).second->GetColor());
=======
        this->hoverVis->SetMaterial(material);
        this->hoverVis->SetAmbient((*it).second->Color());
>>>>>>> 90888d09
      }

      this->dataPtr->hoverVis->SetTransparency(0);
    }
    else
    {
      this->ResetHoverVis();
    }
  }
  else
  {
    this->ResetHoverVis();
  }
  return true;
}

/////////////////////////////////////////////////
bool BuildingMaker::On3dMousePress(const common::MouseEvent &_event)
{
  rendering::UserCameraPtr userCamera = gui::get_active_camera();
  if (!userCamera)
    return false;

  userCamera->HandleMouseEvent(_event);
  return true;
}

/////////////////////////////////////////////////
bool BuildingMaker::On3dMouseRelease(const common::MouseEvent &_event)
{
  rendering::UserCameraPtr userCamera = gui::get_active_camera();

  if (_event.Dragging())
  {
    userCamera->HandleMouseEvent(_event);
    return true;
  }

  if (_event.Button() != common::MouseEvent::LEFT)
  {
    this->StopMaterialModes();
    return true;
  }

  if (this->dataPtr->hoverVis)
  {
    std::string hoverName = this->dataPtr->hoverVis->GetParent()->GetName();
    hoverName = hoverName.substr(hoverName.find("::")+2);

    std::map<std::string, BuildingModelManip *>::const_iterator it =
        this->dataPtr->allItems.find(hoverName);
    if (it == this->dataPtr->allItems.end())
    {
      gzerr << "Visual " << hoverName << " is not part of the building but "
            << "was hovered. This should never happen." << std::endl;
    }
    else
    {
      BuildingModelManip *manip = this->dataPtr->allItems[hoverName];
      if (this->dataPtr->selectedColor.isValid())
      {
        manip->SetColor(this->dataPtr->selectedColor);
      }
      else if (this->dataPtr->selectedTexture != "")
      {
        manip->SetTexture(this->dataPtr->selectedTexture);
      }
    }
    this->dataPtr->hoverVis.reset();
  }
  else
  {
    userCamera->HandleMouseEvent(_event);
    this->StopMaterialModes();
  }
  return true;
}

/////////////////////////////////////////////////
bool BuildingMaker::On3dKeyPress(const common::KeyEvent &_event)
{
  if (_event.key == Qt::Key_Escape)
  {
    this->StopMaterialModes();
  }
  return false;
}

/////////////////////////////////////////////////
void BuildingMaker::StopMaterialModes()
{
  this->ResetHoverVis();
  this->dataPtr->selectedColor = QColor::Invalid;
  gui::editor::Events::colorSelected(this->dataPtr->selectedColor.convertTo(
      QColor::Invalid));
  gui::editor::Events::createBuildingEditorItem(std::string());
}

/////////////////////////////////////////////////
void BuildingMaker::ResetHoverVis()
{
  if (this->dataPtr->hoverVis)
  {
    std::string hoverName = this->dataPtr->hoverVis->GetParent()->GetName();
    hoverName = hoverName.substr(hoverName.find("::")+2);

    std::map<std::string, BuildingModelManip *>::const_iterator it =
        this->dataPtr->allItems.find(hoverName);
    if (it == this->dataPtr->allItems.end())
    {
      gzerr << "Visual " << hoverName << " is not part of the building but "
            << "was hovered. This should never happen." << std::endl;
    }
    else
    {
      BuildingModelManip *manip = this->dataPtr->allItems[hoverName];
      // Must set material before color, otherwise color is overwritten
<<<<<<< HEAD
      this->dataPtr->hoverVis->SetMaterial(manip->GetTexture());
      this->dataPtr->hoverVis->SetAmbient(manip->GetColor());
      this->dataPtr->hoverVis->SetTransparency(manip->GetTransparency());
=======
      this->hoverVis->SetMaterial(manip->Texture());
      this->hoverVis->SetAmbient(manip->Color());
      this->hoverVis->SetTransparency(manip->Transparency());
>>>>>>> 90888d09
    }
    this->dataPtr->hoverVis.reset();
  }
}

/////////////////////////////////////////////////
void BuildingMaker::OnChangeLevel(int _level)
{
  this->dataPtr->currentLevel = _level;
}

/////////////////////////////////////////////////
void BuildingMaker::BuildingChanged()
{
  if (this->dataPtr->currentSaveState != NEVER_SAVED)
    this->dataPtr->currentSaveState = UNSAVED_CHANGES;
}<|MERGE_RESOLUTION|>--- conflicted
+++ resolved
@@ -152,13 +152,9 @@
 void BuildingMaker::ConnectItem(const std::string &_partName,
     const EditorItem *_item)
 {
-<<<<<<< HEAD
-  BuildingModelManip *manip = this->dataPtr->allItems[_partName];
-=======
-  auto manip = this->allItems[_partName];
+  auto manip = this->dataPtr->allItems[_partName];
   if (!manip)
     return;
->>>>>>> 90888d09
 
   // Make sure each connection calls BuildingMaker::BuildingChanged
 
@@ -211,14 +207,8 @@
 void BuildingMaker::AttachManip(const std::string &_child,
     const std::string &_parent)
 {
-<<<<<<< HEAD
-  std::map<std::string, BuildingModelManip *>::const_iterator it =
-      this->dataPtr->allItems.find(_child);
-  if (it == this->dataPtr->allItems.end())
-=======
-  auto it = this->attachmentMap.find(_parent);
-  if (it != this->attachmentMap.end())
->>>>>>> 90888d09
+  auto it = this->dataPtr->attachmentMap.find(_parent);
+  if (it != this->dataPtr->attachmentMap.end())
   {
     auto children = it->second;
     if (std::find(children.begin(), children.end(), _child) ==
@@ -227,35 +217,16 @@
       it->second.push_back(_child);
     }
   }
-<<<<<<< HEAD
-
-  it = this->dataPtr->allItems.find(_parent);
-  if (it == this->dataPtr->allItems.end())
-=======
   else
->>>>>>> 90888d09
-  {
-    this->attachmentMap[_parent].push_back(_child);
-  }
-<<<<<<< HEAD
-
-  BuildingModelManip *child = this->dataPtr->allItems[_child];
-  BuildingModelManip *parent = this->dataPtr->allItems[_parent];
-  parent->AttachManip(child);
-=======
->>>>>>> 90888d09
+  {
+    this->dataPtr->attachmentMap[_parent].push_back(_child);
+  }
 }
 
 /////////////////////////////////////////////////
 void BuildingMaker::DetachFromParent(const std::string &_child)
 {
-<<<<<<< HEAD
-  std::map<std::string, BuildingModelManip *>::const_iterator it =
-      this->dataPtr->allItems.find(_child);
-  if (it == this->dataPtr->allItems.end())
-=======
-  for (auto &parentManip : this->attachmentMap)
->>>>>>> 90888d09
+  for (auto &parentManip : this->dataPtr->attachmentMap)
   {
     parentManip.second.erase(std::remove(parentManip.second.begin(),
         parentManip.second.end(), _child), parentManip.second.end());
@@ -265,40 +236,21 @@
   }
 }
 
-<<<<<<< HEAD
-  it = this->dataPtr->allItems.find(_parent);
-  if (it == this->dataPtr->allItems.end())
-  {
-    gzerr << "Parent manip " << _parent << " not found." << std::endl;
-=======
 /////////////////////////////////////////////////
 void BuildingMaker::DetachAllChildren(const std::string &_parent)
 {
-  auto it = this->attachmentMap.find(_parent);
-  if (it == this->attachmentMap.end())
->>>>>>> 90888d09
+  auto it = this->dataPtr->attachmentMap.find(_parent);
+  if (it == this->dataPtr->attachmentMap.end())
     return;
 
-<<<<<<< HEAD
-  BuildingModelManip *child = this->dataPtr->allItems[_child];
-  BuildingModelManip *parent = this->dataPtr->allItems[_parent];
-  parent->DetachManip(child);
-=======
   it->second.clear();
-  this->attachmentMap.erase(_parent);
->>>>>>> 90888d09
+  this->dataPtr->attachmentMap.erase(_parent);
 }
 
 /////////////////////////////////////////////////
 bool BuildingMaker::IsAttached(const std::string &_child) const
 {
-<<<<<<< HEAD
-  std::map<std::string, BuildingModelManip *>::const_iterator it =
-      this->dataPtr->allItems.find(_manip);
-  if (it == this->dataPtr->allItems.end())
-=======
-  for (auto const &parentManip : this->attachmentMap)
->>>>>>> 90888d09
+  for (auto const &parentManip : this->dataPtr->attachmentMap)
   {
     if (std::find(parentManip.second.begin(), parentManip.second.end(), _child)
         != parentManip.second.end())
@@ -309,22 +261,14 @@
   return false;
 }
 
-<<<<<<< HEAD
-  BuildingModelManip *manip = this->dataPtr->allItems[_manip];
-  for (int i = manip->GetAttachedManipCount()-1; i >= 0; i--)
-  {
-    (manip->GetAttachedManip(i))->DetachFromParent();
-  }
-=======
 /////////////////////////////////////////////////
 BuildingModelManip *BuildingMaker::ManipByName(const std::string &_name)
 {
-  auto it = this->allItems.find(_name);
-  if (it == this->allItems.end())
+  auto it = this->dataPtr->allItems.find(_name);
+  if (it == this->dataPtr->allItems.end())
     return NULL;
   else
-    return this->allItems[_name];
->>>>>>> 90888d09
+    return this->dataPtr->allItems[_name];
 }
 
 /////////////////////////////////////////////////
@@ -378,8 +322,7 @@
       ->Set(gazebo::common::Color(1, 1, 1));
   visualElem->AddElement("cast_shadows")->Set(false);
   visVisual->Load(visualElem);
-  auto scaledSize =
-      BuildingMaker::ConvertSizeIgn(_size.x(), _size.y(), _size.z());
+  auto scaledSize = BuildingMaker::ConvertSize(_size.x(), _size.y(), _size.z());
   BuildingModelManip *wallManip = new BuildingModelManip();
   wallManip->SetMaker(this);
   wallManip->SetName(linkName);
@@ -430,8 +373,7 @@
   windowManip->SetMaker(this);
   windowManip->SetName(linkName);
   windowManip->SetVisual(visVisual);
-  auto scaledSize =
-      BuildingMaker::ConvertSizeIgn(_size.x(), _size.y(), _size.z());
+  auto scaledSize = BuildingMaker::ConvertSize(_size.x(), _size.y(), _size.z());
   visVisual->SetScale(scaledSize);
   visVisual->SetPosition(ignition::math::Vector3d(0, 0, scaledSize.Z()/2.0));
   windowManip->SetPose(_pos.x(), _pos.y(), _pos.z(), 0, 0, _angle);
@@ -478,8 +420,7 @@
   doorManip->SetMaker(this);
   doorManip->SetName(linkName);
   doorManip->SetVisual(visVisual);
-  auto scaledSize =
-      BuildingMaker::ConvertSizeIgn(_size.x(), _size.y(), _size.z());
+  auto scaledSize = BuildingMaker::ConvertSize(_size.x(), _size.y(), _size.z());
   visVisual->SetScale(scaledSize);
   visVisual->SetPosition(ignition::math::Vector3d(0, 0, scaledSize.Z()/2.0));
   doorManip->SetPose(_pos.x(), _pos.y(), _pos.z(), 0, 0, _angle);
@@ -517,8 +458,7 @@
   linkVisual->Load();
 
   // Size for the whole staircase as one thing
-  auto totalSize =
-      BuildingMaker::ConvertSizeIgn(_size.x(), _size.y(), _size.z());
+  auto totalSize = BuildingMaker::ConvertSize(_size.x(), _size.y(), _size.z());
 
   // Parent visual which will act as a container for the all the steps
   std::ostringstream visualName;
@@ -608,8 +548,7 @@
   floorManip->SetName(linkName);
   floorManip->SetVisual(visVisual);
   floorManip->SetLevel(this->dataPtr->currentLevel);
-  auto scaledSize =
-      BuildingMaker::ConvertSizeIgn(_size.x(), _size.y(), _size.z());
+  auto scaledSize = BuildingMaker::ConvertSize(_size.x(), _size.y(), _size.z());
   visVisual->SetScale(scaledSize);
   visVisual->SetPosition(ignition::math::Vector3d(0, 0, scaledSize.Z()/2.0));
   floorManip->SetPose(_pos.x(), _pos.y(), _pos.z(), 0, 0, _angle);
@@ -639,15 +578,11 @@
   scene->RemoveVisual(vis);
   if (visParent)
     scene->RemoveVisual(visParent);
-<<<<<<< HEAD
   this->dataPtr->allItems.erase(_partName);
-=======
-  this->allItems.erase(_partName);
 
   this->DetachAllChildren(_partName);
   this->DetachFromParent(_partName);
 
->>>>>>> 90888d09
   delete manip;
   this->BuildingChanged();
 }
@@ -686,18 +621,11 @@
   this->dataPtr->previewVisual->SetPose(ignition::math::Pose3d::Zero);
   this->dataPtr->previewVisual->SetVisibilityFlags(GZ_VISIBILITY_GUI);
 
-<<<<<<< HEAD
   for (auto it : this->dataPtr->allItems)
     delete it.second;
   this->dataPtr->allItems.clear();
-=======
-  std::map<std::string, BuildingModelManip *>::iterator it;
-  for (it = this->allItems.begin(); it != this->allItems.end(); ++it)
-    delete (*it).second;
-  this->allItems.clear();
-
-  this->attachmentMap.clear();
->>>>>>> 90888d09
+
+  this->dataPtr->attachmentMap.clear();
 }
 
 /////////////////////////////////////////////////
@@ -775,15 +703,9 @@
     visualNameStream.str("");
     collisionNameStream.str("");
 
-<<<<<<< HEAD
     std::string name = itemsIt.first;
     BuildingModelManip *buildingModelManip = itemsIt.second;
-    rendering::VisualPtr visual = buildingModelManip->GetVisual();
-=======
-    std::string name = itemsIt->first;
-    BuildingModelManip *buildingModelManip = itemsIt->second;
     rendering::VisualPtr visual = buildingModelManip->Visual();
->>>>>>> 90888d09
     sdf::ElementPtr newLinkElem = templateLinkElem->Clone();
     visualElem = newLinkElem->GetElement("visual");
     collisionElem = newLinkElem->GetElement("collision");
@@ -815,24 +737,16 @@
       else if (name.find("Wall") != std::string::npos)
       {
         // check if walls have attached children, i.e. windows or doors
-        auto parentManip = this->attachmentMap.find(name);
-        if (parentManip != this->attachmentMap.end() &&
+        auto parentManip = this->dataPtr->attachmentMap.find(name);
+        if (parentManip != this->dataPtr->attachmentMap.end() &&
             !parentManip->second.empty())
         {
           std::vector<QRectF> holes;
           rendering::VisualPtr wallVis = visual;
-<<<<<<< HEAD
           auto wallPose =
               wallVis->GetParent()->GetWorldPose().Ign() - modelOrigin;
           auto wallSize = wallVis->GetScale().Ign();
-          for (unsigned int i = 0; i <
-              buildingModelManip->GetAttachedManipCount(); ++i)
-=======
-          math::Pose wallPose = wallVis->GetParent()->GetWorldPose() -
-              modelOrigin;
-          math::Vector3 wallSize = wallVis->GetScale();
           for (auto const &childManip : parentManip->second)
->>>>>>> 90888d09
           {
             auto attachedObj = this->ManipByName(childManip);
             if (!attachedObj)
@@ -844,13 +758,8 @@
             if (objName.find("Window") != std::string::npos
                 || objName.find("Door") != std::string::npos)
             {
-<<<<<<< HEAD
-              rendering::VisualPtr attachedVis = attachedObj->GetVisual();
+              rendering::VisualPtr attachedVis = attachedObj->Visual();
               auto offset = attachedVis->GetParent()->GetWorldPose().Ign() -
-=======
-              rendering::VisualPtr attachedVis = attachedObj->Visual();
-              math::Pose offset = attachedVis->GetParent()->GetWorldPose() -
->>>>>>> 90888d09
                   modelOrigin - wallPose;
               auto size = attachedVis->GetScale().Ign();
 
@@ -935,22 +844,15 @@
       else if (name.find("Floor") != std::string::npos)
       {
         // check if floors have attached children, i.e. stairs
-        auto parentManip = this->attachmentMap.find(name);
-        if (parentManip != this->attachmentMap.end() &&
+        auto parentManip = this->dataPtr->attachmentMap.find(name);
+        if (parentManip != this->dataPtr->attachmentMap.end() &&
             !parentManip->second.empty())
         {
           std::vector<QRectF> holes;
           rendering::VisualPtr floorVis = visual;
-<<<<<<< HEAD
           auto floorPose = floorVis->GetWorldPose().Ign() - modelOrigin;
           auto floorSize = floorVis->GetScale().Ign();
-          for (unsigned int i = 0; i <
-              buildingModelManip->GetAttachedManipCount(); ++i)
-=======
-          math::Pose floorPose = floorVis->GetWorldPose() - modelOrigin;
-          math::Vector3 floorSize = floorVis->GetScale();
           for (auto const &childManip : parentManip->second)
->>>>>>> 90888d09
           {
             auto attachedObj = this->ManipByName(childManip);
             if (!attachedObj)
@@ -961,13 +863,8 @@
             std::string objName = attachedObj->Name();
             if (objName.find("Stairs") != std::string::npos)
             {
-<<<<<<< HEAD
-              rendering::VisualPtr attachedVis = attachedObj->GetVisual();
+              rendering::VisualPtr attachedVis = attachedObj->Visual();
               auto offset = attachedVis->GetParent()->GetWorldPose().Ign() -
-=======
-              rendering::VisualPtr attachedVis = attachedObj->Visual();
-              math::Pose offset = attachedVis->GetParent()->GetWorldPose() -
->>>>>>> 90888d09
                   modelOrigin - floorPose;
               auto size = attachedVis->GetScale().Ign();
 
@@ -1133,15 +1030,9 @@
     visualNameStream.str("");
     collisionNameStream.str("");
 
-<<<<<<< HEAD
     std::string name = itemsIt.first;
     BuildingModelManip *buildingModelManip = itemsIt.second;
-    rendering::VisualPtr visual = buildingModelManip->GetVisual();
-=======
-    std::string name = itemsIt->first;
-    BuildingModelManip *buildingModelManip = itemsIt->second;
     rendering::VisualPtr visual = buildingModelManip->Visual();
->>>>>>> 90888d09
     sdf::ElementPtr newLinkElem = templateLinkElem->Clone();
     visualElem = newLinkElem->GetElement("visual");
     collisionElem = newLinkElem->GetElement("collision");
@@ -1149,7 +1040,7 @@
     newLinkElem->GetElement("pose")->Set(visual->GetParent()->GetWorldPose());
 
     // create a hole to represent a window/door in the wall
-    auto parentManip = this->attachmentMap.find(name);
+    auto parentManip = this->dataPtr->attachmentMap.find(name);
     if (name.find("Window") != std::string::npos
         || name.find("Door") != std::string::npos)
     {
@@ -1203,13 +1094,8 @@
         if (objName.find("Window") != std::string::npos
             || objName.find("Door") != std::string::npos)
         {
-<<<<<<< HEAD
-          rendering::VisualPtr attachedVis = attachedObj->GetVisual();
+          rendering::VisualPtr attachedVis = attachedObj->Visual();
           auto offset = attachedVis->GetWorldPose().Ign() - wallPose;
-=======
-          rendering::VisualPtr attachedVis = attachedObj->Visual();
-          math::Pose offset = attachedVis->GetWorldPose() - wallPose;
->>>>>>> 90888d09
           const common::Mesh *attachedMesh = common::MeshManager::Instance()->
               GetMesh(attachedVis->GetMeshName());
           // clone attached object mesh
@@ -1323,35 +1209,7 @@
 }
 
 /////////////////////////////////////////////////
-math::Vector3 BuildingMaker::ConvertSize(double _width, double _length,
-    double _height)
-{
-  return ConvertSizeIgn(_width, _length, _height);
-}
-
-/////////////////////////////////////////////////
-math::Pose BuildingMaker::ConvertPose(double _x, double _y, double _z,
-    double _roll, double _pitch, double _yaw)
-{
-  return ConvertPoseIgn(_x, _y, _z, _roll, _pitch, _yaw);
-}
-
-/////////////////////////////////////////////////
-math::Vector3 BuildingMaker::ConvertSize(const QVector3D &_size)
-{
-  return ConvertSizeIgn(_size.x(), _size.y(), _size.z());
-}
-
-/////////////////////////////////////////////////
-math::Pose BuildingMaker::ConvertPose(const QVector3D &_pos,
-    const QVector3D &_rot)
-{
-  return ConvertPoseIgn(_pos.x(), _pos.y(), _pos.z(), _rot.x(), _rot.y(),
-      _rot.z());
-}
-
-/////////////////////////////////////////////////
-ignition::math::Vector3d BuildingMaker::ConvertSizeIgn(const double _width,
+ignition::math::Vector3d BuildingMaker::ConvertSize(const double _width,
     const double _length, const double _height)
 {
   return ignition::math::Vector3d(conversionScale*_width,
@@ -1360,7 +1218,7 @@
 }
 
 /////////////////////////////////////////////////
-ignition::math::Pose3d BuildingMaker::ConvertPoseIgn(const double _x,
+ignition::math::Pose3d BuildingMaker::ConvertPose(const double _x,
     const double _y, const double _z, const double _roll, const double _pitch,
     const double _yaw)
 {
@@ -1912,13 +1770,8 @@
           material = "Gazebo/Bricks";
 
         // Must set material before color, otherwise color is overwritten
-<<<<<<< HEAD
         this->dataPtr->hoverVis->SetMaterial(material);
-        this->dataPtr->hoverVis->SetAmbient((*it).second->GetColor());
-=======
-        this->hoverVis->SetMaterial(material);
-        this->hoverVis->SetAmbient((*it).second->Color());
->>>>>>> 90888d09
+        this->dataPtr->hoverVis->SetAmbient((*it).second->Color());
       }
 
       this->dataPtr->hoverVis->SetTransparency(0);
@@ -2036,15 +1889,9 @@
     {
       BuildingModelManip *manip = this->dataPtr->allItems[hoverName];
       // Must set material before color, otherwise color is overwritten
-<<<<<<< HEAD
-      this->dataPtr->hoverVis->SetMaterial(manip->GetTexture());
-      this->dataPtr->hoverVis->SetAmbient(manip->GetColor());
-      this->dataPtr->hoverVis->SetTransparency(manip->GetTransparency());
-=======
-      this->hoverVis->SetMaterial(manip->Texture());
-      this->hoverVis->SetAmbient(manip->Color());
-      this->hoverVis->SetTransparency(manip->Transparency());
->>>>>>> 90888d09
+      this->dataPtr->hoverVis->SetMaterial(manip->Texture());
+      this->dataPtr->hoverVis->SetAmbient(manip->Color());
+      this->dataPtr->hoverVis->SetTransparency(manip->Transparency());
     }
     this->dataPtr->hoverVis.reset();
   }
