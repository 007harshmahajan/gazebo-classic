--- conflicted
+++ resolved
@@ -206,15 +206,10 @@
         linkVisual));
   sdf::ElementPtr visualElem = this->modelTemplateSDF->root
       ->GetElement("model")->GetElement("link")->GetElement("visual");
-<<<<<<< HEAD
-  visualElem->GetElement("material")->GetElement("script")
-      ->GetElement("name")->Set("Gazebo/Orange");
-=======
   visualElem->GetElement("material")->ClearElements();
   visualElem->GetElement("material")->AddElement("ambient")
       ->Set(gazebo::common::Color(1, 1, 1));
   visualElem->AddElement("cast_shadows")->Set(false);
->>>>>>> d6f9813e
   visVisual->Load(visualElem);
   math::Vector3 scaledSize = BuildingMaker::ConvertSize(_size);
   BuildingModelManip *wallManip = new BuildingModelManip();
@@ -256,15 +251,10 @@
 
   sdf::ElementPtr visualElem =  this->modelTemplateSDF->root
       ->GetElement("model")->GetElement("link")->GetElement("visual");
-<<<<<<< HEAD
-  visualElem->GetElement("material")->GetElement("script")
-      ->GetElement("name")->Set("Gazebo/Blue");
-=======
   visualElem->GetElement("material")->ClearElements();
   visualElem->GetElement("material")->AddElement("ambient")
       ->Set(gazebo::common::Color(0, 0, 1));
   visualElem->AddElement("cast_shadows")->Set(false);
->>>>>>> d6f9813e
   visVisual->Load(visualElem);
 
   BuildingModelManip *windowManip = new BuildingModelManip();
@@ -308,15 +298,10 @@
 
   sdf::ElementPtr visualElem =  this->modelTemplateSDF->root
       ->GetElement("model")->GetElement("link")->GetElement("visual");
-<<<<<<< HEAD
-  visualElem->GetElement("material")->GetElement("script")
-      ->GetElement("name")->Set("Gazebo/Yellow");
-=======
   visualElem->GetElement("material")->ClearElements();
   visualElem->GetElement("material")->AddElement("ambient")
       ->Set(gazebo::common::Color(1, 1, 0));
   visualElem->AddElement("cast_shadows")->Set(false);
->>>>>>> d6f9813e
   visVisual->Load(visualElem);
 
   BuildingModelManip *doorManip = new BuildingModelManip();
@@ -378,15 +363,10 @@
   visualStepName << visualName.str() << "step" << 0;
   rendering::VisualPtr baseStepVisual(new rendering::Visual(
       visualStepName.str(), visVisual));
-<<<<<<< HEAD
-  visualElem->GetElement("material")->GetElement("script")
-      ->GetElement("name")->Set("Gazebo/Green");
-=======
   visualElem->GetElement("material")->ClearElements();
   visualElem->GetElement("material")->AddElement("ambient")
       ->Set(gazebo::common::Color(1, 1, 1));
   visualElem->AddElement("cast_shadows")->Set(false);
->>>>>>> d6f9813e
   baseStepVisual->Load(visualElem);
   baseStepVisual->SetTransparency(0.4);
 
@@ -438,15 +418,10 @@
 
   sdf::ElementPtr visualElem =  this->modelTemplateSDF->root
       ->GetElement("model")->GetElement("link")->GetElement("visual");
-<<<<<<< HEAD
-  visualElem->GetElement("material")->GetElement("script")
-      ->GetElement("name")->Set("Gazebo/Orange");
-=======
   visualElem->GetElement("material")->ClearElements();
   visualElem->GetElement("material")->AddElement("ambient")
       ->Set(gazebo::common::Color(1, 1, 1));
   visualElem->AddElement("cast_shadows")->Set(false);
->>>>>>> d6f9813e
   visVisual->Load(visualElem);
 
   BuildingModelManip *floorManip = new BuildingModelManip();
