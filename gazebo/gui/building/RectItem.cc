/*
 * Copyright (C) 2012-2014 Open Source Robotics Foundation
 *
 * Licensed under the Apache License, Version 2.0 (the "License");
 * you may not use this file except in compliance with the License.
 * You may obtain a copy of the License at
 *
 *     http://www.apache.org/licenses/LICENSE-2.0
 *
 * Unless required by applicable law or agreed to in writing, software
 * distributed under the License is distributed on an "AS IS" BASIS,
 * WITHOUT WARRANTIES OR CONDITIONS OF ANY KIND, either express or implied.
 * See the License for the specific language governing permissions and
 * limitations under the License.
 *
*/

#include "gazebo/math/Angle.hh"
#include "gazebo/gui/building/BuildingEditorWidget.hh"
#include "gazebo/gui/building/GrabberHandle.hh"
#include "gazebo/gui/building/RotateHandle.hh"
#include "gazebo/gui/building/EditorItem.hh"
#include "gazebo/gui/building/RectItem.hh"

using namespace gazebo;
using namespace gui;

/////////////////////////////////////////////////
RectItem::RectItem()
{
  this->editorType = "Rect";

  this->width = 100;
  this->height = 100;
  this->highlighted = true;

  this->drawingOriginX = 0;
  this->drawingOriginY = 0;

  this->positionOnWall = 0;
<<<<<<< HEAD
=======
  this->angleOnWall = 0;
>>>>>>> 4952d501

  this->drawingWidth = this->width;
  this->drawingHeight = this->height;

  this->borderColor = Qt::black;

  for (int i = 0; i < 8; ++i)
  {
    GrabberHandle *grabber = new GrabberHandle(this, i);
    this->grabbers.push_back(grabber);
  }
  this->rotateHandle = new RotateHandle(this);

  this->setSelected(false);
  this->setFlags(this->flags() | QGraphicsItem::ItemIsSelectable);
  this->setFlag(QGraphicsItem::ItemSendsScenePositionChanges);

  this->UpdateCornerPositions();
  this->setAcceptHoverEvents(true);

  this->cursors.push_back(Qt::SizeFDiagCursor);
  this->cursors.push_back(Qt::SizeVerCursor);
  this->cursors.push_back(Qt::SizeBDiagCursor);
  this->cursors.push_back(Qt::SizeHorCursor);

  this->setCursor(Qt::SizeAllCursor);

  this->rotationAngle = 0;

  this->zValueIdle = 1;
  this->zValueSelected = 5;

  this->SetResizeFlag(ITEM_WIDTH | ITEM_HEIGHT);

  this->openInspectorAct = new QAction(tr("&Open Inspector"), this);
  this->openInspectorAct->setStatusTip(tr("Open Inspector"));
  connect(this->openInspectorAct, SIGNAL(triggered()),
    this, SLOT(OnOpenInspector()));

  this->deleteItemAct = new QAction(tr("&Delete"), this);
  this->deleteItemAct->setStatusTip(tr("Delete"));
  connect(this->deleteItemAct, SIGNAL(triggered()),
    this, SLOT(OnDeleteItem()));
}

/////////////////////////////////////////////////
RectItem::~RectItem()
{
  for (int i = 0; i < 8; ++i)
  {
    this->grabbers[i]->setParentItem(NULL);
    delete this->grabbers[i];
  }
  this->rotateHandle->setParentItem(NULL);
  delete this->rotateHandle;
}

/////////////////////////////////////////////////
void RectItem::ShowHandles(bool _show)
{
  for (int i = 0; i < 8; ++i)
  {
    this->grabbers[i]->setVisible(_show && this->grabbers[i]->isEnabled());
  }
  this->rotateHandle->setVisible(_show);
}

/////////////////////////////////////////////////
void RectItem::AdjustSize(double _x, double _y)
{
  this->width += _x;
  this->height += _y;
  this->drawingWidth = this->width;
  this->drawingHeight = this->height;
}

/////////////////////////////////////////////////
QVariant RectItem::itemChange(GraphicsItemChange _change,
  const QVariant &_value)
{
  if (_change == QGraphicsItem::ItemSelectedChange && this->scene())
  {
    this->SetHighlighted(_value.toBool());
  }
  else if (_change == QGraphicsItem::ItemScenePositionHasChanged
      && this->scene())
  {
    emit PosXChanged(this->scenePos().x());
    emit PosYChanged(this->scenePos().y());
  }
  return QGraphicsItem::itemChange(_change, _value);
}

/////////////////////////////////////////////////
void RectItem::SetHighlighted(bool _highlighted)
{
  if (_highlighted)
  {
    this->setZValue(zValueSelected);
    for (int i = 0; i < 8; ++i)
    {
      if (this->grabbers[i]->isEnabled())
        this->grabbers[i]->installSceneEventFilter(this);
    }
    this->rotateHandle->installSceneEventFilter(this);
    this->Set3dTransparency(0.0);
  }
  else
  {
    this->setZValue(zValueIdle);
    for (int i = 0; i < 8; ++i)
    {
      if (this->grabbers[i]->isEnabled())
        this->grabbers[i]->removeSceneEventFilter(this);
    }
    this->rotateHandle->removeSceneEventFilter(this);
    this->Set3dTransparency(0.4);
  }
<<<<<<< HEAD
=======
  this->highlighted = _highlighted;
  this->UpdateMeasures();
>>>>>>> 4952d501
}

/////////////////////////////////////////////////
bool RectItem::sceneEventFilter(QGraphicsItem * _watched, QEvent *_event)
{
  RotateHandle *rotateH = dynamic_cast<RotateHandle *>(_watched);
  if (rotateH != NULL)
    return this->RotateEventFilter(rotateH, _event);

  GrabberHandle *grabber = dynamic_cast<GrabberHandle *>(_watched);
  if (grabber != NULL && grabber->isEnabled())
    return this->GrabberEventFilter(grabber, _event);

  return false;
}

/////////////////////////////////////////////////
bool RectItem::RotateEventFilter(RotateHandle *_rotate, QEvent *_event)
{
  QGraphicsSceneMouseEvent *mouseEvent =
    dynamic_cast<QGraphicsSceneMouseEvent*>(_event);

  switch (_event->type())
  {
    case QEvent::GraphicsSceneMousePress:
    {
      _rotate->SetMouseState(
          static_cast<int>(QEvent::GraphicsSceneMousePress));
      _rotate->SetMouseDownX(mouseEvent->pos().x());
      _rotate->SetMouseDownY(mouseEvent->pos().y());
      break;
    }
    case QEvent::GraphicsSceneMouseRelease:
    {
      _rotate->SetMouseState(
          static_cast<int>(QEvent::GraphicsSceneMouseRelease));
      break;
    }
    case QEvent::GraphicsSceneMouseMove:
    {
      _rotate->SetMouseState(static_cast<int>(QEvent::GraphicsSceneMouseMove));
      break;
    }
    case QEvent::GraphicsSceneHoverEnter:
    case QEvent::GraphicsSceneHoverMove:
    {
//      QApplication::setOverrideCursor(QCursor(Qt::CrossCursor));

      QApplication::setOverrideCursor(BuildingEditorWidget::rotateCursor);
      return true;
    }
    case QEvent::GraphicsSceneHoverLeave:
    {
      QApplication::restoreOverrideCursor();
      return true;
    }
    default:
      return false;
      break;
  }

  if (!mouseEvent)
    return false;

  if (_rotate->GetMouseState()
      == static_cast<int>(QEvent::GraphicsSceneMouseMove))
  {
    QPoint localCenter(this->drawingOriginX, this->drawingOriginY);
    QPointF center = this->mapToScene(localCenter);

    QPointF newPoint = mouseEvent->scenePos();
    QLineF line(center.x(), center.y(), newPoint.x(), newPoint.y());

    double angle = 0;

    if (this->parentItem())
    {
      QPointF localCenterTop(this->drawingOriginX, this->drawingOriginY
          + this->drawingHeight);
      QPointF centerTop = this->mapToScene(localCenterTop);
      QLineF lineCenter(center.x(), center.y(), centerTop.x(), centerTop.y());
      angle = -lineCenter.angleTo(line);

      if (angle < 0)
        angle += 360;
      if (angle < 90 || angle > 270)
      {
        angle = 180;
        this->SetRotation(this->GetRotation() + angle);
        if (this->GetAngleOnWall() < 90)
          this->SetAngleOnWall(180);
        else
          this->SetAngleOnWall(0);
      }
    }
    else
    {
      QLineF prevLine(center.x(), center.y(),
          mouseEvent->lastScenePos().x(), mouseEvent->lastScenePos().y());
      angle = -prevLine.angleTo(line);
      this->SetRotation(this->GetRotation() + angle);
    }
  }
  return true;
}

/////////////////////////////////////////////////
bool RectItem::GrabberEventFilter(GrabberHandle *_grabber, QEvent *_event)
{
  QGraphicsSceneMouseEvent *mouseEvent =
    dynamic_cast<QGraphicsSceneMouseEvent*>(_event);

  switch (_event->type())
  {
    case QEvent::GraphicsSceneMousePress:
    {
      _grabber->SetMouseState(
          static_cast<int>(QEvent::GraphicsSceneMousePress));
      _grabber->SetMouseDownX(mouseEvent->pos().x());
      _grabber->SetMouseDownY(mouseEvent->pos().y());
      break;
    }
    case QEvent::GraphicsSceneMouseRelease:
    {
      _grabber->SetMouseState(
          static_cast<int>(QEvent::GraphicsSceneMouseRelease));
      break;
    }
    case QEvent::GraphicsSceneMouseMove:
    {
      _grabber->SetMouseState(static_cast<int>(QEvent::GraphicsSceneMouseMove));
      break;
    }
    case QEvent::GraphicsSceneHoverEnter:
    case QEvent::GraphicsSceneHoverMove:
    {
      double angle = this->rotationAngle
          - static_cast<int>(rotationAngle/360) * 360;
      double range = 22.5;
      if (angle < 0)
        angle += 360;

      if ((angle > (360 - range)) || (angle < range)
          || ((angle <= (180 + range)) && (angle > (180 - range))))
      {
        QApplication::setOverrideCursor(
            QCursor(this->cursors[_grabber->GetIndex() % 4]));
      }
      else if (((angle <= (360 - range)) && (angle > (270 + range)))
          || ((angle <= (180 - range)) && (angle > (90 + range))))
      {
        QApplication::setOverrideCursor(
            QCursor(this->cursors[(_grabber->GetIndex() + 3) % 4]));
      }
      else if (((angle <= (270 + range)) && (angle > (270 - range)))
          || ((angle <= (90 + range)) && (angle > (90 - range))))
      {
        QApplication::setOverrideCursor(
            QCursor(this->cursors[(_grabber->GetIndex() + 2) % 4]));
      }
      else
      {
        QApplication::setOverrideCursor(
            QCursor(this->cursors[(_grabber->GetIndex() + 1) % 4]));
      }
      return true;
    }
    case QEvent::GraphicsSceneHoverLeave:
    {
      QApplication::restoreOverrideCursor();
      return true;
    }
    default:
      return false;
  }

  if (!mouseEvent)
    return false;


  if (_grabber->GetMouseState()
      == static_cast<int>(QEvent::GraphicsSceneMouseMove))
  {
    double xPos = mouseEvent->pos().x();
    double yPos = mouseEvent->pos().y();

    // depending on which grabber has been grabbed, we want to move the position
    // of the item as it grows/shrinks accordingly. so we need to either add
    // or subtract the offsets based on which grabber this is.

    int xAxisSign = 0;
    int yAxisSign = 0;
    switch (_grabber->GetIndex())
    {
      // corners
      case 0:
      {
        xAxisSign = 1;
        yAxisSign = 1;
        break;
      }
      case 2:
      {
        xAxisSign = -1;
        yAxisSign = 1;
        break;
      }
      case 4:
      {
        xAxisSign = -1;
        yAxisSign = -1;
        break;
      }
      case 6:
      {
        xAxisSign = +1;
        yAxisSign = -1;
        break;
      }
      // edges
      case 1:
      {
        xAxisSign = 0;
        yAxisSign = 1;
        break;
      }
      case 3:
      {
        xAxisSign = -1;
        yAxisSign = 0;
        break;
      }
      case 5:
      {
        xAxisSign = 0;
        yAxisSign = -1;
        break;
      }
      case 7:
      {
        xAxisSign = 1;
        yAxisSign = 0;
        break;
      }
      default:
        break;
    }

    // if the mouse is being dragged, calculate a new size and also position
    // for resizing the box

    double xMoved = _grabber->GetMouseDownX() - xPos;
    double yMoved = _grabber->GetMouseDownY() - yPos;

    double newWidth = this->width + (xAxisSign * xMoved);
    if (newWidth < 20)
      newWidth  = 20;

    double newHeight = this->height + (yAxisSign * yMoved);
    if (newHeight < 20)
      newHeight = 20;

    double deltaWidth = newWidth - this->width;
    double deltaHeight = newHeight - this->height;

    this->AdjustSize(deltaWidth, deltaHeight);

    deltaWidth *= (-1);
    deltaHeight *= (-1);

    double angle = rotationAngle / 360.0 * (2 * M_PI);
    double dx = 0;
    double dy = 0;
    switch (_grabber->GetIndex())
    {
      // grabbers
      case 0:
      {
        dx = sin(-angle) * deltaHeight/2;
        dy = cos(-angle) * deltaHeight/2;
        dx += cos(angle) * deltaWidth/2;
        dy += sin(angle) * deltaWidth/2;
        this->SetPosition(this->pos() + QPointF(dx, dy));
        break;
      }
      case 2:
      {
        dx = sin(-angle) * deltaHeight/2;
        dy = cos(-angle) * deltaHeight/2;
        dx += -cos(angle) * deltaWidth/2;
        dy += -sin(angle) * deltaWidth/2;
        this->SetPosition(this->pos() + QPointF(dx, dy));
        break;
      }
      case 4:
      {
        dx = -sin(-angle) * deltaHeight/2;
        dy = -cos(-angle) * deltaHeight/2;
        dx += -cos(angle) * deltaWidth/2;
        dy += -sin(angle) * deltaWidth/2;
        this->SetPosition(this->pos() + QPointF(dx, dy));
        break;
      }
      case 6:
      {
        dx = -sin(-angle) * deltaHeight/2;
        dy = -cos(-angle) * deltaHeight/2;
        dx += cos(angle) * deltaWidth/2;
        dy += sin(angle) * deltaWidth/2;
        this->SetPosition(this->pos() + QPointF(dx, dy));
        break;
      }
      // edges
      case 1:
      {
        dx = sin(-angle) * deltaHeight/2;
        dy = cos(-angle) * deltaHeight/2;
        this->SetPosition(this->pos() + QPointF(dx, dy));
        break;
      }
      case 3:
      {
        dx = cos(-angle) * deltaWidth/2;
        dy = -sin(-angle) * deltaWidth/2;
        this->SetPosition(this->pos() - QPointF(dx, dy));
        if (this->parentItem())
        {
          WallSegmentItem *wallItem = dynamic_cast<WallSegmentItem *>(
              this->parentItem());
          if (wallItem)
          {
            if (this->GetAngleOnWall() < 90)
            {
              this->positionOnWall -= deltaWidth /
                  (2*wallItem->line().length());
            }
            else
            {
              this->positionOnWall += deltaWidth /
                  (2*wallItem->line().length());
            }
          }
        }
        break;
      }
      case 5:
      {
        dx = sin(-angle) * deltaHeight/2;
        dy = cos(-angle) * deltaHeight/2;
        this->SetPosition(this->pos() - QPointF(dx, dy));
        break;
      }
      case 7:
      {
        dx = cos(angle) * deltaWidth/2;
        dy = sin(angle) * deltaWidth/2;
        this->SetPosition(this->pos() + QPointF(dx, dy));
        if (this->parentItem())
        {
          WallSegmentItem *wallItem = dynamic_cast<WallSegmentItem *>(
              this->parentItem());
          if (wallItem)
          {
            if (this->GetAngleOnWall() < 90)
            {
              this->positionOnWall += deltaWidth /
                  (2*wallItem->line().length());
            }
            else
            {
              this->positionOnWall -= deltaWidth /
                  (2*wallItem->line().length());
            }
          }
        }
        break;
      }
      default:
        break;
    }
    this->UpdateCornerPositions();
    this->update();
  }
  return true;
}

/////////////////////////////////////////////////
void RectItem::mouseReleaseEvent(QGraphicsSceneMouseEvent *_event)
{
  /// TODO: uncomment to enable snap to grid
/*  this->location.setX( (static_cast<int>(this->location.x())
      / this->gridSpace) * this->gridSpace);
  this->location.setY( (static_cast<int>(this->location.y())
      / this->gridSpace) * this->gridSpace);*/

  this->mousePressPos = QPointF(0, 0);
  _event->setAccepted(true);
}

/////////////////////////////////////////////////
void RectItem::mousePressEvent(QGraphicsSceneMouseEvent *_event)
{
//  if (!this->isSelected())
//    this->scene()->clearSelection();

//  this->setSelected(true);
  QApplication::setOverrideCursor(QCursor(Qt::SizeAllCursor));
  this->mousePressPos = this->mapFromScene(_event->scenePos());
  _event->setAccepted(true);
}

/////////////////////////////////////////////////
void RectItem::mouseMoveEvent(QGraphicsSceneMouseEvent *_event)
{
  if (!this->isSelected())
    return;

//  QPointF delta = _event->scenePos() - _event->lastScenePos();
//  this->SetPosition(this->scenePos() + delta);
//  this->location += delta;
//  this->SetPosition(this->location);

  // keep track of mouse press pos for more accurate mouse movements than
  // purely relying on mouse translations because we expect items to rotate
  // arbitrary (snap to parent items) when dragged
  QPointF trans = this->mapFromScene(_event->scenePos()) - this->mousePressPos;
  QPointF rotatedTrans;
  rotatedTrans.setX(cos(GZ_DTOR(this->rotationAngle))*-trans.x()
    - sin(GZ_DTOR(this->rotationAngle))*-trans.y());
  rotatedTrans.setY(sin(GZ_DTOR(this->rotationAngle))*-trans.x()
    + cos(GZ_DTOR(this->rotationAngle))*-trans.y());

  this->SetPosition(this->pos() - rotatedTrans);
}

/////////////////////////////////////////////////
void RectItem::mouseDoubleClickEvent(QGraphicsSceneMouseEvent *_event)
{
  _event->setAccepted(true);
}

/////////////////////////////////////////////////
void RectItem::hoverLeaveEvent(QGraphicsSceneHoverEvent *_event)
{
  if (!this->isSelected())
  {
    _event->ignore();
    return;
  }

  QApplication::setOverrideCursor(QCursor(Qt::ArrowCursor));

  for (int i = 0; i < 8; ++i)
  {
    if (this->grabbers[i]->isEnabled())
      this->grabbers[i]->removeSceneEventFilter(this);
  }
  this->rotateHandle->removeSceneEventFilter(this);
}

/////////////////////////////////////////////////
void RectItem::hoverMoveEvent(QGraphicsSceneHoverEvent *_event)
{
  if (!this->isSelected())
  {
    _event->ignore();
    return;
  }

  QApplication::setOverrideCursor(QCursor(Qt::SizeAllCursor));
}

/////////////////////////////////////////////////
void RectItem::hoverEnterEvent(QGraphicsSceneHoverEvent *_event)
{
  if (!this->isSelected())
  {
    _event->ignore();
    return;
  }

  QApplication::setOverrideCursor(QCursor(Qt::SizeAllCursor));

  for (unsigned int i = 0; i < this->grabbers.size(); ++i)
  {
    if (this->grabbers[i]->isEnabled())
      this->grabbers[i]->installSceneEventFilter(this);
  }
  this->rotateHandle->installSceneEventFilter(this);
}

/////////////////////////////////////////////////
void RectItem::UpdateCornerPositions()
{
  int grabberWidth = (this->grabbers[0]->boundingRect().width())/2;
  int grabberHeight = (this->grabbers[0]->boundingRect().height())/2;

  this->grabbers[0]->setPos(
      this->drawingOriginX - this->drawingWidth/2 - grabberWidth,
      this->drawingOriginY - this->drawingHeight/2 - grabberHeight);
  this->grabbers[2]->setPos(
      this->drawingOriginX + this->drawingWidth/2 - grabberWidth,
      this->drawingOriginY - this->drawingHeight/2 - grabberHeight);
  this->grabbers[4]->setPos(
      this->drawingOriginX + this->drawingWidth/2 - grabberWidth,
      this->drawingOriginY + this->drawingHeight/2 - grabberHeight);
  this->grabbers[6]->setPos(
      this->drawingOriginX - this->drawingWidth/2 - grabberWidth,
      this->drawingOriginY + this->drawingHeight/2 - grabberHeight);

  this->grabbers[1]->setPos(this->drawingOriginX - grabberWidth,
      this->drawingOriginY - this->drawingHeight/2 - grabberHeight);
  this->grabbers[3]->setPos(
      this->drawingOriginX + this->drawingWidth/2 - grabberWidth,
      this->drawingOriginY - grabberHeight);
  this->grabbers[5]->setPos(this->drawingOriginX - grabberWidth,
      this->drawingOriginY + this->drawingHeight/2 - grabberHeight);
  this->grabbers[7]->setPos(
      this->drawingOriginX - this->drawingWidth/2 - grabberWidth,
      this->drawingOriginY - grabberHeight);

  this->rotateHandle->setPos(this->drawingOriginX,
      this->drawingOriginY - this->drawingHeight/2);

  this->SizeChanged();
  this->setRect(this->boundingRect());

//  this->setPolygon(QPolygonF(this->boundingRect()));
}

/////////////////////////////////////////////////
void RectItem::SetWidth(int _width)
{
  this->width = _width;
  this->drawingWidth = this->width;
  this->UpdateCornerPositions();
  this->update();

  emit WidthChanged(this->drawingWidth);
}

/////////////////////////////////////////////////
void RectItem::SetHeight(int _height)
{
  this->height = _height;
  this->drawingHeight = this->height;
  this->UpdateCornerPositions();
  this->update();

  emit DepthChanged(this->drawingHeight);
}

/////////////////////////////////////////////////
void RectItem::SetSize(QSize _size)
{
  this->width = _size.width();
  this->drawingWidth = this->width;
  this->height = _size.height();
  this->drawingHeight = this->height;
  this->UpdateCornerPositions();
  this->update();

  emit WidthChanged(this->drawingWidth);
  emit DepthChanged(this->drawingHeight);
}

/////////////////////////////////////////////////
double RectItem::GetWidth() const
{
  return this->drawingWidth;
}

/////////////////////////////////////////////////
double RectItem::GetHeight() const
{
  return this->drawingHeight;
}

/////////////////////////////////////////////////
void RectItem::SetPositionOnWall(double _positionOnWall)
{
  this->positionOnWall = _positionOnWall;
<<<<<<< HEAD
=======
  this->UpdateMeasures();
>>>>>>> 4952d501
}

/////////////////////////////////////////////////
double RectItem::GetPositionOnWall() const
{
  return this->positionOnWall;
}

/////////////////////////////////////////////////
<<<<<<< HEAD
=======
void RectItem::SetAngleOnWall(double _angleOnWall)
{
  this->angleOnWall = _angleOnWall;
  this->UpdateMeasures();
}

/////////////////////////////////////////////////
double RectItem::GetAngleOnWall() const
{
  return this->angleOnWall;
}

/////////////////////////////////////////////////
>>>>>>> 4952d501
QRectF RectItem::boundingRect() const
{
  return QRectF(-this->width/2, -this->height/2, this->width, this->height);
}

/////////////////////////////////////////////////
void RectItem::DrawBoundingBox(QPainter *_painter)
{
  _painter->save();
  QPen boundingBoxPen;
  boundingBoxPen.setStyle(Qt::DashDotLine);
  boundingBoxPen.setColor(Qt::darkGray);
  boundingBoxPen.setCapStyle(Qt::RoundCap);
  boundingBoxPen.setJoinStyle(Qt::RoundJoin);
  _painter->setPen(boundingBoxPen);
  _painter->setOpacity(0.8);
  _painter->drawRect(this->boundingRect());
  _painter->restore();
}

/////////////////////////////////////////////////
QVector3D RectItem::GetSize() const
{
  return QVector3D(this->width, this->height, 0);
}

/////////////////////////////////////////////////
QVector3D RectItem::GetScenePosition() const
{
  return QVector3D(this->scenePos().x(), this->scenePos().y(), 0);
}

/////////////////////////////////////////////////
double RectItem::GetSceneRotation() const
{
  return this->rotationAngle;
}

/////////////////////////////////////////////////
void RectItem::paint(QPainter *_painter, const QStyleOptionGraphicsItem *,
    QWidget *)
{
  _painter->save();

  QPointF topLeft(this->drawingOriginX - this->drawingWidth/2,
      this->drawingOriginY - this->drawingHeight/2);
  QPointF topRight(this->drawingOriginX + this->drawingWidth/2,
      this->drawingOriginY - this->drawingHeight/2);
  QPointF bottomLeft(this->drawingOriginX - this->drawingWidth/2,
      this->drawingOriginY + this->drawingHeight/2);
  QPointF bottomRight(this->drawingOriginX  + this->drawingWidth/2,
      this->drawingOriginY + this->drawingHeight/2);

  QPen rectPen;
  rectPen.setStyle(Qt::SolidLine);
  rectPen.setColor(borderColor);
  _painter->setPen(rectPen);

  _painter->drawLine(topLeft, topRight);
  _painter->drawLine(topRight, bottomRight);
  _painter->drawLine(bottomRight, bottomLeft);
  _painter->drawLine(bottomLeft, topLeft);
  _painter->restore();
}

/////////////////////////////////////////////////
void RectItem::mouseMoveEvent(QGraphicsSceneDragDropEvent *_event)
{
  _event->setAccepted(false);
}

/////////////////////////////////////////////////
void RectItem::mousePressEvent(QGraphicsSceneDragDropEvent *_event)
{
  _event->setAccepted(false);
}

/////////////////////////////////////////////////
void RectItem::contextMenuEvent(QGraphicsSceneContextMenuEvent *_event)
{
  QMenu menu;
  menu.addAction(this->openInspectorAct);
  menu.addAction(this->deleteItemAct);
  menu.exec(_event->screenPos());
  _event->accept();
}

/////////////////////////////////////////////////
void RectItem::OnOpenInspector()
{
}

/////////////////////////////////////////////////
void RectItem::OnDeleteItem()
{
}

/////////////////////////////////////////////////
void RectItem::SetPosition(const QPointF &_pos)
{
  this->SetPosition(_pos.x(), _pos.y());
}

/////////////////////////////////////////////////
void RectItem::SetPosition(double _x, double _y)
{
  this->setPos(_x, _y);
//  emit posXChanged(_x);
//  emit posYChanged(_y);
}

/////////////////////////////////////////////////
void RectItem::SetRotation(double _angle)
{
  this->rotate(_angle - this->rotationAngle);
  this->rotationAngle = _angle;
  emit YawChanged(this->rotationAngle);
}

/////////////////////////////////////////////////
double RectItem::GetRotation() const
{
  return this->rotationAngle;
}

/////////////////////////////////////////////////
void RectItem::SizeChanged()
{
  emit DepthChanged(this->drawingHeight);
  emit WidthChanged(this->drawingWidth);
  this->UpdateMeasures();
}

/////////////////////////////////////////////////
void RectItem::SetResizeFlag(unsigned int _flag)
{
  if (this->resizeFlag == _flag)
    return;

  this->resizeFlag = _flag;
  for (int i = 0; i < 8; ++i)
    this->grabbers[i]->setEnabled(false);


  if (resizeFlag & ITEM_WIDTH)
  {
    this->grabbers[3]->setEnabled(true);
    this->grabbers[7]->setEnabled(true);
  }
  if (resizeFlag & ITEM_HEIGHT)
  {
    this->grabbers[1]->setEnabled(true);
    this->grabbers[5]->setEnabled(true);
  }
  if ((resizeFlag & ITEM_WIDTH) && (resizeFlag & ITEM_HEIGHT))
  {
    this->grabbers[0]->setEnabled(true);
    this->grabbers[2]->setEnabled(true);
    this->grabbers[4]->setEnabled(true);
    this->grabbers[6]->setEnabled(true);
  }
}

/////////////////////////////////////////////////
void RectItem::UpdateMeasures()
{
  // Only windows and doors can have a wall as parent
  WallSegmentItem *wallItem = dynamic_cast<WallSegmentItem *>(
    this->parentItem());
  if (wallItem == NULL)
  {
    for (unsigned int i = 0; i < this->measures.size(); ++i)
    {
      this->measures[i]->setVisible(false);
    }
    return;
  }

  if (this->measures.empty())
  {
    this->measures.push_back(new MeasureItem(QPointF(0, 0), QPointF(0, 1)));
    this->measures.push_back(new MeasureItem(QPointF(0, 0), QPointF(0, 1)));
    this->measures[0]->setParentItem(this);
    this->measures[1]->setParentItem(this);
    this->measures[0]->setVisible(false);
    this->measures[1]->setVisible(false);
  }

  this->measures[0]->setVisible(this->highlighted);
  this->measures[1]->setVisible(this->highlighted);

  if (this->highlighted)
  {
    double d = 20 + this->drawingHeight/2.0;
    double t = wallItem->GetThickness()/2.0;
    double l = wallItem->line().length();
    double p = this->GetPositionOnWall();

    if (this->GetAngleOnWall() < 90)
    {
      this->measures[0]->SetStartPoint(QPointF(-(t + l*p), -d));
      this->measures[1]->SetEndPoint(QPointF(t + l*(1-p), -d));
    }
    else
    {
      this->measures[0]->SetStartPoint(QPointF(-(t + l*(1-p)), -d));
      this->measures[1]->SetEndPoint(QPointF(t + l*p, -d));
    }
    this->measures[0]->SetEndPoint(QPointF(-this->drawingWidth/2, -d));
    this->measures[1]->SetStartPoint(QPointF(this->drawingWidth/2, -d));

    this->measures[0]->SetValue(
        (this->measures[0]->line().length())*this->scale);
    this->measures[1]->SetValue(
        (this->measures[1]->line().length())*this->scale);
  }
}<|MERGE_RESOLUTION|>--- conflicted
+++ resolved
@@ -38,10 +38,7 @@
   this->drawingOriginY = 0;
 
   this->positionOnWall = 0;
-<<<<<<< HEAD
-=======
   this->angleOnWall = 0;
->>>>>>> 4952d501
 
   this->drawingWidth = this->width;
   this->drawingHeight = this->height;
@@ -160,11 +157,8 @@
     this->rotateHandle->removeSceneEventFilter(this);
     this->Set3dTransparency(0.4);
   }
-<<<<<<< HEAD
-=======
   this->highlighted = _highlighted;
   this->UpdateMeasures();
->>>>>>> 4952d501
 }
 
 /////////////////////////////////////////////////
@@ -747,10 +741,7 @@
 void RectItem::SetPositionOnWall(double _positionOnWall)
 {
   this->positionOnWall = _positionOnWall;
-<<<<<<< HEAD
-=======
   this->UpdateMeasures();
->>>>>>> 4952d501
 }
 
 /////////////////////////////////////////////////
@@ -760,8 +751,6 @@
 }
 
 /////////////////////////////////////////////////
-<<<<<<< HEAD
-=======
 void RectItem::SetAngleOnWall(double _angleOnWall)
 {
   this->angleOnWall = _angleOnWall;
@@ -775,7 +764,6 @@
 }
 
 /////////////////////////////////////////////////
->>>>>>> 4952d501
 QRectF RectItem::boundingRect() const
 {
   return QRectF(-this->width/2, -this->height/2, this->width, this->height);
