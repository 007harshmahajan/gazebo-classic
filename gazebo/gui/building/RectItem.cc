/*
 * Copyright (C) 2012-2014 Open Source Robotics Foundation
 *
 * Licensed under the Apache License, Version 2.0 (the "License");
 * you may not use this file except in compliance with the License.
 * You may obtain a copy of the License at
 *
 *     http://www.apache.org/licenses/LICENSE-2.0
 *
 * Unless required by applicable law or agreed to in writing, software
 * distributed under the License is distributed on an "AS IS" BASIS,
 * WITHOUT WARRANTIES OR CONDITIONS OF ANY KIND, either express or implied.
 * See the License for the specific language governing permissions and
 * limitations under the License.
 *
*/

#include "gazebo/math/Angle.hh"
#include "gazebo/gui/building/BuildingEditorWidget.hh"
#include "gazebo/gui/building/GrabberHandle.hh"
#include "gazebo/gui/building/RotateHandle.hh"
#include "gazebo/gui/building/EditorItem.hh"
#include "gazebo/gui/building/RectItem.hh"

using namespace gazebo;
using namespace gui;

/////////////////////////////////////////////////
RectItem::RectItem()
{
  this->editorType = "Rect";

  this->width = 100;
  this->height = 100;
<<<<<<< HEAD
  this->visual3dColor = QColor(255, 255, 255, 255);
  this->visual3dTransparency = 0.5;
  this->highlighted = true;
=======
>>>>>>> 326c5e01

  this->drawingOriginX = 0;
  this->drawingOriginY = 0;

  this->positionOnWall = 0;
  this->angleOnWall = 0;
  this->parentWall = NULL;

  this->drawingWidth = this->width;
  this->drawingHeight = this->height;

  this->borderColor = Qt::black;

  for (int i = 0; i < 8; ++i)
  {
    GrabberHandle *grabber = new GrabberHandle(this, i);
    this->grabbers.push_back(grabber);
  }
  this->rotateHandle = new RotateHandle(this);

  this->setSelected(false);
  this->setFlags(this->flags() | QGraphicsItem::ItemIsSelectable);
  this->setFlag(QGraphicsItem::ItemSendsScenePositionChanges);

  this->UpdateCornerPositions();
  this->setAcceptHoverEvents(true);

  this->cursors.push_back(Qt::SizeFDiagCursor);
  this->cursors.push_back(Qt::SizeVerCursor);
  this->cursors.push_back(Qt::SizeBDiagCursor);
  this->cursors.push_back(Qt::SizeHorCursor);

  this->setCursor(Qt::SizeAllCursor);

  this->rotationAngle = 0;

  this->zValueIdle = 1;
  this->zValueSelected = 5;

  this->SetResizeFlag(ITEM_WIDTH | ITEM_HEIGHT);

  this->openInspectorAct = new QAction(tr("&Open Inspector"), this);
  this->openInspectorAct->setStatusTip(tr("Open Inspector"));
  connect(this->openInspectorAct, SIGNAL(triggered()),
    this, SLOT(OnOpenInspector()));

  this->deleteItemAct = new QAction(tr("&Delete"), this);
  this->deleteItemAct->setStatusTip(tr("Delete"));
  connect(this->deleteItemAct, SIGNAL(triggered()),
    this, SLOT(OnDeleteItem()));
}

/////////////////////////////////////////////////
RectItem::~RectItem()
{
  for (int i = 0; i < 8; ++i)
  {
    this->grabbers[i]->setParentItem(NULL);
    delete this->grabbers[i];
  }
  this->rotateHandle->setParentItem(NULL);
  delete this->rotateHandle;
}

/////////////////////////////////////////////////
void RectItem::ShowHandles(bool _show)
{
  for (int i = 0; i < 8; ++i)
  {
    this->grabbers[i]->setVisible(_show && this->grabbers[i]->isEnabled());
  }
  this->rotateHandle->setVisible(_show);
}

/////////////////////////////////////////////////
void RectItem::AdjustSize(double _x, double _y)
{
  this->width += _x;
  this->height += _y;
  this->drawingWidth = this->width;
  this->drawingHeight = this->height;
}

/////////////////////////////////////////////////
QVariant RectItem::itemChange(GraphicsItemChange _change,
  const QVariant &_value)
{
  if (_change == QGraphicsItem::ItemSelectedChange && this->scene())
  {
    this->SetHighlighted(_value.toBool());
  }
  else if (_change == QGraphicsItem::ItemScenePositionHasChanged
      && this->scene())
  {
    emit PosXChanged(this->scenePos().x());
    emit PosYChanged(this->scenePos().y());
  }
  return QGraphicsItem::itemChange(_change, _value);
}

/////////////////////////////////////////////////
void RectItem::SetHighlighted(bool _highlighted)
{
  if (_highlighted)
  {
    this->setZValue(zValueSelected);
    for (int i = 0; i < 8; ++i)
    {
      if (this->grabbers[i]->isEnabled())
        this->grabbers[i]->installSceneEventFilter(this);
    }
    this->rotateHandle->installSceneEventFilter(this);
    this->Set3dTransparency(0.0);
  }
  else
  {
    this->setZValue(zValueIdle);
    for (int i = 0; i < 8; ++i)
    {
      if (this->grabbers[i]->isEnabled())
        this->grabbers[i]->removeSceneEventFilter(this);
    }
    this->rotateHandle->removeSceneEventFilter(this);
    this->Set3dTransparency(0.4);
  }
<<<<<<< HEAD
  for (unsigned int j = 0; j < this->measures.size(); ++j)
  {
    this->measures[j]->setVisible(_highlighted && (this->parentWall != NULL));
  }
  this->highlighted = _highlighted;
  emit TransparencyChanged(this->visual3dTransparency);
  this->RectUpdated();
=======
>>>>>>> 326c5e01
}

/////////////////////////////////////////////////
bool RectItem::sceneEventFilter(QGraphicsItem * _watched, QEvent *_event)
{
  RotateHandle *rotateH = dynamic_cast<RotateHandle *>(_watched);
  if (rotateH != NULL)
    return this->RotateEventFilter(rotateH, _event);

  GrabberHandle *grabber = dynamic_cast<GrabberHandle *>(_watched);
  if (grabber != NULL && grabber->isEnabled())
    return this->GrabberEventFilter(grabber, _event);

  return false;
}

/////////////////////////////////////////////////
bool RectItem::RotateEventFilter(RotateHandle *_rotate, QEvent *_event)
{
  QGraphicsSceneMouseEvent *mouseEvent =
    dynamic_cast<QGraphicsSceneMouseEvent*>(_event);

  switch (_event->type())
  {
    case QEvent::GraphicsSceneMousePress:
    {
      _rotate->SetMouseState(
          static_cast<int>(QEvent::GraphicsSceneMousePress));
      _rotate->SetMouseDownX(mouseEvent->pos().x());
      _rotate->SetMouseDownY(mouseEvent->pos().y());
      break;
    }
    case QEvent::GraphicsSceneMouseRelease:
    {
      _rotate->SetMouseState(
          static_cast<int>(QEvent::GraphicsSceneMouseRelease));
      break;
    }
    case QEvent::GraphicsSceneMouseMove:
    {
      _rotate->SetMouseState(static_cast<int>(QEvent::GraphicsSceneMouseMove));
      break;
    }
    case QEvent::GraphicsSceneHoverEnter:
    case QEvent::GraphicsSceneHoverMove:
    {
//      QApplication::setOverrideCursor(QCursor(Qt::CrossCursor));

      QApplication::setOverrideCursor(BuildingEditorWidget::rotateCursor);
      return true;
    }
    case QEvent::GraphicsSceneHoverLeave:
    {
      QApplication::restoreOverrideCursor();
      return true;
    }
    default:
      return false;
      break;
  }

  if (!mouseEvent)
    return false;

  if (_rotate->GetMouseState()
      == static_cast<int>(QEvent::GraphicsSceneMouseMove))
  {
    QPoint localCenter(this->drawingOriginX, this->drawingOriginY);
    QPointF center = this->mapToScene(localCenter);

    QPointF newPoint = mouseEvent->scenePos();
    QLineF line(center.x(), center.y(), newPoint.x(), newPoint.y());

    double angle = 0;

    if (this->parentItem())
    {
      QPointF localCenterTop(this->drawingOriginX, this->drawingOriginY
          + this->drawingHeight);
      QPointF centerTop = this->mapToScene(localCenterTop);
      QLineF lineCenter(center.x(), center.y(), centerTop.x(), centerTop.y());
      angle = -lineCenter.angleTo(line);

      if (angle < 0)
        angle += 360;
      if (angle < 90 || angle > 270)
      {
        angle = 180;
        this->SetRotation(this->GetRotation() + angle);
        if (this->GetAngleOnWall() < 90)
          this->SetAngleOnWall(180);
        else
          this->SetAngleOnWall(0);
      }
    }
    else
    {
      QLineF prevLine(center.x(), center.y(),
          mouseEvent->lastScenePos().x(), mouseEvent->lastScenePos().y());
      angle = -prevLine.angleTo(line);
      this->SetRotation(this->GetRotation() + angle);
    }
  }
  return true;
}

/////////////////////////////////////////////////
bool RectItem::GrabberEventFilter(GrabberHandle *_grabber, QEvent *_event)
{
  QGraphicsSceneMouseEvent *mouseEvent =
    dynamic_cast<QGraphicsSceneMouseEvent*>(_event);

  switch (_event->type())
  {
    case QEvent::GraphicsSceneMousePress:
    {
      _grabber->SetMouseState(
          static_cast<int>(QEvent::GraphicsSceneMousePress));
      _grabber->SetMouseDownX(mouseEvent->pos().x());
      _grabber->SetMouseDownY(mouseEvent->pos().y());
      break;
    }
    case QEvent::GraphicsSceneMouseRelease:
    {
      _grabber->SetMouseState(
          static_cast<int>(QEvent::GraphicsSceneMouseRelease));
      break;
    }
    case QEvent::GraphicsSceneMouseMove:
    {
      _grabber->SetMouseState(static_cast<int>(QEvent::GraphicsSceneMouseMove));
      break;
    }
    case QEvent::GraphicsSceneHoverEnter:
    case QEvent::GraphicsSceneHoverMove:
    {
      double angle = this->rotationAngle
          - static_cast<int>(rotationAngle/360) * 360;
      double range = 22.5;
      if (angle < 0)
        angle += 360;

      if ((angle > (360 - range)) || (angle < range)
          || ((angle <= (180 + range)) && (angle > (180 - range))))
      {
        QApplication::setOverrideCursor(
            QCursor(this->cursors[_grabber->GetIndex() % 4]));
      }
      else if (((angle <= (360 - range)) && (angle > (270 + range)))
          || ((angle <= (180 - range)) && (angle > (90 + range))))
      {
        QApplication::setOverrideCursor(
            QCursor(this->cursors[(_grabber->GetIndex() + 3) % 4]));
      }
      else if (((angle <= (270 + range)) && (angle > (270 - range)))
          || ((angle <= (90 + range)) && (angle > (90 - range))))
      {
        QApplication::setOverrideCursor(
            QCursor(this->cursors[(_grabber->GetIndex() + 2) % 4]));
      }
      else
      {
        QApplication::setOverrideCursor(
            QCursor(this->cursors[(_grabber->GetIndex() + 1) % 4]));
      }
      return true;
    }
    case QEvent::GraphicsSceneHoverLeave:
    {
      QApplication::restoreOverrideCursor();
      return true;
    }
    default:
      return false;
  }

  if (!mouseEvent)
    return false;


  if (_grabber->GetMouseState()
      == static_cast<int>(QEvent::GraphicsSceneMouseMove))
  {
    double xPos = mouseEvent->pos().x();
    double yPos = mouseEvent->pos().y();

    // depending on which grabber has been grabbed, we want to move the position
    // of the item as it grows/shrinks accordingly. so we need to either add
    // or subtract the offsets based on which grabber this is.

    int xAxisSign = 0;
    int yAxisSign = 0;
    switch (_grabber->GetIndex())
    {
      // corners
      case 0:
      {
        xAxisSign = 1;
        yAxisSign = 1;
        break;
      }
      case 2:
      {
        xAxisSign = -1;
        yAxisSign = 1;
        break;
      }
      case 4:
      {
        xAxisSign = -1;
        yAxisSign = -1;
        break;
      }
      case 6:
      {
        xAxisSign = +1;
        yAxisSign = -1;
        break;
      }
      // edges
      case 1:
      {
        xAxisSign = 0;
        yAxisSign = 1;
        break;
      }
      case 3:
      {
        xAxisSign = -1;
        yAxisSign = 0;
        break;
      }
      case 5:
      {
        xAxisSign = 0;
        yAxisSign = -1;
        break;
      }
      case 7:
      {
        xAxisSign = 1;
        yAxisSign = 0;
        break;
      }
      default:
        break;
    }

    // if the mouse is being dragged, calculate a new size and also position
    // for resizing the box

    double xMoved = _grabber->GetMouseDownX() - xPos;
    double yMoved = _grabber->GetMouseDownY() - yPos;

    double newWidth = this->width + (xAxisSign * xMoved);
    if (newWidth < 20)
      newWidth  = 20;

    double newHeight = this->height + (yAxisSign * yMoved);
    if (newHeight < 20)
      newHeight = 20;

    double deltaWidth = newWidth - this->width;
    double deltaHeight = newHeight - this->height;

    this->AdjustSize(deltaWidth, deltaHeight);

    deltaWidth *= (-1);
    deltaHeight *= (-1);

    double angle = rotationAngle / 360.0 * (2 * M_PI);
    double dx = 0;
    double dy = 0;
    switch (_grabber->GetIndex())
    {
      // grabbers
      case 0:
      {
        dx = sin(-angle) * deltaHeight/2;
        dy = cos(-angle) * deltaHeight/2;
        dx += cos(angle) * deltaWidth/2;
        dy += sin(angle) * deltaWidth/2;
        this->SetPosition(this->pos() + QPointF(dx, dy));
        break;
      }
      case 2:
      {
        dx = sin(-angle) * deltaHeight/2;
        dy = cos(-angle) * deltaHeight/2;
        dx += -cos(angle) * deltaWidth/2;
        dy += -sin(angle) * deltaWidth/2;
        this->SetPosition(this->pos() + QPointF(dx, dy));
        break;
      }
      case 4:
      {
        dx = -sin(-angle) * deltaHeight/2;
        dy = -cos(-angle) * deltaHeight/2;
        dx += -cos(angle) * deltaWidth/2;
        dy += -sin(angle) * deltaWidth/2;
        this->SetPosition(this->pos() + QPointF(dx, dy));
        break;
      }
      case 6:
      {
        dx = -sin(-angle) * deltaHeight/2;
        dy = -cos(-angle) * deltaHeight/2;
        dx += cos(angle) * deltaWidth/2;
        dy += sin(angle) * deltaWidth/2;
        this->SetPosition(this->pos() + QPointF(dx, dy));
        break;
      }
      // edges
      case 1:
      {
        dx = sin(-angle) * deltaHeight/2;
        dy = cos(-angle) * deltaHeight/2;
        this->SetPosition(this->pos() + QPointF(dx, dy));
        break;
      }
      case 3:
      {
        dx = cos(-angle) * deltaWidth/2;
        dy = -sin(-angle) * deltaWidth/2;
        this->SetPosition(this->pos() - QPointF(dx, dy));
        if (this->parentWall)
        {
          this->positionOnWall -= deltaWidth /
              (2*this->parentWall->line().length());
        }
        break;
      }
      case 5:
      {
        dx = sin(-angle) * deltaHeight/2;
        dy = cos(-angle) * deltaHeight/2;
        this->SetPosition(this->pos() - QPointF(dx, dy));
        break;
      }
      case 7:
      {
        dx = cos(angle) * deltaWidth/2;
        dy = sin(angle) * deltaWidth/2;
        this->SetPosition(this->pos() + QPointF(dx, dy));
        if (this->parentWall)
        {
          this->positionOnWall += deltaWidth /
              (2*this->parentWall->line().length());
        }
        break;
      }
      default:
        break;
    }

    this->UpdateCornerPositions();
    this->update();
  }
  return true;
}

/////////////////////////////////////////////////
void RectItem::mouseReleaseEvent(QGraphicsSceneMouseEvent *_event)
{
  /// TODO: uncomment to enable snap to grid
/*  this->location.setX( (static_cast<int>(this->location.x())
      / this->gridSpace) * this->gridSpace);
  this->location.setY( (static_cast<int>(this->location.y())
      / this->gridSpace) * this->gridSpace);*/

  this->mousePressPos = QPointF(0, 0);
  _event->setAccepted(true);
}

/////////////////////////////////////////////////
void RectItem::mousePressEvent(QGraphicsSceneMouseEvent *_event)
{
//  if (!this->isSelected())
//    this->scene()->clearSelection();

//  this->setSelected(true);
  QApplication::setOverrideCursor(QCursor(Qt::SizeAllCursor));
  this->mousePressPos = this->mapFromScene(_event->scenePos());
  _event->setAccepted(true);
}

/////////////////////////////////////////////////
void RectItem::mouseMoveEvent(QGraphicsSceneMouseEvent *_event)
{
  if (!this->isSelected())
    return;

//  QPointF delta = _event->scenePos() - _event->lastScenePos();
//  this->SetPosition(this->scenePos() + delta);
//  this->location += delta;
//  this->SetPosition(this->location);

  // keep track of mouse press pos for more accurate mouse movements than
  // purely relying on mouse translations because we expect items to rotate
  // arbitrary (snap to parent items) when dragged
  QPointF trans = this->mapFromScene(_event->scenePos()) - this->mousePressPos;
  QPointF rotatedTrans;
  rotatedTrans.setX(cos(GZ_DTOR(this->rotationAngle))*-trans.x()
    - sin(GZ_DTOR(this->rotationAngle))*-trans.y());
  rotatedTrans.setY(sin(GZ_DTOR(this->rotationAngle))*-trans.x()
    + cos(GZ_DTOR(this->rotationAngle))*-trans.y());

  this->SetPosition(this->pos() - rotatedTrans);
}

/////////////////////////////////////////////////
void RectItem::mouseDoubleClickEvent(QGraphicsSceneMouseEvent *_event)
{
  _event->setAccepted(true);
}

/////////////////////////////////////////////////
void RectItem::hoverLeaveEvent(QGraphicsSceneHoverEvent *_event)
{
  if (!this->isSelected())
  {
    _event->ignore();
    return;
  }

  QApplication::setOverrideCursor(QCursor(Qt::ArrowCursor));

  for (int i = 0; i < 8; ++i)
  {
    if (this->grabbers[i]->isEnabled())
      this->grabbers[i]->removeSceneEventFilter(this);
  }
  this->rotateHandle->removeSceneEventFilter(this);
}

/////////////////////////////////////////////////
void RectItem::hoverMoveEvent(QGraphicsSceneHoverEvent *_event)
{
  if (!this->isSelected())
  {
    _event->ignore();
    return;
  }

  QApplication::setOverrideCursor(QCursor(Qt::SizeAllCursor));
}

/////////////////////////////////////////////////
void RectItem::hoverEnterEvent(QGraphicsSceneHoverEvent *_event)
{
  if (!this->isSelected())
  {
    _event->ignore();
    return;
  }

  QApplication::setOverrideCursor(QCursor(Qt::SizeAllCursor));

  for (unsigned int i = 0; i < this->grabbers.size(); ++i)
  {
    if (this->grabbers[i]->isEnabled())
      this->grabbers[i]->installSceneEventFilter(this);
  }
  this->rotateHandle->installSceneEventFilter(this);
}

/////////////////////////////////////////////////
void RectItem::UpdateCornerPositions()
{
  int grabberWidth = (this->grabbers[0]->boundingRect().width())/2;
  int grabberHeight = (this->grabbers[0]->boundingRect().height())/2;

  this->grabbers[0]->setPos(
      this->drawingOriginX - this->drawingWidth/2 - grabberWidth,
      this->drawingOriginY - this->drawingHeight/2 - grabberHeight);
  this->grabbers[2]->setPos(
      this->drawingOriginX + this->drawingWidth/2 - grabberWidth,
      this->drawingOriginY - this->drawingHeight/2 - grabberHeight);
  this->grabbers[4]->setPos(
      this->drawingOriginX + this->drawingWidth/2 - grabberWidth,
      this->drawingOriginY + this->drawingHeight/2 - grabberHeight);
  this->grabbers[6]->setPos(
      this->drawingOriginX - this->drawingWidth/2 - grabberWidth,
      this->drawingOriginY + this->drawingHeight/2 - grabberHeight);

  this->grabbers[1]->setPos(this->drawingOriginX - grabberWidth,
      this->drawingOriginY - this->drawingHeight/2 - grabberHeight);
  this->grabbers[3]->setPos(
      this->drawingOriginX + this->drawingWidth/2 - grabberWidth,
      this->drawingOriginY - grabberHeight);
  this->grabbers[5]->setPos(this->drawingOriginX - grabberWidth,
      this->drawingOriginY + this->drawingHeight/2 - grabberHeight);
  this->grabbers[7]->setPos(
      this->drawingOriginX - this->drawingWidth/2 - grabberWidth,
      this->drawingOriginY - grabberHeight);

  this->rotateHandle->setPos(this->drawingOriginX,
      this->drawingOriginY - this->drawingHeight/2);

  this->SizeChanged();
  this->setRect(this->boundingRect());

//  this->setPolygon(QPolygonF(this->boundingRect()));
}

/////////////////////////////////////////////////
void RectItem::SetWidth(int _width)
{
  this->width = _width;
  this->drawingWidth = this->width;
  this->UpdateCornerPositions();
  this->update();

  emit WidthChanged(this->drawingWidth);
}

/////////////////////////////////////////////////
void RectItem::SetHeight(int _height)
{
  this->height = _height;
  this->drawingHeight = this->height;
  this->UpdateCornerPositions();
  this->update();

  emit DepthChanged(this->drawingHeight);
}

/////////////////////////////////////////////////
void RectItem::SetSize(QSize _size)
{
  this->width = _size.width();
  this->drawingWidth = this->width;
  this->height = _size.height();
  this->drawingHeight = this->height;
  this->UpdateCornerPositions();
  this->update();

  emit WidthChanged(this->drawingWidth);
  emit DepthChanged(this->drawingHeight);
}

/////////////////////////////////////////////////
double RectItem::GetWidth() const
{
  return this->drawingWidth;
}

/////////////////////////////////////////////////
double RectItem::GetHeight() const
{
  return this->drawingHeight;
}

/////////////////////////////////////////////////
void RectItem::SetPositionOnWall(double _positionOnWall,
    WallSegmentItem *_wall)
{
  this->positionOnWall = _positionOnWall;
  this->parentWall = _wall;
  this->RectUpdated();
}

/////////////////////////////////////////////////
double RectItem::GetPositionOnWall() const
{
  return this->positionOnWall;
}

/////////////////////////////////////////////////
void RectItem::SetAngleOnWall(double _angleOnWall)
{
  this->angleOnWall = _angleOnWall;
  this->RectUpdated();
}

/////////////////////////////////////////////////
double RectItem::GetAngleOnWall() const
{
  return this->angleOnWall;
}

/////////////////////////////////////////////////
QRectF RectItem::boundingRect() const
{
  return QRectF(-this->width/2, -this->height/2, this->width, this->height);
}

/////////////////////////////////////////////////
void RectItem::DrawBoundingBox(QPainter *_painter)
{
  _painter->save();
  QPen boundingBoxPen;
  boundingBoxPen.setStyle(Qt::DashDotLine);
  boundingBoxPen.setColor(Qt::darkGray);
  boundingBoxPen.setCapStyle(Qt::RoundCap);
  boundingBoxPen.setJoinStyle(Qt::RoundJoin);
  _painter->setPen(boundingBoxPen);
  _painter->setOpacity(0.8);
  _painter->drawRect(this->boundingRect());
  _painter->restore();
}

/////////////////////////////////////////////////
QVector3D RectItem::GetSize() const
{
  return QVector3D(this->width, this->height, 0);
}

/////////////////////////////////////////////////
QVector3D RectItem::GetScenePosition() const
{
  return QVector3D(this->scenePos().x(), this->scenePos().y(), 0);
}

/////////////////////////////////////////////////
double RectItem::GetSceneRotation() const
{
  return this->rotationAngle;
}

/////////////////////////////////////////////////
void RectItem::paint(QPainter *_painter, const QStyleOptionGraphicsItem *,
    QWidget *)
{
  _painter->save();

  QPointF topLeft(this->drawingOriginX - this->drawingWidth/2,
      this->drawingOriginY - this->drawingHeight/2);
  QPointF topRight(this->drawingOriginX + this->drawingWidth/2,
      this->drawingOriginY - this->drawingHeight/2);
  QPointF bottomLeft(this->drawingOriginX - this->drawingWidth/2,
      this->drawingOriginY + this->drawingHeight/2);
  QPointF bottomRight(this->drawingOriginX  + this->drawingWidth/2,
      this->drawingOriginY + this->drawingHeight/2);

  QPen rectPen;
  rectPen.setStyle(Qt::SolidLine);
  rectPen.setColor(borderColor);
  _painter->setPen(rectPen);

  _painter->drawLine(topLeft, topRight);
  _painter->drawLine(topRight, bottomRight);
  _painter->drawLine(bottomRight, bottomLeft);
  _painter->drawLine(bottomLeft, topLeft);
  _painter->restore();
}

/////////////////////////////////////////////////
void RectItem::mouseMoveEvent(QGraphicsSceneDragDropEvent *_event)
{
  _event->setAccepted(false);
}

/////////////////////////////////////////////////
void RectItem::mousePressEvent(QGraphicsSceneDragDropEvent *_event)
{
  _event->setAccepted(false);
}

/////////////////////////////////////////////////
void RectItem::contextMenuEvent(QGraphicsSceneContextMenuEvent *_event)
{
  QMenu menu;
  menu.addAction(this->openInspectorAct);
  menu.addAction(this->deleteItemAct);
  menu.exec(_event->screenPos());
  _event->accept();
}

/////////////////////////////////////////////////
void RectItem::OnOpenInspector()
{
}

/////////////////////////////////////////////////
void RectItem::OnDeleteItem()
{
}

/////////////////////////////////////////////////
void RectItem::SetPosition(const QPointF &_pos)
{
  this->SetPosition(_pos.x(), _pos.y());
}

/////////////////////////////////////////////////
void RectItem::SetPosition(double _x, double _y)
{
  this->setPos(_x, _y);
//  emit posXChanged(_x);
//  emit posYChanged(_y);
}

/////////////////////////////////////////////////
void RectItem::SetRotation(double _angle)
{
  this->rotate(_angle - this->rotationAngle);
  this->rotationAngle = _angle;
  emit YawChanged(this->rotationAngle);
}

/////////////////////////////////////////////////
double RectItem::GetRotation() const
{
  return this->rotationAngle;
}

/////////////////////////////////////////////////
void RectItem::SizeChanged()
{
  emit DepthChanged(this->drawingHeight);
  emit WidthChanged(this->drawingWidth);
  this->RectUpdated();
}

/////////////////////////////////////////////////
void RectItem::SetResizeFlag(unsigned int _flag)
{
  if (this->resizeFlag == _flag)
    return;

  this->resizeFlag = _flag;
  for (int i = 0; i < 8; ++i)
    this->grabbers[i]->setEnabled(false);


  if (resizeFlag & ITEM_WIDTH)
  {
    this->grabbers[3]->setEnabled(true);
    this->grabbers[7]->setEnabled(true);
  }
  if (resizeFlag & ITEM_HEIGHT)
  {
    this->grabbers[1]->setEnabled(true);
    this->grabbers[5]->setEnabled(true);
  }
  if ((resizeFlag & ITEM_WIDTH) && (resizeFlag & ITEM_HEIGHT))
  {
    this->grabbers[0]->setEnabled(true);
    this->grabbers[2]->setEnabled(true);
    this->grabbers[4]->setEnabled(true);
    this->grabbers[6]->setEnabled(true);
  }
}

/////////////////////////////////////////////////
void RectItem::RectUpdated()
{
  // virtual
}<|MERGE_RESOLUTION|>--- conflicted
+++ resolved
@@ -32,12 +32,7 @@
 
   this->width = 100;
   this->height = 100;
-<<<<<<< HEAD
-  this->visual3dColor = QColor(255, 255, 255, 255);
-  this->visual3dTransparency = 0.5;
   this->highlighted = true;
-=======
->>>>>>> 326c5e01
 
   this->drawingOriginX = 0;
   this->drawingOriginY = 0;
@@ -163,7 +158,6 @@
     this->rotateHandle->removeSceneEventFilter(this);
     this->Set3dTransparency(0.4);
   }
-<<<<<<< HEAD
   for (unsigned int j = 0; j < this->measures.size(); ++j)
   {
     this->measures[j]->setVisible(_highlighted && (this->parentWall != NULL));
@@ -171,8 +165,6 @@
   this->highlighted = _highlighted;
   emit TransparencyChanged(this->visual3dTransparency);
   this->RectUpdated();
-=======
->>>>>>> 326c5e01
 }
 
 /////////////////////////////////////////////////
@@ -527,7 +519,6 @@
       default:
         break;
     }
-
     this->UpdateCornerPositions();
     this->update();
   }
