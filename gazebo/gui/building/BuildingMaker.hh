/*
 * Copyright (C) 2012-2014 Open Source Robotics Foundation
 *
 * Licensed under the Apache License, Version 2.0 (the "License");
 * you may not use this file except in compliance with the License.
 * You may obtain a copy of the License at
 *
 *     http://www.apache.org/licenses/LICENSE-2.0
 *
 * Unless required by applicable law or agreed to in writing, software
 * distributed under the License is distributed on an "AS IS" BASIS,
 * WITHOUT WARRANTIES OR CONDITIONS OF ANY KIND, either express or implied.
 * See the License for the specific language governing permissions and
 * limitations under the License.
 *
*/
#ifndef _BUILDING_MAKER_HH_
#define _BUILDING_MAKER_HH_

#include <list>
#include <string>
#include <vector>
#include <map>
#include <sdf/sdf.hh>

#include "gazebo/math/Pose.hh"
#include "gazebo/common/Events.hh"
#include "gazebo/common/KeyEvent.hh"
#include "gazebo/gui/EntityMaker.hh"
#include "gazebo/gui/qt.h"
#include "gazebo/util/system.hh"

namespace gazebo
{
  namespace msgs
  {
    class Visual;
  }

  namespace gui
  {
    class EntityMaker;
    class EditorItem;
    class BuildingModelManip;
    class FinishBuildingDialog;

    /// \addtogroup gazebo_gui
    /// \{

    /// \class BuildingMaker BuildingMaker.hh
    /// \brief Create and manage 3D visuals of a building.
    class GAZEBO_VISIBLE BuildingMaker : public EntityMaker
    {
      /// \enum SaveState
      /// \brief Save states for the building editor.
      private: enum SaveState
      {
        // NEVER_SAVED: The building has never been saved.
        NEVER_SAVED,

        // ALL_SAVED: All changes have been saved.
        ALL_SAVED,

        // UNSAVED_CHANGES: Has been saved before, but has unsaved changes.
        UNSAVED_CHANGES
      };

      /// \brief Constructor
      public: BuildingMaker();

      /// \brief Destructor
      public: virtual ~BuildingMaker();

      /// \brief QT callback when entering or leaving building edit mode
      /// \param[in] _checked True if the menu item is checked
      public: void OnEdit(bool _checked);

      /// \brief Set the name of this building model.
      /// \param[in] _modelName Name of the model to set to.
      public: void SetModelName(const std::string &_modelName);

      /// \brief Finish the model and create the entity on the gzserver.
      public: void FinishModel();

      /// \brief Add a building part to the model.
      /// \param[in] _type Type of the building part.
      /// \param[in] _size Size of the building part.
      /// \param[in] _pos Position of the building part in pixel coordinates.
      /// \param[in] _angle Yaw rotation of the building part in degrees.
      /// \return Name of the 3D building part that has been added.
      public: std::string AddPart(const std::string &_type,
          const QVector3D &_size, const QVector3D &_pos, double _angle);

      /// \brief Add a wall to the model.
      /// \param[in] _size Size of the wall.
      /// \param[in] _pos Position of the wall in pixel coordinates.
      /// \param[in] _angle Yaw rotation of the wall in degrees.
      /// \return Name of the 3D wall that has been added.
      public: std::string AddWall(const QVector3D &_size, const QVector3D &_pos,
          double _angle);

      /// \brief Add a window to the model.
      /// \param[in] _size Size of the window.
      /// \param[in] _pos Position of the window in pixel coordinates.
      /// \param[in] _angle Yaw rotation of the window in degrees.
      /// \return Name of the 3D window that has been added.
      public: std::string AddWindow(const QVector3D &_size,
          const QVector3D &_pos, double _angle);

      /// \brief Add a door to the model.
      /// \param[in] _size Size of the door.
      /// \param[in] _pos Position of the door in pixel coordinates.
      /// \param[in] _angle Yaw rotation of the door in degrees.
      /// \return Name of the 3D door that has been added.
      public: std::string AddDoor(const QVector3D &_size, const QVector3D &_pos,
          double _angle);

      /// \brief Add a staircase to the model.
      /// \param[in] _size Size of the staircase.
      /// \param[in] _pos Position of the staircase in pixel coordinates.
      /// \param[in] _angle Yaw rotation of the staircase in degrees.
      /// \param[in] _steps Number of steps in the staircase.
      /// \return Name of the 3D staircase that has been added.
      public: std::string AddStairs(const QVector3D &_size,
          const QVector3D &_pos, double _angle, int _steps);

      /// \brief Add a floor to the model.
      /// \param[in] _size Size of the floor.
      /// \param[in] _pos Position of the floor in pixel coordinates.
      /// \param[in] _angle Yaw rotation of the floor in radians.
      /// \return Name of the 3D floor that has been added.
      public: std::string AddFloor(const QVector3D &_size,
          const QVector3D &_pos, double _angle);

      /// \brief Remove a building part from the model.
      /// \param[in] _partName Name of the building part to remove
      public: void RemovePart(const std::string &_partName);

      /// \brief Remove a wall from the model.
      /// \param[in] _partName Name of the wall to remove
      public: void RemoveWall(const std::string &_wallName);

      /// \brief Connect the 2D editor item Qt signals to the 3D building part.
      /// \param[in] _partName Name of the 3D building part
      /// \param[in] _item 2D editor item.
      public: void ConnectItem(const std::string &_partName,
          const EditorItem *_item);

      /// \brief Attach a building part to another, this is currently used for
      /// making holes in walls and floors.
      /// \param[in] _child Name of the child building part
      /// \param[in] _parent Name of the parent building part.
      public: void AttachManip(const std::string &_child,
          const std::string &_parent);

      /// \brief Detach a child building part from its parent.
      /// \param[in] _child Name of the child building part.
      /// \param[in] _parent Name of the parent building part.
      public: void DetachManip(const std::string &_child,
          const std::string &_parent);

      /// \brief Detach all child building parts from the given manip.
      /// \param[in] _manip Name of the building part.
      public: void DetachAllChildren(const std::string &_manip);

      /// \brief Helper method to convert size from editor coordinate system
      /// to Gazebo coordinate system.
      /// \param[in] _size Size vector in pixels.
      /// \return Size in metric units.
      public: static math::Vector3 ConvertSize(const QVector3D &_size);

      /// \brief Helper method to convert size from editor coordinate system
      /// to Gazebo coordinate system.
      /// \param[in] _width Width in pixels.
      /// \param[in] _depth Depth in pixels.
      /// \param[in] _height Height in pixels.
      /// \return Size in metric units.
      public: static math::Vector3 ConvertSize(double _width, double _depth,
          double _height);

      /// \brief Helper method to convert pose from editor coordinate system
      /// to Gazebo coordinate system.
      /// \param[in] _pos Position in pixels.
      /// \param[in] _rot Rotation in degrees.
      /// \return Pose with position in metric units and rotation in radians.
      public: static math::Pose ConvertPose(const QVector3D &_pos,
          const QVector3D &_rot);

      /// \brief Helper method to convert pose from editor coordinate system
      /// to Gazebo coordinate system.
      /// \param[in] _x X position in pixels.
      /// \param[in] _y Y position in pixels.
      /// \param[in] _y Z position in pixels.
      /// \param[in] _roll Roll rotation in degrees.
      /// \param[in] _pitch Pitch rotation in degrees.
      /// \param[in] _yaw Yaw rotation in degrees.
      /// \return Pose with position in metric units and rotation in radians.
      public: static math::Pose ConvertPose(double _x, double _y, double _z,
          double _roll, double _pitch, double _yaw);

      /// \param[in] _value Convert a value from pixels to metric units
      /// \param[in] _value Value in pixels.
      /// \return Value in metric units.
      public: static double Convert(double _value);

      /// \brief Convert an angle from editor unit to Gazebo unit
      /// \param[in] _angle Angle in degrees.
      /// \return Angle in radians.
      public: static double ConvertAngle(double _angle);

      /// \brief Save model to SDF format.
      /// \param[in] _savePath Path to save the SDF to.
      public: void SaveToSDF(const std::string &_savePath);

      /// \brief Save config file.
      /// \param[in] _savePath Path to save the file to.
      public: void SaveToConfig(const std::string &_savePath);

      /// \brief Reset the building maker and the SDF.
      public: void Reset();

      // Documentation inherited
      public: virtual void Start(const rendering::UserCameraPtr _camera);

      // Documentation inherited
      public: virtual void Stop();

      /// \brief Generate the SDF from building part visuals.
      public: void GenerateSDF();

      /// \brief Generate the config file.
      public: void GenerateConfig();

      // Documentation inherited
      public: virtual bool IsActive() const;

      /// \brief Set save state upon a change to the building.
      public: void BuildingChanged();

      // Documentation inherited
      private: virtual void CreateTheEntity();

      /// \brief Internal init function.
      private: bool Init();

      /// \brief Create an empty model.
      /// \return Name of the model created.
      private: std::string CreateModel();

      /// \brief Generate SDF with CSG support (to be supported).
      private: void GenerateSDFWithCSG();

      /// \brief Get a template SDF string of a simple model.
      private: std::string GetTemplateSDFString();

      /// \brief Get a template config file for a simple model.
      private: std::string GetTemplateConfigString();

      /// \brief Internal helper function for QPointF comparison used by the
      /// surface subsivision algorithm.
      private: static bool PointCompareY(const QPointF &_a, const QPointF &_b);

      /// \brief Internal helper function for QRectF comparison used by the
      /// surface subsivision algorithm.
      private: static bool RectCompareX(const QRectF &_a, const QRectF &_b);

      /// \brief Internal helper function for QRectF comparison used by the
      /// surface subsivision algorithm.
      private: static bool RectCompareY(const QRectF &_a, const QRectF &_b);

      /// \brief Subdivide a rectangular surface with holes into multiple
      /// smaller rectangles.
      /// \param[in] _surface Parent rectangular surface.
      /// \param[in] _holes A list of rectangular holes on the surface.
      /// \param[in] _subdivisions The resulting smaller rectangles representing
      /// the surface with holes.
      private: void SubdivideRectSurface(const QRectF &_surface,
        const std::vector<QRectF> &_holes, std::vector<QRectF> &_subdivisions);

      /// \brief Helper function to manage writing files to disk.
      private: void SaveModelFiles();

      /// \brief Callback for saving the model.
      /// \param[in] _saveName Name to save the model.
<<<<<<< HEAD
      private: void OnSave(const std::string &_saveName = "");
=======
      /// \return True if the user chose to save, false if the user cancelled.
      private: bool OnSave(const std::string &_saveName = "");

      /// \brief Callback for selecting a folder and saving the model.
      /// \param[in] _saveName Name to save the model.
      /// \return True if the user chose to save, false if the user cancelled.
      private: bool OnSaveAs(const std::string &_saveName);
>>>>>>> 4952d501

      /// \brief Callback for when the name is changed through the Palette.
      /// \param[in] _modelName The newly entered building name.
      private: void OnNameChanged(const std::string &_modelName);

<<<<<<< HEAD
      /// \brief Callback when the model is to be finished and uploaded on to
      /// the server.
      /// \param[in] _saveName Name to save the model.
      private: void OnDone(const std::string &_saveName = "");
=======
      /// \brief Callback for newing the model.
      private: void OnNew();
>>>>>>> 4952d501

      /// \brief Callback received when exiting the editor mode.
      private: void OnExit();

      /// \brief Callback received when a level on a building model is to
      /// be changed.
      /// \param[in] _level The level that is currently being edited.
      private: void OnChangeLevel(int _level);

<<<<<<< HEAD
=======
      /// \brief Cancel material modes.
      private: void StopMaterialModes();

      /// \brief Reset currently hovered visual to the properties it had before
      /// being hovered.
      private: void ResetHoverVis();

      /// \brief Callback received when a color has been selected on the
      /// palette.
      /// \param[in] _color Selected color.
      private: void OnColorSelected(QColor _color);

      /// \brief Mouse event filter callback when mouse is moved.
      /// \param[in] _event The mouse event.
      /// \return True if the event was handled
      private: bool On3dMouseMove(const common::MouseEvent &_event);

      /// \brief Mouse event filter callback when mouse is pressed.
      /// \param[in] _event The mouse event.
      /// \return True if the event was handled
      private: bool On3dMousePress(const common::MouseEvent &_event);

      /// \brief Mouse event filter callback when mouse is released.
      /// \param[in] _event The mouse event.
      /// \return True if the event was handled
      private: bool On3dMouseRelease(const common::MouseEvent &_event);

      /// \brief Key event filter callback when key is pressed.
      /// \param[in] _event The key event.
      /// \return True if the event was handled
      private: bool On3dKeyPress(const common::KeyEvent &_event);

>>>>>>> 4952d501
      /// \brief Conversion scale used by the Convert helper functions.
      public: static double conversionScale;

      /// \brief A map of building part names to model manip objects which
      /// manage the visuals representing the building part.
      private: std::map<std::string, BuildingModelManip *> allItems;

      /// \brief The building model in SDF format.
      private: sdf::SDFPtr modelSDF;

      /// \brief A template SDF of a simple box model.
      private: sdf::SDFPtr modelTemplateSDF;

      /// \brief The building model's config file.
      private: TiXmlDocument modelConfig;

      /// \brief Name of the building model.
      private: std::string modelName;

      /// \brief Name of the building model preview.
      private: static const std::string previewName;

      /// \brief The root visual of the building model preview.
      private: rendering::VisualPtr previewVisual;

      /// \brief Counter for the number of walls in the model.
      private: int wallCounter;

      /// \brief Counter for the number of windows in the model.
      private: int windowCounter;

      /// \brief Counter for the number of doors in the model.
      private: int doorCounter;

      /// \brief Counter for the number of staircases in the model.
      private: int stairsCounter;

      /// \brief Counter for the number of floors in the model.
      private: int floorCounter;

      /// \brief Store the current save state of the model.
      private: enum SaveState currentSaveState;

      /// \brief Default directory to save models: ~/building_editor_models
      private: std::string defaultPath;

      /// \brief Path to where the model is saved.
      private: std::string saveLocation;

      /// \brief Name of the building model's author.
      private: std::string authorName;

      /// \brief Name of the building model's author's email.
      private: std::string authorEmail;

      /// \brief Model description.
      private: std::string description;

      /// \brief Model version.
      private: std::string version;

      /// \brief A list of gui editor events connected to the building maker.
      private: std::vector<event::ConnectionPtr> connections;

      /// \brief Default name of building model
      private: static const std::string buildingDefaultName;

      /// \brief A dialog for setting building model name and save location.
      private: FinishBuildingDialog *saveDialog;

<<<<<<< HEAD
      /// \brief A dialog that prompts to confirm model completion and uploading
      /// to the server
      private: FinishBuildingDialog *finishDialog;
=======
      /// \brief Visual that is currently hovered over by the mouse.
      private: rendering::VisualPtr hoverVis;

      /// \brief The color currently selected. If none is selected, it will be
      /// QColor::Invalid.
      private: QColor selectedColor;
>>>>>>> 4952d501

      /// \brief The current level that is being edited.
      private: int currentLevel;
    };
    /// \}
  }
}
#endif<|MERGE_RESOLUTION|>--- conflicted
+++ resolved
@@ -282,9 +282,6 @@
 
       /// \brief Callback for saving the model.
       /// \param[in] _saveName Name to save the model.
-<<<<<<< HEAD
-      private: void OnSave(const std::string &_saveName = "");
-=======
       /// \return True if the user chose to save, false if the user cancelled.
       private: bool OnSave(const std::string &_saveName = "");
 
@@ -292,21 +289,13 @@
       /// \param[in] _saveName Name to save the model.
       /// \return True if the user chose to save, false if the user cancelled.
       private: bool OnSaveAs(const std::string &_saveName);
->>>>>>> 4952d501
 
       /// \brief Callback for when the name is changed through the Palette.
       /// \param[in] _modelName The newly entered building name.
       private: void OnNameChanged(const std::string &_modelName);
 
-<<<<<<< HEAD
-      /// \brief Callback when the model is to be finished and uploaded on to
-      /// the server.
-      /// \param[in] _saveName Name to save the model.
-      private: void OnDone(const std::string &_saveName = "");
-=======
       /// \brief Callback for newing the model.
       private: void OnNew();
->>>>>>> 4952d501
 
       /// \brief Callback received when exiting the editor mode.
       private: void OnExit();
@@ -316,8 +305,6 @@
       /// \param[in] _level The level that is currently being edited.
       private: void OnChangeLevel(int _level);
 
-<<<<<<< HEAD
-=======
       /// \brief Cancel material modes.
       private: void StopMaterialModes();
 
@@ -350,7 +337,6 @@
       /// \return True if the event was handled
       private: bool On3dKeyPress(const common::KeyEvent &_event);
 
->>>>>>> 4952d501
       /// \brief Conversion scale used by the Convert helper functions.
       public: static double conversionScale;
 
@@ -421,18 +407,12 @@
       /// \brief A dialog for setting building model name and save location.
       private: FinishBuildingDialog *saveDialog;
 
-<<<<<<< HEAD
-      /// \brief A dialog that prompts to confirm model completion and uploading
-      /// to the server
-      private: FinishBuildingDialog *finishDialog;
-=======
       /// \brief Visual that is currently hovered over by the mouse.
       private: rendering::VisualPtr hoverVis;
 
       /// \brief The color currently selected. If none is selected, it will be
       /// QColor::Invalid.
       private: QColor selectedColor;
->>>>>>> 4952d501
 
       /// \brief The current level that is being edited.
       private: int currentLevel;
