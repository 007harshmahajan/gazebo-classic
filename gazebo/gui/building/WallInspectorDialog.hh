--- conflicted
+++ resolved
@@ -66,13 +66,10 @@
       /// \brief Get the color of the wall.
       /// \return Wall color.
       public: QColor GetColor() const;
-<<<<<<< HEAD
-=======
 
       /// \brief Get the texture of the wall.
       /// \return Texture.
       public: QString GetTexture() const;
->>>>>>> 4952d501
 
       /// \brief Set the name of the wall.
       /// \param[in] _name Name to set the wall to.
@@ -102,13 +99,10 @@
       /// \brief Set the color of the wall.
       /// \param[in] _color Color.
       public: void SetColor(const QColor _color);
-<<<<<<< HEAD
-=======
 
       /// \brief Set the texture of the wall.
       /// \param[in] _texture Texture.
       public: void SetTexture(const QString _texture);
->>>>>>> 4952d501
 
       /// \brief Qt signal emitted to indicate that changes should be applied.
       Q_SIGNALS: void Applied();
@@ -152,15 +146,12 @@
 
       /// \brief Vector of color options.
       private: std::vector<QColor> colorList;
-<<<<<<< HEAD
-=======
 
       /// \brief Combo box for selecting the texture of the wall.
       private: QComboBox *textureComboBox;
 
       /// \brief Vector of texture options.
       private: std::vector<QString> textureList;
->>>>>>> 4952d501
 
       /// \brief Label that holds the name of the wall.
       private: QLabel* wallNameLabel;
