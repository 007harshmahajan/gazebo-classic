--- conflicted
+++ resolved
@@ -15,20 +15,17 @@
  *
 */
 
-#ifndef _GAZEBO_BUILDING_STAIRS_ITEM_HH_
-#define _GAZEBO_BUILDING_STAIRS_ITEM_HH_
+#ifndef _GAZEBO_GUI_STAIRS_ITEM_HH_
+#define _GAZEBO_GUI_STAIRS_ITEM_HH_
 
 #include "gazebo/gui/building/RectItem.hh"
-<<<<<<< HEAD
-=======
-#include "gazebo/util/system.hh"
->>>>>>> 4fc156f1
 
 namespace gazebo
 {
   namespace gui
   {
     class RectItem;
+    class BuildingItem;
     class StairsInspectorDialog;
     class StairsItemPrivate;
 
