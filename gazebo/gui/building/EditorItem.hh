/*
 * Copyright (C) 2012-2014 Open Source Robotics Foundation
 *
 * Licensed under the Apache License, Version 2.0 (the "License");
 * you may not use this file except in compliance with the License.
 * You may obtain a copy of the License at
 *
 *     http://www.apache.org/licenses/LICENSE-2.0
 *
 * Unless required by applicable law or agreed to in writing, software
 * distributed under the License is distributed on an "AS IS" BASIS,
 * WITHOUT WARRANTIES OR CONDITIONS OF ANY KIND, either express or implied.
 * See the License for the specific language governing permissions and
 * limitations under the License.
 *
*/

#ifndef _EDITOR_ITEM_HH_
#define _EDITOR_ITEM_HH_

#include <string>
#include "gazebo/gui/qt.h"
#include "gazebo/util/system.hh"

namespace gazebo
{
  namespace gui
  {
    /// \addtogroup gazebo_gui
    /// \{

    /// \class EditorItem EditorItem.hh
    /// \brief Base class of an item in the editor.
    class GAZEBO_VISIBLE EditorItem : public QObject
    {
      Q_OBJECT

      /// \brief Constructor
      public: EditorItem();

      /// \brief Destructor
      public: ~EditorItem();

      /// \brief Get the size of the item in pixels.
      /// \return Size in pixels.
      public: virtual QVector3D GetSize() const;

      /// \brief Get the scene position of editor item.
      /// \return Scene position in pixel coordinates.
      public: virtual QVector3D GetScenePosition() const;

      /// \brief Get the scene rotation of the editor item.
      /// \return Scene rotation in degrees.
      public: virtual double GetSceneRotation() const;

      /// \brief Get the type of the editor item.
      /// \return Type of the item.
      public: virtual std::string GetType() const;

      /// \brief Get the name of the editor item.
      /// \return Name of the item.
      public: virtual std::string GetName() const;

      /// \brief Get the level in which this building item is located.
      public: int GetLevel() const;

      /// \brief Get the base height of this level relative to the ground
      /// plane.
      public: double GetLevelBaseHeight() const;

      /// \brief Get the associated 3D visual's color.
      /// \return Color of the 3D visual.
      public: virtual QColor Get3dColor() const;

      /// \brief Get the associated 3D visual's texture.
      /// \return Texture of the 3D visual.
      public: virtual QString Get3dTexture() const;

      /// \brief Set the name of this editor item.
      /// \param[in] _name Name to set the editor item to.
      public: virtual void SetName(const std::string &_name);

      /// \brief Set the level of this building item.
      /// \param[in] _level Level number.
      public: void SetLevel(int _level);

      /// \brief Set the base height of this level relative to the ground
      /// plane.
      /// \param[in] _height Base height.
      public: void SetLevelBaseHeight(double _height);

      /// \brief Set the associated 3D visual's color.
      /// \param[in] _color Color.
      public: void Set3dColor(QColor _color);

      /// \brief Set the associated 3D visual's texture.
      /// \param[in] _texture Texture.
      public: void Set3dTexture(QString _texture);

      /// \brief Set the transparency of the associated 3D visual.
      /// \param[in] _transparency Transparency.
      public: void Set3dTransparency(float _transparency);

      /// \brief Set whether this item should be highlighted or not.
      /// \param[in] _highlighted True for highlighted.
      public: virtual void SetHighlighted(bool _highlighted);

      /// \brief Qt signal emitted when the editor item size has changed.
      /// \param[in] _width Width of item in pixels.
      /// \param[in] _depth Depth of item in pixels.
      /// \param[in] _height Height of item in pixels.
      Q_SIGNALS: void SizeChanged(double _width, double _depth,
          double _height);

      /// \brief Qt signal emitted when the editor item pose has changed.
      /// \param[in] _x X position of item in pixels.
      /// \param[in] _y Y position of item in pixels.
      /// \param[in] _z Z position of item in pixels.
      /// \param[in] _roll Roll rotation of item in degrees.
      /// \param[in] _pitch Pitch rotation of item in degrees.
      /// \param[in] _yaw Yaw rotation of item in degrees.
      Q_SIGNALS: void PoseChanged(double _x, double _y, double _z,
          double _roll, double _pitch, double _yaw);

      /// \brief Qt signal emitted when the editor item pose origin has changed.
      /// \param[in] _x X position of item in pixels.
      /// \param[in] _y Y position of item in pixels.
      /// \param[in] _z Z position of item in pixels.
      /// \param[in] _roll Roll rotation of item in degrees.
      /// \param[in] _pitch Pitch rotation of item in degrees.
      /// \param[in] _yaw Yaw rotation of item in degrees.
      Q_SIGNALS: void PoseOriginTransformed(double _x, double _y, double _z,
          double _roll, double _pitch, double _yaw);

      /// \brief Qt signal emitted when the editor item position has changed.
      /// \param[in] _x X position of item in pixels.
      /// \param[in] _y Y position of item in pixels.
      /// \param[in] _z Z position of item in pixels.
      Q_SIGNALS: void PositionChanged(double _x, double _y, double _z);

      /// \brief Qt signal emitted when the editor item rotation has changed.
      /// \param[in] _roll Roll rotation of item in degrees.
      /// \param[in] _pitch Pitch rotation of item in degrees.
      /// \param[in] _yaw Yaw rotation of item in degrees.
      Q_SIGNALS: void RotationChanged(double _roll, double _pitch, double _yaw);

      /// \brief Qt signal emitted when the editor item width has changed.
      /// \param[in] _width Width of item in pixels.
      Q_SIGNALS: void WidthChanged(double _width);

      /// \brief Qt signal emitted when the editor item depth has changed.
      /// \param[in] _depth Depth of item in pixels.
      Q_SIGNALS: void DepthChanged(double _depth);

      /// \brief Qt signal emitted when the editor item height has changed.
      /// \param[in] _height Height of item in pixels.
      Q_SIGNALS: void HeightChanged(double _height);

      /// \brief Qt signal emitted when the editor item's X position has
      /// changed.
      /// \param[in] _x X position of item in pixels.
      Q_SIGNALS: void PosXChanged(double _posX);

      /// \brief Qt signal emitted when the editor item's Y position has
      /// changed.
      /// \param[in] _y Y position of item in pixels.
      Q_SIGNALS: void PosYChanged(double _posY);

      /// \brief Qt signal emitted when the editor item's Z position has
      /// changed.
      /// \param[in] _z Z position of item in pixels.
      Q_SIGNALS: void PosZChanged(double _posZ);

      /// \brief Qt signal emitted when the editor item yaw rotation has
      /// changed.
      /// \param[in] _yaw Yaw rotation of item in degrees.
      Q_SIGNALS: void YawChanged(double _yaw);

      /// \brief Qt signal emitted when the editor item's level has changed.
      /// \param[in] _level Level.
      Q_SIGNALS: void LevelChanged(int _level);

      /// \brief Qt signal emitted when the editor item's 3D color has
      /// changed.
      /// \param[in] _color Color.
      Q_SIGNALS: void ColorChanged(QColor _color);

      /// \brief Qt signal emitted when the editor item's 3D texture has
      /// changed.
      /// \param[in] _texture Texture.
      Q_SIGNALS: void TextureChanged(QString _texture);

      /// \brief Qt signal emitted when the editor item's 3D transparency has
      /// changed.
      /// \param[in] _transparency Transparency.
      Q_SIGNALS: void TransparencyChanged(float _transparency);

      /// \brief Qt signal emitted when the editor item is being deleted.
      Q_SIGNALS: void ItemDeleted();

      /// \brief Qt callback when the color has been changed from the 3D view.
      /// \param[in] _color Color.
      private slots: void OnColorChanged(QColor _color);

<<<<<<< HEAD
      /// \brief Z ordering of the rect item when idle (unselected.)
      public: int zValueIdle;

      /// \brief Z ordering of the rect item when selected.
      public: int zValueSelected;
=======
      /// \brief Qt callback when the texture has been changed from the 3D view.
      /// \param[in] _texture Texture.
      private slots: void OnTextureChanged(QString _texture);
>>>>>>> ff1694a2

      /// \brief Type of editor item.
      protected: std::string editorType;

      /// \brief Name of editor item.
      protected: std::string name;

      /// \brief Level that this item is on.
      protected: int level;

      /// \brief Vertical distance from the building's base to the base of
      /// the level this editor is in.
      protected: double levelBaseHeight;

      /// \brief Color of the associated 3D visual.
      protected: QColor visual3dColor;

      /// \brief Texture of the associated 3D visual.
      protected: QString visual3dTexture;

      /// \brief Transparency of the associated 3D visual.
      protected: float visual3dTransparency;

      /// \brief Flag to indicate whether this item is currently highlighted or
      /// not.
      protected: bool highlighted;

      /// \brief Scale for converting from pixel to metric units.
      protected: double scale;
    };
    /// \}
  }
}

#endif<|MERGE_RESOLUTION|>--- conflicted
+++ resolved
@@ -202,17 +202,15 @@
       /// \param[in] _color Color.
       private slots: void OnColorChanged(QColor _color);
 
-<<<<<<< HEAD
-      /// \brief Z ordering of the rect item when idle (unselected.)
-      public: int zValueIdle;
-
-      /// \brief Z ordering of the rect item when selected.
-      public: int zValueSelected;
-=======
       /// \brief Qt callback when the texture has been changed from the 3D view.
       /// \param[in] _texture Texture.
       private slots: void OnTextureChanged(QString _texture);
->>>>>>> ff1694a2
+
+      /// \brief Z ordering of the rect item when idle (unselected.)
+      public: int zValueIdle;
+
+      /// \brief Z ordering of the rect item when selected.
+      public: int zValueSelected;
 
       /// \brief Type of editor item.
       protected: std::string editorType;
