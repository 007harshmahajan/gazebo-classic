/*
 * Copyright (C) 2012 Open Source Robotics Foundation
 *
 * Licensed under the Apache License, Version 2.0 (the "License");
 * you may not use this file except in compliance with the License.
 * You may obtain a copy of the License at
 *
 *     http://www.apache.org/licenses/LICENSE-2.0
 *
 * Unless required by applicable law or agreed to in writing, software
 * distributed under the License is distributed on an "AS IS" BASIS,
 * WITHOUT WARRANTIES OR CONDITIONS OF ANY KIND, either express or implied.
 * See the License for the specific language governing permissions and
 * limitations under the License.
 *
*/
#include <sys/wait.h>
#include <unistd.h>
#include <signal.h>
#include <sys/types.h>

#include "gazebo/common/Console.hh"
#include "gazebo/Server.hh"
#include "gazebo/gui/GuiIface.hh"

bool sig_killed = false;
int status1, status2;
// pid of server process
pid_t pid1;
// pid of client process
pid_t pid2;
bool killed1 = false;
bool killed2 = false;

/////////////////////////////////////////////////
void help()
{
  std::cerr << "gazebo -- Run the Gazebo server and GUI.\n\n";
  std::cerr << "`gazebo` [options] <world_file>\n\n";
  std::cerr << "Gazebo server runs simulation and handles commandline "
    << "options, starts a Master, runs World update and sensor generation "
    << "loops. This also starts the Gazebo GUI client in a separate "
    << "process.\n\n";

  std::cerr << "Options:\n"
  << "  -v [ --version ]              Output version information.\n"
  << "  --verbose                     Increase the messages written to the "
  <<                                  "terminal.\n"
  << "  -h [ --help ]                 Produce this help message.\n"
  << "  -u [ --pause ]                Start the server in a paused state.\n"
  << "  -e [ --physics ] arg          Specify a physics engine "
  << "(ode|bullet|dart|simbody).\n"
  << "  -p [ --play ] arg             Play a log file.\n"
  << "  -r [ --record ]               Record state data.\n"
  << "  --record_encoding arg (=zlib) Compression encoding format for log "
  << "data \n"
  << "                                (zlib|bz2|txt).\n"
  << "  --record_path arg             Absolute path in which to store "
  << "state data.\n"
  << "  --record_period arg (=-1)     Recording period (seconds).\n"
  << "  --record_filter arg           Recording filter (supports wildcard and "
  << "regular expression).\n"
<<<<<<< HEAD
  << "  --record_with_model           Recording with model meshes and "
=======
  << "  --record_resources           Recording with model meshes and "
>>>>>>> 627e296d
  << "materials.\n"
  << "  --seed arg                    Start with a given random number seed.\n"
  << "  --iters arg                   Number of iterations to simulate.\n"
  << "  --minimal_comms               Reduce the TCP/IP traffic output by "
  <<                                  "gazebo.\n"
  << "  -g [ --gui-plugin ] arg       Load a System plugin (deprecated)\n"
  << "  --gui-client-plugin arg       Load a GUI plugin.\n"
  << "  -s [ --server-plugin ] arg    Load a server plugin.\n"
  << "  -o [ --profile ] arg          Physics preset profile name from the "
  << "options in\n"
  << "                                the world file.\n"
  << "\n";
}

/// \brief Try to kill a single process.
/// \param[in] _pid Process ID.
/// \param[in] _name Process name.
/// \param[in] _waittime Total time to wait in seconds.
/// \param[in,out] _killed Set to true if process was successfully killed.
/// \param[in,out] _status Store status information for that process.
static void kill_one_process(const int _pid, const std::string &_name,
                             const double _waittime, bool &_killed,
                             int &_status)
{
  kill(_pid, SIGINT);
  double sleepSecs = 0.001;
  // Wait some time and if not dead, escalate to SIGKILL
  for (unsigned int i = 0; i < (unsigned int)(_waittime / sleepSecs); ++i)
  {
    if (_killed)
    {
      break;
    }
    else
    {
      int p = waitpid(_pid, &_status, WNOHANG);
      if (p == _pid)
      {
        _killed = true;
        break;
      }
    }
    // Sleep briefly
    gazebo::common::Time::Sleep(gazebo::common::Time(sleepSecs));
  }
  if (!_killed)
  {
    std::cerr << "escalating to SIGKILL on " << _name << std::endl;
    kill(_pid, SIGKILL);
  }
}

/////////////////////////////////////////////////
void sig_handler(int /*signo*/)
{
  sig_killed = true;
  kill_one_process(pid2, "client", 5.0, killed2, status2);
  kill_one_process(pid1, "server", 5.0, killed1, status1);
}

/////////////////////////////////////////////////
int main(int _argc, char **_argv)
{
  if (_argc >= 2 &&
      (strcmp(_argv[1], "-h") == 0 || strcmp(_argv[1], "--help") == 0))
  {
    help();
    return 0;
  }

  struct sigaction sigact;
  sigact.sa_flags = 0;
  sigact.sa_handler = sig_handler;
  if (sigemptyset(&sigact.sa_mask) != 0)
    std::cerr << "sigemptyset failed while setting up for SIGINT" << std::endl;
  if (sigaction(SIGINT, &sigact, NULL))
  {
    std::cerr << "Stopping. Unable to catch SIGINT.\n"
              << " Please visit http://gazebosim.org/support.html for help.\n";
    return 0;
  }
  if (sigaction(SIGTERM, &sigact, NULL))
  {
    std::cerr << "Stopping. Unable to catch SIGTERM.\n";
    return 0;
  }

  pid1 = fork();

  char **argvServer = new char*[_argc+1];
  char **argvClient = new char*[_argc+1];
  argvServer[0] = const_cast<char*>("gzserver");
  argvClient[0] = const_cast<char*>("gzclient");
  for (int i = 1; i < _argc; ++i)
  {
    argvServer[i] = _argv[i];
    argvClient[i] = _argv[i];
  }
  argvServer[_argc] = static_cast<char*>(NULL);
  argvClient[_argc] = static_cast<char*>(NULL);

  // Need to check the return of wait function (8 lines below) to know
  // what should be returned by the process
  int returnValue = 0;

  if (pid1)
  {
    pid2 = fork();
    if (pid2)
    {
      int child_exit_status;
      pid_t dead_child = wait(&child_exit_status);
      // WIFEXITED will return zero if the process finished not reaching
      // return or exit calls.
      // WEXITSTATUS will check the value of the return function, not being
      // zero means problems.
      if ((WIFEXITED(child_exit_status)   == 0) ||
          (WEXITSTATUS(child_exit_status) != 0))
        returnValue = -1;
      else
        returnValue = 0;

      if (dead_child == pid1)
        killed1 = true;
      else if (dead_child == pid2)
        killed2 = true;
      // one of the children died
      if (!sig_killed)
        sig_handler(SIGINT);
    }
    else
    {
      // remove client from foreground process group
      setpgid(0, 0);
      execvp(argvClient[0], argvClient);
    }
  }
  else
  {
    // remove server from foreground process group
    setpgid(0, 0);
    execvp(argvServer[0], argvServer);
  }

  delete[] argvServer;
  delete[] argvClient;

  return returnValue;
}<|MERGE_RESOLUTION|>--- conflicted
+++ resolved
@@ -60,11 +60,7 @@
   << "  --record_period arg (=-1)     Recording period (seconds).\n"
   << "  --record_filter arg           Recording filter (supports wildcard and "
   << "regular expression).\n"
-<<<<<<< HEAD
-  << "  --record_with_model           Recording with model meshes and "
-=======
   << "  --record_resources           Recording with model meshes and "
->>>>>>> 627e296d
   << "materials.\n"
   << "  --seed arg                    Start with a given random number seed.\n"
   << "  --iters arg                   Number of iterations to simulate.\n"
