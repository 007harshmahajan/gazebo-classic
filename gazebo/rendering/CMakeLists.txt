include (${gazebo_cmake_dir}/GazeboUtils.cmake)

include_directories(SYSTEM
  ${OGRE_INCLUDE_DIRS}
  ${TBB_INCLUDEDIR}
  skyx
  skyx/include
)


if (WIN32)
  include_directories(${libdl_include_dir})
endif()

include_directories(${tinyxml_INCLUDE_DIRS})
link_directories(${tinyxml_LIBRARY_DIRS})

set (sources
  ApplyWrenchVisual.cc
  ArrowVisual.cc
  AxisVisual.cc
  Camera.cc
  CameraVisual.cc
  COMVisual.cc
  ContactVisual.cc
  Conversions.cc
  DepthCamera.cc
  Distortion.cc
  DynamicLines.cc
  DynamicRenderable.cc
  FPSViewController.cc
  GpuLaser.cc
  Grid.cc
  Heightmap.cc
  InertiaVisual.cc
  JointVisual.cc
  LaserVisual.cc
  LinkFrameVisual.cc
  SonarVisual.cc
  Light.cc
  LogicalCameraVisual.cc
  Material.cc
  MovableText.cc
  OrbitViewController.cc
  OriginVisual.cc
  OrthoViewController.cc
  Projector.cc
  RayQuery.cc
  RenderEngine.cc
  RenderEvents.cc
  RenderingIface.cc
  Road2d.cc
  RFIDVisual.cc
  RFIDTagVisual.cc
  RTShaderSystem.cc
  Scene.cc
  SelectionObj.cc
  TransmitterVisual.cc
  UserCamera.cc
  VideoVisual.cc
  ViewController.cc
  Visual.cc
  WideAngleCamera.cc
  WireBox.cc
  WindowManager.cc
  WrenchVisual.cc
)

if (NOT USE_EXTERNAL_TINYXML)
  include_directories (${CMAKE_SOURCE_DIR}/deps/win/tinyxml)
  set (sources ${sources}
       ${CMAKE_SOURCE_DIR}/deps/win/tinyxml/tinystr.cpp
       ${CMAKE_SOURCE_DIR}/deps/win/tinyxml/tinyxml.cpp
       ${CMAKE_SOURCE_DIR}/deps/win/tinyxml/tinyxmlerror.cpp
       ${CMAKE_SOURCE_DIR}/deps/win/tinyxml/tinyxmlparser.cpp)
endif()

set (headers
  ApplyWrenchVisual.hh
  ArrowVisual.hh
  AxisVisual.hh
  Camera.hh
  CameraVisual.hh
  COMVisual.hh
  ContactVisual.hh
  Conversions.hh
  DepthCamera.hh
  Distortion.hh
  DynamicLines.hh
  DynamicRenderable.hh
  FPSViewController.hh
  GpuLaser.hh
  Grid.hh
  Heightmap.hh
  InertiaVisual.hh
  JointVisual.hh
  LaserVisual.hh
  LinkFrameVisual.hh
  LogicalCameraVisual.hh
  SonarVisual.hh
  Light.hh
  Material.hh
  MovableText.hh
  OrbitViewController.hh
  OriginVisual.hh
  OrthoViewController.hh
  Projector.hh
  RayQuery.hh
  RenderEngine.hh
  RenderEvents.hh
  RenderingIface.hh
  RenderTypes.hh
  Road2d.hh
  RFIDVisual.hh
  RFIDTagVisual.hh
  RTShaderSystem.hh
  Scene.hh
  SelectionObj.hh
  TransmitterVisual.hh
  UserCamera.hh
  VideoVisual.hh
  ViewController.hh
  Visual.hh
  WideAngleCamera.hh
  WireBox.hh
  WindowManager.hh
  WrenchVisual.hh
  ogre_gazebo.h
)

if (${OGRE_VERSION} VERSION_GREATER 1.7.4)
  add_subdirectory(deferred_shading)
endif()

add_subdirectory(selection_buffer)
add_subdirectory(skyx)

if (HAVE_OCULUS)
  set (sources ${sources}
    OculusCamera.cc
  )
  set (headers ${headers}
    OculusCamera.hh
  )
endif ()

set (gtest_sources
  RenderingConversions_TEST.cc
)

gz_build_tests(${gtest_sources} EXTRA_LIBS gazebo_rendering)

set (gtest_sources_dri
  ApplyWrenchVisual_TEST.cc
  ArrowVisual_TEST.cc
  AxisVisual_TEST.cc
  CameraVisual_TEST.cc
  COMVisual_TEST.cc
  ContactVisual_TEST.cc
  GpuLaser_TEST.cc
  Grid_TEST.cc
  Heightmap_TEST.cc
  InertiaVisual_TEST.cc
  JointVisual_TEST.cc
  LaserVisual_TEST.cc
  LogicalCameraVisual_TEST.cc
  LinkFrameVisual_TEST.cc
  OriginVisual_TEST.cc
<<<<<<< HEAD
  RenderingLight_TEST.cc
  RFIDVisual_TEST.cc
=======
  RenderEngine_TEST.cc
>>>>>>> 482c37a1
  Scene_TEST.cc
  SelectionObj_TEST.cc
  SonarVisual_TEST.cc
  TransmitterVisual_TEST.cc
  Visual_TEST.cc
  WrenchVisual_TEST.cc
)

gz_build_dri_tests(${gtest_sources_dri}
  EXTRA_LIBS gazebo_rendering gazebo_test_fixture)

set (rendering_headers "" CACHE INTERNAL "rendering headers" FORCE)
foreach (hdr ${headers})
  APPEND_TO_CACHED_STRING(rendering_headers
    "Rendering Headers" "#include \"gazebo/rendering/${hdr}\"\n")
endforeach()
configure_file (${CMAKE_CURRENT_SOURCE_DIR}/rendering.hh.in
                ${CMAKE_CURRENT_BINARY_DIR}/rendering.hh)

link_directories(
  ${ogre_library_dirs}
)

add_definitions(-DBUILDING_DLL_GZ_RENDERING -DSKYX_LIB)
if (WIN32)
  set (CMAKE_CXX_FLAGS "${CMAKE_CXX_FLAGS} /FIWinsock2.h")
endif()

gz_add_library(gazebo_rendering ${sources})

target_link_libraries(gazebo_rendering
  gazebo_common
  gazebo_msgs
  gazebo_transport
  ${ogre_libraries}
  ${OPENGL_LIBRARIES}
  ${tinyxml_LIBRARIES}
)

if (HAVE_OCULUS)
  target_link_libraries(gazebo_rendering ${OculusVR_LIBRARIES})
endif()

if (NOT APPLE AND NOT WIN32)
  target_link_libraries(gazebo_rendering X11)
endif()

if (USE_PCH)
  add_pch(gazebo_rendering rendering_pch.hh)
endif()

gz_install_library(gazebo_rendering)
gz_install_includes("rendering" ${headers} ${CMAKE_CURRENT_BINARY_DIR}/rendering.hh)<|MERGE_RESOLUTION|>--- conflicted
+++ resolved
@@ -166,12 +166,9 @@
   LogicalCameraVisual_TEST.cc
   LinkFrameVisual_TEST.cc
   OriginVisual_TEST.cc
-<<<<<<< HEAD
+  RenderEngine_TEST.cc
   RenderingLight_TEST.cc
   RFIDVisual_TEST.cc
-=======
-  RenderEngine_TEST.cc
->>>>>>> 482c37a1
   Scene_TEST.cc
   SelectionObj_TEST.cc
   SonarVisual_TEST.cc
