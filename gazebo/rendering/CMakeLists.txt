--- conflicted
+++ resolved
@@ -163,11 +163,8 @@
   AxisVisual_TEST.cc
   CameraVisual_TEST.cc
   COMVisual_TEST.cc
-<<<<<<< HEAD
   ContactVisual_TEST.cc
-=======
   Distortion_TEST.cc
->>>>>>> ba1e74bb
   GpuLaser_TEST.cc
   Grid_TEST.cc
   Heightmap_TEST.cc
