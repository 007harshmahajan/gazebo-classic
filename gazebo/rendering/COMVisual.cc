/*
 * Copyright (C) 2012-2015 Open Source Robotics Foundation
 *
 * Licensed under the Apache License, Version 2.0 (the "License");
 * you may not use this file except in compliance with the License.
 * You may obtain a copy of the License at
 *
 *     http://www.apache.org/licenses/LICENSE-2.0
 *
 * Unless required by applicable law or agreed to in writing, software
 * distributed under the License is distributed on an "AS IS" BASIS,
 * WITHOUT WARRANTIES OR CONDITIONS OF ANY KIND, either express or implied.
 * See the License for the specific language governing permissions and
 * limitations under the License.
 *
*/
/* Desc: Center of Mass Visualization Class
 * Author: Nate Koenig
 */

#include "gazebo/math/Vector3.hh"
#include "gazebo/math/Quaternion.hh"
#include "gazebo/math/Pose.hh"

#include "gazebo/rendering/DynamicLines.hh"
#include "gazebo/rendering/Scene.hh"
#include "gazebo/rendering/COMVisualPrivate.hh"
#include "gazebo/rendering/COMVisual.hh"

using namespace gazebo;
using namespace rendering;

/////////////////////////////////////////////////
COMVisual::COMVisual(const std::string &_name, VisualPtr _vis)
  : Visual(*new COMVisualPrivate, _name, _vis, false)
{
}

/////////////////////////////////////////////////
COMVisual::~COMVisual()
{
}

/////////////////////////////////////////////////
void COMVisual::Load(sdf::ElementPtr _elem)
{
  Visual::Load();

  COMVisualPrivate *dPtr =
      reinterpret_cast<COMVisualPrivate *>(this->dataPtr);

  if (_elem->HasAttribute("name"))
    dPtr->linkName = _elem->Get<std::string>("name");

  if (_elem->HasElement("inertial"))
  {
    if (_elem->GetElement("inertial")->HasElement("pose"))
    {
      dPtr->inertiaPose =
          _elem->GetElement("inertial")->Get<math::Pose>("pose");
    }
    else if (_elem->GetElement("inertial")->HasElement("mass"))
    {
      dPtr->mass =
          _elem->GetElement("inertial")->Get<double>("mass");
    }
  }

  this->Load();
}

/////////////////////////////////////////////////
void COMVisual::Load(ConstLinkPtr &_msg)
{
  Visual::Load();

  COMVisualPrivate *dPtr =
      reinterpret_cast<COMVisualPrivate *>(this->dataPtr);

  math::Vector3 xyz(_msg->inertial().pose().position().x(),
                    _msg->inertial().pose().position().y(),
                    _msg->inertial().pose().position().z());
  math::Quaternion q(_msg->inertial().pose().orientation().w(),
                     _msg->inertial().pose().orientation().x(),
                     _msg->inertial().pose().orientation().y(),
                     _msg->inertial().pose().orientation().z());

  dPtr->inertiaPose = math::Pose(xyz, q);
<<<<<<< HEAD

  double mass = _msg->inertial().mass();
  if (mass < 0)
  {
    // Unrealistic mass, load with default mass
    gzlog << "The link " << _msg->name() << " has unrealistic mass, "
          << "unable to visualize sphere of equivalent mass." << std::endl;
    this->Load(dPtr->inertiaPose);
  }
  else
  {
    // Compute radius of sphere with density of lead and equivalent mass.
    double sphereRadius;
    double dLead = 11340;
    sphereRadius = cbrt((0.75 * mass) / (M_PI * dLead));
=======
>>>>>>> dd56a460

  dPtr->mass = _msg->inertial().mass();
  dPtr->linkName = _msg->name();

<<<<<<< HEAD
    if (vis)
      box = vis->GetBoundingBox();

    this->Load(dPtr->inertiaPose, sphereRadius, box);
  }
=======
  this->Load();
>>>>>>> dd56a460
}

/////////////////////////////////////////////////
void COMVisual::Load()
{
  COMVisualPrivate *dPtr =
      reinterpret_cast<COMVisualPrivate *>(this->dataPtr);

  if (dPtr->mass < 0)
  {
    // Unrealistic mass, load with default mass
    gzlog << "The link " << dPtr->linkName << " has unrealistic mass, "
          << "unable to visualize sphere of equivalent mass." << std::endl;
    dPtr->mass = 1;
  }

  // Compute radius of sphere with density of lead and equivalent mass.
  double sphereRadius;
  double dLead = 11340;
  sphereRadius = cbrt((0.75 * dPtr->mass) / (M_PI * dLead));

  // Get the link's bounding box
  VisualPtr vis = this->GetScene()->GetVisual(dPtr->linkName);
  math::Box box;

  if (vis)
    box = vis->GetBoundingBox();

  // Mass indicator: equivalent sphere with density of lead
  this->InsertMesh("unit_sphere");

  Ogre::MovableObject *sphereObj =
    (Ogre::MovableObject*)(dPtr->scene->GetManager()->createEntity(
          this->GetName()+"__SPHERE__", "unit_sphere"));
  sphereObj->setVisibilityFlags(GZ_VISIBILITY_GUI);
  sphereObj->setCastShadows(false);

  dPtr->sphereNode =
      dPtr->sceneNode->createChildSceneNode(this->GetName() + "_SPHERE");

  dPtr->sphereNode->attachObject(sphereObj);
  dPtr->sphereNode->setScale(sphereRadius*2, sphereRadius*2, sphereRadius*2);
  dPtr->sphereNode->setPosition(dPtr->inertiaPose.pos.x,
      dPtr->inertiaPose.pos.y, dPtr->inertiaPose.pos.z);
  dPtr->sphereNode->setOrientation(Ogre::Quaternion(
      dPtr->inertiaPose.rot.w, dPtr->inertiaPose.rot.x,
      dPtr->inertiaPose.rot.y, dPtr->inertiaPose.rot.z));
  dPtr->sphereNode->setInheritScale(false);

  this->SetMaterial("Gazebo/CoM");

  // CoM position indicator
  math::Vector3 p1(0, 0, box.min.z - dPtr->inertiaPose.pos.z);
  math::Vector3 p2(0, 0, box.max.z - dPtr->inertiaPose.pos.z);
  math::Vector3 p3(0, box.min.y - dPtr->inertiaPose.pos.y, 0);
  math::Vector3 p4(0, box.max.y - dPtr->inertiaPose.pos.y, 0);
  math::Vector3 p5(box.min.x - dPtr->inertiaPose.pos.x, 0, 0);
  math::Vector3 p6(box.max.x - dPtr->inertiaPose.pos.x, 0, 0);
  p1 += dPtr->inertiaPose.pos;
  p2 += dPtr->inertiaPose.pos;
  p3 += dPtr->inertiaPose.pos;
  p4 += dPtr->inertiaPose.pos;
  p5 += dPtr->inertiaPose.pos;
  p6 += dPtr->inertiaPose.pos;

  dPtr->crossLines = this->CreateDynamicLine(rendering::RENDERING_LINE_LIST);
  dPtr->crossLines->setMaterial("Gazebo/Green");
  dPtr->crossLines->AddPoint(p1);
  dPtr->crossLines->AddPoint(p2);
  dPtr->crossLines->AddPoint(p3);
  dPtr->crossLines->AddPoint(p4);
  dPtr->crossLines->AddPoint(p5);
  dPtr->crossLines->AddPoint(p6);

  this->SetVisibilityFlags(GZ_VISIBILITY_GUI);
}

/////////////////////////////////////////////////
math::Pose COMVisual::GetInertiaPose() const
{
  COMVisualPrivate *dPtr =
      reinterpret_cast<COMVisualPrivate *>(this->dataPtr);

  return dPtr->inertiaPose;
}
<|MERGE_RESOLUTION|>--- conflicted
+++ resolved
@@ -86,37 +86,11 @@
                      _msg->inertial().pose().orientation().z());
 
   dPtr->inertiaPose = math::Pose(xyz, q);
-<<<<<<< HEAD
-
-  double mass = _msg->inertial().mass();
-  if (mass < 0)
-  {
-    // Unrealistic mass, load with default mass
-    gzlog << "The link " << _msg->name() << " has unrealistic mass, "
-          << "unable to visualize sphere of equivalent mass." << std::endl;
-    this->Load(dPtr->inertiaPose);
-  }
-  else
-  {
-    // Compute radius of sphere with density of lead and equivalent mass.
-    double sphereRadius;
-    double dLead = 11340;
-    sphereRadius = cbrt((0.75 * mass) / (M_PI * dLead));
-=======
->>>>>>> dd56a460
 
   dPtr->mass = _msg->inertial().mass();
   dPtr->linkName = _msg->name();
 
-<<<<<<< HEAD
-    if (vis)
-      box = vis->GetBoundingBox();
-
-    this->Load(dPtr->inertiaPose, sphereRadius, box);
-  }
-=======
   this->Load();
->>>>>>> dd56a460
 }
 
 /////////////////////////////////////////////////
