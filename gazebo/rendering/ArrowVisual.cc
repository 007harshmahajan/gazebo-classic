--- conflicted
+++ resolved
@@ -36,12 +36,6 @@
       reinterpret_cast<ArrowVisualPrivate *>(this->dataPtr);
 
   dPtr->type = VT_GUI;
-<<<<<<< HEAD
-  dPtr->headNode = NULL;
-  dPtr->shaftNode = NULL;
-  dPtr->rotationNode = NULL;
-=======
->>>>>>> 828be8d9
 
   dPtr->headNodeVisible = true;
   dPtr->shaftNodeVisible = true;
@@ -98,13 +92,8 @@
 
   dPtr->shaftNodeVisible = _show;
 
-<<<<<<< HEAD
-  if (dPtr->shaftNode)
-    dPtr->shaftNode->setVisible(_show);
-=======
   if (dPtr->shaftVis)
     dPtr->shaftVis->SetVisible(_show);
->>>>>>> 828be8d9
 }
 
 /////////////////////////////////////////////////
@@ -114,13 +103,8 @@
       reinterpret_cast<ArrowVisualPrivate *>(this->dataPtr);
 
   dPtr->headNodeVisible = _show;
-<<<<<<< HEAD
-  if (dPtr->headNode)
-    dPtr->headNode->setVisible(_show);
-=======
   if (dPtr->headVis)
     dPtr->headVis->SetVisible(_show);
->>>>>>> 828be8d9
 }
 
 /////////////////////////////////////////////////
@@ -131,13 +115,8 @@
 
   dPtr->rotationNodeVisible = _show;
 
-<<<<<<< HEAD
-  if (dPtr->rotationNode)
-    dPtr->rotationNode->setVisible(_show);
-=======
   if (dPtr->rotationVis)
     dPtr->rotationVis->SetVisible(_show);
->>>>>>> 828be8d9
 }
 
 /////////////////////////////////////////////////
@@ -146,15 +125,9 @@
   ArrowVisualPrivate *dPtr =
       reinterpret_cast<ArrowVisualPrivate *>(this->dataPtr);
 
-<<<<<<< HEAD
-  dPtr->headNode->setVisible(dPtr->headNodeVisible && _visible, _cascade);
-  dPtr->shaftNode->setVisible(dPtr->shaftNodeVisible && _visible, _cascade);
-  dPtr->rotationNode->setVisible(
-=======
   dPtr->headVis->SetVisible(dPtr->headNodeVisible && _visible, _cascade);
   dPtr->shaftVis->SetVisible(dPtr->shaftNodeVisible && _visible, _cascade);
   dPtr->rotationVis->SetVisible(
->>>>>>> 828be8d9
       dPtr->rotationNodeVisible && _visible, _cascade);
 
   this->dataPtr->visible = _visible;
