/*
 * Copyright (C) 2012-2015 Open Source Robotics Foundation
 *
 * Licensed under the Apache License, Version 2.0 (the "License");
 * you may not use this file except in compliance with the License.
 * You may obtain a copy of the License at
 *
 *     http://www.apache.org/licenses/LICENSE-2.0
 *
 * Unless required by applicable law or agreed to in writing, software
 * distributed under the License is distributed on an "AS IS" BASIS,
 * WITHOUT WARRANTIES OR CONDITIONS OF ANY KIND, either express or implied.
 * See the License for the specific language governing permissions and
 * limitations under the License.
 *
*/
#include "gazebo/rendering/ogre_gazebo.h"

#include "gazebo/common/Assert.hh"
#include "gazebo/common/Console.hh"
#include "gazebo/common/Events.hh"

#include "gazebo/rendering/selection_buffer/SelectionBuffer.hh"
#include "gazebo/rendering/RenderEngine.hh"
#include "gazebo/rendering/WindowManager.hh"
#include "gazebo/rendering/FPSViewController.hh"
#include "gazebo/rendering/OrbitViewController.hh"
#include "gazebo/rendering/RenderTypes.hh"
#include "gazebo/rendering/Scene.hh"
#include "gazebo/rendering/UserCameraPrivate.hh"
#include "gazebo/rendering/UserCamera.hh"

using namespace gazebo;
using namespace rendering;

//////////////////////////////////////////////////
UserCamera::UserCamera(const std::string &_name, ScenePtr _scene)
  : Camera(_name, _scene),
    dataPtr(new UserCameraPrivate)
{
  this->dataPtr->orbitViewController = NULL;
  this->dataPtr->fpsViewController = NULL;
  this->dataPtr->viewController = NULL;
  this->dataPtr->selectionBuffer = NULL;
  this->dataPtr->joyTwistControl = true;
  this->dataPtr->joystickButtonToggleLast = false;
  this->dataPtr->joyPoseControl = true;

  // We want a render rate of 60Hz. Setting the target to 70Hz to account
  // for some slop
  this->SetRenderRate(70.0);

  this->SetUseSDFPose(false);
}

//////////////////////////////////////////////////
UserCamera::~UserCamera()
{
  delete this->dataPtr->orbitViewController;
  delete this->dataPtr->fpsViewController;

  this->connections.clear();

  delete this->dataPtr;
  this->dataPtr = NULL;
}

//////////////////////////////////////////////////
void UserCamera::Load(sdf::ElementPtr _sdf)
{
  Camera::Load(_sdf);
}

//////////////////////////////////////////////////
void UserCamera::Load()
{
  Camera::Load();
  this->dataPtr->node = transport::NodePtr(new transport::Node());
  this->dataPtr->node->Init();
  this->dataPtr->joySubTwist =
    this->dataPtr->node->Subscribe("~/user_camera/joy_twist",
    &UserCamera::OnJoyTwist, this);
  this->dataPtr->joySubPose =
    this->dataPtr->node->Subscribe("~/user_camera/joy_pose",
    &UserCamera::OnJoyPose, this);
}

//////////////////////////////////////////////////
void UserCamera::Init()
{
  this->dataPtr->orbitViewController = new OrbitViewController(
      boost::dynamic_pointer_cast<UserCamera>(shared_from_this()));
  this->dataPtr->fpsViewController = new FPSViewController(
      boost::dynamic_pointer_cast<UserCamera>(shared_from_this()));
  this->dataPtr->viewController = this->dataPtr->orbitViewController;

  Camera::Init();

  // Don't yaw along variable axis, causes leaning
  this->camera->setFixedYawAxis(true, Ogre::Vector3::UNIT_Z);
  this->camera->setDirection(1, 0, 0);

  this->SetHFOV(GZ_DTOR(60));

  // Careful when setting this value.
  // A far clip that is too close will have bad side effects on the
  // lighting. When using deferred shading, the light's use geometry that
  // trigger shaders. If the far clip is too close, the light's geometry is
  // clipped and wholes appear in the lighting.
  switch (RenderEngine::Instance()->GetRenderPathType())
  {
    case RenderEngine::VERTEX:
      this->SetClipDist(0.1, 100);
      break;

    case RenderEngine::DEFERRED:
    case RenderEngine::FORWARD:
      this->SetClipDist(.1, 5000);
      break;

    default:
      this->SetClipDist(.1, 5000);
      break;
  }

  // Removing for now because the axis doesn't not move properly when the
  // window is resized
  /*
  this->axisNode =
    this->sceneNode->createChildSceneNode(this->name + "AxisNode");

  const Ogre::Vector3 *corners =
    this->camera->getWorldSpaceCorners();

  double width = corners[1].y - corners[0].y;

  this->axisNode->setPosition(corners[0].x + 0.01,
                              corners[0].y + 0.0005,
                              corners[0].z + 0.0005);
  axisNode->setScale(width * 0.05, width * 0.05, width * 0.05);
  axisNode->setInheritOrientation(false);

  Ogre::ManualObject *x =
    this->scene->GetManager()->createManualObject("MyXAxis");
  x->begin("Gazebo/Red", Ogre::RenderOperation::OT_LINE_LIST);
  x->position(0, 0, 0);
  x->position(1, 0, 0);
  x->end();
  x->setVisibilityFlags(GZ_VISIBILITY_GUI);

  Ogre::ManualObject *y =
    this->scene->GetManager()->createManualObject("MyYAxis");
  y->begin("Gazebo/Green", Ogre::RenderOperation::OT_LINE_LIST);
  y->position(0, 0, 0);
  y->position(0, 1, 0);
  y->end();
  y->setVisibilityFlags(GZ_VISIBILITY_GUI);

  Ogre::ManualObject *z =
    this->scene->GetManager()->createManualObject("MyZAxis");
  z->begin("Gazebo/Blue", Ogre::RenderOperation::OT_LINE_LIST);
  z->position(0, 0, 0);
  z->position(0, 0, 1);
  z->end();
  z->setVisibilityFlags(GZ_VISIBILITY_GUI);

  this->axisNode->attachObject(x);
  this->axisNode->attachObject(y);
  this->axisNode->attachObject(z);
  */
}

//////////////////////////////////////////////////
void UserCamera::SetWorldPose(const math::Pose &_pose)
{
  Camera::SetWorldPose(_pose);
  this->dataPtr->viewController->Init();
}

//////////////////////////////////////////////////
void UserCamera::Update()
{
  Camera::Update();

  if (this->dataPtr->viewController)
    this->dataPtr->viewController->Update();
}

//////////////////////////////////////////////////
void UserCamera::AnimationComplete()
{
  this->dataPtr->viewController->Init();
}

//////////////////////////////////////////////////
void UserCamera::PostRender()
{
  Camera::PostRender();
}

//////////////////////////////////////////////////
void UserCamera::Fini()
{
  Camera::Fini();
}

//////////////////////////////////////////////////
void UserCamera::HandleMouseEvent(const common::MouseEvent &_evt)
{
<<<<<<< HEAD
  if (this->dataPtr->selectionBuffer)
    this->dataPtr->selectionBuffer->Update();

  // DEBUG: this->dataPtr->selectionBuffer->ShowOverlay(true);
=======
  if (!this->dataPtr->gui || !this->dataPtr->gui->HandleMouseEvent(_evt))
  {
    // DEBUG: this->dataPtr->selectionBuffer->ShowOverlay(true);
>>>>>>> 125abffe

  // Don't update the camera if it's being animated.
  if (!this->animState)
    this->dataPtr->viewController->HandleMouseEvent(_evt);
}

/////////////////////////////////////////////////
void UserCamera::HandleKeyPressEvent(const std::string &_key)
{
  this->dataPtr->viewController->HandleKeyPressEvent(_key);
}

/////////////////////////////////////////////////
void UserCamera::HandleKeyReleaseEvent(const std::string &_key)
{
  this->dataPtr->viewController->HandleKeyReleaseEvent(_key);
}

/////////////////////////////////////////////////
bool UserCamera::IsCameraSetInWorldFile()
{
  // note: this function is used in rendering::Heightmap
  // to check if user specified custom pose for the camera.
  // Otherwise, camera is raised based on heightmap height
  // automatically.
  return this->dataPtr->isCameraSetInWorldFile;
}

//////////////////////////////////////////////////
void UserCamera::SetUseSDFPose(bool _value)
{
  // true if user specified custom pose for the camera.
  this->dataPtr->isCameraSetInWorldFile = _value;
}

//////////////////////////////////////////////////
void UserCamera::SetJoyTwistControl(bool _value)
{
  this->dataPtr->joyTwistControl = _value;
}

//////////////////////////////////////////////////
void UserCamera::SetJoyPoseControl(bool _value)
{
  this->dataPtr->joyPoseControl = _value;
}

/////////////////////////////////////////////////
bool UserCamera::AttachToVisualImpl(VisualPtr _visual, bool _inheritOrientation,
                                     double /*_minDist*/, double /*_maxDist*/)
{
  Camera::AttachToVisualImpl(_visual, _inheritOrientation);
  if (_visual)
  {
    math::Pose origPose = this->GetWorldPose();
    double yaw = _visual->GetWorldPose().rot.GetAsEuler().z;

    double zDiff = origPose.pos.z - _visual->GetWorldPose().pos.z;
    double pitch = 0;

    if (fabs(zDiff) > 1e-3)
    {
      double dist = _visual->GetWorldPose().pos.Distance(
          this->GetWorldPose().pos);
      pitch = acos(zDiff/dist);
    }

    this->Yaw(yaw);
    this->Pitch(pitch);

    math::Box bb = _visual->GetBoundingBox();
    math::Vector3 pos = bb.GetCenter();
    pos.z = bb.max.z;

    this->SetViewController(OrbitViewController::GetTypeString(), pos);
  }
  else
    this->SetViewController(FPSViewController::GetTypeString());

  return true;
}

//////////////////////////////////////////////////
bool UserCamera::TrackVisualImpl(VisualPtr _visual)
{
  Camera::TrackVisualImpl(_visual);
  /*if (_visual)
    this->SetViewController(OrbitViewController::GetTypeString());
  else
    this->SetViewController(FPSViewController::GetTypeString());
    */

  return true;
}

//////////////////////////////////////////////////
void UserCamera::SetViewController(const std::string &type)
{
  if (this->dataPtr->viewController->GetTypeString() == type)
    return;

  if (type == OrbitViewController::GetTypeString())
    this->dataPtr->viewController = this->dataPtr->orbitViewController;
  else if (type == FPSViewController::GetTypeString())
    this->dataPtr->viewController = this->dataPtr->fpsViewController;
  else
    gzthrow("Invalid view controller type: " + type);

  this->dataPtr->viewController->Init();
}

//////////////////////////////////////////////////
void UserCamera::SetViewController(const std::string &type,
                                    const math::Vector3 &_pos)
{
  if (this->dataPtr->viewController->GetTypeString() == type)
    return;

  if (type == OrbitViewController::GetTypeString())
    this->dataPtr->viewController = this->dataPtr->orbitViewController;
  else if (type == FPSViewController::GetTypeString())
    this->dataPtr->viewController = this->dataPtr->fpsViewController;
  else
    gzthrow("Invalid view controller type: " + type);

  this->dataPtr->viewController->Init(_pos);
}

//////////////////////////////////////////////////
unsigned int UserCamera::GetImageWidth() const
{
  return this->viewport->getActualWidth();
}

//////////////////////////////////////////////////
unsigned int UserCamera::GetImageHeight() const
{
  return this->viewport->getActualHeight();
}

//////////////////////////////////////////////////
void UserCamera::Resize(unsigned int /*_w*/, unsigned int /*_h*/)
{
  if (this->viewport)
  {
    this->viewport->setDimensions(0, 0, 1, 1);
    double ratio = static_cast<double>(this->viewport->getActualWidth()) /
                   static_cast<double>(this->viewport->getActualHeight());

    double hfov =
      this->sdf->Get<double>("horizontal_fov");
    double vfov = 2.0 * atan(tan(hfov / 2.0) / ratio);
    this->camera->setAspectRatio(ratio);
    this->camera->setFOVy(Ogre::Radian(vfov));

    delete [] this->saveFrameBuffer;
    this->saveFrameBuffer = NULL;
  }
}

//////////////////////////////////////////////////
void UserCamera::SetViewportDimensions(float /*x_*/, float /*y_*/,
                                       float /*w_*/, float /*h_*/)
{
  // this->viewport->setDimensions(x, y, w, h);
}

//////////////////////////////////////////////////
float UserCamera::GetAvgFPS() const
{
  float avgFPS = 0;

  if (this->renderTarget)
  {
    float lastFPS, bestFPS, worstFPS = 0;
    this->renderTarget->getStatistics(lastFPS, avgFPS, bestFPS, worstFPS);
  }

  return avgFPS;
}

//////////////////////////////////////////////////
unsigned int UserCamera::GetTriangleCount() const
{
  return RenderEngine::Instance()->GetWindowManager()->GetTriangleCount(
      this->windowId);
}

//////////////////////////////////////////////////
void UserCamera::ToggleShowVisual()
{
  // this->visual->ToggleVisible();
}

//////////////////////////////////////////////////
void UserCamera::ShowVisual(bool /*_s*/)
{
  // this->visual->SetVisible(_s);
}

//////////////////////////////////////////////////
bool UserCamera::MoveToPosition(const math::Pose &_pose, double _time)
{
  return Camera::MoveToPosition(_pose, _time);
}

//////////////////////////////////////////////////
void UserCamera::MoveToVisual(const std::string &_name)
{
  VisualPtr visualPtr = this->scene->GetVisual(_name);
  if (visualPtr)
    this->MoveToVisual(visualPtr);
  else
    gzerr << "MoveTo Unknown visual[" << _name << "]\n";
}

//////////////////////////////////////////////////
void UserCamera::MoveToVisual(VisualPtr _visual)
{
  if (!_visual)
    return;

  if (this->scene->GetManager()->hasAnimation("cameratrack"))
  {
    this->scene->GetManager()->destroyAnimation("cameratrack");
  }

  math::Box box = _visual->GetBoundingBox();
  math::Vector3 size = box.GetSize();
  double maxSize = std::max(std::max(size.x, size.y), size.z);

  math::Vector3 start = this->GetWorldPose().pos;
  start.Correct();
  math::Vector3 end = box.GetCenter() + _visual->GetWorldPose().pos;
  end.Correct();
  math::Vector3 dir = end - start;
  dir.Correct();
  dir.Normalize();

  double dist = start.Distance(end) - maxSize;

  math::Vector3 mid = start + dir*(dist*.5);
  mid.z = box.GetCenter().z + box.GetSize().z + 2.0;

  dir = end - mid;
  dir.Correct();

  dist = mid.Distance(end) - maxSize;

  double yawAngle = atan2(dir.y, dir.x);
  double pitchAngle = atan2(-dir.z, sqrt(dir.x*dir.x + dir.y*dir.y));
  math::Quaternion pitchYawOnly(0, pitchAngle, yawAngle);
  Ogre::Quaternion pitchYawFinal(pitchYawOnly.w, pitchYawOnly.x,
    pitchYawOnly.y, pitchYawOnly.z);

  dir.Normalize();

  double scale = maxSize / tan((this->GetHFOV()/2.0).Radian());

  end = mid + dir*(dist - scale);

  // dist = start.Distance(end);
  // double vel = 5.0;
  double time = 0.5;  // dist / vel;

  Ogre::Animation *anim =
    this->scene->GetManager()->createAnimation("cameratrack", time);
  anim->setInterpolationMode(Ogre::Animation::IM_SPLINE);

  Ogre::NodeAnimationTrack *strack = anim->createNodeTrack(0, this->sceneNode);


  Ogre::TransformKeyFrame *key;

  key = strack->createNodeKeyFrame(0);
  key->setTranslate(Ogre::Vector3(start.x, start.y, start.z));
  key->setRotation(this->sceneNode->getOrientation());

  /*key = strack->createNodeKeyFrame(time * 0.5);
  key->setTranslate(Ogre::Vector3(mid.x, mid.y, mid.z));
  key->setRotation(pitchYawFinal);
  */

  key = strack->createNodeKeyFrame(time);
  key->setTranslate(Ogre::Vector3(end.x, end.y, end.z));
  key->setRotation(pitchYawFinal);

  this->animState =
    this->scene->GetManager()->createAnimationState("cameratrack");

  this->animState->setTimePosition(0);
  this->animState->setEnabled(true);
  this->animState->setLoop(false);
  this->prevAnimTime = common::Time::GetWallTime();

  // this->dataPtr->orbitViewController->SetFocalPoint(
  //    _visual->GetWorldPose().pos);
  this->onAnimationComplete =
    boost::bind(&UserCamera::OnMoveToVisualComplete, this);
}

/////////////////////////////////////////////////
void UserCamera::OnMoveToVisualComplete()
{
  this->dataPtr->orbitViewController->SetDistance(
      this->GetWorldPose().pos.Distance(
      this->dataPtr->orbitViewController->GetFocalPoint()));
}

//////////////////////////////////////////////////
void UserCamera::SetRenderTarget(Ogre::RenderTarget *_target)
{
  Camera::SetRenderTarget(_target);

  this->viewport->setVisibilityMask(GZ_VISIBILITY_ALL);

  this->initialized = true;

  this->dataPtr->selectionBuffer = new SelectionBuffer(this->scopedUniqueName,
      this->scene->GetManager(), this->renderTarget);
}

//////////////////////////////////////////////////
void UserCamera::EnableViewController(bool _value) const
{
  this->dataPtr->viewController->SetEnabled(_value);
}

//////////////////////////////////////////////////
VisualPtr UserCamera::GetVisual(const math::Vector2i &_mousePos,
                                std::string &_mod)
{
  VisualPtr result;

  if (!this->dataPtr->selectionBuffer)
    return result;

  Ogre::Entity *entity =
    this->dataPtr->selectionBuffer->OnSelectionClick(_mousePos.x, _mousePos.y);

  _mod = "";
  if (entity)
  {
    // Make sure we set the _mod only if we have found a selection object
    if (entity->getName().substr(0, 15) == "__SELECTION_OBJ" &&
        !entity->getUserObjectBindings().getUserAny().isEmpty() &&
        entity->getUserObjectBindings().getUserAny().getType() ==
        typeid(std::string))
    {
      try
      {
        _mod = Ogre::any_cast<std::string>(
            entity->getUserObjectBindings().getUserAny());
      }
      catch(Ogre::Exception &e)
      {
        gzerr << "Ogre Error:" << e.getFullDescription() << "\n";
        gzthrow("Unable to get visual " + _mod);
      }
    }

    if (!entity->getUserObjectBindings().getUserAny().isEmpty())
    {
      try
      {
        result = this->scene->GetVisual(
            Ogre::any_cast<std::string>(
              entity->getUserObjectBindings().getUserAny()));
      }
      catch(Ogre::Exception &e)
      {
        gzerr << "Ogre Error:" << e.getFullDescription() << "\n";
        gzthrow("Unable to get visual " + _mod);
      }
    }
  }

  return result;
}

//////////////////////////////////////////////////
void UserCamera::SetFocalPoint(const math::Vector3 &_pt)
{
  this->dataPtr->orbitViewController->SetFocalPoint(_pt);
}

//////////////////////////////////////////////////
VisualPtr UserCamera::GetVisual(const math::Vector2i &_mousePos) const
{
  VisualPtr result;

  Ogre::Entity *entity =
    this->dataPtr->selectionBuffer->OnSelectionClick(_mousePos.x, _mousePos.y);

  if (entity && !entity->getUserObjectBindings().getUserAny().isEmpty())
  {
    result = this->scene->GetVisual(
        Ogre::any_cast<std::string>(
          entity->getUserObjectBindings().getUserAny()));
  }

  return result;
}

//////////////////////////////////////////////////
std::string UserCamera::GetViewControllerTypeString()
{
  GZ_ASSERT(this->dataPtr->viewController, "ViewController != NULL");
  return this->dataPtr->viewController->GetTypeString();
}

//////////////////////////////////////////////////
void UserCamera::OnJoyTwist(ConstJoystickPtr &_msg)
{
  // Scaling factor applied to rotations.
  static math::Vector3 rpyFactor(0, 0.01, 0.05);

  // toggle using joystick to move camera
  if (this->dataPtr->joystickButtonToggleLast == false &&
      _msg->buttons().size() == 2 && _msg->buttons(0) == 1)
  {
    this->dataPtr->joyTwistControl =
      !this->dataPtr->joyTwistControl;

    this->dataPtr->joystickButtonToggleLast = true;

    if (this->dataPtr->joyTwistControl)
      gzmsg << "Joystick camera viewpoint control active.\n";
    else
      gzmsg << "Joystick camera viewpoint control deactivated.\n";
  }
  else if (_msg->buttons().size() == 2 && _msg->buttons(0) == 0)
  {
    // detect button release
    this->dataPtr->joystickButtonToggleLast = false;
  }

  // This function was establish when integrating the space navigator
  // joystick.
  if (this->dataPtr->joyTwistControl &&
      (_msg->has_translation() || _msg->has_rotation()))
  {
    math::Pose pose = this->GetWorldPose();

    // Get the joystick XYZ
    if (_msg->has_translation())
    {
      const double transRotRatio = 0.05;
      math::Vector3 trans = msgs::Convert(_msg->translation()) * transRotRatio;
      pose.pos = pose.rot.RotateVector(trans) + pose.pos;
    }

    // Get the jostick RPY. We are disabling rotation around x.
    if (_msg->has_rotation())
    {
      math::Vector3 rot = msgs::Convert(_msg->rotation()) * rpyFactor;
      pose.rot.SetFromEuler(pose.rot.GetAsEuler() + rot);
    }

    this->SetWorldPose(pose);
  }
}

//////////////////////////////////////////////////
void UserCamera::OnJoyPose(ConstPosePtr &_msg)
{
  if (!this->dataPtr->joyPoseControl)
    return;

  if (_msg->has_position() && _msg->has_orientation())
  {
    // Get the XYZ
    math::Pose pose(msgs::Convert(_msg->position()),
                    msgs::Convert(_msg->orientation()));
    this->SetWorldPose(pose);
  }
}<|MERGE_RESOLUTION|>--- conflicted
+++ resolved
@@ -207,16 +207,7 @@
 //////////////////////////////////////////////////
 void UserCamera::HandleMouseEvent(const common::MouseEvent &_evt)
 {
-<<<<<<< HEAD
-  if (this->dataPtr->selectionBuffer)
-    this->dataPtr->selectionBuffer->Update();
-
   // DEBUG: this->dataPtr->selectionBuffer->ShowOverlay(true);
-=======
-  if (!this->dataPtr->gui || !this->dataPtr->gui->HandleMouseEvent(_evt))
-  {
-    // DEBUG: this->dataPtr->selectionBuffer->ShowOverlay(true);
->>>>>>> 125abffe
 
   // Don't update the camera if it's being animated.
   if (!this->animState)
