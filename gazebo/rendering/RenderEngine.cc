--- conflicted
+++ resolved
@@ -82,14 +82,8 @@
 {
   if (!this->CreateContext())
   {
-<<<<<<< HEAD
     gzwarn << "Unable to create X window. Rendering will be disabled\n";
     return;
-=======
-    this->xAvailable = false;
-    gzthrow(std::string("unable to RenderEngine::CreateContext, ") +
-            std::string("disabling all rendering capabilities"));
->>>>>>> 868a90b7
   }
 
   this->connections.push_back(event::Events::ConnectPreRender(
@@ -255,13 +249,7 @@
   /// initialize properly
 
   // Set default mipmap level (NB some APIs ignore this)
-<<<<<<< HEAD
   Ogre::TextureManager::getSingleton().setDefaultNumMipmaps(5);
-=======
-  if (this->xAvailable)
-  {
-    Ogre::TextureManager::getSingleton().setDefaultNumMipmaps(5);
->>>>>>> 868a90b7
 
   // init the resources
   Ogre::ResourceGroupManager::getSingleton().initialiseAllResourceGroups();
@@ -514,7 +502,6 @@
   rsList = &(this->root->getAvailableRenderers());
 #endif
 
-
   int c = 0;
 
   renderSys = NULL;
