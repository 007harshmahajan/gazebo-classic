--- conflicted
+++ resolved
@@ -157,9 +157,6 @@
       &Scene::OnLightModifyMsg, this);
 
   this->dataPtr->isServer = _isServer;
-<<<<<<< HEAD
-  if (!_isServer)
-=======
   if (_isServer)
   {
     this->dataPtr->poseSub = this->dataPtr->node->Subscribe("~/pose/local/info",
@@ -169,7 +166,6 @@
   // When ready to use the direct API for updating scene poses from server,
   // uncomment the following line and delete the if and else directly above
   // if (!_isServer)
->>>>>>> 3831e7b0
   {
     this->dataPtr->poseSub = this->dataPtr->node->Subscribe("~/pose/info",
         &Scene::OnPoseMsg, this);
@@ -2869,11 +2865,7 @@
 }
 
 /////////////////////////////////////////////////
-<<<<<<< HEAD
-void Scene::SetPoseMsg(const msgs::PosesStamped &_msg)
-=======
 void Scene::UpdatePoses(const msgs::PosesStamped &_msg)
->>>>>>> 3831e7b0
 {
   auto msgptr = boost::make_shared<const msgs::PosesStamped>(_msg);
   this->OnPoseMsg(msgptr);
@@ -2884,7 +2876,6 @@
 }
 
 /////////////////////////////////////////////////
-<<<<<<< HEAD
 bool Scene::WaitForRenderRequest(double _timeoutsec)
 {
   std::unique_lock<std::mutex> lck(this->dataPtr->newPoseMutex);
@@ -2903,8 +2894,6 @@
 }
 
 /////////////////////////////////////////////////
-=======
->>>>>>> 3831e7b0
 void Scene::OnSkeletonPoseMsg(ConstPoseAnimationPtr &_msg)
 {
   std::lock_guard<std::recursive_mutex> lock(this->dataPtr->poseMsgMutex);
