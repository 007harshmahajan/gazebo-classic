--- conflicted
+++ resolved
@@ -3088,12 +3088,6 @@
 /////////////////////////////////////////////////
 bool Scene::ShadowsEnabled() const
 {
-  return ShadowsEnabled();
-}
-
-/////////////////////////////////////////////////
-bool Scene::ShadowsEnabled() const
-{
   return this->dataPtr->sdf->Get<bool>("shadows");
 }
 
@@ -3553,7 +3547,6 @@
 }
 
 /////////////////////////////////////////////////
-<<<<<<< HEAD
 bool Scene::LayerState(const int32_t _layer) const
 {
   if (_layer >= 0 && this->HasLayer(_layer))
@@ -3567,7 +3560,9 @@
 {
   return _layer < 0 ||
     this->dataPtr->layerState.find(_layer) != this->dataPtr->layerState.end();
-=======
+}
+
+/////////////////////////////////////////////////
 void Scene::EnableVisualizations(const bool _enable)
 {
   this->dataPtr->enableVisualizations = _enable;
@@ -3577,5 +3572,4 @@
 bool Scene::EnableVisualizations() const
 {
   return this->dataPtr->enableVisualizations;
->>>>>>> a21b8877
 }