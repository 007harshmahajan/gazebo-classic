/*
 * Copyright (C) 2015 Open Source Robotics Foundation
 *
 * Licensed under the Apache License, Version 2.0 (the "License");
 * you may not use this file except in compliance with the License.
 * You may obtain a copy of the License at
 *
 *     http://www.apache.org/licenses/LICENSE-2.0
 *
 * Unless required by applicable law or agreed to in writing, software
 * distributed under the License is distributed on an "AS IS" BASIS,
 * WITHOUT WARRANTIES OR CONDITIONS OF ANY KIND, either express or implied.
 * See the License for the specific language governing permissions and
 * limitations under the License.
 *
*/
#ifndef GAZEBO_RENDERING_SCENE_PRIVATE_HH_
#define GAZEBO_RENDERING_SCENE_PRIVATE_HH_

#include <list>
#include <map>
#include <string>
#include <vector>
#include <mutex>
#include <condition_variable>

#include <boost/unordered/unordered_map.hpp>

#include <sdf/sdf.hh>

#include "gazebo/common/Events.hh"
#include "gazebo/gazebo_config.h"
#include "gazebo/msgs/msgs.hh"
#include "gazebo/rendering/MarkerManager.hh"
#include "gazebo/rendering/RenderTypes.hh"
#include "gazebo/transport/TransportTypes.hh"

namespace SkyX
{
  class SkyX;
  class BasicController;
}

namespace Ogre
{
  class SceneManager;
  class RaySceneQuery;
}

namespace gazebo
{
  namespace rendering
  {
    class Projector;
    class Visual;
    class Grid;
    class Heightmap;

    /// \def Visual_M
    /// \brief Map of visuals and their names.
    typedef std::map<uint32_t, VisualPtr> Visual_M;

    /// \def VisualMsgs_L
    /// \brief List of visual messages.
    typedef std::list<boost::shared_ptr<msgs::Visual const> > VisualMsgs_L;

    /// \def LightMsgs_L.
    /// \brief List of light messages.
    typedef std::list<boost::shared_ptr<msgs::Light const> > LightMsgs_L;

    /// \typedef PoseMsgs_M.
    /// \brief List of messages.
    typedef std::map<uint32_t, msgs::Pose> PoseMsgs_M;

    /// \typedef LightPoseMsgs_M.
    /// \brief List of messages.
    typedef std::map<std::string, msgs::Pose> LightPoseMsgs_M;

    /// \def SceneMsgs_L
    /// \brief List of scene messages.
    typedef std::list<boost::shared_ptr<msgs::Scene const> > SceneMsgs_L;

    /// \def JointMsgs_L
    /// \brief List of joint messages.
    typedef std::list<boost::shared_ptr<msgs::Joint const> > JointMsgs_L;

    /// \def LinkMsgs_L
    /// \brief List of link messages.
    typedef std::list<boost::shared_ptr<msgs::Link const> > LinkMsgs_L;

    /// \def ModelMsgs_L
    /// \brief List of model messages.
    typedef std::list<boost::shared_ptr<msgs::Model const> > ModelMsgs_L;

    /// \def SensorMsgs_L
    /// \brief List of sensor messages.
    typedef std::list<boost::shared_ptr<msgs::Sensor const> > SensorMsgs_L;

    /// \def RequestMsgs_L
    /// \brief List of request messages.
    typedef std::list<boost::shared_ptr<msgs::Request const> > RequestMsgs_L;

    /// \def Light_M
    /// \brief Map of lights
    typedef std::map<uint32_t, LightPtr> Light_M;

    /// \def SkeletonPoseMsgs_L
    /// \brief List of skeleton messages.
    typedef std::list<boost::shared_ptr<msgs::PoseAnimation const> >
                                                        SkeletonPoseMsgs_L;

    /// \def JointMsgs_M
    /// \brief Map of joint names to joint messages.
    typedef boost::unordered_map<std::string,
        boost::shared_ptr<msgs::Joint const> > JointMsgs_M;

    /// \def RoadMsgs_L
    /// \brief List of road messages
    typedef std::list<boost::shared_ptr<msgs::Road const> > RoadMsgs_L;

    /// \brief Private data for the Visual class
    class ScenePrivate
    {
/*      public: enum SkyXMode {
        GZ_SKYX_ALL = 0x0FFFFFFF,
        GZ_SKYX_CLOUDS = 0x0000001,
        GZ_SKYX_MOON = 0x0000002,
        GZ_SKYX_NONE = 0
      };*/

      /// \brief Name of the scene.
      public: std::string name;

      /// \brief Scene SDF element.
      public: sdf::ElementPtr sdf;

      /// \brief All the cameras.
      public: std::vector<CameraPtr> cameras;

      /// \brief All the user cameras.
      public: std::vector<UserCameraPtr> userCameras;

#ifdef HAVE_OCULUS
      /// \brief All the oculus cameras.
      public: std::vector<OculusCameraPtr> oculusCameras;
#endif

      /// \brief The ogre scene manager.
      public: Ogre::SceneManager *manager = nullptr;

      /// \brief A ray query used to locate distances to visuals.
      public: Ogre::RaySceneQuery *raySceneQuery = nullptr;

      /// \brief All the grids in the scene.
      public: std::vector<Grid *> grids;

      /// \brief Unique ID counter.
      public: static uint32_t idCounter;

      /// \brief The unique ID of this scene.
      public: uint32_t id;

      /// \brief String form of the id.
      public: std::string idString;

      /// \brief List of model visual messages to process.
      public: VisualMsgs_L modelVisualMsgs;

      /// \brief List of link visual messages to process.
      public: VisualMsgs_L linkVisualMsgs;

      /// \brief List of visual messages to process.
      public: VisualMsgs_L visualMsgs;

      /// \brief List of collision visual messages to process.
      public: VisualMsgs_L collisionVisualMsgs;

      /// \brief List of light factory message to process.
      public: LightMsgs_L lightFactoryMsgs;

      /// \brief List of light modify message to process.
      public: LightMsgs_L lightModifyMsgs;

      /// \brief List of pose message to process.
      public: PoseMsgs_M poseMsgs;

      /// \brief List of pose message to process.
      public: LightPoseMsgs_M lightPoseMsgs;

      /// \brief List of scene message to process.
      public: SceneMsgs_L sceneMsgs;

      /// \brief List of joint message to process.
      public: JointMsgs_L jointMsgs;

      /// \brief List of link message to process.
      public: LinkMsgs_L linkMsgs;

      /// \brief List of model message to process.
      public: ModelMsgs_L modelMsgs;

      /// \brief List of sensor message to process.
      public: SensorMsgs_L sensorMsgs;

      /// \brief List of request message to process.
      public: RequestMsgs_L requestMsgs;

      /// \brief Map of all the visuals in this scene.
      public: Visual_M visuals;

      /// \brief Map of all the lights in this scene.
      public: Light_M lights;

      /// \brief List of skeleton message to process.
      public: SkeletonPoseMsgs_L skeletonPoseMsgs;

      /// \brief List of road messages to process.
      public: RoadMsgs_L roadMsgs;

      /// \brief used to wake up upon new Pose available
      public: std::condition_variable newPoseCondition;

      /// \brief Flag indicating that a new pose msg is available
<<<<<<< HEAD
      public: bool newPoseAvailable;
=======
      public: bool newPoseAvailable = false;
>>>>>>> 3831e7b0

      /// \brief Protects flag newPoseAvailable
      public: std::mutex newPoseMutex;

      /// \brief Mutex to lock the various message buffers.
      public: std::mutex *receiveMutex = nullptr;

      /// \brief Mutex to lock the pose message buffers.
      public: std::recursive_mutex poseMsgMutex;

      /// \brief Communication Node
      public: transport::NodePtr node;

      /// \brief Subscribe to sensor topic
      public: transport::SubscriberPtr sensorSub;

      /// \brief Subscribe to scene topic
      public: transport::SubscriberPtr sceneSub;

      /// \brief Subscribe to the request topic
      public: transport::SubscriberPtr requestSub;

      /// \brief Subscribe to visual topic
      public: transport::SubscriberPtr visSub;

      /// \brief Subscribe to light factory topic
      public: transport::SubscriberPtr lightFactorySub;

      /// \brief Subscribe to light modify topic
      public: transport::SubscriberPtr lightModifySub;

      /// \brief Subscribe to pose updates
      public: transport::SubscriberPtr poseSub;

      /// \brief Subscribe to joint updates.
      public: transport::SubscriberPtr jointSub;

      /// \brief Subscribe to reponses.
      public: transport::SubscriberPtr responseSub;

      /// \brief Subscribe to skeleton pose updates.
      public: transport::SubscriberPtr skeletonPoseSub;

      /// \brief Subscribe to sky updates.
      public: transport::SubscriberPtr skySub;

      /// \brief Subscribe to model info updates
      public: transport::SubscriberPtr modelInfoSub;

      /// \brief Respond to requests.
      public: transport::PublisherPtr responsePub;

      /// \brief Publish requests
      public: transport::PublisherPtr requestPub;

      /// \brief Subscribe to roads topic
      public: transport::SubscriberPtr roadSub;

      /// \brief Event connections
      public: std::vector<event::ConnectionPtr> connections;

      /// \brief The top level in our tree of visuals
      public: VisualPtr worldVisual;

      /// \brief Visual representing the world origin frame.
      public: OriginVisualPtr originVisual;

      /// \brief Pointer to a visual selected by a user via the GUI.
      public: VisualPtr selectedVis;

      /// \brief Selection mode (normal or move). Normal means the the
      /// object is just selection, and not being moved by the user. Move
      /// means the object is being actively moved by the user and the Scene
      /// should then ignore pose updates from the physics engine until
      /// after the move is complete.
      public: std::string selectionMode;

      /// \brief Keep around our request message.
      public: msgs::Request *requestMsg = nullptr;

      /// \brief True if visualizations should be rendered.
      public: bool enableVisualizations;

      /// \brief True if this scene is running on the server.
      public: bool isServer;

      /// \brief The heightmap, if any.
      public: Heightmap *terrain = nullptr;

      /// \brief The heightmap level of detail
      public: unsigned int heightmapLOD = 0u;

      /// \brief The heightmap skirt length
      public: double heightmapSkirtLength = 1.0;

      /// \brief All the projectors.
      public: std::map<std::string, Projector *> projectors;

      /// \brief Pointer to the sky.
      public: SkyX::SkyX *skyx = nullptr;

      /// \brief Controls the sky.
      public: SkyX::BasicController *skyxController = nullptr;

      /// \brief True when all COMs should be visualized.
      public: bool showCOMs;

      /// \brief True when all inertias should be visualized.
      public: bool showInertias;

      /// \brief True when all link frames should be visualized.
      public: bool showLinkFrames;

      /// \brief True when all skeletons should be visualized.
      public: bool showSkeleton;

      /// \brief True when all collisions should be visualized.
      public: bool showCollisions;

      /// \brief True when all joints should be visualized.
      public: bool showJoints;

      /// \brief True when all objects should be transparent.
      public: bool transparent;

      /// \brief True when all objects should be wireframe.
      public: bool wireframe;

      /// \brief Initialized.
      public: bool initialized;

      /// \brief SimTime of this Scene, as we receive PosesStamped from
      /// the world, we update this time accordingly.
      public: common::Time sceneSimTimePosesReceived;

      /// \brief SimTime of this Scene, after applying PosesStamped to
      /// scene, we update this time accordingly.
      public: common::Time sceneSimTimePosesApplied;

      /// \brief Keeps track of the visual ID for contact visualization.
      public: uint32_t contactVisId;

      /// \brief Keep track of data of joints.
      public: JointMsgs_M joints;

      /// \brief Size of shadow texture
      public: unsigned int shadowTextureSize = 1024u;

      /// \brief Manager of marker visuals
      public: MarkerManager markerManager;

      /// \brief State of each layer where key is the layer id, and value is
      /// the layer's visibility.
      public: std::map<int32_t, bool> layerState;
    };
  }
}
#endif<|MERGE_RESOLUTION|>--- conflicted
+++ resolved
@@ -221,11 +221,7 @@
       public: std::condition_variable newPoseCondition;
 
       /// \brief Flag indicating that a new pose msg is available
-<<<<<<< HEAD
-      public: bool newPoseAvailable;
-=======
       public: bool newPoseAvailable = false;
->>>>>>> 3831e7b0
 
       /// \brief Protects flag newPoseAvailable
       public: std::mutex newPoseMutex;
