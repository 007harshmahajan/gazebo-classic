/*
 * Copyright (C) 2012-2013 Open Source Robotics Foundation
 *
 * Licensed under the Apache License, Version 2.0 (the "License");
 * you may not use this file except in compliance with the License.
 * You may obtain a copy of the License at
 *
 *     http://www.apache.org/licenses/LICENSE-2.0
 *
 * Unless required by applicable law or agreed to in writing, software
 * distributed under the License is distributed on an "AS IS" BASIS,
 * WITHOUT WARRANTIES OR CONDITIONS OF ANY KIND, either express or implied.
 * See the License for the specific language governing permissions and
 * limitations under the License.
 *
*/

#include <OVR.h>
#include <sstream>

#include "gazebo/rendering/ogre_gazebo.h"

#include "gazebo/common/Assert.hh"
#include "gazebo/common/Console.hh"
#include "gazebo/common/Exception.hh"
#include "gazebo/common/Events.hh"

#include "gazebo/rendering/selection_buffer/SelectionBuffer.hh"
#include "gazebo/rendering/RenderEngine.hh"
#include "gazebo/rendering/Conversions.hh"
#include "gazebo/rendering/WindowManager.hh"
#include "gazebo/rendering/FPSViewController.hh"
#include "gazebo/rendering/OrbitViewController.hh"
#include "gazebo/rendering/RenderTypes.hh"
#include "gazebo/rendering/Scene.hh"
#include "gazebo/rendering/RTShaderSystem.hh"
#include "gazebo/rendering/Camera.hh"
#include "gazebo/rendering/Visual.hh"
#include "gazebo/rendering/DynamicLines.hh"
#include "gazebo/rendering/OculusCamera.hh"


using namespace gazebo;
using namespace rendering;

const float g_defaultNearClip = 0.1f;
const float g_defaultFarClip = 5000.0f;
const float g_defaultIPD = 0.064f;
const float g_defautlProjectionCenterOffset = 0.14529906f;
const float g_defaultDistortion[4] = {1.0f, 0.22f, 0.24f, 0};

//////////////////////////////////////////////////
OculusCamera::OculusCamera(const std::string &_name, ScenePtr _scene)
  : Camera(_name, _scene)
{
  // Set default OculusCamera render rate to 30Hz
  this->SetRenderRate(30.0);

  OVR::System::Init(OVR::Log::ConfigureDefaultLog(OVR::LogMask_All));

  this->deviceManager = OVR::DeviceManager::Create();
  if (!this->deviceManager)
    gzthrow("Oculus: Failed to create Device Manager\n");

  gzlog << "Oculus: Created Device Manager\n";

  this->stereoConfig = new OVR::Util::Render::StereoConfig();
  if (!this->stereoConfig)
    gzthrow("Oculus: Failed to create StereoConfig\n");

  gzlog << "Oculus: Created StereoConfig\n";

  this->centerOffset = this->stereoConfig->GetProjectionCenterOffset();

  this->hmd = this->deviceManager->EnumerateDevices<
    OVR::HMDDevice>().CreateDevice();
  if (this->hmd)
  {
    OVR::HMDInfo devinfo;
    this->hmd->GetDeviceInfo(&devinfo);
    this->stereoConfig->SetHMDInfo(devinfo);
    this->sensor = this->hmd->GetSensor();
  }
  else
  {
    gzlog << "Oculus: Failed to create HMD. Creating sensor manually.\n";
    this->sensor = this->deviceManager->EnumerateDevices<
      OVR::SensorDevice>().CreateDevice();
  }

  if (!this->sensor)
    gzthrow("Oculus: Failed to create sensor\n");

  gzlog << "Oculus: Created sensor\n";

  this->sensorFusion = new OVR::SensorFusion();
  if (!sensorFusion)
  {
    gzlog << "Oculus: Failed to create SensorFusion\n";
    return;
  }
  gzlog << "Oculus: Created SensorFusion\n";

  this->sensorFusion->AttachToSensor(this->sensor);
  this->sensorFusion->SetPredictionEnabled(true);

  gzlog << "Oculus: Oculus setup completed successfully\n";

  this->node = transport::NodePtr(new transport::Node());
  this->node->Init();

  this->controlSub = this->node->Subscribe("~/world_control",
                                           &OculusCamera::OnControl, this);
}

//////////////////////////////////////////////////
OculusCamera::~OculusCamera()
{
  this->connections.clear();
}

//////////////////////////////////////////////////
void OculusCamera::Load(sdf::ElementPtr _sdf)
{
  Camera::Load(_sdf);
}

//////////////////////////////////////////////////
void OculusCamera::OnControl(ConstWorldControlPtr &_data)
{
  if (_data->has_reset() && _data->reset().has_all() && _data->reset().all())
  {
    this->ResetSensor();
  }
}

//////////////////////////////////////////////////
void OculusCamera::Load()
{
  Camera::Load();
}

//////////////////////////////////////////////////
void OculusCamera::Init()
{
  Camera::Init();

  this->SetHFOV(GZ_DTOR(60));

  // Oculus
  {
    this->rightCamera = this->scene->GetManager()->createCamera("UserRight");
    this->rightCamera->pitch(Ogre::Degree(90));

    // Don't yaw along variable axis, causes leaning
    this->rightCamera->setFixedYawAxis(true, Ogre::Vector3::UNIT_Z);
    this->rightCamera->setDirection(1, 0, 0);

    this->sceneNode->attachObject(this->rightCamera);

    this->rightCamera->setAutoAspectRatio(false);
    this->camera->setAutoAspectRatio(false);

    this->rightCamera->setNearClipDistance(g_defaultNearClip);
    this->rightCamera->setFarClipDistance(g_defaultFarClip);

    this->camera->setNearClipDistance(g_defaultNearClip);
    this->camera->setFarClipDistance(g_defaultFarClip);
  }

  // Careful when setting this value.
  // A far clip that is too close will have bad side effects on the
  // lighting. When using deferred shading, the light's use geometry that
  // trigger shaders. If the far clip is too close, the light's geometry is
  // clipped and wholes appear in the lighting.
  switch (RenderEngine::Instance()->GetRenderPathType())
  {
    case RenderEngine::VERTEX:
      this->SetClipDist(g_defaultNearClip, g_defaultFarClip);
      break;

    case RenderEngine::DEFERRED:
    case RenderEngine::FORWARD:
      this->SetClipDist(g_defaultNearClip, g_defaultFarClip);
      break;

    default:
      this->SetClipDist(g_defaultNearClip, g_defaultFarClip);
      break;
  }
}

//////////////////////////////////////////////////
void OculusCamera::SetWorldPose(const math::Pose &_pose)
{
  Camera::SetWorldPose(_pose);
}

//////////////////////////////////////////////////
void OculusCamera::Update()
{
  Camera::Update();

  OVR::Quatf q = this->sensorFusion->GetPredictedOrientation();
  math::Quaternion quat(q.w, -q.z, -q.x, q.y);

  // Set the orientation, and correct for the oculus coordinate system
  this->SetWorldRotation(quat);
}

//////////////////////////////////////////////////
void OculusCamera::ResetSensor()
{
  this->sensorFusion->Reset();
}

//////////////////////////////////////////////////
void OculusCamera::PostRender()
{
  Camera::PostRender();
}

//////////////////////////////////////////////////
void OculusCamera::Fini()
{
  Camera::Fini();
}

//////////////////////////////////////////////////
void OculusCamera::HandleMouseEvent(const common::MouseEvent & /*_evt*/)
{
}

/////////////////////////////////////////////////
void OculusCamera::HandleKeyPressEvent(const std::string & /*_key*/)
{
}

/////////////////////////////////////////////////
void OculusCamera::HandleKeyReleaseEvent(const std::string & /*_key*/)
{
}

/////////////////////////////////////////////////
bool OculusCamera::AttachToVisualImpl(VisualPtr _visual,
    bool _inheritOrientation,
    double /*_minDist*/, double /*_maxDist*/)
{
  Camera::AttachToVisualImpl(_visual, _inheritOrientation);
  if (_visual)
  {
    math::Pose origPose = this->GetWorldPose();
    double yaw = _visual->GetWorldPose().rot.GetAsEuler().z;

    double zDiff = origPose.pos.z - _visual->GetWorldPose().pos.z;
    double pitch = 0;

    if (fabs(zDiff) > 1e-3)
    {
      double dist = _visual->GetWorldPose().pos.Distance(
          this->GetWorldPose().pos);
      pitch = acos(zDiff/dist);
    }

    this->RotateYaw(yaw);
    this->RotatePitch(pitch);

    math::Box bb = _visual->GetBoundingBox();
    math::Vector3 pos = bb.GetCenter();
    pos.z = bb.max.z;

    this->SetViewController(OrbitViewController::GetTypeString(), pos);
  }
  else
    this->SetViewController(FPSViewController::GetTypeString());

  return true;
}

//////////////////////////////////////////////////
bool OculusCamera::TrackVisualImpl(VisualPtr _visual)
{
  Camera::TrackVisualImpl(_visual);
  /*if (_visual)
    this->SetViewController(OrbitViewController::GetTypeString());
  else
    this->SetViewController(FPSViewController::GetTypeString());
    */

  return true;
}

//////////////////////////////////////////////////
void OculusCamera::SetViewController(const std::string & /*_type*/)
{
}

//////////////////////////////////////////////////
void OculusCamera::SetViewController(const std::string & /*_type*/,
                                    const math::Vector3 &/*_pos*/)
{
}

//////////////////////////////////////////////////
unsigned int OculusCamera::GetImageWidth() const
{
  return this->viewport->getActualWidth();
}

//////////////////////////////////////////////////
unsigned int OculusCamera::GetImageHeight() const
{
  return this->viewport->getActualHeight();
}

//////////////////////////////////////////////////
void OculusCamera::Resize(unsigned int /*_w*/, unsigned int /*_h*/)
{
  if (this->viewport)
  {
    this->viewport->setDimensions(0, 0, 0.5, 1);
    this->rightViewport->setDimensions(0.5, 0, 0.5, 1);

    // double ratio = static_cast<double>(this->viewport->getActualWidth()) /
    //               static_cast<double>(this->viewport->getActualHeight());

    /*double hfov = 85.0;
      //this->sdf->Get<double>("horizontal_fov");
    double vfov = 2.0 * atan(tan(hfov / 2.0) / ratio);

    this->camera->setAspectRatio(ratio);
    this->camera->setFOVy(Ogre::Radian(vfov));

    this->rightCamera->setAspectRatio(ratio);
    this->rightCamera->setFOVy(Ogre::Radian(vfov));
    */

    delete [] this->saveFrameBuffer;
    this->saveFrameBuffer = NULL;
  }
}

//////////////////////////////////////////////////
void OculusCamera::SetViewportDimensions(float /*x_*/, float /*y_*/,
                                         float /*w_*/, float /*h_*/)
{
  // this->viewport->setDimensions(x, y, w, h);
}

//////////////////////////////////////////////////
float OculusCamera::GetAvgFPS() const
{
  return RenderEngine::Instance()->GetWindowManager()->GetAvgFPS(
      this->windowId);
}

//////////////////////////////////////////////////
unsigned int OculusCamera::GetTriangleCount() const
{
  return RenderEngine::Instance()->GetWindowManager()->GetTriangleCount(
      this->windowId);
}

//////////////////////////////////////////////////
void OculusCamera::ToggleShowVisual()
{
}

//////////////////////////////////////////////////
void OculusCamera::ShowVisual(bool /*_s*/)
{
}

//////////////////////////////////////////////////
bool OculusCamera::MoveToPosition(const math::Pose &_pose, double _time)
{
  return Camera::MoveToPosition(_pose, _time);
}

//////////////////////////////////////////////////
void OculusCamera::MoveToVisual(const std::string &_name)
{
  VisualPtr visualPtr = this->scene->GetVisual(_name);
  if (visualPtr)
    this->MoveToVisual(visualPtr);
  else
    gzerr << "MoveTo Unknown visual[" << _name << "]\n";
}

//////////////////////////////////////////////////
void OculusCamera::MoveToVisual(VisualPtr _visual)
{
  if (!_visual)
    return;

  if (this->scene->GetManager()->hasAnimation("cameratrack"))
  {
    this->scene->GetManager()->destroyAnimation("cameratrack");
  }

  math::Box box = _visual->GetBoundingBox();
  math::Vector3 size = box.GetSize();
  double maxSize = std::max(std::max(size.x, size.y), size.z);

  math::Vector3 start = this->GetWorldPose().pos;
  start.Correct();
  math::Vector3 end = box.GetCenter() + _visual->GetWorldPose().pos;
  end.Correct();
  math::Vector3 dir = end - start;
  dir.Correct();
  dir.Normalize();

  double dist = start.Distance(end) - maxSize;

  math::Vector3 mid = start + dir*(dist*.5);
  mid.z = box.GetCenter().z + box.GetSize().z + 2.0;

  dir = end - mid;
  dir.Correct();

  dist = mid.Distance(end) - maxSize;

  double yawAngle = atan2(dir.y, dir.x);
  double pitchAngle = atan2(-dir.z, sqrt(dir.x*dir.x + dir.y*dir.y));
  Ogre::Quaternion yawFinal(Ogre::Radian(yawAngle), Ogre::Vector3(0, 0, 1));
  Ogre::Quaternion pitchFinal(Ogre::Radian(pitchAngle), Ogre::Vector3(0, 1, 0));

  dir.Normalize();

  double scale = maxSize / tan((this->GetHFOV()/2.0).Radian());

  end = mid + dir*(dist - scale);

  // dist = start.Distance(end);
  // double vel = 5.0;
  double time = 0.5;  // dist / vel;

  Ogre::Animation *anim =
    this->scene->GetManager()->createAnimation("cameratrack", time);
  anim->setInterpolationMode(Ogre::Animation::IM_SPLINE);

  Ogre::NodeAnimationTrack *strack = anim->createNodeTrack(0, this->sceneNode);
<<<<<<< HEAD
  Ogre::NodeAnimationTrack *ptrack = anim->createNodeTrack(1, this->sceneNode);

=======
>>>>>>> 0693d938

  Ogre::TransformKeyFrame *key;

  key = strack->createNodeKeyFrame(0);
  key->setTranslate(Ogre::Vector3(start.x, start.y, start.z));
  key->setRotation(this->sceneNode->getOrientation());

<<<<<<< HEAD
  key = ptrack->createNodeKeyFrame(0);
  key->setRotation(this->sceneNode->getOrientation());

  /*key = strack->createNodeKeyFrame(time * 0.5);
  key->setTranslate(Ogre::Vector3(mid.x, mid.y, mid.z));
  key->setRotation(yawFinal);

  key = ptrack->createNodeKeyFrame(time * 0.5);
  key->setRotation(pitchFinal);
  */

=======
>>>>>>> 0693d938
  key = strack->createNodeKeyFrame(time);
  key->setTranslate(Ogre::Vector3(end.x, end.y, end.z));
  key->setRotation(yawFinal);

  this->animState =
    this->scene->GetManager()->createAnimationState("cameratrack");

  this->animState->setTimePosition(0);
  this->animState->setEnabled(true);
  this->animState->setLoop(false);
  this->prevAnimTime = common::Time::GetWallTime();
}

/////////////////////////////////////////////////
void OculusCamera::OnMoveToVisualComplete()
{
}

//////////////////////////////////////////////////
void OculusCamera::SetRenderTarget(Ogre::RenderTarget *_target)
{
  Camera::SetRenderTarget(_target);

  this->viewport->setDimensions(0, 0, 0.5, 1.0);

  this->rightViewport =
    this->renderTarget->addViewport(this->rightCamera, 1,
        0.5f, 0, 0.5f, 1.0f);
  this->rightViewport->setBackgroundColour(
        Conversions::Convert(this->scene->GetBackgroundColor()));

  RTShaderSystem::AttachViewport(this->rightViewport, this->GetScene());

  this->viewport->setVisibilityMask(GZ_VISIBILITY_ALL);
  this->rightViewport->setVisibilityMask(GZ_VISIBILITY_ALL);

  this->initialized = true;

  // this->selectionBuffer = new SelectionBuffer(this->name,
  //    this->scene->GetManager(), this->renderTarget);

  this->Oculus();
}


//////////////////////////////////////////////////
void OculusCamera::EnableViewController(bool /*_value*/) const
{
}

//////////////////////////////////////////////////
VisualPtr OculusCamera::GetVisual(const math::Vector2i & /*_mousePos*/,
                                  std::string & /*_mod*/)
{
  VisualPtr result;
  return result;
}

//////////////////////////////////////////////////
void OculusCamera::SetFocalPoint(const math::Vector3 & /*_pt*/)
{
}

//////////////////////////////////////////////////
VisualPtr OculusCamera::GetVisual(const math::Vector2i & /*_mousePos*/) const
{
  VisualPtr result;

  return result;
}

//////////////////////////////////////////////////
std::string OculusCamera::GetViewControllerTypeString()
{
  return "";
}

//////////////////////////////////////////////////
void OculusCamera::Oculus()
{
  Ogre::MaterialPtr matLeft =
    Ogre::MaterialManager::getSingleton().getByName("Ogre/Compositor/Oculus");
  Ogre::MaterialPtr matRight = matLeft->clone("Ogre/Compositor/Oculus/Right");

  Ogre::GpuProgramParametersSharedPtr pParamsLeft =
    matLeft->getTechnique(0)->getPass(0)->getFragmentProgramParameters();
  Ogre::GpuProgramParametersSharedPtr pParamsRight =
    matRight->getTechnique(0)->getPass(0)->getFragmentProgramParameters();
  Ogre::Vector4 hmdwarp;

  if (this->stereoConfig)
  {
    hmdwarp = Ogre::Vector4(this->stereoConfig->GetDistortionK(0),
                            this->stereoConfig->GetDistortionK(1),
                            this->stereoConfig->GetDistortionK(2),
                            this->stereoConfig->GetDistortionK(3));
  }
  else
  {
    hmdwarp = Ogre::Vector4(g_defaultDistortion[0],
                            g_defaultDistortion[1],
                            g_defaultDistortion[2],
                            g_defaultDistortion[3]);
  }

  pParamsLeft->setNamedConstant("HmdWarpParam", hmdwarp);
  pParamsRight->setNamedConstant("HmdWarpParam", hmdwarp);

  Ogre::Vector4 hmdchrom;
  if (this->stereoConfig)
  {
    hmdchrom = Ogre::Vector4(
        this->stereoConfig->GetHMDInfo().ChromaAbCorrection);
  }
  else
  {
    hmdchrom = Ogre::Vector4(0.996, -0.004, 1.014, 0.0f);
  }

  pParamsLeft->setNamedConstant("ChromAbParam", hmdchrom);
  pParamsRight->setNamedConstant("ChromAbParam", hmdchrom);

  pParamsLeft->setNamedConstant("LensCenter", 0.5f +
      (this->stereoConfig->GetProjectionCenterOffset()/2.0f));

  pParamsRight->setNamedConstant("LensCenter", 0.5f -
      (this->stereoConfig->GetProjectionCenterOffset()/2.0f));

  Ogre::CompositorPtr comp =
    Ogre::CompositorManager::getSingleton().getByName("OculusRight");
  comp->getTechnique(0)->getOutputTargetPass()->getPass(0)->setMaterialName(
      "Ogre/Compositor/Oculus/Right");

  Ogre::Camera *cam;
  for (int i = 0; i < 2; ++i)
  {
    cam = i == 0 ? this->camera : this->rightCamera;

    int idx = i * 2 - 1;
    if (this->stereoConfig)
    {
      // Setup cameras.
      cam->setNearClipDistance(this->stereoConfig->GetEyeToScreenDistance());
      cam->setFarClipDistance(g_defaultFarClip);
      cam->setPosition(0, idx * this->stereoConfig->GetIPD() * 0.5f * -1.0, 0);
      cam->setAspectRatio(this->stereoConfig->GetAspect());
      cam->setFOVy(Ogre::Radian(this->stereoConfig->GetYFOVRadians()));

      // Oculus requires offset projection, create a custom projection matrix
      Ogre::Matrix4 proj = Ogre::Matrix4::IDENTITY;
      proj.setTrans(Ogre::Vector3(
            -this->stereoConfig->GetProjectionCenterOffset() * idx, 0, 0));
      cam->setCustomProjectionMatrix(true, proj * cam->getProjectionMatrix());
    }
    else
    {
      cam->setNearClipDistance(g_defaultNearClip);
      cam->setFarClipDistance(g_defaultFarClip);
      cam->setPosition(idx * g_defaultIPD * 0.5f, 0, 0);
    }

    if (i == 0)
    {
      this->compositors[i] =
        Ogre::CompositorManager::getSingleton().addCompositor(
            this->viewport, "OculusLeft");
      if (!this->compositors[i])
        gzerr << "Invalid compositor\n";
      this->compositors[i]->setEnabled(true);
    }
    else
    {
      this->compositors[i] =
        Ogre::CompositorManager::getSingleton().addCompositor(
            this->rightViewport, "OculusRight");
      this->compositors[i]->setEnabled(true);
    }
  }
}

/////////////////////////////////////////////////
void OculusCamera::AdjustAspect(double _v)
{
  Ogre::Camera *cam;
  for (int i = 0; i < 2; ++i)
  {
    cam = i == 0 ? this->camera : this->rightCamera;
    cam->setAspectRatio(cam->getAspectRatio() + _v);
  }
}<|MERGE_RESOLUTION|>--- conflicted
+++ resolved
@@ -440,11 +440,6 @@
   anim->setInterpolationMode(Ogre::Animation::IM_SPLINE);
 
   Ogre::NodeAnimationTrack *strack = anim->createNodeTrack(0, this->sceneNode);
-<<<<<<< HEAD
-  Ogre::NodeAnimationTrack *ptrack = anim->createNodeTrack(1, this->sceneNode);
-
-=======
->>>>>>> 0693d938
 
   Ogre::TransformKeyFrame *key;
 
@@ -452,20 +447,6 @@
   key->setTranslate(Ogre::Vector3(start.x, start.y, start.z));
   key->setRotation(this->sceneNode->getOrientation());
 
-<<<<<<< HEAD
-  key = ptrack->createNodeKeyFrame(0);
-  key->setRotation(this->sceneNode->getOrientation());
-
-  /*key = strack->createNodeKeyFrame(time * 0.5);
-  key->setTranslate(Ogre::Vector3(mid.x, mid.y, mid.z));
-  key->setRotation(yawFinal);
-
-  key = ptrack->createNodeKeyFrame(time * 0.5);
-  key->setRotation(pitchFinal);
-  */
-
-=======
->>>>>>> 0693d938
   key = strack->createNodeKeyFrame(time);
   key->setTranslate(Ogre::Vector3(end.x, end.y, end.z));
   key->setRotation(yawFinal);
