--- conflicted
+++ resolved
@@ -469,19 +469,10 @@
       /// \brief Remove all projectors.
       public: void RemoveProjectors();
 
-<<<<<<< HEAD
-      /// \brief Set which layer is currently being viewed. This will
-      /// process all visuals. If a visual is
-      /// on the specified layer it will be set visible, otherwise it will
-      /// become invisible.
-      /// \param[in] _layer Index of the layer to show.
-      /// \sa Visual::ToggleLayer
-=======
       /// \brief Toggle layer visilibility. This will process all visuals.
       /// If a visual is on the specified layer its visiblity will be
       /// toggled. Visuals with a negative layer index are always visible.
       /// \param[in] _layer Index of the layer to toggle.
->>>>>>> eb69d660
       public: void ToggleLayer(const int32_t _layer);
 
       /// \brief Helper function to setup the sky.
