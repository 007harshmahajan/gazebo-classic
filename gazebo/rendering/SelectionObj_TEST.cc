/*
 * Copyright (C) 2015 Open Source Robotics Foundation
 *
 * Licensed under the Apache License, Version 2.0 (the "License");
 * you may not use this file except in compliance with the License.
 * You may obtain a copy of the License at
 *
 *     http://www.apache.org/licenses/LICENSE-2.0
 *
 * Unless required by applicable law or agreed to in writing, software
 * distributed under the License is distributed on an "AS IS" BASIS,
 * WITHOUT WARRANTIES OR CONDITIONS OF ANY KIND, either express or implied.
 * See the License for the specific language governing permissions and
 * limitations under the License.
 *
*/

#include <gtest/gtest.h>
#include "gazebo/rendering/RenderingIface.hh"
#include "gazebo/rendering/RenderTypes.hh"
#include "gazebo/rendering/Scene.hh"
#include "gazebo/rendering/Visual.hh"
#include "gazebo/rendering/SelectionObj.hh"
#include "gazebo/test/ServerFixture.hh"

using namespace gazebo;
class SelectionObj_TEST : public ServerFixture
{
};

/////////////////////////////////////////////////
TEST_F(SelectionObj_TEST, SelectionObjTest)
{
  Load("worlds/empty.world");

  gazebo::rendering::ScenePtr scene = gazebo::rendering::get_scene("default");

  if (!scene)
    scene = gazebo::rendering::create_scene("default", false);

  EXPECT_TRUE(scene != NULL);

  // Test calling constructor and Load functions and make sure
  // there are no segfaults
  rendering::SelectionObjPtr obj;
  obj.reset(new rendering::SelectionObj("obj", scene->GetWorldVisual()));
  obj->Load();

  // Selection none = no handles visible
  obj->SetMode(rendering::SelectionObj::SELECTION_NONE);
  EXPECT_FALSE(obj->GetHandleVisible(rendering::SelectionObj::TRANS));
  EXPECT_FALSE(obj->GetHandleVisible(rendering::SelectionObj::TRANS_X));
  EXPECT_FALSE(obj->GetHandleVisible(rendering::SelectionObj::TRANS_Y));
  EXPECT_FALSE(obj->GetHandleVisible(rendering::SelectionObj::TRANS_Z));
  EXPECT_FALSE(obj->GetHandleVisible(rendering::SelectionObj::ROT));
  EXPECT_FALSE(obj->GetHandleVisible(rendering::SelectionObj::ROT_X));
  EXPECT_FALSE(obj->GetHandleVisible(rendering::SelectionObj::ROT_Y));
  EXPECT_FALSE(obj->GetHandleVisible(rendering::SelectionObj::ROT_Z));
  EXPECT_FALSE(obj->GetHandleVisible(rendering::SelectionObj::SCALE));
  EXPECT_FALSE(obj->GetHandleVisible(rendering::SelectionObj::SCALE_X));
  EXPECT_FALSE(obj->GetHandleVisible(rendering::SelectionObj::SCALE_Y));
  EXPECT_FALSE(obj->GetHandleVisible(rendering::SelectionObj::SCALE_Z));

  // Translate group visible
  obj->SetMode(rendering::SelectionObj::TRANS);
  EXPECT_TRUE(obj->GetHandleVisible(rendering::SelectionObj::TRANS));
  EXPECT_TRUE(obj->GetHandleVisible(rendering::SelectionObj::TRANS_X));
  EXPECT_TRUE(obj->GetHandleVisible(rendering::SelectionObj::TRANS_Y));
  EXPECT_TRUE(obj->GetHandleVisible(rendering::SelectionObj::TRANS_Z));
  EXPECT_FALSE(obj->GetHandleVisible(rendering::SelectionObj::ROT));
  EXPECT_FALSE(obj->GetHandleVisible(rendering::SelectionObj::ROT_X));
  EXPECT_FALSE(obj->GetHandleVisible(rendering::SelectionObj::ROT_Y));
  EXPECT_FALSE(obj->GetHandleVisible(rendering::SelectionObj::ROT_Z));
  EXPECT_FALSE(obj->GetHandleVisible(rendering::SelectionObj::SCALE));
  EXPECT_FALSE(obj->GetHandleVisible(rendering::SelectionObj::SCALE_X));
  EXPECT_FALSE(obj->GetHandleVisible(rendering::SelectionObj::SCALE_Y));
  EXPECT_FALSE(obj->GetHandleVisible(rendering::SelectionObj::SCALE_Z));

  // Rotate group visible
  obj->SetMode(rendering::SelectionObj::ROT);
  EXPECT_FALSE(obj->GetHandleVisible(rendering::SelectionObj::TRANS));
  EXPECT_FALSE(obj->GetHandleVisible(rendering::SelectionObj::TRANS_X));
  EXPECT_FALSE(obj->GetHandleVisible(rendering::SelectionObj::TRANS_Y));
  EXPECT_FALSE(obj->GetHandleVisible(rendering::SelectionObj::TRANS_Z));
  EXPECT_TRUE(obj->GetHandleVisible(rendering::SelectionObj::ROT));
  EXPECT_TRUE(obj->GetHandleVisible(rendering::SelectionObj::ROT_X));
  EXPECT_TRUE(obj->GetHandleVisible(rendering::SelectionObj::ROT_Y));
  EXPECT_TRUE(obj->GetHandleVisible(rendering::SelectionObj::ROT_Z));
  EXPECT_FALSE(obj->GetHandleVisible(rendering::SelectionObj::SCALE));
  EXPECT_FALSE(obj->GetHandleVisible(rendering::SelectionObj::SCALE_X));
  EXPECT_FALSE(obj->GetHandleVisible(rendering::SelectionObj::SCALE_Y));
  EXPECT_FALSE(obj->GetHandleVisible(rendering::SelectionObj::SCALE_Z));

  // Scale group visible
  obj->SetMode(rendering::SelectionObj::SCALE);
  EXPECT_FALSE(obj->GetHandleVisible(rendering::SelectionObj::TRANS));
  EXPECT_FALSE(obj->GetHandleVisible(rendering::SelectionObj::TRANS_X));
  EXPECT_FALSE(obj->GetHandleVisible(rendering::SelectionObj::TRANS_Y));
  EXPECT_FALSE(obj->GetHandleVisible(rendering::SelectionObj::TRANS_Z));
  EXPECT_FALSE(obj->GetHandleVisible(rendering::SelectionObj::ROT));
  EXPECT_FALSE(obj->GetHandleVisible(rendering::SelectionObj::ROT_X));
  EXPECT_FALSE(obj->GetHandleVisible(rendering::SelectionObj::ROT_Y));
  EXPECT_FALSE(obj->GetHandleVisible(rendering::SelectionObj::ROT_Z));
  EXPECT_TRUE(obj->GetHandleVisible(rendering::SelectionObj::SCALE));
  EXPECT_TRUE(obj->GetHandleVisible(rendering::SelectionObj::SCALE_X));
  EXPECT_TRUE(obj->GetHandleVisible(rendering::SelectionObj::SCALE_Y));
  EXPECT_TRUE(obj->GetHandleVisible(rendering::SelectionObj::SCALE_Z));

  // Set child handles
  obj->SetHandleVisible(rendering::SelectionObj::TRANS_X, true);
  EXPECT_TRUE(obj->GetHandleVisible(rendering::SelectionObj::TRANS_X));

  obj->SetHandleVisible(rendering::SelectionObj::ROT_Y, false);
  EXPECT_FALSE(obj->GetHandleVisible(rendering::SelectionObj::ROT_Y));

  obj->SetHandleVisible(rendering::SelectionObj::SCALE_Z, true);
  EXPECT_TRUE(obj->GetHandleVisible(rendering::SelectionObj::SCALE_Z));
}

/////////////////////////////////////////////////
TEST_F(SelectionObj_TEST, LoadFini)
{
  Load("worlds/empty.world");

  gazebo::rendering::ScenePtr scene = gazebo::rendering::get_scene("default");

  if (!scene)
    scene = gazebo::rendering::create_scene("default", false);

  EXPECT_TRUE(scene != NULL);

  // Create and load visual
  rendering::SelectionObjPtr obj;
  obj.reset(new rendering::SelectionObj("obj", scene->GetWorldVisual()));
  obj->Load();
  EXPECT_TRUE(obj != NULL);

  // Check that it was added to the scene (by Load)
  EXPECT_EQ(scene->GetVisual("obj"), obj);

<<<<<<< HEAD
  // Finish visual and remove it from the scene
  obj->Fini();
=======
  // Remove it from the scene (Fini is called)
>>>>>>> 3ccdce42
  scene->RemoveVisual(obj);

  // Check that it was removed
  EXPECT_TRUE(scene->GetVisual("obj") == NULL);

  // Reset pointer
  obj.reset();
  EXPECT_TRUE(obj == NULL);

  // Create another visual with the same name
  rendering::SelectionObjPtr obj2;
  obj2.reset(new rendering::SelectionObj("obj", scene->GetWorldVisual()));
  obj2->Load();
  EXPECT_TRUE(obj2 != NULL);

  // Check that the scene returns the new visual
  EXPECT_EQ(scene->GetVisual("obj"), obj2);

<<<<<<< HEAD
  // Finish visual and remove it from the scene
  obj2->Fini();
=======
  // Remove it from the scene (Fini is called)
>>>>>>> 3ccdce42
  scene->RemoveVisual(obj2);

  // Check that it was removed
  EXPECT_TRUE(scene->GetVisual("obj") == NULL);

  // Reset pointer
  obj2.reset();
  EXPECT_TRUE(obj2 == NULL);
}

/////////////////////////////////////////////////
int main(int argc, char **argv)
{
  ::testing::InitGoogleTest(&argc, argv);
  return RUN_ALL_TESTS();
}<|MERGE_RESOLUTION|>--- conflicted
+++ resolved
@@ -138,12 +138,7 @@
   // Check that it was added to the scene (by Load)
   EXPECT_EQ(scene->GetVisual("obj"), obj);
 
-<<<<<<< HEAD
-  // Finish visual and remove it from the scene
-  obj->Fini();
-=======
   // Remove it from the scene (Fini is called)
->>>>>>> 3ccdce42
   scene->RemoveVisual(obj);
 
   // Check that it was removed
@@ -162,12 +157,7 @@
   // Check that the scene returns the new visual
   EXPECT_EQ(scene->GetVisual("obj"), obj2);
 
-<<<<<<< HEAD
-  // Finish visual and remove it from the scene
-  obj2->Fini();
-=======
   // Remove it from the scene (Fini is called)
->>>>>>> 3ccdce42
   scene->RemoveVisual(obj2);
 
   // Check that it was removed
