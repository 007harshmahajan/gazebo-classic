--- conflicted
+++ resolved
@@ -689,15 +689,6 @@
     return dPtr->scaleYVisual->GetVisible();
   if (_mode == SCALE_Z)
     return dPtr->scaleZVisual->GetVisible();
-<<<<<<< HEAD
-  else
-    return false;
-}
-
-/////////////////////////////////////////////////
-void SelectionObj::SetHandleMaterial(SelectionMode _mode, std::string _material,
-    bool _unique)
-=======
 
   return false;
 }
@@ -705,34 +696,10 @@
 /////////////////////////////////////////////////
 void SelectionObj::SetHandleMaterial(SelectionMode _mode, const std::string
     &_material, bool _unique)
->>>>>>> 138f5fbb
-{
-  SelectionObjPrivate *dPtr =
-      reinterpret_cast<SelectionObjPrivate *>(this->dataPtr);
-
-<<<<<<< HEAD
-  if (_mode == TRANS_X)
-    dPtr->transXVisual->SetMaterial(_material, _unique);
-  else if (_mode == TRANS_Y)
-    dPtr->transYVisual->SetMaterial(_material, _unique);
-  else if (_mode == TRANS_Z)
-    dPtr->transZVisual->SetMaterial(_material, _unique);
-  else if (_mode == ROT_X)
-    dPtr->rotXVisual->SetMaterial(_material, _unique);
-  else if (_mode == ROT_Y)
-    dPtr->rotYVisual->SetMaterial(_material, _unique);
-  else if (_mode == ROT_Z)
-    dPtr->rotZVisual->SetMaterial(_material, _unique);
-  else if (_mode == SCALE_X)
-    dPtr->scaleXVisual->SetMaterial(_material, _unique);
-  else if (_mode == SCALE_Y)
-    dPtr->scaleYVisual->SetMaterial(_material, _unique);
-  else if (_mode == SCALE_Z)
-    dPtr->scaleZVisual->SetMaterial(_material, _unique);
-  else
-    gzwarn << "Not possible to set material for handle [" << _mode <<
-        "]" << std::endl;
-=======
+{
+  SelectionObjPrivate *dPtr =
+      reinterpret_cast<SelectionObjPrivate *>(this->dataPtr);
+
   if (_mode == TRANS || _mode == TRANS_X)
     dPtr->transXVisual->SetMaterial(_material, _unique);
   if (_mode == TRANS || _mode == TRANS_Y)
@@ -751,5 +718,4 @@
     dPtr->scaleYVisual->SetMaterial(_material, _unique);
   if (_mode == SCALE || _mode == SCALE_Z)
     dPtr->scaleZVisual->SetMaterial(_material, _unique);
->>>>>>> 138f5fbb
 }