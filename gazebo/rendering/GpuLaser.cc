/*
 * Copyright (C) 2012 Open Source Robotics Foundation
 *
 * Licensed under the Apache License, Version 2.0 (the "License");
 * you may not use this file except in compliance with the License.
 * You may obtain a copy of the License at
 *
 *     http://www.apache.org/licenses/LICENSE-2.0
 *
 * Unless required by applicable law or agreed to in writing, software
 * distributed under the License is distributed on an "AS IS" BASIS,
 * WITHOUT WARRANTIES OR CONDITIONS OF ANY KIND, either express or implied.
 * See the License for the specific language governing permissions and
 * limitations under the License.
 *
*/

#include <sstream>

#include <ignition/math/Color.hh>
#include <ignition/math/Helpers.hh>
#include <ignition/math/Pose3.hh>
#include <ignition/math/Vector3.hh>

#ifndef _WIN32
  #include <dirent.h>
#else
  // Ensure that Winsock2.h is included before Windows.h, which can get
  // pulled in by anybody (e.g., Boost).
  #include <Winsock2.h>
  #include "gazebo/common/win_dirent.h"
#endif

#include "gazebo/rendering/ogre_gazebo.h"

#include "gazebo/common/Assert.hh"
#include "gazebo/common/Events.hh"
#include "gazebo/common/Console.hh"
#include "gazebo/common/Exception.hh"
#include "gazebo/common/Mesh.hh"
#include "gazebo/common/MeshManager.hh"
#include "gazebo/common/Timer.hh"

#include "gazebo/rendering/Visual.hh"
#include "gazebo/rendering/Conversions.hh"
#include "gazebo/rendering/Scene.hh"
#include "gazebo/rendering/GpuLaser.hh"
#include "gazebo/rendering/GpuLaserPrivate.hh"

using namespace gazebo;
using namespace rendering;

int GpuLaserPrivate::texCount = 0;

//////////////////////////////////////////////////
GpuLaser::GpuLaser(const std::string &_namePrefix, ScenePtr _scene,
                   const bool _autoRender)
: Camera(_namePrefix, _scene, _autoRender),
  dataPtr(new GpuLaserPrivate)
{
  this->dataPtr->laserBuffer = NULL;
  this->dataPtr->laserScan = NULL;
  this->dataPtr->matFirstPass = NULL;
  this->dataPtr->matSecondPass = NULL;
  for (int i = 0; i < 3; ++i)
    this->dataPtr->firstPassTextures[i] = NULL;
  this->dataPtr->secondPassTexture = NULL;
  this->dataPtr->orthoCam = NULL;
  this->dataPtr->w2nd = 0;
  this->dataPtr->h2nd = 0;
  this->cameraCount = 0;
  this->dataPtr->textureCount = 0;
  this->dataPtr->visual.reset();
}

//////////////////////////////////////////////////
GpuLaser::~GpuLaser()
{
  delete [] this->dataPtr->laserBuffer;
  delete [] this->dataPtr->laserScan;

  for (unsigned int i = 0; i < this->dataPtr->textureCount; ++i)
  {
    if (this->dataPtr->firstPassTextures[i])
    {
      Ogre::TextureManager::getSingleton().remove(
          this->dataPtr->firstPassTextures[i]->getName());
    }
  }
  if (this->dataPtr->secondPassTexture)
  {
    Ogre::TextureManager::getSingleton().remove(
        this->dataPtr->secondPassTexture->getName());
  }

  if (this->scene && this->dataPtr->orthoCam)
    this->scene->OgreSceneManager()->destroyCamera(this->dataPtr->orthoCam);

  this->dataPtr->visual.reset();
  this->dataPtr->texIdx.clear();
  this->dataPtr->texCount = 0;
}

//////////////////////////////////////////////////
void GpuLaser::Load(sdf::ElementPtr _sdf)
{
  Camera::Load(_sdf);
}

//////////////////////////////////////////////////
void GpuLaser::Load()
{
  Camera::Load();
}

//////////////////////////////////////////////////
void GpuLaser::Init()
{
  Camera::Init();
  this->dataPtr->visual.reset(new Visual(this->Name()+"second_pass_canvas",
     this->GetScene()->WorldVisual()));
}

//////////////////////////////////////////////////
void GpuLaser::Fini()
{
  Camera::Fini();
}

//////////////////////////////////////////////////
void GpuLaser::CreateLaserTexture(const std::string &_textureName)
{
  this->camera->yaw(Ogre::Radian(this->horzHalfAngle));

  this->CreateOrthoCam();

  this->dataPtr->textureCount = this->cameraCount;

  if (this->dataPtr->textureCount == 2)
  {
    this->dataPtr->cameraYaws[0] = -this->hfov/2;
    this->dataPtr->cameraYaws[1] = +this->hfov;
    this->dataPtr->cameraYaws[2] = 0;
    this->dataPtr->cameraYaws[3] = -this->hfov/2;
  }
  else
  {
    this->dataPtr->cameraYaws[0] = -this->hfov;
    this->dataPtr->cameraYaws[1] = +this->hfov;
    this->dataPtr->cameraYaws[2] = +this->hfov;
    this->dataPtr->cameraYaws[3] = -this->hfov;
  }

  for (unsigned int i = 0; i < this->dataPtr->textureCount; ++i)
  {
    std::stringstream texName;
    texName << _textureName << "first_pass_" << i;
    this->dataPtr->firstPassTextures[i] =
      Ogre::TextureManager::getSingleton().createManual(
      texName.str(), "General", Ogre::TEX_TYPE_2D,
      this->ImageWidth(), this->ImageHeight(), 0,
      Ogre::PF_FLOAT32_RGB, Ogre::TU_RENDERTARGET).getPointer();

    this->Set1stPassTarget(
        this->dataPtr->firstPassTextures[i]->getBuffer()->getRenderTarget(), i);

    this->dataPtr->firstPassTargets[i]->setAutoUpdated(false);
  }

  this->dataPtr->matFirstPass = (Ogre::Material*)(
  Ogre::MaterialManager::getSingleton().getByName("Gazebo/LaserScan1st").get());

  this->dataPtr->matFirstPass->load();
  this->dataPtr->matFirstPass->setCullingMode(Ogre::CULL_NONE);

  this->dataPtr->secondPassTexture =
      Ogre::TextureManager::getSingleton().createManual(
      _textureName + "second_pass",
      "General",
      Ogre::TEX_TYPE_2D,
      this->dataPtr->w2nd, this->dataPtr->h2nd, 0,
      Ogre::PF_FLOAT32_RGB,
      Ogre::TU_RENDERTARGET).getPointer();

  this->Set2ndPassTarget(
      this->dataPtr->secondPassTexture->getBuffer()->getRenderTarget());

  this->dataPtr->secondPassTarget->setAutoUpdated(false);

  this->dataPtr->matSecondPass = (Ogre::Material*)(
  Ogre::MaterialManager::getSingleton().getByName("Gazebo/LaserScan2nd").get());

  this->dataPtr->matSecondPass->load();

  Ogre::TextureUnitState *texUnit;
  for (unsigned int i = 0; i < this->dataPtr->textureCount; ++i)
  {
    unsigned int texIndex = this->dataPtr->texCount++;
    Ogre::Technique *technique = this->dataPtr->matSecondPass->getTechnique(0);
    GZ_ASSERT(technique, "GpuLaser material script error: technique not found");

    Ogre::Pass *pass = technique->getPass(0);
    GZ_ASSERT(pass, "GpuLaser material script error: pass not found");

    if (!pass->getTextureUnitState(
        this->dataPtr->firstPassTextures[i]->getName()))
    {
      texUnit = pass->createTextureUnitState(
            this->dataPtr->firstPassTextures[i]->getName(), texIndex);

      this->dataPtr->texIdx.push_back(texIndex);

      texUnit->setTextureFiltering(Ogre::TFO_NONE);
      texUnit->setTextureAddressingMode(Ogre::TextureUnitState::TAM_MIRROR);
    }
  }

  this->CreateCanvas();
}

//////////////////////////////////////////////////
void GpuLaser::PostRender()
{
  for (unsigned int i = 0; i < this->dataPtr->textureCount; ++i)
  {
    this->dataPtr->firstPassTargets[i]->swapBuffers();
  }

  this->dataPtr->secondPassTarget->swapBuffers();

  if (this->newData && this->captureData)
  {
    Ogre::HardwarePixelBufferSharedPtr pixelBuffer;

    unsigned int width = this->dataPtr->secondPassViewport->getActualWidth();
    unsigned int height = this->dataPtr->secondPassViewport->getActualHeight();

    // Get access to the buffer and make an image and write it to file
    pixelBuffer = this->dataPtr->secondPassTexture->getBuffer();

    size_t size = Ogre::PixelUtil::getMemorySize(
                    width, height, 1, Ogre::PF_FLOAT32_RGB);

    // Blit the depth buffer if needed
    if (!this->dataPtr->laserBuffer)
      this->dataPtr->laserBuffer = new float[size];

    memset(this->dataPtr->laserBuffer, 255, size);

    Ogre::PixelBox dstBox(width, height,
        1, Ogre::PF_FLOAT32_RGB, this->dataPtr->laserBuffer);

    pixelBuffer->blitToMemory(dstBox);

    if (!this->dataPtr->laserScan)
    {
      int len = this->dataPtr->w2nd * this->dataPtr->h2nd * 3;
      this->dataPtr->laserScan = new float[len];
    }

    memcpy(this->dataPtr->laserScan, this->dataPtr->laserBuffer,
           this->dataPtr->w2nd * this->dataPtr->h2nd * 3 *
           sizeof(this->dataPtr->laserScan[0]));

    this->dataPtr->newLaserFrame(this->dataPtr->laserScan, this->dataPtr->w2nd,
        this->dataPtr->h2nd, 3, "BLABLA");
  }

  this->newData = false;
}

/////////////////////////////////////////////////
void GpuLaser::UpdateRenderTarget(Ogre::RenderTarget *_target,
                   Ogre::Material *_material, Ogre::Camera *_cam,
                   const bool _updateTex)
{
  Ogre::RenderSystem *renderSys;
  Ogre::Viewport *vp = NULL;
  Ogre::SceneManager *sceneMgr = this->scene->OgreSceneManager();
  Ogre::Pass *pass;

  renderSys = this->scene->OgreSceneManager()->getDestinationRenderSystem();
  // Get pointer to the material pass
  pass = _material->getBestTechnique()->getPass(0);

  // Render the depth texture
  // OgreSceneManager::_render function automatically sets farClip to 0.
  // Which normally equates to infinite distance. We don't want this. So
  // we have to set the distance every time.
  _cam->setFarClipDistance(this->FarClip());

  Ogre::AutoParamDataSource autoParamDataSource;

  vp = _target->getViewport(0);

  // Need this line to render the ground plane. No idea why it's necessary.
  renderSys->_setViewport(vp);
  sceneMgr->_setPass(pass, true, false);
  autoParamDataSource.setCurrentPass(pass);
  autoParamDataSource.setCurrentViewport(vp);
  autoParamDataSource.setCurrentRenderTarget(_target);
  autoParamDataSource.setCurrentSceneManager(sceneMgr);
  autoParamDataSource.setCurrentCamera(_cam, true);

  renderSys->setLightingEnabled(false);
  renderSys->_setFog(Ogre::FOG_NONE);

#if OGRE_VERSION_MAJOR == 1 && OGRE_VERSION_MINOR == 6
  pass->_updateAutoParamsNoLights(&autoParamDataSource);
#else
  pass->_updateAutoParams(&autoParamDataSource, 1);
#endif

  if (_updateTex)
  {
    pass->getFragmentProgramParameters()->setNamedConstant("tex1",
      this->dataPtr->texIdx[0]);
    if (this->dataPtr->texIdx.size() > 1)
    {
      pass->getFragmentProgramParameters()->setNamedConstant("tex2",
        this->dataPtr->texIdx[1]);
      if (this->dataPtr->texIdx.size() > 2)
        pass->getFragmentProgramParameters()->setNamedConstant("tex3",
          this->dataPtr->texIdx[2]);
    }
  }

  // NOTE: We MUST bind parameters AFTER updating the autos
  if (pass->hasVertexProgram())
  {
    renderSys->bindGpuProgram(
        pass->getVertexProgram()->_getBindingDelegate());

#if OGRE_VERSION_MAJOR == 1 && OGRE_VERSION_MINOR == 6
    renderSys->bindGpuProgramParameters(Ogre::GPT_VERTEX_PROGRAM,
    pass->getVertexProgramParameters());
#else
    renderSys->bindGpuProgramParameters(Ogre::GPT_VERTEX_PROGRAM,
      pass->getVertexProgramParameters(), 1);
#endif
  }

  if (pass->hasFragmentProgram())
  {
    renderSys->bindGpuProgram(
    pass->getFragmentProgram()->_getBindingDelegate());

#if OGRE_VERSION_MAJOR == 1 && OGRE_VERSION_MINOR == 6
    renderSys->bindGpuProgramParameters(Ogre::GPT_FRAGMENT_PROGRAM,
    pass->getFragmentProgramParameters());
#else
      renderSys->bindGpuProgramParameters(Ogre::GPT_FRAGMENT_PROGRAM,
      pass->getFragmentProgramParameters(), 1);
#endif
  }
}

/////////////////////////////////////////////////
void GpuLaser::notifyRenderSingleObject(Ogre::Renderable *_rend,
      const Ogre::Pass* /*pass*/, const Ogre::AutoParamDataSource* /*source*/,
      const Ogre::LightList* /*lights*/, bool /*supp*/)
{
  Ogre::Vector4 retro = Ogre::Vector4(0, 0, 0, 0);
  try
  {
    retro = _rend->getCustomParameter(1);
  }
  catch(Ogre::ItemIdentityException& e)
  {
    _rend->setCustomParameter(1, Ogre::Vector4(0, 0, 0, 0));
  }

  Ogre::Pass *pass = this->dataPtr->currentMat->getBestTechnique()->getPass(0);
  Ogre::RenderSystem *renderSys =
                  this->scene->OgreSceneManager()->getDestinationRenderSystem();

  Ogre::AutoParamDataSource autoParamDataSource;

  Ogre::Viewport *vp = this->dataPtr->currentTarget->getViewport(0);

  renderSys->_setViewport(vp);
  autoParamDataSource.setCurrentRenderable(_rend);
  autoParamDataSource.setCurrentPass(pass);
  autoParamDataSource.setCurrentViewport(vp);
  autoParamDataSource.setCurrentRenderTarget(this->dataPtr->currentTarget);
  autoParamDataSource.setCurrentSceneManager(this->scene->OgreSceneManager());
  autoParamDataSource.setCurrentCamera(this->camera, true);

  pass->_updateAutoParams(&autoParamDataSource,
      Ogre::GPV_GLOBAL || Ogre::GPV_PER_OBJECT);
  pass->getFragmentProgramParameters()->setNamedConstant("retro", retro[0]);
  renderSys->bindGpuProgram(
      pass->getVertexProgram()->_getBindingDelegate());

  renderSys->bindGpuProgramParameters(Ogre::GPT_VERTEX_PROGRAM,
      pass->getVertexProgramParameters(),
      Ogre::GPV_GLOBAL || Ogre::GPV_PER_OBJECT);

  renderSys->bindGpuProgram(
      pass->getFragmentProgram()->_getBindingDelegate());

  renderSys->bindGpuProgramParameters(Ogre::GPT_FRAGMENT_PROGRAM,
      pass->getFragmentProgramParameters(),
      Ogre::GPV_GLOBAL || Ogre::GPV_PER_OBJECT);
}

//////////////////////////////////////////////////
void GpuLaser::RenderImpl()
{
  common::Timer firstPassTimer, secondPassTimer;

  firstPassTimer.Start();

  Ogre::SceneManager *sceneMgr = this->scene->OgreSceneManager();

  sceneMgr->_suppressRenderStateChanges(true);
  sceneMgr->addRenderObjectListener(this);

  for (unsigned int i = 0; i < this->dataPtr->textureCount; ++i)
  {
    if (this->dataPtr->textureCount > 1)
    {
      // Cannot call Camera::RotateYaw because it rotates in world frame,
      // but we need rotation in camera local frame
      this->sceneNode->roll(Ogre::Radian(this->dataPtr->cameraYaws[i]));
    }

    this->dataPtr->currentMat = this->dataPtr->matFirstPass;
    this->dataPtr->currentTarget = this->dataPtr->firstPassTargets[i];

    this->UpdateRenderTarget(this->dataPtr->firstPassTargets[i],
                  this->dataPtr->matFirstPass, this->camera);
    this->dataPtr->firstPassTargets[i]->update(false);
  }

  if (this->dataPtr->textureCount > 1)
      this->sceneNode->roll(Ogre::Radian(this->dataPtr->cameraYaws[3]));

  sceneMgr->removeRenderObjectListener(this);

  double firstPassDur = firstPassTimer.GetElapsed().Double();
  secondPassTimer.Start();

  this->dataPtr->visual->SetVisible(true);

  this->UpdateRenderTarget(this->dataPtr->secondPassTarget,
                this->dataPtr->matSecondPass, this->dataPtr->orthoCam, true);
  this->dataPtr->secondPassTarget->update(false);

  this->dataPtr->visual->SetVisible(false);

  sceneMgr->_suppressRenderStateChanges(false);

  double secondPassDur = secondPassTimer.GetElapsed().Double();
  this->dataPtr->lastRenderDuration = firstPassDur + secondPassDur;
}

//////////////////////////////////////////////////
const float* GpuLaser::LaserData() const
{
  return this->dataPtr->laserBuffer;
}

//////////////////////////////////////////////////
GpuLaser::DataIter GpuLaser::LaserDataBegin() const
{
  const unsigned int index = 0;
  // Data stuffed into three floats (RGB)
  const unsigned int skip = 3;
  // range data in R channel
  const unsigned int rangeOffset = 0;
  // intensity data in G channel
  const unsigned int intenOffset = 1;
  return DataIter(index, this->dataPtr->laserBuffer, skip, rangeOffset,
      intenOffset, this->dataPtr->w2nd);
}

//////////////////////////////////////////////////
GpuLaser::DataIter GpuLaser::LaserDataEnd() const
{
  const unsigned int index = this->dataPtr->h2nd * this->dataPtr->w2nd;

  // Data stuffed into three floats (RGB)
  const unsigned int skip = 3;
  // range data in R channel
  const unsigned int rangeOffset = 0;
  // intensity data in G channel
  const unsigned int intenOffset = 1;
  return DataIter(index, this->dataPtr->laserBuffer, skip, rangeOffset,
      intenOffset, this->dataPtr->w2nd);
}

/////////////////////////////////////////////////
void GpuLaser::CreateOrthoCam()
{
  this->dataPtr->pitchNodeOrtho =
    this->GetScene()->WorldVisual()->GetSceneNode()->createChildSceneNode();

  this->dataPtr->orthoCam = this->scene->OgreSceneManager()->createCamera(
        this->dataPtr->pitchNodeOrtho->getName() + "_ortho_cam");

  // Use X/Y as horizon, Z up
  this->dataPtr->orthoCam->pitch(Ogre::Degree(90));

  // Don't yaw along variable axis, causes leaning
  this->dataPtr->orthoCam->setFixedYawAxis(true, Ogre::Vector3::UNIT_Z);

  this->dataPtr->orthoCam->setDirection(1, 0, 0);

  this->dataPtr->pitchNodeOrtho->attachObject(this->dataPtr->orthoCam);
  this->dataPtr->orthoCam->setAutoAspectRatio(true);

  if (this->dataPtr->orthoCam)
  {
    this->dataPtr->orthoCam->setNearClipDistance(0.01);
    this->dataPtr->orthoCam->setFarClipDistance(0.02);
    this->dataPtr->orthoCam->setRenderingDistance(0.02);

    this->dataPtr->orthoCam->setProjectionType(Ogre::PT_ORTHOGRAPHIC);
  }
}

/////////////////////////////////////////////////
Ogre::Matrix4 GpuLaser::BuildScaledOrthoMatrix(const float _left,
    const float _right, const float _bottom, const float _top,
    const float _near, const float _far)
{
  float invw = 1 / (_right - _left);
  float invh = 1 / (_top - _bottom);
  float invd = 1 / (_far - _near);

  Ogre::Matrix4 proj = Ogre::Matrix4::ZERO;
  proj[0][0] = 2 * invw;
  proj[0][3] = -(_right + _left) * invw;
  proj[1][1] = 2 * invh;
  proj[1][3] = -(_top + _bottom) * invh;
  proj[2][2] = -2 * invd;
  proj[2][3] = -(_far + _near) * invd;
  proj[3][3] = 1;

  return proj;
}

//////////////////////////////////////////////////
void GpuLaser::Set1stPassTarget(Ogre::RenderTarget *_target,
                                const unsigned int _index)
{
  this->dataPtr->firstPassTargets[_index] = _target;

  if (this->dataPtr->firstPassTargets[_index])
  {
    // Setup the viewport to use the texture
    this->dataPtr->firstPassViewports[_index] =
      this->dataPtr->firstPassTargets[_index]->addViewport(this->camera);
    this->dataPtr->firstPassViewports[_index]->setClearEveryFrame(true);
    this->dataPtr->firstPassViewports[_index]->setOverlaysEnabled(false);
    this->dataPtr->firstPassViewports[_index]->setShadowsEnabled(false);
    this->dataPtr->firstPassViewports[_index]->setSkiesEnabled(false);
    this->dataPtr->firstPassViewports[_index]->setBackgroundColour(
        Ogre::ColourValue(this->farClip, 0.0, 1.0));
    this->dataPtr->firstPassViewports[_index]->setVisibilityMask(
        GZ_VISIBILITY_ALL & ~(GZ_VISIBILITY_GUI | GZ_VISIBILITY_SELECTABLE));
  }

  if (_index == 0)
  {
<<<<<<< HEAD
    this->camera->setAspectRatio(this->rayCountRatio);
    this->camera->setFOVy(Ogre::Radian(this->LimitFOV(this->vfov)));
=======
    this->camera->setAspectRatio(this->RayCountRatio());
    this->camera->setFOVy(Ogre::Radian(this->CosVertFOV()));
>>>>>>> 76209129
  }
}

//////////////////////////////////////////////////
void GpuLaser::Set2ndPassTarget(Ogre::RenderTarget *_target)
{
  this->dataPtr->secondPassTarget = _target;

  if (this->dataPtr->secondPassTarget)
  {
    // Setup the viewport to use the texture
    this->dataPtr->secondPassViewport =
        this->dataPtr->secondPassTarget->addViewport(this->dataPtr->orthoCam);
    this->dataPtr->secondPassViewport->setClearEveryFrame(true);
    this->dataPtr->secondPassViewport->setOverlaysEnabled(false);
    this->dataPtr->secondPassViewport->setShadowsEnabled(false);
    this->dataPtr->secondPassViewport->setSkiesEnabled(false);
    this->dataPtr->secondPassViewport->setBackgroundColour(
        Ogre::ColourValue(0.0, 1.0, 0.0));
    this->dataPtr->secondPassViewport->setVisibilityMask(
        GZ_VISIBILITY_ALL & ~(GZ_VISIBILITY_GUI | GZ_VISIBILITY_SELECTABLE));
  }
  Ogre::Matrix4 p = this->BuildScaledOrthoMatrix(
      0, static_cast<float>(this->dataPtr->w2nd / 10.0),
      0, static_cast<float>(this->dataPtr->h2nd / 10.0),
      0.01, 0.02);

  this->dataPtr->orthoCam->setCustomProjectionMatrix(true, p);
}

/////////////////////////////////////////////////
void GpuLaser::SetRangeCount(const unsigned int _w, const unsigned int _h)
{
  this->dataPtr->w2nd = _w;
  this->dataPtr->h2nd = _h;
}

/////////////////////////////////////////////////
void GpuLaser::CreateMesh()
{
  std::string meshName = this->Name() + "_undistortion_mesh";

  common::Mesh *mesh = new common::Mesh();
  mesh->SetName(meshName);

  common::SubMesh *submesh = new common::SubMesh();

  double dx, dy;
  submesh->SetPrimitiveType(common::SubMesh::POINTS);

  if (this->dataPtr->h2nd == 1)
  {
    dy = 0;
  }
  else
  {
    dy = 0.1;
  }

  dx = 0.1;

  // startX ranges from 0 to -(w2nd/10) at dx=0.1 increments
  // startY ranges from h2nd/10 to 0 at dy=0.1 decrements
  // see GpuLaser::Set2ndPassTarget() on how the ortho cam is set up
  double startX = dx;
  double startY = this->dataPtr->h2nd/10.0;

  // half of actual camera vertical FOV without padding
  double phi = this->VertFOV() / 2;
  double phiCamera = phi + std::abs(this->VertHalfAngle());
  double theta = this->CosHorzFOV() / 2;

  if (this->ImageHeight() == 1)
  {
    phi = 0;
  }

  // index of ray
  unsigned int ptsOnLine = 0;

  // total laser hfov
  double thfov = this->dataPtr->textureCount * this->CosHorzFOV();
  double hstep = thfov / (this->dataPtr->w2nd - 1);
  double vstep = 2 * phi / (this->dataPtr->h2nd - 1);

  if (this->dataPtr->h2nd == 1)
  {
    vstep = 0;
  }

  for (unsigned int j = 0; j < this->dataPtr->h2nd; ++j)
  {
    double gamma = 0;
    if (this->dataPtr->h2nd != 1)
    {
      // gamma: current vertical angle w.r.t. camera
      gamma = vstep * j - phi + this->VertHalfAngle();
    }

    for (unsigned int i = 0; i < this->dataPtr->w2nd; ++i)
    {
      // current horizontal angle from start of laser scan
      double delta = hstep * i;

      // index of texture that contains the depth value
      unsigned int texture = delta / this->CosHorzFOV();

      // cap texture index and horizontal angle
      if (texture > this->dataPtr->textureCount-1)
      {
        texture -= 1;
        delta -= hstep;
      }

      startX -= dx;
      if (ptsOnLine == this->dataPtr->w2nd)
      {
        ptsOnLine = 0;
        startX = 0;
        startY -= dy;
      }
      ptsOnLine++;

      // the texture/1000.0 value is used in the laser_2nd_pass.frag shader
      // as a trick to determine which camera texture to use when stitching
      // together the final depth image.
      submesh->AddVertex(texture/1000.0, startX, startY);

      // first compute angle from the start of current camera's horizontal
      // min angle, then set delta to be angle from center of current camera.
      delta = delta - (texture * this->CosHorzFOV());
      delta = delta - theta;

      // adjust uv coordinates of depth texture to match projection of current
      // laser ray the depth image plane.
      double u = 0.5 - tan(delta) / (2.0 * tan(theta));
      double v = 0.5 - (tan(gamma) * cos(theta)) /
          (2.0 * tan(phiCamera) * cos(delta));

      submesh->AddTexCoord(u, v);
      submesh->AddIndex(this->dataPtr->w2nd * j + i);
    }
  }

  mesh->AddSubMesh(submesh);

  this->dataPtr->undistMesh = mesh;

  common::MeshManager::Instance()->AddMesh(this->dataPtr->undistMesh);
}

/////////////////////////////////////////////////
void GpuLaser::CreateCanvas()
{
  this->CreateMesh();

  Ogre::Node *parent = this->dataPtr->visual->GetSceneNode()->getParent();
  parent->removeChild(this->dataPtr->visual->GetSceneNode());

  this->dataPtr->pitchNodeOrtho->addChild(
      this->dataPtr->visual->GetSceneNode());

  this->dataPtr->visual->InsertMesh(this->dataPtr->undistMesh);

  std::ostringstream stream;
  std::string meshName = this->dataPtr->undistMesh->GetName();
  stream << this->dataPtr->visual->GetSceneNode()->getName()
      << "_ENTITY_" << meshName;

  this->dataPtr->object = (Ogre::MovableObject*)
      (this->dataPtr->visual->GetSceneNode()->getCreator()->createEntity(
      stream.str(), meshName));

  this->dataPtr->visual->AttachObject(this->dataPtr->object);
  this->dataPtr->object->setVisibilityFlags(GZ_VISIBILITY_ALL
      & ~GZ_VISIBILITY_SELECTABLE);

  ignition::math::Pose3d pose;
  pose.Pos().Set(0.01, 0, 0);
  pose.Rot().Euler(ignition::math::Vector3d(0, 0, 0));

  this->dataPtr->visual->SetPose(pose);

  this->dataPtr->visual->SetMaterial("Gazebo/Green");
  this->dataPtr->visual->SetAmbient(ignition::math::Color(0, 1, 0, 1));
  this->dataPtr->visual->SetVisible(true);
  this->scene->AddVisual(this->dataPtr->visual);
}

//////////////////////////////////////////////////
void GpuLaser::SetHorzHalfAngle(const double _angle)
{
  this->horzHalfAngle = _angle;
}

//////////////////////////////////////////////////
void GpuLaser::SetVertHalfAngle(const double _angle)
{
  this->vertHalfAngle = _angle;
}

//////////////////////////////////////////////////
double GpuLaser::HorzHalfAngle() const
{
  return this->horzHalfAngle;
}

//////////////////////////////////////////////////
double GpuLaser::VertHalfAngle() const
{
  return this->vertHalfAngle;
}

//////////////////////////////////////////////////
void GpuLaser::SetIsHorizontal(const bool _horizontal)
{
  this->isHorizontal = _horizontal;
}

//////////////////////////////////////////////////
bool GpuLaser::IsHorizontal() const
{
  return this->isHorizontal;
}

//////////////////////////////////////////////////
double GpuLaser::HorzFOV() const
{
  return this->hfov;
}

//////////////////////////////////////////////////
double GpuLaser::VertFOV() const
{
  return this->vfov;
}

//////////////////////////////////////////////////
void GpuLaser::SetHorzFOV(const double _hfov)
{
  this->hfov = _hfov;
}

//////////////////////////////////////////////////
void GpuLaser::SetVertFOV(const double _vfov)
{
  this->vfov = _vfov;
}

//////////////////////////////////////////////////
double GpuLaser::CosHorzFOV() const
{
  return this->chfov;
}

//////////////////////////////////////////////////
void GpuLaser::SetCosHorzFOV(const double _chfov)
{
  this->chfov = _chfov;
}

//////////////////////////////////////////////////
double GpuLaser::CosVertFOV() const
{
  return this->cvfov;
}

//////////////////////////////////////////////////
void GpuLaser::SetCosVertFOV(const double _cvfov)
{
  this->cvfov = _cvfov;
}

//////////////////////////////////////////////////
double GpuLaser::NearClip() const
{
  return this->nearClip;
}

//////////////////////////////////////////////////
double GpuLaser::FarClip() const
{
  return this->farClip;
}

//////////////////////////////////////////////////
void GpuLaser::SetNearClip(const double _near)
{
  this->nearClip = _near;
}

//////////////////////////////////////////////////
void GpuLaser::SetFarClip(const double _far)
{
  this->farClip = _far;
}

//////////////////////////////////////////////////
unsigned int GpuLaser::CameraCount() const
{
  return this->cameraCount;
}

//////////////////////////////////////////////////
void GpuLaser::SetCameraCount(const unsigned int _cameraCount)
{
  this->cameraCount = _cameraCount;
}

//////////////////////////////////////////////////
double GpuLaser::RayCountRatio() const
{
  return this->rayCountRatio;
}

//////////////////////////////////////////////////
void GpuLaser::SetRayCountRatio(const double _rayCountRatio)
{
  this->rayCountRatio = _rayCountRatio;
}

//////////////////////////////////////////////////
event::ConnectionPtr GpuLaser::ConnectNewLaserFrame(
    std::function<void (const float *_frame, unsigned int _width,
    unsigned int _height, unsigned int _depth,
    const std::string &_format)> _subscriber)
{
  return this->dataPtr->newLaserFrame.Connect(_subscriber);
}<|MERGE_RESOLUTION|>--- conflicted
+++ resolved
@@ -564,13 +564,8 @@
 
   if (_index == 0)
   {
-<<<<<<< HEAD
-    this->camera->setAspectRatio(this->rayCountRatio);
-    this->camera->setFOVy(Ogre::Radian(this->LimitFOV(this->vfov)));
-=======
     this->camera->setAspectRatio(this->RayCountRatio());
-    this->camera->setFOVy(Ogre::Radian(this->CosVertFOV()));
->>>>>>> 76209129
+    this->camera->setFOVy(Ogre::Radian(this->LimitFOV(this->CosVertFOV())));
   }
 }
 
