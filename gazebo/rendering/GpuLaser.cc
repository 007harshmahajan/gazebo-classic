--- conflicted
+++ resolved
@@ -712,11 +712,7 @@
       & ~GZ_VISIBILITY_SELECTABLE);
 
   ignition::math::Pose3d pose;
-<<<<<<< HEAD
   pose.Pos().Set(0.01, 0, 0);
-=======
-  pose.Pos() = ignition::math::Vector3d(0.01, 0, 0);
->>>>>>> 08a89132
   pose.Rot().Euler(ignition::math::Vector3d(0, 0, 0));
 
   this->dataPtr->visual->SetPose(pose);
