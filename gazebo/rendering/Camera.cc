/*
 * Copyright (C) 2012-2013 Open Source Robotics Foundation
 *
 * Licensed under the Apache License, Version 2.0 (the "License");
 * you may not use this file except in compliance with the License.
 * You may obtain a copy of the License at
 *
 *     http://www.apache.org/licenses/LICENSE-2.0
 *
 * Unless required by applicable law or agreed to in writing, software
 * distributed under the License is distributed on an "AS IS" BASIS,
 * WITHOUT WARRANTIES OR CONDITIONS OF ANY KIND, either express or implied.
 * See the License for the specific language governing permissions and
 * limitations under the License.
 *
*/

#include <dirent.h>
#include <sstream>
#include <boost/filesystem.hpp>
#include <sdf/sdf.hh>

// Moved to top to avoid osx compilation errors
#include "gazebo/math/Rand.hh"

#include "gazebo/rendering/skyx/include/SkyX.h"

#include "gazebo/common/Assert.hh"
#include "gazebo/common/Events.hh"
#include "gazebo/common/Console.hh"
#include "gazebo/common/Exception.hh"
#include "gazebo/math/Pose.hh"

#include "gazebo/rendering/ogre_gazebo.h"
#include "gazebo/rendering/RTShaderSystem.hh"
#include "gazebo/rendering/RenderEngine.hh"
#include "gazebo/rendering/Visual.hh"
#include "gazebo/rendering/Conversions.hh"
#include "gazebo/rendering/Scene.hh"
#include "gazebo/rendering/CameraPrivate.hh"
#include "gazebo/rendering/Camera.hh"

using namespace gazebo;
using namespace rendering;


unsigned int CameraPrivate::cameraCounter = 0;

namespace gazebo
{
namespace rendering
{
// We'll create an instance of this class for each camera, to be used to inject
// random values on each render call.
class GaussianNoiseCompositorListener
  : public Ogre::CompositorInstance::Listener
{
  /// \brief Constructor, setting mean and standard deviation.
  public: GaussianNoiseCompositorListener(double _mean, double _stddev):
      mean(_mean), stddev(_stddev) {}

  /// \brief Callback that OGRE will invoke for us on each render call
  public: virtual void notifyMaterialRender(unsigned int _pass_id,
                                            Ogre::MaterialPtr & _mat)
  {
    // modify material here (wont alter the base material!), called for
    // every drawn geometry instance (i.e. compositor render_quad)

    // Sample three values within the range [0,1.0] and set them for use in
    // the fragment shader, which will interpret them as offsets from (0,0)
    // to use when computing pseudo-random values.
    Ogre::Vector3 offsets(math::Rand::GetDblUniform(0.0, 1.0),
                          math::Rand::GetDblUniform(0.0, 1.0),
                          math::Rand::GetDblUniform(0.0, 1.0));
    // These calls are setting parameters that are declared in two places:
    // 1. media/materials/scripts/gazebo.material, in
    //    fragment_program Gazebo/GaussianCameraNoiseFS
    // 2. media/materials/scripts/camera_noise_gaussian_fs.glsl
    _mat->getTechnique(0)->getPass(_pass_id)->
      getFragmentProgramParameters()->
      setNamedConstant("offsets", offsets);
    _mat->getTechnique(0)->getPass(_pass_id)->
      getFragmentProgramParameters()->
      setNamedConstant("mean", (Ogre::Real)this->mean);
    _mat->getTechnique(0)->getPass(_pass_id)->
      getFragmentProgramParameters()->
      setNamedConstant("stddev", (Ogre::Real)this->stddev);
  }

  /// \brief Mean that we'll pass down to the GLSL fragment shader.
  private: double mean;
  /// \brief Standard deviation that we'll pass down to the GLSL fragment
  /// shader.
  private: double stddev;
};
}  // namespace rendering
}  // namespace gazebo

//////////////////////////////////////////////////
Camera::Camera(const std::string &_name, ScenePtr _scene,
               bool _autoRender)
  : dataPtr(new CameraPrivate)
{
  this->initialized = false;
  this->sdf.reset(new sdf::Element);
  sdf::initFile("camera.sdf", this->sdf);

  this->animState = NULL;
  this->windowId = 0;
  this->scene = _scene;

  this->newData = false;

  this->textureWidth = this->textureHeight = 0;

  this->saveFrameBuffer = NULL;
  this->saveCount = 0;
  this->bayerFrameBuffer = NULL;

  this->name = _name;
  this->scopedName = this->scene->GetName() + "::" + _name;
  this->scopedUniqueName = this->scopedName + "(" +
    boost::lexical_cast<std::string>(++this->dataPtr->cameraCounter) + ")";

  this->renderTarget = NULL;
  this->renderTexture = NULL;

  this->captureData = false;
  this->captureDataOnce = false;

  this->camera = NULL;
  this->viewport = NULL;

  this->pitchNode = NULL;
  this->sceneNode = NULL;

  this->screenshotPath = getenv("HOME");
  this->screenshotPath += "/.gazebo/pictures";

  // Connect to the render signal
  this->connections.push_back(
      event::Events::ConnectPostRender(boost::bind(&Camera::Update, this)));

  if (_autoRender)
  {
    this->connections.push_back(event::Events::ConnectRender(
          boost::bind(&Camera::Render, this, false)));
    this->connections.push_back(
        event::Events::ConnectPostRender(
          boost::bind(&Camera::PostRender, this)));
  }

  this->lastRenderWallTime = common::Time::GetWallTime();

  // Set default render rate to unlimited
  this->SetRenderRate(0.0);

  this->dataPtr->node = transport::NodePtr(new transport::Node());
  this->dataPtr->node->Init();
}

//////////////////////////////////////////////////
Camera::~Camera()
{
  delete [] this->saveFrameBuffer;
  delete [] this->bayerFrameBuffer;

  this->pitchNode = NULL;
  this->sceneNode = NULL;

  if (this->renderTexture && this->scene->GetInitialized())
    Ogre::TextureManager::getSingleton().remove(this->renderTexture->getName());
  this->renderTexture = NULL;
  this->renderTarget = NULL;

  if (this->camera && this->scene && this->scene->GetManager())
  {
    this->scene->GetManager()->destroyCamera(this->scopedUniqueName);
    this->camera = NULL;
  }

  this->connections.clear();

  this->sdf->Reset();
  this->sdf.reset();

  delete this->dataPtr;
  this->dataPtr = NULL;
}

//////////////////////////////////////////////////
void Camera::Load(sdf::ElementPtr _sdf)
{
  this->sdf->Copy(_sdf);
  this->Load();
}

//////////////////////////////////////////////////
void Camera::Load()
{
  sdf::ElementPtr imgElem = this->sdf->GetElement("image");
  if (imgElem)
  {
    this->imageWidth = imgElem->Get<int>("width");
    this->imageHeight = imgElem->Get<int>("height");
    this->imageFormat = this->GetOgrePixelFormat(
        imgElem->Get<std::string>("format"));
  }
  else
    gzthrow("Camera has no <image> tag.");

  // Create the directory to store frames
  if (this->sdf->HasElement("save") &&
      this->sdf->GetElement("save")->Get<bool>("enabled"))
  {
    sdf::ElementPtr elem = this->sdf->GetElement("save");
    std::string command;

    command = "mkdir " + elem->Get<std::string>("path")+ " 2>>/dev/null";
    if (system(command.c_str()) < 0)
      gzerr << "Error making directory\n";
  }

  if (this->sdf->HasElement("horizontal_fov"))
  {
    sdf::ElementPtr elem = this->sdf->GetElement("horizontal_fov");
    double angle = elem->Get<double>();
    if (angle < 0.01 || angle > M_PI)
    {
      gzthrow("Camera horizontal field of view invalid.");
    }
    this->SetHFOV(angle);
  }

  // Handle noise model settings.
  this->dataPtr->noiseActive = false;
  if (this->sdf->HasElement("noise"))
  {
    sdf::ElementPtr noiseElem = this->sdf->GetElement("noise");
    std::string type = noiseElem->Get<std::string>("type");
    if (type == "gaussian")
    {
      this->dataPtr->noiseType = CameraPrivate::GAUSSIAN;
      this->dataPtr->noiseMean = noiseElem->Get<double>("mean");
      this->dataPtr->noiseStdDev = noiseElem->Get<double>("stddev");
      this->dataPtr->noiseActive = true;
      this->dataPtr->gaussianNoiseCompositorListener.reset(new
        GaussianNoiseCompositorListener(this->dataPtr->noiseMean,
          this->dataPtr->noiseStdDev));
      gzlog << "applying Gaussian noise model with mean "
        << this->dataPtr->noiseMean <<
        " and stddev " << this->dataPtr->noiseStdDev << std::endl;
    }
    else
      gzwarn << "ignoring unknown noise model type \"" << type << "\"" <<
        std::endl;
  }

  // Only create a command subscription for real cameras. Ignore camera's
  // created for visualization purposes.
  if (this->name.find("_GUIONLY_") == std::string::npos)
  {
    this->dataPtr->cmdSub = this->dataPtr->node->Subscribe(
        "~/" + this->GetName() + "/cmd", &Camera::OnCmdMsg, this, true);
  }
}

//////////////////////////////////////////////////
void Camera::Init()
{
  this->SetSceneNode(
      this->scene->GetManager()->getRootSceneNode()->createChildSceneNode(
        this->scopedUniqueName + "_SceneNode"));

  this->CreateCamera();

  // Create a scene node to control pitch motion
  this->pitchNode =
    this->sceneNode->createChildSceneNode(this->scopedUniqueName + "PitchNode");
  this->pitchNode->pitch(Ogre::Degree(0));

  this->pitchNode->attachObject(this->camera);
  this->camera->setAutoAspectRatio(true);

  this->sceneNode->setInheritScale(false);
  this->pitchNode->setInheritScale(false);

  this->saveCount = 0;

  this->SetClipDist();
}

//////////////////////////////////////////////////
void Camera::Fini()
{
  this->initialized = false;
  this->connections.clear();
  this->dataPtr->node.reset();

  if (this->dataPtr->gaussianNoiseCompositorListener)
  {
    this->dataPtr->gaussianNoiseInstance->removeListener(
      this->dataPtr->gaussianNoiseCompositorListener.get());
  }

  RTShaderSystem::DetachViewport(this->viewport, this->scene);

  if (this->renderTarget && this->scene->GetInitialized())
    this->renderTarget->removeAllViewports();

  this->viewport = NULL;
  this->renderTarget = NULL;
}

//////////////////////////////////////////////////
void Camera::SetWindowId(unsigned int windowId_)
{
  this->windowId = windowId_;
}

//////////////////////////////////////////////////
unsigned int Camera::GetWindowId() const
{
  return this->windowId;
}

//////////////////////////////////////////////////
void Camera::SetScene(ScenePtr _scene)
{
  this->scene = _scene;
}

//////////////////////////////////////////////////
void Camera::Update()
{
  boost::mutex::scoped_lock lock(this->dataPtr->receiveMutex);

  // Process all the command messages.
  for (CameraPrivate::CameraCmdMsgs_L::iterator iter =
      this->dataPtr->commandMsgs.begin();
      iter != this->dataPtr->commandMsgs.end(); ++iter)
  {
    if ((*iter)->has_follow_model())
      this->TrackVisual((*iter)->follow_model());
  }
  this->dataPtr->commandMsgs.clear();

  std::list<msgs::Request>::iterator iter = this->requests.begin();
  while (iter != this->requests.end())
  {
    bool erase = false;
    if ((*iter).request() == "track_visual")
    {
      if (this->TrackVisualImpl((*iter).data()))
        erase = true;
    }
    else if ((*iter).request() == "attach_visual")
    {
      msgs::TrackVisual msg;
      msg.ParseFromString((*iter).data());
      bool result = false;

      if (msg.id() < GZ_UINT32_MAX)
        result = this->AttachToVisualImpl(msg.id(),
            msg.inherit_orientation(), msg.min_dist(), msg.max_dist());
      else
        result = this->AttachToVisualImpl(msg.name(),
            msg.inherit_orientation(), msg.min_dist(), msg.max_dist());

      if (result)
        erase = true;
    }

    if (erase)
      iter = this->requests.erase(iter);
    else
      ++iter;
  }

  // Update animations
  if (this->animState)
  {
    this->animState->addTime(
        (common::Time::GetWallTime() - this->prevAnimTime).Double());
    this->prevAnimTime = common::Time::GetWallTime();

    if (this->animState->hasEnded())
    {
      try
      {
        this->scene->GetManager()->destroyAnimation(
            std::string(this->animState->getAnimationName()));
      } catch(Ogre::Exception &_e)
      {
      }

      this->animState = NULL;

      this->AnimationComplete();

      if (this->onAnimationComplete)
        this->onAnimationComplete();

      if (!this->dataPtr->moveToPositionQueue.empty())
      {
        this->MoveToPosition(this->dataPtr->moveToPositionQueue[0].first,
                             this->dataPtr->moveToPositionQueue[0].second);
        this->dataPtr->moveToPositionQueue.pop_front();
      }
    }
  }
  else if (this->dataPtr->trackedVisual)
  {
    math::Vector3 direction = this->dataPtr->trackedVisual->GetWorldPose().pos -
                              this->GetWorldPose().pos;

    double yaw = atan2(direction.y, direction.x);
    double pitch = atan2(-direction.z,
                         sqrt(pow(direction.x, 2) + pow(direction.y, 2)));
    pitch = math::clamp(pitch, 0.0, 0.25*M_PI);

    double currPitch = this->GetWorldRotation().GetAsEuler().y;
    double currYaw = this->GetWorldRotation().GetAsEuler().z;

    double pitchError = currPitch - pitch;

    double yawError = currYaw - yaw;
    if (yawError > M_PI)
      yawError -= M_PI*2;
    if (yawError < -M_PI)
      yawError += M_PI*2;

    double pitchAdj = this->dataPtr->trackVisualPitchPID.Update(
        pitchError, 0.01);
    double yawAdj = this->dataPtr->trackVisualYawPID.Update(
        yawError, 0.01);

    this->SetWorldRotation(math::Quaternion(0, currPitch + pitchAdj,
          currYaw + yawAdj));

    double origDistance = 8.0;
    double distance = direction.GetLength();
    double error = origDistance - distance;

    double scaling = this->dataPtr->trackVisualPID.Update(error, 0.3);

    math::Vector3 displacement = direction;
    displacement.Normalize();
    displacement *= scaling;

    math::Vector3 pos = this->GetWorldPosition() + displacement;
    pos.z = math::clamp(pos.z, 3.0, pos.z);

    this->SetWorldPosition(pos);
  }
}

//////////////////////////////////////////////////
void Camera::Render()
{
  this->Render(false);
}

//////////////////////////////////////////////////
void Camera::Render(bool _force)
{
  if (this->initialized && (_force ||
       common::Time::GetWallTime() - this->lastRenderWallTime >=
        this->dataPtr->renderPeriod))
  {
    this->newData = true;
    this->RenderImpl();
  }
}

//////////////////////////////////////////////////
void Camera::RenderImpl()
{
  if (this->renderTarget)
  {
    // Render, but don't swap buffers.
    this->renderTarget->update(false);
  }
}

//////////////////////////////////////////////////
void Camera::ReadPixelBuffer()
{
  this->renderTarget->swapBuffers();

  if (this->newData && (this->captureData || this->captureDataOnce))
  {
    size_t size;
    unsigned int width = this->GetImageWidth();
    unsigned int height = this->GetImageHeight();

    // Get access to the buffer and make an image and write it to file
    size = Ogre::PixelUtil::getMemorySize(width, height, 1,
        static_cast<Ogre::PixelFormat>(this->imageFormat));

    // Allocate buffer
    if (!this->saveFrameBuffer)
      this->saveFrameBuffer = new unsigned char[size];

    memset(this->saveFrameBuffer, 128, size);

    Ogre::PixelBox box(width, height, 1,
        static_cast<Ogre::PixelFormat>(this->imageFormat),
        this->saveFrameBuffer);

#if OGRE_VERSION_MAJOR == 1 && OGRE_VERSION_MINOR < 8
    // Case for UserCamera where there is no RenderTexture but
    // a RenderTarget (RenderWindow) exists. We can not call SetRenderTarget
    // because that overrides the this->renderTarget variable
    if (this->renderTarget && !this->renderTexture)
    {
      // Create the render texture
      this->renderTexture = (Ogre::TextureManager::getSingleton().createManual(
        this->renderTarget->getName() + "_tex",
        "General",
        Ogre::TEX_TYPE_2D,
        this->GetImageWidth(),
        this->GetImageHeight(),
        0,
        (Ogre::PixelFormat)this->imageFormat,
        Ogre::TU_RENDERTARGET)).getPointer();
        Ogre::RenderTexture *rtt
            = this->renderTexture->getBuffer()->getRenderTarget();

      // Setup the viewport to use the texture
      Ogre::Viewport *vp = rtt->addViewport(this->camera);
      vp->setClearEveryFrame(true);
      vp->setShadowsEnabled(true);
      vp->setShadowsEnabled(true);
      vp->setOverlaysEnabled(false);
    }

    // This update is only needed for client side data captures
    if (this->renderTexture->getBuffer()->getRenderTarget()
        != this->renderTarget)
      this->renderTexture->getBuffer()->getRenderTarget()->update();

    // The code below is equivalent to
    // this->viewport->getTarget()->copyContentsToMemory(box);
    // which causes problems on some machines if running ogre-1.7.4
    Ogre::HardwarePixelBufferSharedPtr pixelBuffer;
    pixelBuffer = this->renderTexture->getBuffer();
    pixelBuffer->blitToMemory(box);
#else
    // There is a fix in ogre-1.8 for a buffer overrun problem in
    // OgreGLXWindow.cpp's copyContentsToMemory(). It fixes reading
    // pixels from buffer into memory.
    this->viewport->getTarget()->copyContentsToMemory(box);
#endif
  }
}

//////////////////////////////////////////////////
common::Time Camera::GetLastRenderWallTime()
{
  return this->lastRenderWallTime;
}

//////////////////////////////////////////////////
void Camera::PostRender()
{
  this->ReadPixelBuffer();

  this->lastRenderWallTime = common::Time::GetWallTime();

  if (this->newData && (this->captureData || this->captureDataOnce))
  {
    if (this->captureDataOnce)
    {
      this->SaveFrame(this->GetFrameFilename());
      this->captureDataOnce = false;
    }

    if (this->sdf->HasElement("save") &&
        this->sdf->GetElement("save")->Get<bool>("enabled"))
    {
      this->SaveFrame(this->GetFrameFilename());
    }

    unsigned int width = this->GetImageWidth();
    unsigned int height = this->GetImageHeight();
    const unsigned char *buffer = this->saveFrameBuffer;

    // do last minute conversion if Bayer pattern is requested, go from R8G8B8
    if ((this->GetImageFormat() == "BAYER_RGGB8") ||
         (this->GetImageFormat() == "BAYER_BGGR8") ||
         (this->GetImageFormat() == "BAYER_GBRG8") ||
         (this->GetImageFormat() == "BAYER_GRBG8"))
    {
      if (!this->bayerFrameBuffer)
        this->bayerFrameBuffer = new unsigned char[width * height];

      this->ConvertRGBToBAYER(this->bayerFrameBuffer,
          this->saveFrameBuffer, this->GetImageFormat(),
          width, height);

      buffer = this->bayerFrameBuffer;
    }

    this->newImageFrame(buffer, width, height, this->GetImageDepth(),
        this->GetImageFormat());
  }

  this->newData = false;
}

//////////////////////////////////////////////////
math::Pose Camera::GetWorldPose()
{
  return math::Pose(this->GetWorldPosition(), this->GetWorldRotation());
}

//////////////////////////////////////////////////
math::Vector3 Camera::GetWorldPosition() const
{
  return Conversions::Convert(this->sceneNode->_getDerivedPosition());
}

//////////////////////////////////////////////////
math::Quaternion Camera::GetWorldRotation() const
{
  math::Vector3 sRot, pRot;

  sRot = Conversions::Convert(this->sceneNode->getOrientation()).GetAsEuler();
  pRot = Conversions::Convert(this->pitchNode->getOrientation()).GetAsEuler();

  return math::Quaternion(sRot.x, pRot.y, sRot.z);
}

//////////////////////////////////////////////////
void Camera::SetWorldPose(const math::Pose &_pose)
{
  this->SetWorldPosition(_pose.pos);
  this->SetWorldRotation(_pose.rot);
}

//////////////////////////////////////////////////
math::Pose Camera::GetWorldPose() const
{
  math::Pose pose;
  pose.pos = Conversions::Convert(this->camera->getDerivedPosition());
  pose.rot = Conversions::Convert(this->camera->getDerivedOrientation());
  return pose;
}

//////////////////////////////////////////////////
void Camera::SetWorldPosition(const math::Vector3 &_pos)
{
  if (this->animState)
    return;

  this->sceneNode->setPosition(Ogre::Vector3(_pos.x, _pos.y, _pos.z));

  // The pitch nodes needs to be told to update its transform
  this->pitchNode->needUpdate();
}

//////////////////////////////////////////////////
void Camera::SetWorldRotation(const math::Quaternion &_quant)
{
  if (this->animState)
    return;

  math::Quaternion p, s;
  math::Vector3 rpy = _quant.GetAsEuler();
  p.SetFromEuler(math::Vector3(0, rpy.y, 0));

  // Set the roll and yaw.
  s.SetFromEuler(math::Vector3(rpy.x, 0, rpy.z));

  this->sceneNode->setOrientation(
      Ogre::Quaternion(s.w, s.x, s.y, s.z));

  this->pitchNode->setOrientation(
      Ogre::Quaternion(p.w, p.x, p.y, p.z));

  this->sceneNode->needUpdate();
  this->pitchNode->needUpdate();
}

//////////////////////////////////////////////////
void Camera::Translate(const math::Vector3 &direction)
{
  Ogre::Vector3 vec(direction.x, direction.y, direction.z);

  this->sceneNode->translate(this->sceneNode->getOrientation() *
      this->pitchNode->getOrientation() * vec);
}

//////////////////////////////////////////////////
void Camera::RotateYaw(math::Angle _angle)
{
  this->sceneNode->roll(Ogre::Radian(_angle.Radian()), Ogre::Node::TS_WORLD);
}

//////////////////////////////////////////////////
void Camera::RotatePitch(math::Angle _angle)
{
  this->pitchNode->yaw(Ogre::Radian(_angle.Radian()));
}


//////////////////////////////////////////////////
void Camera::SetClipDist()
{
  sdf::ElementPtr clipElem = this->sdf->GetElement("clip");
  if (!clipElem)
    gzthrow("Camera has no <clip> tag.");

  if (this->camera)
  {
    this->camera->setNearClipDistance(clipElem->Get<double>("near"));
    this->camera->setFarClipDistance(clipElem->Get<double>("far"));
    this->camera->setRenderingDistance(clipElem->Get<double>("far"));
  }
  else
    gzerr << "Setting clip distances failed -- no camera yet\n";
}

//////////////////////////////////////////////////
void Camera::SetClipDist(float _near, float _far)
{
  sdf::ElementPtr elem = this->sdf->GetElement("clip");

  elem->GetElement("near")->Set(_near);
  elem->GetElement("far")->Set(_far);

  this->SetClipDist();
}

//////////////////////////////////////////////////
void Camera::SetHFOV(math::Angle _angle)
{
  this->sdf->GetElement("horizontal_fov")->Set(_angle.Radian());
}

//////////////////////////////////////////////////
math::Angle Camera::GetHFOV() const
{
  return math::Angle(this->sdf->Get<double>("horizontal_fov"));
}

//////////////////////////////////////////////////
math::Angle Camera::GetVFOV() const
{
  return math::Angle(this->camera->getFOVy().valueRadians());
}

//////////////////////////////////////////////////
void Camera::SetImageSize(unsigned int _w, unsigned int _h)
{
  this->SetImageWidth(_w);
  this->SetImageHeight(_h);
}

//////////////////////////////////////////////////
void Camera::SetImageWidth(unsigned int _w)
{
  sdf::ElementPtr elem = this->sdf->GetElement("image");
  elem->GetElement("width")->Set(_w);
}

//////////////////////////////////////////////////
void Camera::SetImageHeight(unsigned int _h)
{
  sdf::ElementPtr elem = this->sdf->GetElement("image");
  elem->GetElement("height")->Set(_h);
}

//////////////////////////////////////////////////
unsigned int Camera::GetImageWidth() const
{
  unsigned int width = 0;
  if (this->viewport)
  {
    width = this->viewport->getActualWidth();
  }
  else
  {
    sdf::ElementPtr elem = this->sdf->GetElement("image");
    width = elem->Get<int>("width");
  }
  return width;
}

//////////////////////////////////////////////////
unsigned int Camera::GetImageHeight() const
{
  unsigned int height = 0;
  if (this->viewport)
  {
    height = this->viewport->getActualHeight();
  }
  else
  {
    sdf::ElementPtr elem = this->sdf->GetElement("image");
    height = elem->Get<int>("height");
  }
  return height;
}

//////////////////////////////////////////////////
unsigned int Camera::GetImageDepth() const
{
  sdf::ElementPtr imgElem = this->sdf->GetElement("image");
  std::string imgFmt = imgElem->Get<std::string>("format");

  if (imgFmt == "L8" || imgFmt == "L_INT8")
    return 1;
  else if (imgFmt == "R8G8B8" || imgFmt == "RGB_INT8")
    return 3;
  else if (imgFmt == "B8G8R8" || imgFmt == "BGR_INT8")
    return 3;
  else if ((imgFmt == "BAYER_RGGB8") || (imgFmt == "BAYER_BGGR8") ||
            (imgFmt == "BAYER_GBRG8") || (imgFmt == "BAYER_GRBG8"))
    return 1;
  else
  {
    gzerr << "Error parsing image format ("
          << imgFmt << "), using default Ogre::PF_R8G8B8\n";
    return 3;
  }
}

//////////////////////////////////////////////////
std::string Camera::GetImageFormat() const
{
  sdf::ElementPtr imgElem = this->sdf->GetElement("image");
  return imgElem->Get<std::string>("format");
}

//////////////////////////////////////////////////
unsigned int Camera::GetTextureWidth() const
{
  return this->renderTexture->getBuffer(0, 0)->getWidth();
}

//////////////////////////////////////////////////
unsigned int Camera::GetTextureHeight() const
{
  return this->renderTexture->getBuffer(0, 0)->getHeight();
}


//////////////////////////////////////////////////
size_t Camera::GetImageByteSize() const
{
  sdf::ElementPtr elem = this->sdf->GetElement("image");
  return this->GetImageByteSize(elem->Get<int>("width"),
                                elem->Get<int>("height"),
                                this->GetImageFormat());
}

// Get the image size in bytes
size_t Camera::GetImageByteSize(unsigned int _width, unsigned int _height,
                                const std::string &_format)
{
  Ogre::PixelFormat fmt =
    (Ogre::PixelFormat)(Camera::GetOgrePixelFormat(_format));

  return Ogre::PixelUtil::getMemorySize(_width, _height, 1, fmt);
}

int Camera::GetOgrePixelFormat(const std::string &_format)
{
  int result;

  if (_format == "L8" || _format == "L_INT8")
    result = static_cast<int>(Ogre::PF_L8);
  else if (_format == "R8G8B8" || _format == "RGB_INT8")
    result = static_cast<int>(Ogre::PF_BYTE_RGB);
  else if (_format == "B8G8R8" || _format == "BGR_INT8")
    result = static_cast<int>(Ogre::PF_BYTE_BGR);
  else if (_format == "FLOAT32")
    result = static_cast<int>(Ogre::PF_FLOAT32_R);
  else if (_format == "FLOAT16")
    result = static_cast<int>(Ogre::PF_FLOAT16_R);
  else if ((_format == "BAYER_RGGB8") ||
            (_format == "BAYER_BGGR8") ||
            (_format == "BAYER_GBRG8") ||
            (_format == "BAYER_GRBG8"))
  {
    // let ogre generate rgb8 images for all bayer format requests
    // then post process to produce actual bayer images
    result = static_cast<int>(Ogre::PF_BYTE_RGB);
  }
  else
  {
    gzerr << "Error parsing image format (" << _format
          << "), using default Ogre::PF_R8G8B8\n";
    result = static_cast<int>(Ogre::PF_R8G8B8);
  }

  return result;
}

//////////////////////////////////////////////////
void Camera::EnableSaveFrame(bool _enable)
{
  sdf::ElementPtr elem = this->sdf->GetElement("save");
  elem->GetAttribute("enabled")->Set(_enable);
  this->captureData = _enable;
}

//////////////////////////////////////////////////
bool Camera::GetCaptureData() const
{
  return this->captureData;
}

//////////////////////////////////////////////////
void Camera::SetSaveFramePathname(const std::string &_pathname)
{
  sdf::ElementPtr elem = this->sdf->GetElement("save");
  elem->GetElement("path")->Set(_pathname);

  // Create the directory to store frames
  if (elem->Get<bool>("enabled"))
  {
    std::string command;
    command = "mkdir -p " + _pathname + " 2>>/dev/null";
    if (system(command.c_str()) <0)
      gzerr << "Error making directory\n";
  }
}

//////////////////////////////////////////////////
Ogre::Camera *Camera::GetOgreCamera() const
{
  return this->camera;
}

//////////////////////////////////////////////////
Ogre::Viewport *Camera::GetViewport() const
{
  return this->viewport;
}

//////////////////////////////////////////////////
double Camera::GetNearClip()
{
  if (this->camera)
    return this->camera->getNearClipDistance();
  else
    return 0;
}

//////////////////////////////////////////////////
double Camera::GetFarClip()
{
  if (this->camera)
    return this->camera->getFarClipDistance();
  else
    return 0;
}

//////////////////////////////////////////////////
unsigned int Camera::GetViewportWidth() const
{
  if (this->renderTarget)
    return this->renderTarget->getViewport(0)->getActualWidth();
  else if (this->camera && this->camera->getViewport())
    return this->camera->getViewport()->getActualWidth();
  else
    return 0;
}

//////////////////////////////////////////////////
unsigned int Camera::GetViewportHeight() const
{
  if (this->renderTarget)
    return this->renderTarget->getViewport(0)->getActualHeight();
  else if (this->camera && this->camera->getViewport())
    return this->camera->getViewport()->getActualHeight();
  else
    return 0;
}

//////////////////////////////////////////////////
void Camera::SetAspectRatio(float ratio)
{
  this->camera->setAspectRatio(ratio);
}

//////////////////////////////////////////////////
float Camera::GetAspectRatio() const
{
  return this->camera->getAspectRatio();
}

//////////////////////////////////////////////////
math::Vector3 Camera::GetUp()
{
  Ogre::Vector3 up = this->camera->getRealUp();
  return math::Vector3(up.x, up.y, up.z);
}

//////////////////////////////////////////////////
math::Vector3 Camera::GetRight()
{
  Ogre::Vector3 right = this->camera->getRealRight();
  return math::Vector3(right.x, right.y, right.z);
}

//////////////////////////////////////////////////
void Camera::SetSceneNode(Ogre::SceneNode *_node)
{
  this->sceneNode = _node;
}

//////////////////////////////////////////////////
Ogre::SceneNode *Camera::GetSceneNode() const
{
  return this->sceneNode;
}

//////////////////////////////////////////////////
Ogre::SceneNode *Camera::GetPitchNode() const
{
  return this->pitchNode;
}

//////////////////////////////////////////////////
const unsigned char *Camera::GetImageData(unsigned int _i)
{
  if (_i != 0)
    gzerr << "Camera index must be zero for cam";

  // do last minute conversion if Bayer pattern is requested, go from R8G8B8
  if ((this->GetImageFormat() == "BAYER_RGGB8") ||
       (this->GetImageFormat() == "BAYER_BGGR8") ||
       (this->GetImageFormat() == "BAYER_GBRG8") ||
       (this->GetImageFormat() == "BAYER_GRBG8"))
  {
    return this->bayerFrameBuffer;
  }
  else
    return this->saveFrameBuffer;
}

//////////////////////////////////////////////////
std::string Camera::GetName() const
{
  return this->name;
}

//////////////////////////////////////////////////
std::string Camera::GetScopedName() const
{
  return this->scopedName;
}

//////////////////////////////////////////////////
bool Camera::SaveFrame(const std::string &_filename)
{
  return Camera::SaveFrame(this->saveFrameBuffer, this->GetImageWidth(),
                          this->GetImageHeight(), this->GetImageDepth(),
                          this->GetImageFormat(), _filename);
}

//////////////////////////////////////////////////
std::string Camera::GetFrameFilename()
{
  sdf::ElementPtr saveElem = this->sdf->GetElement("save");

  std::string path = saveElem->Get<std::string>("path");
  boost::filesystem::path pathToFile;

  std::string friendlyName = this->scopedUniqueName;

  boost::replace_all(friendlyName, "::", "_");

  if (this->captureDataOnce)
  {
    pathToFile = this->screenshotPath;
    std::string timestamp = common::Time::GetWallTimeAsISOString();
    boost::replace_all(timestamp, ":", "_");
    pathToFile /= friendlyName + "-" + timestamp + ".jpg";
  }
  else
  {
    pathToFile = (path.empty()) ? "." : path;
    pathToFile /= str(boost::format("%s-%04d.jpg")
        % friendlyName.c_str() % this->saveCount);
    this->saveCount++;
  }

  // Create a directory if not present
  if (!boost::filesystem::exists(pathToFile.parent_path()))
    boost::filesystem::create_directories(pathToFile.parent_path());

  return pathToFile.string();
}

/////////////////////////////////////////////////
std::string Camera::GetScreenshotPath() const
{
  return this->screenshotPath;
}

/////////////////////////////////////////////////
bool Camera::SaveFrame(const unsigned char *_image,
                       unsigned int _width, unsigned int _height, int _depth,
                       const std::string &_format,
                       const std::string &_filename)
{
  if (!_image)
  {
    gzerr << "Can't save an empty image\n";
    return false;
  }

  Ogre::ImageCodec::ImageData *imgData;
  Ogre::Codec * pCodec;
  size_t size, pos;

  // Create image data structure
  imgData  = new Ogre::ImageCodec::ImageData();
  imgData->width  =  _width;
  imgData->height = _height;
  imgData->depth  = _depth;
  imgData->format = (Ogre::PixelFormat)Camera::GetOgrePixelFormat(_format);
  size = Camera::GetImageByteSize(_width, _height, _format);

  // Wrap buffer in a chunk
  Ogre::MemoryDataStreamPtr stream(
      new Ogre::MemoryDataStream(const_cast<unsigned char*>(_image),
        size, false));

  // Get codec
  Ogre::String filename = _filename;
  pos = filename.find_last_of(".");
  Ogre::String extension;

  while (pos != filename.length() - 1)
    extension += filename[++pos];

  // Get the codec
  pCodec = Ogre::Codec::getCodec(extension);

  // Write out
  Ogre::Codec::CodecDataPtr codecDataPtr(imgData);
  pCodec->codeToFile(stream, filename, codecDataPtr);

  return true;
}

//////////////////////////////////////////////////
void Camera::ToggleShowWireframe()
{
  if (this->camera)
  {
    if (this->camera->getPolygonMode() == Ogre::PM_WIREFRAME)
      this->camera->setPolygonMode(Ogre::PM_SOLID);
    else
      this->camera->setPolygonMode(Ogre::PM_WIREFRAME);
  }
}

//////////////////////////////////////////////////
void Camera::ShowWireframe(bool s)
{
  if (this->camera)
  {
    if (s)
    {
      this->camera->setPolygonMode(Ogre::PM_WIREFRAME);
    }
    else
    {
      this->camera->setPolygonMode(Ogre::PM_SOLID);
    }
  }
}

//////////////////////////////////////////////////
void Camera::GetCameraToViewportRay(int _screenx, int _screeny,
                                    math::Vector3 &_origin,
                                    math::Vector3 &_dir)
{
  Ogre::Ray ray = this->camera->getCameraToViewportRay(
      static_cast<float>(_screenx) / this->GetViewportWidth(),
      static_cast<float>(_screeny) / this->GetViewportHeight());

  _origin.Set(ray.getOrigin().x, ray.getOrigin().y, ray.getOrigin().z);
  _dir.Set(ray.getDirection().x, ray.getDirection().y, ray.getDirection().z);
}


//////////////////////////////////////////////////
void Camera::ConvertRGBToBAYER(unsigned char* dst, unsigned char* src,
                               std::string format, int width, int height)
{
  if (src)
  {
    // do last minute conversion if Bayer pattern is requested, go from R8G8B8
    if (format == "BAYER_RGGB8")
    {
      for (int i = 0; i < width; i++)
      {
        for (int j = 0; j < height; j++)
        {
          //
          // RG
          // GB
          //
          // determine position
          if (j%2)  // even column
            if (i%2)  // even row, red
              dst[i+j*width] = src[i*3+j*width*3+2];
            else  // odd row, green
              dst[i+j*width] = src[i*3+j*width*3+1];
          else  // odd column
            if (i%2)  // even row, green
              dst[i+j*width] = src[i*3+j*width*3+1];
            else  // odd row, blue
              dst[i+j*width] = src[i*3+j*width*3+0];
        }
      }
    }
    else if (format == "BAYER_BGGR8")
    {
      for (int i = 0; i < width; i++)
      {
        for (int j = 0; j < height; j++)
        {
          //
          // BG
          // GR
          //
          // determine position
          if (j%2)  // even column
            if (i%2)  // even row, blue
              dst[i+j*width] = src[i*3+j*width*3+0];
            else  // odd row, green
              dst[i+j*width] = src[i*3+j*width*3+1];
          else  // odd column
            if (i%2)  // even row, green
              dst[i+j*width] = src[i*3+j*width*3+1];
            else  // odd row, red
              dst[i+j*width] = src[i*3+j*width*3+2];
        }
      }
    }
    else if (format == "BAYER_GBRG8")
    {
      for (int i = 0; i < width; i++)
      {
        for (int j = 0; j < height; j++)
        {
          //
          // GB
          // RG
          //
          // determine position
          if (j%2)  // even column
            if (i%2)  // even row, green
              dst[i+j*width] = src[i*3+j*width*3+1];
            else  // odd row, blue
              dst[i+j*width] = src[i*3+j*width*3+2];
          else  // odd column
            if (i%2)  // even row, red
              dst[i+j*width] = src[i*3+j*width*3+0];
            else  // odd row, green
              dst[i+j*width] = src[i*3+j*width*3+1];
        }
      }
    }
    else if (format == "BAYER_GRBG8")
    {
      for (int i = 0; i < width; i++)
      {
        for (int j = 0; j < height; j++)
        {
          //
          // GR
          // BG
          //
          // determine position
          if (j%2)  // even column
            if (i%2)  // even row, green
              dst[i+j*width] = src[i*3+j*width*3+1];
            else  // odd row, red
              dst[i+j*width] = src[i*3+j*width*3+0];
          else  // odd column
            if (i%2)  // even row, blue
              dst[i+j*width] = src[i*3+j*width*3+2];
            else  // odd row, green
              dst[i+j*width] = src[i*3+j*width*3+1];
        }
      }
    }
  }
}

//////////////////////////////////////////////////
void Camera::SetCaptureData(bool _value)
{
  this->captureData = _value;
}

//////////////////////////////////////////////////
void Camera::SetCaptureDataOnce()
{
  this->captureDataOnce = true;
}

//////////////////////////////////////////////////
void Camera::CreateRenderTexture(const std::string &_textureName)
{
  // Create the render texture
  this->renderTexture = (Ogre::TextureManager::getSingleton().createManual(
      _textureName,
      "General",
      Ogre::TEX_TYPE_2D,
      this->GetImageWidth(),
      this->GetImageHeight(),
      0,
      (Ogre::PixelFormat)this->imageFormat,
      Ogre::TU_RENDERTARGET,
      0,
      false,
      4)).getPointer();

  this->SetRenderTarget(this->renderTexture->getBuffer()->getRenderTarget());

  this->initialized = true;
}

//////////////////////////////////////////////////
ScenePtr Camera::GetScene() const
{
  return this->scene;
}

//////////////////////////////////////////////////
void Camera::CreateCamera()
{
  this->camera = this->scene->GetManager()->createCamera(
      this->scopedUniqueName);

  this->camera->setFixedYawAxis(false);
  this->camera->yaw(Ogre::Degree(-90.0));
  this->camera->roll(Ogre::Degree(-90.0));
}

//////////////////////////////////////////////////
bool Camera::GetWorldPointOnPlane(int _x, int _y,
                                  const math::Plane &_plane,
                                  math::Vector3 &_result)
{
  math::Vector3 origin, dir;
  double dist;

  // Cast two rays from the camera into the world
  this->GetCameraToViewportRay(_x, _y, origin, dir);

  dist = _plane.Distance(origin, dir);

  _result = origin + dir * dist;

  if (!math::equal(dist, -1.0))
    return true;
  else
    return false;
}

//////////////////////////////////////////////////
void Camera::SetRenderTarget(Ogre::RenderTarget *_target)
{
  this->renderTarget = _target;

  if (this->renderTarget)
  {
    // Setup the viewport to use the texture
    this->viewport = this->renderTarget->addViewport(this->camera);
    this->viewport->setClearEveryFrame(true);
    this->viewport->setShadowsEnabled(true);
    this->viewport->setOverlaysEnabled(false);

    RTShaderSystem::AttachViewport(this->viewport, this->GetScene());

    this->viewport->setBackgroundColour(
        Conversions::Convert(this->scene->GetBackgroundColor()));
    this->viewport->setVisibilityMask(GZ_VISIBILITY_ALL &
        ~(GZ_VISIBILITY_GUI | GZ_VISIBILITY_SELECTABLE));

    double ratio = static_cast<double>(this->viewport->getActualWidth()) /
                   static_cast<double>(this->viewport->getActualHeight());

    double hfov = this->GetHFOV().Radian();
    double vfov = 2.0 * atan(tan(hfov / 2.0) / ratio);
    this->camera->setAspectRatio(ratio);
    this->camera->setFOVy(Ogre::Radian(vfov));

    // Setup Deferred rendering for the camera
    if (RenderEngine::Instance()->GetRenderPathType() == RenderEngine::DEFERRED)
    {
      // Deferred shading GBuffer compositor
      this->dataPtr->dsGBufferInstance =
        Ogre::CompositorManager::getSingleton().addCompositor(this->viewport,
            "DeferredShading/GBuffer");

      // Deferred lighting GBuffer compositor
      this->dataPtr->dlGBufferInstance =
        Ogre::CompositorManager::getSingleton().addCompositor(this->viewport,
            "DeferredLighting/GBuffer");

      // Deferred shading: Merging compositor
      this->dataPtr->dsMergeInstance =
        Ogre::CompositorManager::getSingleton().addCompositor(this->viewport,
            "DeferredShading/ShowLit");

      // Deferred lighting: Merging compositor
      this->dataPtr->dlMergeInstance =
        Ogre::CompositorManager::getSingleton().addCompositor(this->viewport,
            "DeferredLighting/ShowLit");

      // Screen space ambient occlusion
      // this->dataPtr->this->ssaoInstance =
      //  Ogre::CompositorManager::getSingleton().addCompositor(this->viewport,
      //      "DeferredShading/SSAO");

      this->dataPtr->dsGBufferInstance->setEnabled(false);
      this->dataPtr->dsMergeInstance->setEnabled(false);

      this->dataPtr->dlGBufferInstance->setEnabled(true);
      this->dataPtr->dlMergeInstance->setEnabled(true);

      // this->dataPtr->this->ssaoInstance->setEnabled(false);
    }

    // Noise
    if (this->dataPtr->noiseActive)
    {
      switch (this->dataPtr->noiseType)
      {
        case CameraPrivate::GAUSSIAN:
          this->dataPtr->gaussianNoiseInstance =
            Ogre::CompositorManager::getSingleton().addCompositor(
              this->viewport, "CameraNoise/Gaussian");
          this->dataPtr->gaussianNoiseInstance->setEnabled(true);
          // gaussianNoiseCompositorListener was allocated in Load()
          this->dataPtr->gaussianNoiseInstance->addListener(
            this->dataPtr->gaussianNoiseCompositorListener.get());
          break;
        default:
          GZ_ASSERT(false, "Invalid noise model type");
      }
    }

    if (this->GetScene()->skyx != NULL)
      this->renderTarget->addListener(this->GetScene()->skyx);
  }
}

//////////////////////////////////////////////////
void Camera::AttachToVisual(uint32_t _visualId,
                            bool _inheritOrientation,
                            double _minDist, double _maxDist)
{
  msgs::Request request;
  msgs::TrackVisual track;

  track.set_name(this->GetName() + "_attach_to_visual_track");
  track.set_id(_visualId);
  track.set_min_dist(_minDist);
  track.set_max_dist(_maxDist);
  track.set_inherit_orientation(_inheritOrientation);

  std::string *serializedData = request.mutable_data();
  track.SerializeToString(serializedData);

  request.set_request("attach_visual");
  request.set_id(_visualId);
  this->requests.push_back(request);
}

//////////////////////////////////////////////////
void Camera::AttachToVisual(const std::string &_visualName,
                            bool _inheritOrientation,
                            double _minDist, double _maxDist)
{
  msgs::Request request;
  msgs::TrackVisual track;

  VisualPtr visual = this->scene->GetVisual(_visualName);

  if (visual)
    track.set_id(visual->GetId());
  else
    track.set_id(GZ_UINT32_MAX);

  track.set_name(_visualName);
  track.set_min_dist(_minDist);
  track.set_max_dist(_maxDist);
  track.set_inherit_orientation(_inheritOrientation);

  std::string *serializedData = request.mutable_data();
  track.SerializeToString(serializedData);

  request.set_request("attach_visual");
  request.set_id(0);
  this->requests.push_back(request);
}

//////////////////////////////////////////////////
void Camera::TrackVisual(const std::string &_name)
{
  msgs::Request request;
  request.set_request("track_visual");
  request.set_data(_name);
  request.set_id(0);
  this->requests.push_back(request);
}

//////////////////////////////////////////////////
bool Camera::AttachToVisualImpl(uint32_t _id,
    bool _inheritOrientation, double _minDist, double _maxDist)
{
  VisualPtr visual = this->scene->GetVisual(_id);
  return this->AttachToVisualImpl(visual, _inheritOrientation,
                                  _minDist, _maxDist);
}

//////////////////////////////////////////////////
bool Camera::AttachToVisualImpl(const std::string &_name,
    bool _inheritOrientation, double _minDist, double _maxDist)
{
  VisualPtr visual = this->scene->GetVisual(_name);
  return this->AttachToVisualImpl(visual, _inheritOrientation,
                                  _minDist, _maxDist);
}

//////////////////////////////////////////////////
bool Camera::AttachToVisualImpl(VisualPtr _visual, bool _inheritOrientation,
    double /*_minDist*/, double /*_maxDist*/)
{
  if (this->sceneNode->getParent())
      this->sceneNode->getParent()->removeChild(this->sceneNode);

  if (_visual)
  {
    math::Pose origPose = this->GetWorldPose();
    _visual->GetSceneNode()->addChild(this->sceneNode);
    this->sceneNode->setInheritOrientation(_inheritOrientation);
    this->SetWorldPose(origPose);
    return true;
  }

  return false;
}

//////////////////////////////////////////////////
bool Camera::TrackVisualImpl(const std::string &_name)
{
  VisualPtr visual = this->scene->GetVisual(_name);
  if (visual)
    return this->TrackVisualImpl(visual);
  else
<<<<<<< HEAD
  {
    this->trackedVisual.reset();
    this->camera->setAutoTracking(false, NULL);
  }
=======
    this->dataPtr->trackedVisual.reset();
>>>>>>> bf536c57

  return false;
}

//////////////////////////////////////////////////
bool Camera::TrackVisualImpl(VisualPtr _visual)
{
  // if (this->sceneNode->getParent())
  //  this->sceneNode->getParent()->removeChild(this->sceneNode);

  if (_visual)
  {
    this->dataPtr->trackVisualPID.Init(0.25, 0, 0, 0, 0, 1.0, 0.0);
    this->dataPtr->trackVisualPitchPID.Init(0.05, 0, 0, 0, 0, 1.0, 0.0);
    this->dataPtr->trackVisualYawPID.Init(0.05, 0, 0, 0, 0, 1.0, 0.0);

    this->dataPtr->trackedVisual = _visual;
  }
  else
  {
    this->dataPtr->trackedVisual.reset();
  }

  return true;
}

//////////////////////////////////////////////////
Ogre::Texture *Camera::GetRenderTexture() const
{
  return this->renderTexture;
}

/////////////////////////////////////////////////
math::Vector3 Camera::GetDirection() const
{
  return Conversions::Convert(this->camera->getDerivedDirection());
}

/////////////////////////////////////////////////
bool Camera::IsVisible(VisualPtr _visual)
{
  if (this->camera && _visual)
  {
    math::Box bbox = _visual->GetBoundingBox();
    Ogre::AxisAlignedBox box;
    box.setMinimum(bbox.min.x, bbox.min.y, bbox.min.z);
    box.setMaximum(bbox.max.x, bbox.max.y, bbox.max.z);

    return this->camera->isVisible(box);
  }

  return false;
}

/////////////////////////////////////////////////
bool Camera::IsVisible(const std::string &_visualName)
{
  return this->IsVisible(this->scene->GetVisual(_visualName));
}

/////////////////////////////////////////////////
bool Camera::IsAnimating() const
{
  return this->animState != NULL;
}

/////////////////////////////////////////////////
bool Camera::MoveToPosition(const math::Pose &_pose, double _time)
{
  if (this->animState)
  {
    this->dataPtr->moveToPositionQueue.push_back(std::make_pair(_pose, _time));
    return false;
  }

  Ogre::TransformKeyFrame *key;
  math::Vector3 rpy = _pose.rot.GetAsEuler();
  math::Vector3 start = this->GetWorldPose().pos;

  double dyaw =  this->GetWorldRotation().GetAsEuler().z - rpy.z;

  if (dyaw > M_PI)
    rpy.z += 2*M_PI;
  else if (dyaw < -M_PI)
    rpy.z -= 2*M_PI;

  Ogre::Quaternion yawFinal(Ogre::Radian(rpy.z), Ogre::Vector3(0, 0, 1));
  Ogre::Quaternion pitchFinal(Ogre::Radian(rpy.y), Ogre::Vector3(0, 1, 0));

  std::string trackName = "cameratrack";
  int i = 0;
  while (this->scene->GetManager()->hasAnimation(trackName))
  {
    trackName = std::string("cameratrack_") +
      boost::lexical_cast<std::string>(i);
    i++;
  }

  Ogre::Animation *anim =
    this->scene->GetManager()->createAnimation(trackName, _time);
  anim->setInterpolationMode(Ogre::Animation::IM_SPLINE);

  Ogre::NodeAnimationTrack *strack = anim->createNodeTrack(0, this->sceneNode);
  Ogre::NodeAnimationTrack *ptrack = anim->createNodeTrack(1, this->pitchNode);

  key = strack->createNodeKeyFrame(0);
  key->setTranslate(Ogre::Vector3(start.x, start.y, start.z));
  key->setRotation(this->sceneNode->getOrientation());

  key = ptrack->createNodeKeyFrame(0);
  key->setRotation(this->pitchNode->getOrientation());

  key = strack->createNodeKeyFrame(_time);
  key->setTranslate(Ogre::Vector3(_pose.pos.x, _pose.pos.y, _pose.pos.z));
  key->setRotation(yawFinal);

  key = ptrack->createNodeKeyFrame(_time);
  key->setRotation(pitchFinal);

  this->animState =
    this->scene->GetManager()->createAnimationState(trackName);

  this->animState->setTimePosition(0);
  this->animState->setEnabled(true);
  this->animState->setLoop(false);
  this->prevAnimTime = common::Time::GetWallTime();

  return true;
}

/////////////////////////////////////////////////
bool Camera::MoveToPositions(const std::vector<math::Pose> &_pts,
                             double _time, boost::function<void()> _onComplete)
{
  if (this->animState)
    return false;

  this->onAnimationComplete = _onComplete;

  Ogre::TransformKeyFrame *key;
  math::Vector3 start = this->GetWorldPose().pos;

  std::string trackName = "cameratrack";
  int i = 0;
  while (this->scene->GetManager()->hasAnimation(trackName))
  {
    trackName = std::string("cameratrack_") +
      boost::lexical_cast<std::string>(i);
    i++;
  }

  Ogre::Animation *anim =
    this->scene->GetManager()->createAnimation(trackName, _time);
  anim->setInterpolationMode(Ogre::Animation::IM_SPLINE);

  Ogre::NodeAnimationTrack *strack = anim->createNodeTrack(0, this->sceneNode);
  Ogre::NodeAnimationTrack *ptrack = anim->createNodeTrack(1, this->pitchNode);

  key = strack->createNodeKeyFrame(0);
  key->setTranslate(Ogre::Vector3(start.x, start.y, start.z));
  key->setRotation(this->sceneNode->getOrientation());

  key = ptrack->createNodeKeyFrame(0);
  key->setRotation(this->pitchNode->getOrientation());

  double dt = _time / (_pts.size()-1);
  double tt = 0;

  double prevYaw = this->GetWorldRotation().GetAsEuler().z;
  for (unsigned int j = 0; j < _pts.size(); j++)
  {
    math::Vector3 pos = _pts[j].pos;
    math::Vector3 rpy = _pts[j].rot.GetAsEuler();
    double dyaw = prevYaw - rpy.z;

    if (dyaw > M_PI)
      rpy.z += 2*M_PI;
    else if (dyaw < -M_PI)
      rpy.z -= 2*M_PI;

    prevYaw = rpy.z;
    Ogre::Quaternion yawFinal(Ogre::Radian(rpy.z), Ogre::Vector3(0, 0, 1));
    Ogre::Quaternion pitchFinal(Ogre::Radian(rpy.y), Ogre::Vector3(0, 1, 0));

    key = strack->createNodeKeyFrame(tt);
    key->setTranslate(Ogre::Vector3(pos.x, pos.y, pos.z));
    key->setRotation(yawFinal);

    key = ptrack->createNodeKeyFrame(tt);
    key->setRotation(pitchFinal);

    tt += dt;
  }

  this->animState = this->scene->GetManager()->createAnimationState(trackName);

  this->animState->setTimePosition(0);
  this->animState->setEnabled(true);
  this->animState->setLoop(false);
  this->prevAnimTime = common::Time::GetWallTime();

  return true;
}

//////////////////////////////////////////////////
void Camera::SetRenderRate(double _hz)
{
  if (_hz > 0.0)
    this->dataPtr->renderPeriod = 1.0 / _hz;
  else
    this->dataPtr->renderPeriod = 0.0;
}

//////////////////////////////////////////////////
double Camera::GetRenderRate() const
{
  return 1.0 / this->dataPtr->renderPeriod.Double();
}

//////////////////////////////////////////////////
void Camera::AnimationComplete()
{
}

//////////////////////////////////////////////////
bool Camera::GetInitialized() const
{
  return this->initialized && this->scene->GetInitialized();
}

//////////////////////////////////////////////////
void Camera::OnCmdMsg(ConstCameraCmdPtr &_msg)
{
  boost::mutex::scoped_lock lock(this->dataPtr->receiveMutex);
  this->dataPtr->commandMsgs.push_back(_msg);
}<|MERGE_RESOLUTION|>--- conflicted
+++ resolved
@@ -310,6 +310,8 @@
 
   this->viewport = NULL;
   this->renderTarget = NULL;
+
+  this->connections.clear();
 }
 
 //////////////////////////////////////////////////
@@ -603,16 +605,10 @@
     }
 
     this->newImageFrame(buffer, width, height, this->GetImageDepth(),
-        this->GetImageFormat());
+                    this->GetImageFormat());
   }
 
   this->newData = false;
-}
-
-//////////////////////////////////////////////////
-math::Pose Camera::GetWorldPose()
-{
-  return math::Pose(this->GetWorldPosition(), this->GetWorldRotation());
 }
 
 //////////////////////////////////////////////////
@@ -1563,14 +1559,7 @@
   if (visual)
     return this->TrackVisualImpl(visual);
   else
-<<<<<<< HEAD
-  {
-    this->trackedVisual.reset();
-    this->camera->setAutoTracking(false, NULL);
-  }
-=======
     this->dataPtr->trackedVisual.reset();
->>>>>>> bf536c57
 
   return false;
 }
