/*
 * Copyright (C) 2012-2015 Open Source Robotics Foundation
 *
 * Licensed under the Apache License, Version 2.0 (the "License");
 * you may not use this file except in compliance with the License.
 * You may obtain a copy of the License at
 *
 *     http://www.apache.org/licenses/LICENSE-2.0
 *
 * Unless required by applicable law or agreed to in writing, software
 * distributed under the License is distributed on an "AS IS" BASIS,
 * WITHOUT WARRANTIES OR CONDITIONS OF ANY KIND, either express or implied.
 * See the License for the specific language governing permissions and
 * limitations under the License.
 *
*/

<<<<<<< HEAD
#ifdef _WIN32
  // Ensure that Winsock2.h is included before Windows.h, which can get
  // pulled in by anybody (e.g., Boost).
  #include <Winsock2.h>
  #include "gazebo/common/win_dirent.h"
#else
  #include <dirent.h>
#endif
=======
>>>>>>> 3f0507e2
#include <sstream>

#include <boost/filesystem.hpp>
#include <sdf/sdf.hh>

#ifndef _WIN32
  #include <dirent.h>
#else
  // Ensure that Winsock2.h is included before Windows.h, which can get
  // pulled in by anybody (e.g., Boost).
  #include <Winsock2.h>
  #include "gazebo/common/win_dirent.h"
#endif

// Moved to top to avoid osx compilation errors
#include "gazebo/math/Rand.hh"

#include "gazebo/rendering/skyx/include/SkyX.h"

#include "gazebo/common/Assert.hh"
#include "gazebo/common/Events.hh"
#include "gazebo/common/Console.hh"
#include "gazebo/common/Exception.hh"
#include "gazebo/math/Pose.hh"

#include "gazebo/rendering/ogre_gazebo.h"
#include "gazebo/rendering/RTShaderSystem.hh"
#include "gazebo/rendering/RenderEngine.hh"
#include "gazebo/rendering/Visual.hh"
#include "gazebo/rendering/Conversions.hh"
#include "gazebo/rendering/Scene.hh"
#include "gazebo/rendering/Distortion.hh"
#include "gazebo/rendering/CameraPrivate.hh"
#include "gazebo/rendering/Camera.hh"

using namespace gazebo;
using namespace rendering;


unsigned int CameraPrivate::cameraCounter = 0;

//////////////////////////////////////////////////
Camera::Camera(const std::string &_name, ScenePtr _scene,
               bool _autoRender)
  : dataPtr(new CameraPrivate)
{
  this->initialized = false;
  this->sdf.reset(new sdf::Element);
  sdf::initFile("camera.sdf", this->sdf);

  this->animState = NULL;
  this->windowId = 0;
  this->scene = _scene;

  this->newData = false;

  this->textureWidth = this->textureHeight = 0;

  this->saveFrameBuffer = NULL;
  this->saveCount = 0;
  this->bayerFrameBuffer = NULL;

  this->name = _name;
  this->scopedName = this->scene->GetName() + "::" + _name;
  this->scopedUniqueName = this->scopedName + "(" +
    boost::lexical_cast<std::string>(++this->dataPtr->cameraCounter) + ")";

  this->renderTarget = NULL;
  this->renderTexture = NULL;

  this->captureData = false;
  this->captureDataOnce = false;

  this->camera = NULL;
  this->viewport = NULL;

  this->sceneNode = NULL;

  this->screenshotPath = getenv("HOME");
  this->screenshotPath += "/.gazebo/pictures";

  // Connect to the render signal
  this->connections.push_back(
      event::Events::ConnectPostRender(boost::bind(&Camera::Update, this)));

  if (_autoRender)
  {
    this->connections.push_back(event::Events::ConnectRender(
          boost::bind(&Camera::Render, this, false)));
    this->connections.push_back(
        event::Events::ConnectPostRender(
          boost::bind(&Camera::PostRender, this)));
  }

  this->lastRenderWallTime = common::Time::GetWallTime();

  // Set default render rate to unlimited
  this->SetRenderRate(0.0);

  this->dataPtr->node = transport::NodePtr(new transport::Node());
  this->dataPtr->node->Init();
}

//////////////////////////////////////////////////
Camera::~Camera()
{
  delete [] this->saveFrameBuffer;
  this->saveFrameBuffer = NULL;
  delete [] this->bayerFrameBuffer;
  this->bayerFrameBuffer = NULL;

  this->Fini();

  this->sdf->Reset();
  this->sdf.reset();

  delete this->dataPtr;
  this->dataPtr = NULL;
}

//////////////////////////////////////////////////
void Camera::Load(sdf::ElementPtr _sdf)
{
  this->sdf->Copy(_sdf);
  this->Load();
}

//////////////////////////////////////////////////
void Camera::Load()
{
  sdf::ElementPtr imgElem = this->sdf->GetElement("image");
  if (imgElem)
  {
    this->imageWidth = imgElem->Get<int>("width");
    this->imageHeight = imgElem->Get<int>("height");
    this->imageFormat = this->GetOgrePixelFormat(
        imgElem->Get<std::string>("format"));
  }
  else
    gzthrow("Camera has no <image> tag.");

  // Create the directory to store frames
  if (this->sdf->HasElement("save") &&
      this->sdf->GetElement("save")->Get<bool>("enabled"))
  {
    sdf::ElementPtr elem = this->sdf->GetElement("save");
    std::string command;

    command = "mkdir " + elem->Get<std::string>("path")+ " 2>>/dev/null";
    if (system(command.c_str()) < 0)
      gzerr << "Error making directory\n";
  }

  if (this->sdf->HasElement("horizontal_fov"))
  {
    sdf::ElementPtr elem = this->sdf->GetElement("horizontal_fov");
    double angle = elem->Get<double>();
    if (angle < 0.01 || angle > M_PI)
    {
      gzthrow("Camera horizontal field of view invalid.");
    }
    this->SetHFOV(angle);
  }

  // Only create a command subscription for real cameras. Ignore camera's
  // created for visualization purposes.
  if (this->name.find("_GUIONLY_") == std::string::npos)
  {
    this->dataPtr->cmdSub = this->dataPtr->node->Subscribe(
        "~/" + this->GetName() + "/cmd", &Camera::OnCmdMsg, this, true);
  }

  if (this->sdf->HasElement("distortion"))
  {
    this->dataPtr->distortion.reset(new Distortion());
    this->dataPtr->distortion->Load(this->sdf->GetElement("distortion"));
  }
}

//////////////////////////////////////////////////
void Camera::Init()
{
  this->SetSceneNode(
      this->scene->GetManager()->getRootSceneNode()->createChildSceneNode(
        this->scopedUniqueName + "_SceneNode"));

  this->CreateCamera();

  this->sceneNode->attachObject(this->camera);
  this->camera->setAutoAspectRatio(true);

  this->sceneNode->setInheritScale(false);

  this->saveCount = 0;

  this->SetClipDist();
}

//////////////////////////////////////////////////
void Camera::Fini()
{
  this->initialized = false;
  this->dataPtr->node.reset();

  if (this->viewport && this->scene)
    RTShaderSystem::DetachViewport(this->viewport, this->scene);

  if (this->renderTarget)
    this->renderTarget->removeAllViewports();
  this->renderTarget = NULL;

  if (this->renderTexture)
    Ogre::TextureManager::getSingleton().remove(this->renderTexture->getName());
  this->renderTexture = NULL;

  if (this->camera)
  {
    this->scene->GetManager()->destroyCamera(this->scopedUniqueName);
    this->camera = NULL;
  }

  this->sceneNode = NULL;
  this->viewport = NULL;

  this->scene.reset();
  this->connections.clear();
}

//////////////////////////////////////////////////
void Camera::SetWindowId(unsigned int windowId_)
{
  this->windowId = windowId_;
}

//////////////////////////////////////////////////
unsigned int Camera::GetWindowId() const
{
  return this->windowId;
}

//////////////////////////////////////////////////
void Camera::SetScene(ScenePtr _scene)
{
  this->scene = _scene;
}

//////////////////////////////////////////////////
void Camera::Update()
{
  boost::mutex::scoped_lock lock(this->dataPtr->receiveMutex);

  // Process all the command messages.
  for (CameraPrivate::CameraCmdMsgs_L::iterator iter =
      this->dataPtr->commandMsgs.begin();
      iter != this->dataPtr->commandMsgs.end(); ++iter)
  {
    if ((*iter)->has_follow_model())
      this->TrackVisual((*iter)->follow_model());
  }
  this->dataPtr->commandMsgs.clear();

  std::list<msgs::Request>::iterator iter = this->requests.begin();
  while (iter != this->requests.end())
  {
    bool erase = false;
    if ((*iter).request() == "track_visual")
    {
      if (this->TrackVisualImpl((*iter).data()))
        erase = true;
    }
    else if ((*iter).request() == "attach_visual")
    {
      msgs::TrackVisual msg;
      msg.ParseFromString((*iter).data());
      bool result = false;

      if (msg.id() < GZ_UINT32_MAX)
        result = this->AttachToVisualImpl(msg.id(),
            msg.inherit_orientation(), msg.min_dist(), msg.max_dist());
      else
        result = this->AttachToVisualImpl(msg.name(),
            msg.inherit_orientation(), msg.min_dist(), msg.max_dist());

      if (result)
        erase = true;
    }

    if (erase)
      iter = this->requests.erase(iter);
    else
      ++iter;
  }

  // Update animations
  if (this->animState)
  {
    this->animState->addTime(
        (common::Time::GetWallTime() - this->prevAnimTime).Double());
    this->prevAnimTime = common::Time::GetWallTime();

    if (this->animState->hasEnded())
    {
      try
      {
        this->scene->GetManager()->destroyAnimation(
            std::string(this->animState->getAnimationName()));
      } catch(Ogre::Exception &_e)
      {
      }

      this->animState = NULL;

      this->AnimationComplete();

      if (this->onAnimationComplete)
        this->onAnimationComplete();

      if (!this->dataPtr->moveToPositionQueue.empty())
      {
        this->MoveToPosition(this->dataPtr->moveToPositionQueue[0].first,
                             this->dataPtr->moveToPositionQueue[0].second);
        this->dataPtr->moveToPositionQueue.pop_front();
      }
    }
  }
  else if (this->dataPtr->trackedVisual)
  {
    math::Vector3 direction = this->dataPtr->trackedVisual->GetWorldPose().pos -
                              this->GetWorldPose().pos;

    double yaw = atan2(direction.y, direction.x);
    double pitch = atan2(-direction.z,
                         sqrt(pow(direction.x, 2) + pow(direction.y, 2)));

    Ogre::Quaternion localRotOgre = this->sceneNode->getOrientation();
    math::Quaternion localRot = math::Quaternion(
      localRotOgre.w, localRotOgre.x, localRotOgre.y, localRotOgre.z);
    double currPitch = localRot.GetAsEuler().y;
    double currYaw = localRot.GetAsEuler().z;

    double pitchError = currPitch - pitch;

    double yawError = currYaw - yaw;
    if (yawError > M_PI)
      yawError -= M_PI*2;
    if (yawError < -M_PI)
      yawError += M_PI*2;

    double pitchAdj = this->dataPtr->trackVisualPitchPID.Update(
        pitchError, 0.01);
    double yawAdj = this->dataPtr->trackVisualYawPID.Update(
        yawError, 0.01);

    this->SetWorldRotation(math::Quaternion(0, currPitch + pitchAdj,
          currYaw + yawAdj));

    double origDistance = 8.0;
    double distance = direction.GetLength();
    double error = origDistance - distance;

    double scaling = this->dataPtr->trackVisualPID.Update(error, 0.3);

    math::Vector3 displacement = direction;
    displacement.Normalize();
    displacement *= scaling;

    math::Vector3 localPos =
      Conversions::Convert(this->sceneNode->_getDerivedPosition());
    math::Vector3 pos = localPos + displacement;

    this->SetWorldPosition(pos);
  }
}

//////////////////////////////////////////////////
void Camera::Render(bool _force)
{
  if (this->initialized && (_force ||
       common::Time::GetWallTime() - this->lastRenderWallTime >=
        this->dataPtr->renderPeriod))
  {
    this->newData = true;
    this->RenderImpl();
  }
}

//////////////////////////////////////////////////
void Camera::RenderImpl()
{
  if (this->renderTarget)
  {
    this->renderTarget->update();
  }
}

//////////////////////////////////////////////////
void Camera::ReadPixelBuffer()
{
  if (this->newData && (this->captureData || this->captureDataOnce))
  {
    size_t size;
    unsigned int width = this->GetImageWidth();
    unsigned int height = this->GetImageHeight();

    // Get access to the buffer and make an image and write it to file
    size = Ogre::PixelUtil::getMemorySize(width, height, 1,
        static_cast<Ogre::PixelFormat>(this->imageFormat));

    // Allocate buffer
    if (!this->saveFrameBuffer)
      this->saveFrameBuffer = new unsigned char[size];

    memset(this->saveFrameBuffer, 128, size);

    Ogre::PixelBox box(width, height, 1,
        static_cast<Ogre::PixelFormat>(this->imageFormat),
        this->saveFrameBuffer);

#if OGRE_VERSION_MAJOR == 1 && OGRE_VERSION_MINOR < 8
    // Case for UserCamera where there is no RenderTexture but
    // a RenderTarget (RenderWindow) exists. We can not call SetRenderTarget
    // because that overrides the this->renderTarget variable
    if (this->renderTarget && !this->renderTexture)
    {
      // Create the render texture
      this->renderTexture = (Ogre::TextureManager::getSingleton().createManual(
        this->renderTarget->getName() + "_tex",
        "General",
        Ogre::TEX_TYPE_2D,
        this->GetImageWidth(),
        this->GetImageHeight(),
        0,
        (Ogre::PixelFormat)this->imageFormat,
        Ogre::TU_RENDERTARGET)).getPointer();
        Ogre::RenderTexture *rtt
            = this->renderTexture->getBuffer()->getRenderTarget();

      // Setup the viewport to use the texture
      Ogre::Viewport *vp = rtt->addViewport(this->camera);
      vp->setClearEveryFrame(true);
      vp->setShadowsEnabled(true);
      vp->setOverlaysEnabled(false);
    }

    // This update is only needed for client side data captures
    if (this->renderTexture->getBuffer()->getRenderTarget()
        != this->renderTarget)
      this->renderTexture->getBuffer()->getRenderTarget()->update();

    // The code below is equivalent to
    // this->viewport->getTarget()->copyContentsToMemory(box);
    // which causes problems on some machines if running ogre-1.7.4
    Ogre::HardwarePixelBufferSharedPtr pixelBuffer;
    pixelBuffer = this->renderTexture->getBuffer();
    pixelBuffer->blitToMemory(box);
#else
    // There is a fix in ogre-1.8 for a buffer overrun problem in
    // OgreGLXWindow.cpp's copyContentsToMemory(). It fixes reading
    // pixels from buffer into memory.
    this->viewport->getTarget()->copyContentsToMemory(box);
#endif
  }
}

//////////////////////////////////////////////////
common::Time Camera::GetLastRenderWallTime()
{
  return this->lastRenderWallTime;
}

//////////////////////////////////////////////////
void Camera::PostRender()
{
  this->ReadPixelBuffer();

  // Only record last render time if data was actually generated
  // (If a frame was rendered).
  if (this->newData)
    this->lastRenderWallTime = common::Time::GetWallTime();

  if (this->newData && (this->captureData || this->captureDataOnce))
  {
    if (this->captureDataOnce)
    {
      this->SaveFrame(this->GetFrameFilename());
      this->captureDataOnce = false;
    }

    if (this->sdf->HasElement("save") &&
        this->sdf->GetElement("save")->Get<bool>("enabled"))
    {
      this->SaveFrame(this->GetFrameFilename());
    }

    unsigned int width = this->GetImageWidth();
    unsigned int height = this->GetImageHeight();
    const unsigned char *buffer = this->saveFrameBuffer;

    // do last minute conversion if Bayer pattern is requested, go from R8G8B8
    if ((this->GetImageFormat() == "BAYER_RGGB8") ||
         (this->GetImageFormat() == "BAYER_BGGR8") ||
         (this->GetImageFormat() == "BAYER_GBRG8") ||
         (this->GetImageFormat() == "BAYER_GRBG8"))
    {
      if (!this->bayerFrameBuffer)
        this->bayerFrameBuffer = new unsigned char[width * height];

      this->ConvertRGBToBAYER(this->bayerFrameBuffer,
          this->saveFrameBuffer, this->GetImageFormat(),
          width, height);

      buffer = this->bayerFrameBuffer;
    }

    this->newImageFrame(buffer, width, height, this->GetImageDepth(),
                    this->GetImageFormat());
  }

  this->newData = false;
}

//////////////////////////////////////////////////
math::Vector3 Camera::GetWorldPosition() const
{
  return Conversions::Convert(this->sceneNode->_getDerivedPosition());
}

//////////////////////////////////////////////////
math::Quaternion Camera::GetWorldRotation() const
{
  Ogre::Quaternion rot = this->sceneNode->_getDerivedOrientation();
  return math::Quaternion(rot.w, rot.x, rot.y, rot.z);
}

//////////////////////////////////////////////////
void Camera::SetWorldPose(const math::Pose &_pose)
{
  this->SetWorldPosition(_pose.pos);
  this->SetWorldRotation(_pose.rot);
}

//////////////////////////////////////////////////
math::Pose Camera::GetWorldPose() const
{
  return math::Pose(this->GetWorldPosition(), this->GetWorldRotation());
}

//////////////////////////////////////////////////
void Camera::SetWorldPosition(const math::Vector3 &_pos)
{
  if (this->animState)
    return;

  this->sceneNode->_setDerivedPosition(Ogre::Vector3(_pos.x, _pos.y, _pos.z));
  this->sceneNode->needUpdate();
}

//////////////////////////////////////////////////
void Camera::SetWorldRotation(const math::Quaternion &_quant)
{
  if (this->animState)
    return;

  math::Vector3 rpy = _quant.GetAsEuler();

  // Set the roll and yaw for sceneNode
  math::Quaternion s(rpy.x, rpy.y, rpy.z);

  this->sceneNode->_setDerivedOrientation(Ogre::Quaternion(s.w, s.x, s.y, s.z));

  this->sceneNode->needUpdate();
}

//////////////////////////////////////////////////
void Camera::Translate(const math::Vector3 &_direction)
{
  this->sceneNode->translate(this->sceneNode->getOrientation() *
      Conversions::Convert(_direction));
}

//////////////////////////////////////////////////
void Camera::Roll(const math::Angle &_angle,
    Ogre::Node::TransformSpace _relativeTo)
{
  this->sceneNode->pitch(Ogre::Radian(_angle.Radian()), _relativeTo);
}

//////////////////////////////////////////////////
void Camera::Yaw(const math::Angle &_angle,
    Ogre::Node::TransformSpace _relativeTo)
{
  this->sceneNode->roll(Ogre::Radian(_angle.Radian()), _relativeTo);
}

//////////////////////////////////////////////////
void Camera::Pitch(const math::Angle &_angle,
    Ogre::Node::TransformSpace _relativeTo)
{
  this->sceneNode->yaw(Ogre::Radian(_angle.Radian()), _relativeTo);
}

//////////////////////////////////////////////////
void Camera::RotateYaw(math::Angle _angle)
{
  this->Yaw(_angle);
}

//////////////////////////////////////////////////
void Camera::RotatePitch(math::Angle _angle)
{
  this->Pitch(_angle);
}

//////////////////////////////////////////////////
void Camera::SetClipDist()
{
  sdf::ElementPtr clipElem = this->sdf->GetElement("clip");
  if (!clipElem)
    gzthrow("Camera has no <clip> tag.");

  if (this->camera)
  {
    this->camera->setNearClipDistance(clipElem->Get<double>("near"));
    this->camera->setFarClipDistance(clipElem->Get<double>("far"));
    this->camera->setRenderingDistance(clipElem->Get<double>("far"));
  }
  else
    gzerr << "Setting clip distances failed -- no camera yet\n";
}

//////////////////////////////////////////////////
void Camera::SetClipDist(float _near, float _far)
{
  sdf::ElementPtr elem = this->sdf->GetElement("clip");

  elem->GetElement("near")->Set(_near);
  elem->GetElement("far")->Set(_far);

  this->SetClipDist();
}

//////////////////////////////////////////////////
void Camera::SetHFOV(math::Angle _angle)
{
  this->sdf->GetElement("horizontal_fov")->Set(_angle.Radian());
  this->UpdateFOV();
}

//////////////////////////////////////////////////
math::Angle Camera::GetHFOV() const
{
  return math::Angle(this->sdf->Get<double>("horizontal_fov"));
}

//////////////////////////////////////////////////
math::Angle Camera::GetVFOV() const
{
  return math::Angle(this->camera->getFOVy().valueRadians());
}

//////////////////////////////////////////////////
void Camera::SetImageSize(unsigned int _w, unsigned int _h)
{
  this->SetImageWidth(_w);
  this->SetImageHeight(_h);
}

//////////////////////////////////////////////////
void Camera::SetImageWidth(unsigned int _w)
{
  sdf::ElementPtr elem = this->sdf->GetElement("image");
  elem->GetElement("width")->Set(_w);
}

//////////////////////////////////////////////////
void Camera::SetImageHeight(unsigned int _h)
{
  sdf::ElementPtr elem = this->sdf->GetElement("image");
  elem->GetElement("height")->Set(_h);
}

//////////////////////////////////////////////////
unsigned int Camera::GetImageWidth() const
{
  unsigned int width = 0;
  if (this->viewport)
  {
    width = this->viewport->getActualWidth();
  }
  else
  {
    sdf::ElementPtr elem = this->sdf->GetElement("image");
    width = elem->Get<int>("width");
  }
  return width;
}

//////////////////////////////////////////////////
unsigned int Camera::GetImageHeight() const
{
  unsigned int height = 0;
  if (this->viewport)
  {
    height = this->viewport->getActualHeight();
  }
  else
  {
    sdf::ElementPtr elem = this->sdf->GetElement("image");
    height = elem->Get<int>("height");
  }
  return height;
}

//////////////////////////////////////////////////
unsigned int Camera::GetImageDepth() const
{
  sdf::ElementPtr imgElem = this->sdf->GetElement("image");
  std::string imgFmt = imgElem->Get<std::string>("format");

  if (imgFmt == "L8" || imgFmt == "L_INT8")
    return 1;
  else if (imgFmt == "R8G8B8" || imgFmt == "RGB_INT8")
    return 3;
  else if (imgFmt == "B8G8R8" || imgFmt == "BGR_INT8")
    return 3;
  else if ((imgFmt == "BAYER_RGGB8") || (imgFmt == "BAYER_BGGR8") ||
            (imgFmt == "BAYER_GBRG8") || (imgFmt == "BAYER_GRBG8"))
    return 1;
  else
  {
    gzerr << "Error parsing image format ("
          << imgFmt << "), using default Ogre::PF_R8G8B8\n";
    return 3;
  }
}

//////////////////////////////////////////////////
std::string Camera::GetImageFormat() const
{
  sdf::ElementPtr imgElem = this->sdf->GetElement("image");
  return imgElem->Get<std::string>("format");
}

//////////////////////////////////////////////////
unsigned int Camera::GetTextureWidth() const
{
  return this->renderTexture->getBuffer(0, 0)->getWidth();
}

//////////////////////////////////////////////////
unsigned int Camera::GetTextureHeight() const
{
  return this->renderTexture->getBuffer(0, 0)->getHeight();
}


//////////////////////////////////////////////////
size_t Camera::GetImageByteSize() const
{
  sdf::ElementPtr elem = this->sdf->GetElement("image");
  return this->GetImageByteSize(elem->Get<int>("width"),
                                elem->Get<int>("height"),
                                this->GetImageFormat());
}

// Get the image size in bytes
size_t Camera::GetImageByteSize(unsigned int _width, unsigned int _height,
                                const std::string &_format)
{
  Ogre::PixelFormat fmt =
    (Ogre::PixelFormat)(Camera::GetOgrePixelFormat(_format));

  return Ogre::PixelUtil::getMemorySize(_width, _height, 1, fmt);
}

int Camera::GetOgrePixelFormat(const std::string &_format)
{
  int result;

  if (_format == "L8" || _format == "L_INT8")
    result = static_cast<int>(Ogre::PF_L8);
  else if (_format == "R8G8B8" || _format == "RGB_INT8")
    result = static_cast<int>(Ogre::PF_BYTE_RGB);
  else if (_format == "B8G8R8" || _format == "BGR_INT8")
    result = static_cast<int>(Ogre::PF_BYTE_BGR);
  else if (_format == "FLOAT32")
    result = static_cast<int>(Ogre::PF_FLOAT32_R);
  else if (_format == "FLOAT16")
    result = static_cast<int>(Ogre::PF_FLOAT16_R);
  else if ((_format == "BAYER_RGGB8") ||
            (_format == "BAYER_BGGR8") ||
            (_format == "BAYER_GBRG8") ||
            (_format == "BAYER_GRBG8"))
  {
    // let ogre generate rgb8 images for all bayer format requests
    // then post process to produce actual bayer images
    result = static_cast<int>(Ogre::PF_BYTE_RGB);
  }
  else
  {
    gzerr << "Error parsing image format (" << _format
          << "), using default Ogre::PF_R8G8B8\n";
    result = static_cast<int>(Ogre::PF_R8G8B8);
  }

  return result;
}

//////////////////////////////////////////////////
void Camera::EnableSaveFrame(bool _enable)
{
  sdf::ElementPtr elem = this->sdf->GetElement("save");
  elem->GetAttribute("enabled")->Set(_enable);
  this->captureData = _enable;
}

//////////////////////////////////////////////////
bool Camera::GetCaptureData() const
{
  return this->captureData;
}

//////////////////////////////////////////////////
void Camera::SetSaveFramePathname(const std::string &_pathname)
{
  sdf::ElementPtr elem = this->sdf->GetElement("save");
  elem->GetElement("path")->Set(_pathname);

  // Create the directory to store frames
  if (elem->Get<bool>("enabled"))
  {
    std::string command;
    command = "mkdir -p " + _pathname + " 2>>/dev/null";
    if (system(command.c_str()) <0)
      gzerr << "Error making directory\n";
  }
}

//////////////////////////////////////////////////
Ogre::Camera *Camera::GetOgreCamera() const
{
  return this->camera;
}

//////////////////////////////////////////////////
Ogre::Viewport *Camera::GetViewport() const
{
  return this->viewport;
}

//////////////////////////////////////////////////
double Camera::GetNearClip()
{
  if (this->camera)
    return this->camera->getNearClipDistance();
  else
    return 0;
}

//////////////////////////////////////////////////
double Camera::GetFarClip()
{
  if (this->camera)
    return this->camera->getFarClipDistance();
  else
    return 0;
}

//////////////////////////////////////////////////
unsigned int Camera::GetViewportWidth() const
{
  if (this->renderTarget)
    return this->renderTarget->getViewport(0)->getActualWidth();
  else if (this->camera && this->camera->getViewport())
    return this->camera->getViewport()->getActualWidth();
  else
    return 0;
}

//////////////////////////////////////////////////
unsigned int Camera::GetViewportHeight() const
{
  if (this->renderTarget)
    return this->renderTarget->getViewport(0)->getActualHeight();
  else if (this->camera && this->camera->getViewport())
    return this->camera->getViewport()->getActualHeight();
  else
    return 0;
}

//////////////////////////////////////////////////
void Camera::SetAspectRatio(float ratio)
{
  this->camera->setAspectRatio(ratio);
}

//////////////////////////////////////////////////
float Camera::GetAspectRatio() const
{
  return this->camera->getAspectRatio();
}

//////////////////////////////////////////////////
math::Vector3 Camera::GetUp()
{
  Ogre::Vector3 up = this->camera->getRealUp();
  return math::Vector3(up.x, up.y, up.z);
}

//////////////////////////////////////////////////
math::Vector3 Camera::GetRight()
{
  Ogre::Vector3 right = this->camera->getRealRight();
  return math::Vector3(right.x, right.y, right.z);
}

//////////////////////////////////////////////////
void Camera::SetSceneNode(Ogre::SceneNode *_node)
{
  this->sceneNode = _node;
}

//////////////////////////////////////////////////
Ogre::SceneNode *Camera::GetSceneNode() const
{
  return this->sceneNode;
}

//////////////////////////////////////////////////
const unsigned char *Camera::GetImageData(unsigned int _i)
{
  if (_i != 0)
    gzerr << "Camera index must be zero for cam";

  // do last minute conversion if Bayer pattern is requested, go from R8G8B8
  if ((this->GetImageFormat() == "BAYER_RGGB8") ||
       (this->GetImageFormat() == "BAYER_BGGR8") ||
       (this->GetImageFormat() == "BAYER_GBRG8") ||
       (this->GetImageFormat() == "BAYER_GRBG8"))
  {
    return this->bayerFrameBuffer;
  }
  else
    return this->saveFrameBuffer;
}

//////////////////////////////////////////////////
std::string Camera::GetName() const
{
  return this->name;
}

//////////////////////////////////////////////////
std::string Camera::GetScopedName() const
{
  return this->scopedName;
}

//////////////////////////////////////////////////
bool Camera::SaveFrame(const std::string &_filename)
{
  return Camera::SaveFrame(this->saveFrameBuffer, this->GetImageWidth(),
                          this->GetImageHeight(), this->GetImageDepth(),
                          this->GetImageFormat(), _filename);
}

//////////////////////////////////////////////////
std::string Camera::GetFrameFilename()
{
  sdf::ElementPtr saveElem = this->sdf->GetElement("save");

  std::string path = saveElem->Get<std::string>("path");
  boost::filesystem::path pathToFile;

  std::string friendlyName = this->scopedUniqueName;

  boost::replace_all(friendlyName, "::", "_");

  if (this->captureDataOnce)
  {
    pathToFile = this->screenshotPath;
    std::string timestamp = common::Time::GetWallTimeAsISOString();
    boost::replace_all(timestamp, ":", "_");
    pathToFile /= friendlyName + "-" + timestamp + ".jpg";
  }
  else
  {
    pathToFile = (path.empty()) ? "." : path;
    pathToFile /= str(boost::format("%s-%04d.jpg")
        % friendlyName.c_str() % this->saveCount);
    this->saveCount++;
  }

  // Create a directory if not present
  if (!boost::filesystem::exists(pathToFile.parent_path()))
    boost::filesystem::create_directories(pathToFile.parent_path());

  return pathToFile.string();
}

/////////////////////////////////////////////////
std::string Camera::GetScreenshotPath() const
{
  return this->screenshotPath;
}

/////////////////////////////////////////////////
bool Camera::SaveFrame(const unsigned char *_image,
                       unsigned int _width, unsigned int _height, int _depth,
                       const std::string &_format,
                       const std::string &_filename)
{
  if (!_image)
  {
    gzerr << "Can't save an empty image\n";
    return false;
  }

  Ogre::ImageCodec::ImageData *imgData;
  Ogre::Codec * pCodec;
  size_t size, pos;

  // Create image data structure
  imgData  = new Ogre::ImageCodec::ImageData();
  imgData->width  =  _width;
  imgData->height = _height;
  imgData->depth  = _depth;
  imgData->format = (Ogre::PixelFormat)Camera::GetOgrePixelFormat(_format);
  size = Camera::GetImageByteSize(_width, _height, _format);

  // Wrap buffer in a chunk
  Ogre::MemoryDataStreamPtr stream(
      new Ogre::MemoryDataStream(const_cast<unsigned char*>(_image),
        size, false));

  // Get codec
  Ogre::String filename = _filename;
  pos = filename.find_last_of(".");
  Ogre::String extension;

  while (pos != filename.length() - 1)
    extension += filename[++pos];

  // Get the codec
  pCodec = Ogre::Codec::getCodec(extension);

  // Write out
  Ogre::Codec::CodecDataPtr codecDataPtr(imgData);

  // OGRE 1.9 renames codeToFile to encodeToFile
  // Looks like 1.9RC, which we're using on Windows, doesn't have this change.
  #if (OGRE_VERSION < ((1 << 16) | (9 << 8) | 0)) || defined(_WIN32)
  pCodec->codeToFile(stream, filename, codecDataPtr);
  #else
  pCodec->encodeToFile(stream, filename, codecDataPtr);
  #endif
  return true;
}

//////////////////////////////////////////////////
void Camera::ToggleShowWireframe()
{
  if (this->camera)
  {
    if (this->camera->getPolygonMode() == Ogre::PM_WIREFRAME)
      this->camera->setPolygonMode(Ogre::PM_SOLID);
    else
      this->camera->setPolygonMode(Ogre::PM_WIREFRAME);
  }
}

//////////////////////////////////////////////////
void Camera::ShowWireframe(bool s)
{
  if (this->camera)
  {
    if (s)
    {
      this->camera->setPolygonMode(Ogre::PM_WIREFRAME);
    }
    else
    {
      this->camera->setPolygonMode(Ogre::PM_SOLID);
    }
  }
}

//////////////////////////////////////////////////
void Camera::GetCameraToViewportRay(int _screenx, int _screeny,
                                    math::Vector3 &_origin,
                                    math::Vector3 &_dir)
{
  Ogre::Ray ray = this->camera->getCameraToViewportRay(
      static_cast<float>(_screenx) / this->GetViewportWidth(),
      static_cast<float>(_screeny) / this->GetViewportHeight());

  _origin.Set(ray.getOrigin().x, ray.getOrigin().y, ray.getOrigin().z);
  _dir.Set(ray.getDirection().x, ray.getDirection().y, ray.getDirection().z);
}


//////////////////////////////////////////////////
void Camera::ConvertRGBToBAYER(unsigned char* dst, unsigned char* src,
                               std::string format, int width, int height)
{
  if (src)
  {
    // do last minute conversion if Bayer pattern is requested, go from R8G8B8
    if (format == "BAYER_RGGB8")
    {
      for (int i = 0; i < width; i++)
      {
        for (int j = 0; j < height; j++)
        {
          //
          // RG
          // GB
          //
          // determine position
          if (j%2)  // even column
            if (i%2)  // even row, red
              dst[i+j*width] = src[i*3+j*width*3+2];
            else  // odd row, green
              dst[i+j*width] = src[i*3+j*width*3+1];
          else  // odd column
            if (i%2)  // even row, green
              dst[i+j*width] = src[i*3+j*width*3+1];
            else  // odd row, blue
              dst[i+j*width] = src[i*3+j*width*3+0];
        }
      }
    }
    else if (format == "BAYER_BGGR8")
    {
      for (int i = 0; i < width; i++)
      {
        for (int j = 0; j < height; j++)
        {
          //
          // BG
          // GR
          //
          // determine position
          if (j%2)  // even column
            if (i%2)  // even row, blue
              dst[i+j*width] = src[i*3+j*width*3+0];
            else  // odd row, green
              dst[i+j*width] = src[i*3+j*width*3+1];
          else  // odd column
            if (i%2)  // even row, green
              dst[i+j*width] = src[i*3+j*width*3+1];
            else  // odd row, red
              dst[i+j*width] = src[i*3+j*width*3+2];
        }
      }
    }
    else if (format == "BAYER_GBRG8")
    {
      for (int i = 0; i < width; i++)
      {
        for (int j = 0; j < height; j++)
        {
          //
          // GB
          // RG
          //
          // determine position
          if (j%2)  // even column
            if (i%2)  // even row, green
              dst[i+j*width] = src[i*3+j*width*3+1];
            else  // odd row, blue
              dst[i+j*width] = src[i*3+j*width*3+2];
          else  // odd column
            if (i%2)  // even row, red
              dst[i+j*width] = src[i*3+j*width*3+0];
            else  // odd row, green
              dst[i+j*width] = src[i*3+j*width*3+1];
        }
      }
    }
    else if (format == "BAYER_GRBG8")
    {
      for (int i = 0; i < width; i++)
      {
        for (int j = 0; j < height; j++)
        {
          //
          // GR
          // BG
          //
          // determine position
          if (j%2)  // even column
            if (i%2)  // even row, green
              dst[i+j*width] = src[i*3+j*width*3+1];
            else  // odd row, red
              dst[i+j*width] = src[i*3+j*width*3+0];
          else  // odd column
            if (i%2)  // even row, blue
              dst[i+j*width] = src[i*3+j*width*3+2];
            else  // odd row, green
              dst[i+j*width] = src[i*3+j*width*3+1];
        }
      }
    }
  }
}

//////////////////////////////////////////////////
void Camera::SetCaptureData(bool _value)
{
  this->captureData = _value;
}

//////////////////////////////////////////////////
void Camera::SetCaptureDataOnce()
{
  this->captureDataOnce = true;
}

//////////////////////////////////////////////////
void Camera::CreateRenderTexture(const std::string &_textureName)
{
  int fsaa = 4;

  // Full-screen anti-aliasing only works correctly in 1.8 and above
#if OGRE_VERSION_MAJOR == 1 && OGRE_VERSION_MINOR < 8
  fsaa = 0;
#endif

  // Create the render texture
  this->renderTexture = (Ogre::TextureManager::getSingleton().createManual(
      _textureName,
      "General",
      Ogre::TEX_TYPE_2D,
      this->GetImageWidth(),
      this->GetImageHeight(),
      0,
      (Ogre::PixelFormat)this->imageFormat,
      Ogre::TU_RENDERTARGET,
      0,
      false,
      fsaa)).getPointer();

  this->SetRenderTarget(this->renderTexture->getBuffer()->getRenderTarget());

  this->initialized = true;
}

//////////////////////////////////////////////////
ScenePtr Camera::GetScene() const
{
  return this->scene;
}

//////////////////////////////////////////////////
void Camera::CreateCamera()
{
  this->camera = this->scene->GetManager()->createCamera(
      this->scopedUniqueName);

  this->camera->setFixedYawAxis(false);
  this->camera->yaw(Ogre::Degree(-90.0));
  this->camera->roll(Ogre::Degree(-90.0));
}

//////////////////////////////////////////////////
bool Camera::GetWorldPointOnPlane(int _x, int _y,
                                  const math::Plane &_plane,
                                  math::Vector3 &_result)
{
  math::Vector3 origin, dir;
  double dist;

  // Cast two rays from the camera into the world
  this->GetCameraToViewportRay(_x, _y, origin, dir);

  dist = _plane.Distance(origin, dir);

  _result = origin + dir * dist;

  if (!math::equal(dist, -1.0))
    return true;
  else
    return false;
}

//////////////////////////////////////////////////
void Camera::SetRenderTarget(Ogre::RenderTarget *_target)
{
  this->renderTarget = _target;

  if (this->renderTarget)
  {
    // Setup the viewport to use the texture
    this->viewport = this->renderTarget->addViewport(this->camera);
    this->viewport->setClearEveryFrame(true);
    this->viewport->setShadowsEnabled(true);
    this->viewport->setOverlaysEnabled(false);

    RTShaderSystem::AttachViewport(this->viewport, this->GetScene());

    this->viewport->setBackgroundColour(
        Conversions::Convert(this->scene->GetBackgroundColor()));
    this->viewport->setVisibilityMask(GZ_VISIBILITY_ALL &
        ~(GZ_VISIBILITY_GUI | GZ_VISIBILITY_SELECTABLE));

    double ratio = static_cast<double>(this->viewport->getActualWidth()) /
                   static_cast<double>(this->viewport->getActualHeight());

    double hfov = this->GetHFOV().Radian();
    double vfov = 2.0 * atan(tan(hfov / 2.0) / ratio);

    this->camera->setAspectRatio(ratio);
    this->camera->setFOVy(Ogre::Radian(vfov));

    // Setup Deferred rendering for the camera
    if (RenderEngine::Instance()->GetRenderPathType() == RenderEngine::DEFERRED)
    {
      // Deferred shading GBuffer compositor
      this->dataPtr->dsGBufferInstance =
        Ogre::CompositorManager::getSingleton().addCompositor(this->viewport,
            "DeferredShading/GBuffer");

      // Deferred lighting GBuffer compositor
      this->dataPtr->dlGBufferInstance =
        Ogre::CompositorManager::getSingleton().addCompositor(this->viewport,
            "DeferredLighting/GBuffer");

      // Deferred shading: Merging compositor
      this->dataPtr->dsMergeInstance =
        Ogre::CompositorManager::getSingleton().addCompositor(this->viewport,
            "DeferredShading/ShowLit");

      // Deferred lighting: Merging compositor
      this->dataPtr->dlMergeInstance =
        Ogre::CompositorManager::getSingleton().addCompositor(this->viewport,
            "DeferredLighting/ShowLit");

      // Screen space ambient occlusion
      // this->dataPtr->this->ssaoInstance =
      //  Ogre::CompositorManager::getSingleton().addCompositor(this->viewport,
      //      "DeferredShading/SSAO");

      this->dataPtr->dsGBufferInstance->setEnabled(false);
      this->dataPtr->dsMergeInstance->setEnabled(false);

      this->dataPtr->dlGBufferInstance->setEnabled(true);
      this->dataPtr->dlMergeInstance->setEnabled(true);

      // this->dataPtr->this->ssaoInstance->setEnabled(false);
    }

    if (this->dataPtr->distortion)
      this->dataPtr->distortion->SetCamera(shared_from_this());

    if (this->GetScene()->GetSkyX() != NULL)
      this->renderTarget->addListener(this->GetScene()->GetSkyX());
  }
}

//////////////////////////////////////////////////
void Camera::AttachToVisual(uint32_t _visualId,
                            bool _inheritOrientation,
                            double _minDist, double _maxDist)
{
  msgs::Request request;
  msgs::TrackVisual track;

  track.set_name(this->GetName() + "_attach_to_visual_track");
  track.set_id(_visualId);
  track.set_min_dist(_minDist);
  track.set_max_dist(_maxDist);
  track.set_inherit_orientation(_inheritOrientation);

  std::string *serializedData = request.mutable_data();
  track.SerializeToString(serializedData);

  request.set_request("attach_visual");
  request.set_id(_visualId);
  this->requests.push_back(request);
}

//////////////////////////////////////////////////
void Camera::AttachToVisual(const std::string &_visualName,
                            bool _inheritOrientation,
                            double _minDist, double _maxDist)
{
  msgs::Request request;
  msgs::TrackVisual track;

  VisualPtr visual = this->scene->GetVisual(_visualName);

  if (visual)
    track.set_id(visual->GetId());
  else
  {
    gzerr << "Unable to attach to visual with name[" << _visualName << "]\n";
    track.set_id(GZ_UINT32_MAX);
  }

  track.set_name(_visualName);
  track.set_min_dist(_minDist);
  track.set_max_dist(_maxDist);
  track.set_inherit_orientation(_inheritOrientation);

  std::string *serializedData = request.mutable_data();
  track.SerializeToString(serializedData);

  request.set_request("attach_visual");
  request.set_id(0);
  this->requests.push_back(request);
}

//////////////////////////////////////////////////
void Camera::TrackVisual(const std::string &_name)
{
  msgs::Request request;
  request.set_request("track_visual");
  request.set_data(_name);
  request.set_id(0);
  this->requests.push_back(request);
}

//////////////////////////////////////////////////
bool Camera::AttachToVisualImpl(uint32_t _id,
    bool _inheritOrientation, double _minDist, double _maxDist)
{
  VisualPtr visual = this->scene->GetVisual(_id);
  return this->AttachToVisualImpl(visual, _inheritOrientation,
                                  _minDist, _maxDist);
}

//////////////////////////////////////////////////
bool Camera::AttachToVisualImpl(const std::string &_name,
    bool _inheritOrientation, double _minDist, double _maxDist)
{
  VisualPtr visual = this->scene->GetVisual(_name);
  return this->AttachToVisualImpl(visual, _inheritOrientation,
                                  _minDist, _maxDist);
}

//////////////////////////////////////////////////
bool Camera::AttachToVisualImpl(VisualPtr _visual, bool _inheritOrientation,
    double /*_minDist*/, double /*_maxDist*/)
{
  if (this->sceneNode->getParent())
      this->sceneNode->getParent()->removeChild(this->sceneNode);

  if (_visual)
  {
    _visual->GetSceneNode()->addChild(this->sceneNode);
    this->sceneNode->setInheritOrientation(_inheritOrientation);
    return true;
  }

  return false;
}

//////////////////////////////////////////////////
bool Camera::TrackVisualImpl(const std::string &_name)
{
  VisualPtr visual = this->scene->GetVisual(_name);
  if (visual)
    return this->TrackVisualImpl(visual);
  else
    this->dataPtr->trackedVisual.reset();

  if (_name.empty())
    return true;

  return false;
}

//////////////////////////////////////////////////
bool Camera::TrackVisualImpl(VisualPtr _visual)
{
  // if (this->sceneNode->getParent())
  //  this->sceneNode->getParent()->removeChild(this->sceneNode);

  bool result = false;
  if (_visual)
  {
    this->dataPtr->trackVisualPID.Init(0.25, 0, 0, 0, 0, 1.0, 0.0);
    this->dataPtr->trackVisualPitchPID.Init(0.05, 0, 0, 0, 0, 1.0, 0.0);
    this->dataPtr->trackVisualYawPID.Init(0.05, 0, 0, 0, 0, 1.0, 0.0);

    this->dataPtr->trackedVisual = _visual;
    result = true;
  }
  else
  {
    this->dataPtr->trackedVisual.reset();
  }

  return result;
}

//////////////////////////////////////////////////
Ogre::Texture *Camera::GetRenderTexture() const
{
  return this->renderTexture;
}

/////////////////////////////////////////////////
math::Vector3 Camera::GetDirection() const
{
  return Conversions::Convert(this->camera->getDerivedDirection());
}

/////////////////////////////////////////////////
bool Camera::IsVisible(VisualPtr _visual)
{
  if (this->camera && _visual)
  {
    math::Box bbox = _visual->GetBoundingBox();
    Ogre::AxisAlignedBox box;
    box.setMinimum(bbox.min.x, bbox.min.y, bbox.min.z);
    box.setMaximum(bbox.max.x, bbox.max.y, bbox.max.z);

    box.transformAffine(_visual->GetSceneNode()->_getFullTransform());
    return this->camera->isVisible(box);
  }

  return false;
}

/////////////////////////////////////////////////
bool Camera::IsVisible(const std::string &_visualName)
{
  return this->IsVisible(this->scene->GetVisual(_visualName));
}

/////////////////////////////////////////////////
bool Camera::IsAnimating() const
{
  return this->animState != NULL;
}

/////////////////////////////////////////////////
bool Camera::MoveToPosition(const math::Pose &_pose, double _time)
{
  if (this->animState)
  {
    this->dataPtr->moveToPositionQueue.push_back(std::make_pair(_pose, _time));
    return false;
  }

  Ogre::TransformKeyFrame *key;
  math::Vector3 rpy = _pose.rot.GetAsEuler();
  math::Vector3 start = this->GetWorldPose().pos;

  Ogre::Quaternion localRotOgre = this->sceneNode->getOrientation();
  math::Quaternion localRot = math::Quaternion(
    localRotOgre.w, localRotOgre.x, localRotOgre.y, localRotOgre.z);
  double dyaw =  localRot.GetAsEuler().z - rpy.z;

  if (dyaw > M_PI)
    rpy.z += 2*M_PI;
  else if (dyaw < -M_PI)
    rpy.z -= 2*M_PI;

  math::Quaternion pitchYawOnly(0, rpy.y, rpy.z);
  Ogre::Quaternion pitchYawFinal(pitchYawOnly.w, pitchYawOnly.x,
    pitchYawOnly.y, pitchYawOnly.z);

  std::string trackName = "cameratrack";
  int i = 0;
  while (this->scene->GetManager()->hasAnimation(trackName))
  {
    trackName = std::string("cameratrack_") +
      boost::lexical_cast<std::string>(i);
    i++;
  }

  Ogre::Animation *anim =
    this->scene->GetManager()->createAnimation(trackName, _time);
  anim->setInterpolationMode(Ogre::Animation::IM_SPLINE);

  Ogre::NodeAnimationTrack *strack = anim->createNodeTrack(0, this->sceneNode);

  key = strack->createNodeKeyFrame(0);
  key->setTranslate(Ogre::Vector3(start.x, start.y, start.z));
  key->setRotation(this->sceneNode->getOrientation());

  key = strack->createNodeKeyFrame(_time);
  key->setTranslate(Ogre::Vector3(_pose.pos.x, _pose.pos.y, _pose.pos.z));
  key->setRotation(pitchYawFinal);


  this->animState =
    this->scene->GetManager()->createAnimationState(trackName);

  this->animState->setTimePosition(0);
  this->animState->setEnabled(true);
  this->animState->setLoop(false);
  this->prevAnimTime = common::Time::GetWallTime();

  return true;
}

/////////////////////////////////////////////////
bool Camera::MoveToPositions(const std::vector<math::Pose> &_pts,
                             double _time, boost::function<void()> _onComplete)
{
  if (this->animState)
    return false;

  this->onAnimationComplete = _onComplete;

  Ogre::TransformKeyFrame *key;
  math::Vector3 start = this->GetWorldPose().pos;

  std::string trackName = "cameratrack";
  int i = 0;
  while (this->scene->GetManager()->hasAnimation(trackName))
  {
    trackName = std::string("cameratrack_") +
      boost::lexical_cast<std::string>(i);
    i++;
  }

  Ogre::Animation *anim =
    this->scene->GetManager()->createAnimation(trackName, _time);
  anim->setInterpolationMode(Ogre::Animation::IM_SPLINE);

  Ogre::NodeAnimationTrack *strack = anim->createNodeTrack(0, this->sceneNode);

  key = strack->createNodeKeyFrame(0);
  key->setTranslate(Ogre::Vector3(start.x, start.y, start.z));
  key->setRotation(this->sceneNode->getOrientation());

  double dt = _time / (_pts.size()-1);
  double tt = 0;

  Ogre::Quaternion localRotOgre = this->sceneNode->getOrientation();
  math::Quaternion localRot = math::Quaternion(
    localRotOgre.w, localRotOgre.x, localRotOgre.y, localRotOgre.z);
  double prevYaw = localRot.GetAsEuler().z;
  for (unsigned int j = 0; j < _pts.size(); j++)
  {
    math::Vector3 pos = _pts[j].pos;
    math::Vector3 rpy = _pts[j].rot.GetAsEuler();
    double dyaw = prevYaw - rpy.z;

    if (dyaw > M_PI)
      rpy.z += 2*M_PI;
    else if (dyaw < -M_PI)
      rpy.z -= 2*M_PI;

    prevYaw = rpy.z;

    math::Quaternion pitchYawOnly(0, rpy.y, rpy.z);
    Ogre::Quaternion pitchYawFinal(pitchYawOnly.w, pitchYawOnly.x,
      pitchYawOnly.y, pitchYawOnly.z);

    key = strack->createNodeKeyFrame(tt);
    key->setTranslate(Ogre::Vector3(pos.x, pos.y, pos.z));
    key->setRotation(pitchYawFinal);

    tt += dt;
  }

  this->animState = this->scene->GetManager()->createAnimationState(trackName);

  this->animState->setTimePosition(0);
  this->animState->setEnabled(true);
  this->animState->setLoop(false);
  this->prevAnimTime = common::Time::GetWallTime();

  return true;
}

//////////////////////////////////////////////////
void Camera::SetRenderRate(double _hz)
{
  if (_hz > 0.0)
    this->dataPtr->renderPeriod = 1.0 / _hz;
  else
    this->dataPtr->renderPeriod = 0.0;
}

//////////////////////////////////////////////////
double Camera::GetRenderRate() const
{
  return 1.0 / this->dataPtr->renderPeriod.Double();
}

//////////////////////////////////////////////////
void Camera::AnimationComplete()
{
}

//////////////////////////////////////////////////
bool Camera::GetInitialized() const
{
  return this->initialized && this->scene->GetInitialized();
}

//////////////////////////////////////////////////
void Camera::OnCmdMsg(ConstCameraCmdPtr &_msg)
{
  boost::mutex::scoped_lock lock(this->dataPtr->receiveMutex);
  this->dataPtr->commandMsgs.push_back(_msg);
}

//////////////////////////////////////////////////
DistortionPtr Camera::GetDistortion() const
{
  return this->dataPtr->distortion;
}

//////////////////////////////////////////////////
void Camera::UpdateFOV()
{
  if (this->viewport)
  {
    this->viewport->setDimensions(0, 0, 1, 1);
    double ratio = static_cast<double>(this->viewport->getActualWidth()) /
      static_cast<double>(this->viewport->getActualHeight());

    double hfov = this->sdf->Get<double>("horizontal_fov");
    double vfov = 2.0 * atan(tan(hfov / 2.0) / ratio);

    this->camera->setAspectRatio(ratio);
    this->camera->setFOVy(Ogre::Radian(vfov));

    delete [] this->saveFrameBuffer;
    this->saveFrameBuffer = NULL;
  }
}

//////////////////////////////////////////////////
float Camera::GetAvgFPS() const
{
  return this->renderTarget->getAverageFPS();
}

//////////////////////////////////////////////////
unsigned int Camera::GetTriangleCount() const
{
  return this->renderTarget->getTriangleCount();
}<|MERGE_RESOLUTION|>--- conflicted
+++ resolved
@@ -15,17 +15,6 @@
  *
 */
 
-<<<<<<< HEAD
-#ifdef _WIN32
-  // Ensure that Winsock2.h is included before Windows.h, which can get
-  // pulled in by anybody (e.g., Boost).
-  #include <Winsock2.h>
-  #include "gazebo/common/win_dirent.h"
-#else
-  #include <dirent.h>
-#endif
-=======
->>>>>>> 3f0507e2
 #include <sstream>
 
 #include <boost/filesystem.hpp>
