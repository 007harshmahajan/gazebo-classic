/*
 * Copyright (C) 2012-2014 Open Source Robotics Foundation
 *
 * Licensed under the Apache License, Version 2.0 (the "License");
 * you may not use this file except in compliance with the License.
 * You may obtain a copy of the License at
 *
 *     http://www.apache.org/licenses/LICENSE-2.0
 *
 * Unless required by applicable law or agreed to in writing, software
 * distributed under the License is distributed on an "AS IS" BASIS,
 * WITHOUT WARRANTIES OR CONDITIONS OF ANY KIND, either express or implied.
 * See the License for the specific language governing permissions and
 * limitations under the License.
 *
*/

#include <dirent.h>
#include <sstream>
#include <boost/filesystem.hpp>
#include <sdf/sdf.hh>

// Moved to top to avoid osx compilation errors
#include "gazebo/math/Rand.hh"

#include "gazebo/rendering/skyx/include/SkyX.h"

#include "gazebo/common/Assert.hh"
#include "gazebo/common/Events.hh"
#include "gazebo/common/Console.hh"
#include "gazebo/common/Exception.hh"
#include "gazebo/math/Pose.hh"

#include "gazebo/rendering/ogre_gazebo.h"
#include "gazebo/rendering/RTShaderSystem.hh"
#include "gazebo/rendering/RenderEngine.hh"
#include "gazebo/rendering/Visual.hh"
#include "gazebo/rendering/Conversions.hh"
#include "gazebo/rendering/Scene.hh"
#include "gazebo/rendering/Distortion.hh"
#include "gazebo/rendering/CameraPrivate.hh"
#include "gazebo/rendering/Camera.hh"

using namespace gazebo;
using namespace rendering;


unsigned int CameraPrivate::cameraCounter = 0;

<<<<<<< HEAD
namespace gazebo
{
namespace rendering
{
// We'll create an instance of this class for each camera, to be used to inject
// random values on each render call.
class GaussianNoiseCompositorListener
  : public Ogre::CompositorInstance::Listener
{
  /// \brief Constructor, setting mean and standard deviation.
  public: GaussianNoiseCompositorListener(double _mean, double _stddev):
      mean(_mean), stddev(_stddev) {}

  /// \brief Callback that OGRE will invoke for us on each render call
  public: virtual void notifyMaterialRender(unsigned int _pass_id,
                                            Ogre::MaterialPtr & _mat)
  {
    // modify material here (wont alter the base material!), called for
    // every drawn geometry instance (i.e. compositor render_quad)

    // Sample three values within the range [0,1.0] and set them for use in
    // the fragment shader, which will interpret them as offsets from (0,0)
    // to use when computing pseudo-random values.
    Ogre::Vector3 offsets(math::Rand::GetDblUniform(0.0, 1.0),
                          math::Rand::GetDblUniform(0.0, 1.0),
                          math::Rand::GetDblUniform(0.0, 1.0));
    // These calls are setting parameters that are declared in two places:
    // 1. media/materials/scripts/gazebo.material, in
    //    fragment_program Gazebo/GaussianCameraNoiseFS
    // 2. media/materials/scripts/camera_noise_gaussian_fs.glsl
    _mat->getTechnique(0)->getPass(_pass_id)->
        getFragmentProgramParameters()->
        setNamedConstant("offsets", offsets);
    _mat->getTechnique(0)->getPass(_pass_id)->
        getFragmentProgramParameters()->
        setNamedConstant("mean", static_cast<Ogre::Real>(this->mean));
    _mat->getTechnique(0)->getPass(_pass_id)->
        getFragmentProgramParameters()->
        setNamedConstant("stddev", static_cast<Ogre::Real>(this->stddev));
  }

  /// \brief Mean that we'll pass down to the GLSL fragment shader.
  private: double mean;
  /// \brief Standard deviation that we'll pass down to the GLSL fragment
  /// shader.
  private: double stddev;
};
}  // namespace rendering
}  // namespace gazebo

=======
>>>>>>> c3110895
//////////////////////////////////////////////////
Camera::Camera(const std::string &_name, ScenePtr _scene,
               bool _autoRender)
  : dataPtr(new CameraPrivate)
{
  this->initialized = false;
  this->sdf.reset(new sdf::Element);
  sdf::initFile("camera.sdf", this->sdf);

  this->animState = NULL;
  this->windowId = 0;
  this->scene = _scene;

  this->newData = false;

  this->textureWidth = this->textureHeight = 0;

  this->saveFrameBuffer = NULL;
  this->saveCount = 0;
  this->bayerFrameBuffer = NULL;

  this->name = _name;
  this->scopedName = this->scene->GetName() + "::" + _name;
  this->scopedUniqueName = this->scopedName + "(" +
    boost::lexical_cast<std::string>(++this->dataPtr->cameraCounter) + ")";

  this->renderTarget = NULL;
  this->renderTexture = NULL;

  this->captureData = false;
  this->captureDataOnce = false;

  this->camera = NULL;
  this->viewport = NULL;

  this->sceneNode = NULL;

  this->screenshotPath = getenv("HOME");
  this->screenshotPath += "/.gazebo/pictures";

  // Connect to the render signal
  this->connections.push_back(
      event::Events::ConnectPostRender(boost::bind(&Camera::Update, this)));

  if (_autoRender)
  {
    this->connections.push_back(event::Events::ConnectRender(
          boost::bind(&Camera::Render, this, false)));
    this->connections.push_back(
        event::Events::ConnectPostRender(
          boost::bind(&Camera::PostRender, this)));
  }

  this->lastRenderWallTime = common::Time::GetWallTime();

  // Set default render rate to unlimited
  this->SetRenderRate(0.0);

  this->dataPtr->node = transport::NodePtr(new transport::Node());
  this->dataPtr->node->Init();
}

//////////////////////////////////////////////////
Camera::~Camera()
{
  delete [] this->saveFrameBuffer;
  delete [] this->bayerFrameBuffer;

  this->sceneNode = NULL;

  if (this->renderTexture && this->scene->GetInitialized())
    Ogre::TextureManager::getSingleton().remove(this->renderTexture->getName());
  this->renderTexture = NULL;
  this->renderTarget = NULL;

  if (this->camera && this->scene && this->scene->GetManager())
  {
    this->scene->GetManager()->destroyCamera(this->scopedUniqueName);
    this->camera = NULL;
  }

  this->connections.clear();

  this->sdf->Reset();
  this->sdf.reset();

  delete this->dataPtr;
  this->dataPtr = NULL;
}

//////////////////////////////////////////////////
void Camera::Load(sdf::ElementPtr _sdf)
{
  this->sdf->Copy(_sdf);
  this->Load();
}

//////////////////////////////////////////////////
void Camera::Load()
{
  sdf::ElementPtr imgElem = this->sdf->GetElement("image");
  if (imgElem)
  {
    this->imageWidth = imgElem->Get<int>("width");
    this->imageHeight = imgElem->Get<int>("height");
    this->imageFormat = this->GetOgrePixelFormat(
        imgElem->Get<std::string>("format"));
  }
  else
    gzthrow("Camera has no <image> tag.");

  // Create the directory to store frames
  if (this->sdf->HasElement("save") &&
      this->sdf->GetElement("save")->Get<bool>("enabled"))
  {
    sdf::ElementPtr elem = this->sdf->GetElement("save");
    std::string command;

    command = "mkdir " + elem->Get<std::string>("path")+ " 2>>/dev/null";
    if (system(command.c_str()) < 0)
      gzerr << "Error making directory\n";
  }

  if (this->sdf->HasElement("horizontal_fov"))
  {
    sdf::ElementPtr elem = this->sdf->GetElement("horizontal_fov");
    double angle = elem->Get<double>();
    if (angle < 0.01 || angle > M_PI)
    {
      gzthrow("Camera horizontal field of view invalid.");
    }
    this->SetHFOV(angle);
  }

  // Only create a command subscription for real cameras. Ignore camera's
  // created for visualization purposes.
  if (this->name.find("_GUIONLY_") == std::string::npos)
  {
    this->dataPtr->cmdSub = this->dataPtr->node->Subscribe(
        "~/" + this->GetName() + "/cmd", &Camera::OnCmdMsg, this, true);
  }


  if (this->sdf->HasElement("distortion"))
  {
    this->dataPtr->distortion.reset(new Distortion());
    this->dataPtr->distortion->Load(this->sdf->GetElement("distortion"));
  }
}

//////////////////////////////////////////////////
void Camera::Init()
{
  this->SetSceneNode(
      this->scene->GetManager()->getRootSceneNode()->createChildSceneNode(
        this->scopedUniqueName + "_SceneNode"));

  this->CreateCamera();

  this->sceneNode->attachObject(this->camera);
  this->camera->setAutoAspectRatio(true);

  this->sceneNode->setInheritScale(false);

  this->saveCount = 0;

  this->SetClipDist();
}

//////////////////////////////////////////////////
void Camera::Fini()
{
  this->initialized = false;
  this->connections.clear();
  this->dataPtr->node.reset();

  RTShaderSystem::DetachViewport(this->viewport, this->scene);

  if (this->renderTarget && this->scene->GetInitialized())
    this->renderTarget->removeAllViewports();

  this->viewport = NULL;
  this->renderTarget = NULL;

  this->connections.clear();
}

//////////////////////////////////////////////////
void Camera::SetWindowId(unsigned int windowId_)
{
  this->windowId = windowId_;
}

//////////////////////////////////////////////////
unsigned int Camera::GetWindowId() const
{
  return this->windowId;
}

//////////////////////////////////////////////////
void Camera::SetScene(ScenePtr _scene)
{
  this->scene = _scene;
}

//////////////////////////////////////////////////
void Camera::Update()
{
  boost::mutex::scoped_lock lock(this->dataPtr->receiveMutex);

  // Process all the command messages.
  for (CameraPrivate::CameraCmdMsgs_L::iterator iter =
      this->dataPtr->commandMsgs.begin();
      iter != this->dataPtr->commandMsgs.end(); ++iter)
  {
    if ((*iter)->has_follow_model())
      this->TrackVisual((*iter)->follow_model());
  }
  this->dataPtr->commandMsgs.clear();

  std::list<msgs::Request>::iterator iter = this->requests.begin();
  while (iter != this->requests.end())
  {
    bool erase = false;
    if ((*iter).request() == "track_visual")
    {
      if (this->TrackVisualImpl((*iter).data()))
        erase = true;
    }
    else if ((*iter).request() == "attach_visual")
    {
      msgs::TrackVisual msg;
      msg.ParseFromString((*iter).data());
      bool result = false;

      if (msg.id() < GZ_UINT32_MAX)
        result = this->AttachToVisualImpl(msg.id(),
            msg.inherit_orientation(), msg.min_dist(), msg.max_dist());
      else
        result = this->AttachToVisualImpl(msg.name(),
            msg.inherit_orientation(), msg.min_dist(), msg.max_dist());

      if (result)
        erase = true;
    }

    if (erase)
      iter = this->requests.erase(iter);
    else
      ++iter;
  }

  // Update animations
  if (this->animState)
  {
    this->animState->addTime(
        (common::Time::GetWallTime() - this->prevAnimTime).Double());
    this->prevAnimTime = common::Time::GetWallTime();

    if (this->animState->hasEnded())
    {
      try
      {
        this->scene->GetManager()->destroyAnimation(
            std::string(this->animState->getAnimationName()));
      } catch(Ogre::Exception &_e)
      {
      }

      this->animState = NULL;

      this->AnimationComplete();

      if (this->onAnimationComplete)
        this->onAnimationComplete();

      if (!this->dataPtr->moveToPositionQueue.empty())
      {
        this->MoveToPosition(this->dataPtr->moveToPositionQueue[0].first,
                             this->dataPtr->moveToPositionQueue[0].second);
        this->dataPtr->moveToPositionQueue.pop_front();
      }
    }
  }
  else if (this->dataPtr->trackedVisual)
  {
    math::Vector3 direction = this->dataPtr->trackedVisual->GetWorldPose().pos -
                              this->GetWorldPose().pos;

    double yaw = atan2(direction.y, direction.x);
    double pitch = atan2(-direction.z,
                         sqrt(pow(direction.x, 2) + pow(direction.y, 2)));

    double currPitch = this->GetWorldRotation().GetAsEuler().y;
    double currYaw = this->GetWorldRotation().GetAsEuler().z;

    double pitchError = currPitch - pitch;

    double yawError = currYaw - yaw;
    if (yawError > M_PI)
      yawError -= M_PI*2;
    if (yawError < -M_PI)
      yawError += M_PI*2;

    double pitchAdj = this->dataPtr->trackVisualPitchPID.Update(
        pitchError, 0.01);
    double yawAdj = this->dataPtr->trackVisualYawPID.Update(
        yawError, 0.01);

    this->SetWorldRotation(math::Quaternion(0, currPitch + pitchAdj,
          currYaw + yawAdj));

    double origDistance = 8.0;
    double distance = direction.GetLength();
    double error = origDistance - distance;

    double scaling = this->dataPtr->trackVisualPID.Update(error, 0.3);

    math::Vector3 displacement = direction;
    displacement.Normalize();
    displacement *= scaling;

    math::Vector3 pos = this->GetWorldPosition() + displacement;

    this->SetWorldPosition(pos);
  }
}

//////////////////////////////////////////////////
void Camera::Render()
{
  this->Render(false);
}

//////////////////////////////////////////////////
void Camera::Render(bool _force)
{
  if (this->initialized && (_force ||
       common::Time::GetWallTime() - this->lastRenderWallTime >=
        this->dataPtr->renderPeriod))
  {
    this->newData = true;
    this->RenderImpl();
  }
}

//////////////////////////////////////////////////
void Camera::RenderImpl()
{
  if (this->renderTarget)
  {
    this->renderTarget->update();
  }
}

//////////////////////////////////////////////////
void Camera::ReadPixelBuffer()
{
  if (this->newData && (this->captureData || this->captureDataOnce))
  {
    size_t size;
    unsigned int width = this->GetImageWidth();
    unsigned int height = this->GetImageHeight();

    // Get access to the buffer and make an image and write it to file
    size = Ogre::PixelUtil::getMemorySize(width, height, 1,
        static_cast<Ogre::PixelFormat>(this->imageFormat));

    // Allocate buffer
    if (!this->saveFrameBuffer)
      this->saveFrameBuffer = new unsigned char[size];

    memset(this->saveFrameBuffer, 128, size);

    Ogre::PixelBox box(width, height, 1,
        static_cast<Ogre::PixelFormat>(this->imageFormat),
        this->saveFrameBuffer);

#if OGRE_VERSION_MAJOR == 1 && OGRE_VERSION_MINOR < 8
    // Case for UserCamera where there is no RenderTexture but
    // a RenderTarget (RenderWindow) exists. We can not call SetRenderTarget
    // because that overrides the this->renderTarget variable
    if (this->renderTarget && !this->renderTexture)
    {
      // Create the render texture
      this->renderTexture = (Ogre::TextureManager::getSingleton().createManual(
        this->renderTarget->getName() + "_tex",
        "General",
        Ogre::TEX_TYPE_2D,
        this->GetImageWidth(),
        this->GetImageHeight(),
        0,
        (Ogre::PixelFormat)this->imageFormat,
        Ogre::TU_RENDERTARGET)).getPointer();
        Ogre::RenderTexture *rtt
            = this->renderTexture->getBuffer()->getRenderTarget();

      // Setup the viewport to use the texture
      Ogre::Viewport *vp = rtt->addViewport(this->camera);
      vp->setClearEveryFrame(true);
      vp->setShadowsEnabled(true);
      vp->setOverlaysEnabled(false);
    }

    // This update is only needed for client side data captures
    if (this->renderTexture->getBuffer()->getRenderTarget()
        != this->renderTarget)
      this->renderTexture->getBuffer()->getRenderTarget()->update();

    // The code below is equivalent to
    // this->viewport->getTarget()->copyContentsToMemory(box);
    // which causes problems on some machines if running ogre-1.7.4
    Ogre::HardwarePixelBufferSharedPtr pixelBuffer;
    pixelBuffer = this->renderTexture->getBuffer();
    pixelBuffer->blitToMemory(box);
#else
    // There is a fix in ogre-1.8 for a buffer overrun problem in
    // OgreGLXWindow.cpp's copyContentsToMemory(). It fixes reading
    // pixels from buffer into memory.
    this->viewport->getTarget()->copyContentsToMemory(box);
#endif
  }
}

//////////////////////////////////////////////////
common::Time Camera::GetLastRenderWallTime()
{
  return this->lastRenderWallTime;
}

//////////////////////////////////////////////////
void Camera::PostRender()
{
  this->ReadPixelBuffer();

  this->lastRenderWallTime = common::Time::GetWallTime();

  if (this->newData && (this->captureData || this->captureDataOnce))
  {
    if (this->captureDataOnce)
    {
      this->SaveFrame(this->GetFrameFilename());
      this->captureDataOnce = false;
    }

    if (this->sdf->HasElement("save") &&
        this->sdf->GetElement("save")->Get<bool>("enabled"))
    {
      this->SaveFrame(this->GetFrameFilename());
    }

    unsigned int width = this->GetImageWidth();
    unsigned int height = this->GetImageHeight();
    const unsigned char *buffer = this->saveFrameBuffer;

    // do last minute conversion if Bayer pattern is requested, go from R8G8B8
    if ((this->GetImageFormat() == "BAYER_RGGB8") ||
         (this->GetImageFormat() == "BAYER_BGGR8") ||
         (this->GetImageFormat() == "BAYER_GBRG8") ||
         (this->GetImageFormat() == "BAYER_GRBG8"))
    {
      if (!this->bayerFrameBuffer)
        this->bayerFrameBuffer = new unsigned char[width * height];

      this->ConvertRGBToBAYER(this->bayerFrameBuffer,
          this->saveFrameBuffer, this->GetImageFormat(),
          width, height);

      buffer = this->bayerFrameBuffer;
    }

    this->newImageFrame(buffer, width, height, this->GetImageDepth(),
                    this->GetImageFormat());
  }

  this->newData = false;
}

//////////////////////////////////////////////////
math::Vector3 Camera::GetWorldPosition() const
{
  return Conversions::Convert(this->sceneNode->_getDerivedPosition());
}

//////////////////////////////////////////////////
math::Quaternion Camera::GetWorldRotation() const
{
  Ogre::Quaternion rot = this->sceneNode->getOrientation();
  return math::Quaternion(rot.w, rot.x, rot.y, rot.z);
}

//////////////////////////////////////////////////
void Camera::SetWorldPose(const math::Pose &_pose)
{
  this->SetWorldPosition(_pose.pos);
  this->SetWorldRotation(_pose.rot);
}

//////////////////////////////////////////////////
math::Pose Camera::GetWorldPose() const
{
  return math::Pose(this->GetWorldPosition(), this->GetWorldRotation());
}

//////////////////////////////////////////////////
void Camera::SetWorldPosition(const math::Vector3 &_pos)
{
  if (this->animState)
    return;

  this->sceneNode->setPosition(Ogre::Vector3(_pos.x, _pos.y, _pos.z));
  this->sceneNode->needUpdate();
}

//////////////////////////////////////////////////
void Camera::SetWorldRotation(const math::Quaternion &_quant)
{
  if (this->animState)
    return;

  math::Vector3 rpy = _quant.GetAsEuler();

  // Set the roll and yaw for sceneNode
  math::Quaternion s(rpy.x, rpy.y, rpy.z);

  this->sceneNode->setOrientation(
      Ogre::Quaternion(s.w, s.x, s.y, s.z));

  this->sceneNode->needUpdate();
}

//////////////////////////////////////////////////
void Camera::Translate(const math::Vector3 &direction)
{
  Ogre::Vector3 vec(direction.x, direction.y, direction.z);

  this->sceneNode->translate(this->sceneNode->getOrientation() *
      this->sceneNode->getOrientation() * vec);
}

//////////////////////////////////////////////////
void Camera::RotateYaw(math::Angle _angle)
{
  this->sceneNode->roll(Ogre::Radian(_angle.Radian()), Ogre::Node::TS_WORLD);
}

//////////////////////////////////////////////////
void Camera::RotatePitch(math::Angle _angle)
{
  this->sceneNode->yaw(Ogre::Radian(_angle.Radian()));
}


//////////////////////////////////////////////////
void Camera::SetClipDist()
{
  sdf::ElementPtr clipElem = this->sdf->GetElement("clip");
  if (!clipElem)
    gzthrow("Camera has no <clip> tag.");

  if (this->camera)
  {
    this->camera->setNearClipDistance(clipElem->Get<double>("near"));
    this->camera->setFarClipDistance(clipElem->Get<double>("far"));
    this->camera->setRenderingDistance(clipElem->Get<double>("far"));
  }
  else
    gzerr << "Setting clip distances failed -- no camera yet\n";
}

//////////////////////////////////////////////////
void Camera::SetClipDist(float _near, float _far)
{
  sdf::ElementPtr elem = this->sdf->GetElement("clip");

  elem->GetElement("near")->Set(_near);
  elem->GetElement("far")->Set(_far);

  this->SetClipDist();
}

//////////////////////////////////////////////////
void Camera::SetHFOV(math::Angle _angle)
{
  this->sdf->GetElement("horizontal_fov")->Set(_angle.Radian());
}

//////////////////////////////////////////////////
math::Angle Camera::GetHFOV() const
{
  return math::Angle(this->sdf->Get<double>("horizontal_fov"));
}

//////////////////////////////////////////////////
math::Angle Camera::GetVFOV() const
{
  return math::Angle(this->camera->getFOVy().valueRadians());
}

//////////////////////////////////////////////////
void Camera::SetImageSize(unsigned int _w, unsigned int _h)
{
  this->SetImageWidth(_w);
  this->SetImageHeight(_h);
}

//////////////////////////////////////////////////
void Camera::SetImageWidth(unsigned int _w)
{
  sdf::ElementPtr elem = this->sdf->GetElement("image");
  elem->GetElement("width")->Set(_w);
}

//////////////////////////////////////////////////
void Camera::SetImageHeight(unsigned int _h)
{
  sdf::ElementPtr elem = this->sdf->GetElement("image");
  elem->GetElement("height")->Set(_h);
}

//////////////////////////////////////////////////
unsigned int Camera::GetImageWidth() const
{
  unsigned int width = 0;
  if (this->viewport)
  {
    width = this->viewport->getActualWidth();
  }
  else
  {
    sdf::ElementPtr elem = this->sdf->GetElement("image");
    width = elem->Get<int>("width");
  }
  return width;
}

//////////////////////////////////////////////////
unsigned int Camera::GetImageHeight() const
{
  unsigned int height = 0;
  if (this->viewport)
  {
    height = this->viewport->getActualHeight();
  }
  else
  {
    sdf::ElementPtr elem = this->sdf->GetElement("image");
    height = elem->Get<int>("height");
  }
  return height;
}

//////////////////////////////////////////////////
unsigned int Camera::GetImageDepth() const
{
  sdf::ElementPtr imgElem = this->sdf->GetElement("image");
  std::string imgFmt = imgElem->Get<std::string>("format");

  if (imgFmt == "L8" || imgFmt == "L_INT8")
    return 1;
  else if (imgFmt == "R8G8B8" || imgFmt == "RGB_INT8")
    return 3;
  else if (imgFmt == "B8G8R8" || imgFmt == "BGR_INT8")
    return 3;
  else if ((imgFmt == "BAYER_RGGB8") || (imgFmt == "BAYER_BGGR8") ||
            (imgFmt == "BAYER_GBRG8") || (imgFmt == "BAYER_GRBG8"))
    return 1;
  else
  {
    gzerr << "Error parsing image format ("
          << imgFmt << "), using default Ogre::PF_R8G8B8\n";
    return 3;
  }
}

//////////////////////////////////////////////////
std::string Camera::GetImageFormat() const
{
  sdf::ElementPtr imgElem = this->sdf->GetElement("image");
  return imgElem->Get<std::string>("format");
}

//////////////////////////////////////////////////
unsigned int Camera::GetTextureWidth() const
{
  return this->renderTexture->getBuffer(0, 0)->getWidth();
}

//////////////////////////////////////////////////
unsigned int Camera::GetTextureHeight() const
{
  return this->renderTexture->getBuffer(0, 0)->getHeight();
}


//////////////////////////////////////////////////
size_t Camera::GetImageByteSize() const
{
  sdf::ElementPtr elem = this->sdf->GetElement("image");
  return this->GetImageByteSize(elem->Get<int>("width"),
                                elem->Get<int>("height"),
                                this->GetImageFormat());
}

// Get the image size in bytes
size_t Camera::GetImageByteSize(unsigned int _width, unsigned int _height,
                                const std::string &_format)
{
  Ogre::PixelFormat fmt =
    (Ogre::PixelFormat)(Camera::GetOgrePixelFormat(_format));

  return Ogre::PixelUtil::getMemorySize(_width, _height, 1, fmt);
}

int Camera::GetOgrePixelFormat(const std::string &_format)
{
  int result;

  if (_format == "L8" || _format == "L_INT8")
    result = static_cast<int>(Ogre::PF_L8);
  else if (_format == "R8G8B8" || _format == "RGB_INT8")
    result = static_cast<int>(Ogre::PF_BYTE_RGB);
  else if (_format == "B8G8R8" || _format == "BGR_INT8")
    result = static_cast<int>(Ogre::PF_BYTE_BGR);
  else if (_format == "FLOAT32")
    result = static_cast<int>(Ogre::PF_FLOAT32_R);
  else if (_format == "FLOAT16")
    result = static_cast<int>(Ogre::PF_FLOAT16_R);
  else if ((_format == "BAYER_RGGB8") ||
            (_format == "BAYER_BGGR8") ||
            (_format == "BAYER_GBRG8") ||
            (_format == "BAYER_GRBG8"))
  {
    // let ogre generate rgb8 images for all bayer format requests
    // then post process to produce actual bayer images
    result = static_cast<int>(Ogre::PF_BYTE_RGB);
  }
  else
  {
    gzerr << "Error parsing image format (" << _format
          << "), using default Ogre::PF_R8G8B8\n";
    result = static_cast<int>(Ogre::PF_R8G8B8);
  }

  return result;
}

//////////////////////////////////////////////////
void Camera::EnableSaveFrame(bool _enable)
{
  sdf::ElementPtr elem = this->sdf->GetElement("save");
  elem->GetAttribute("enabled")->Set(_enable);
  this->captureData = _enable;
}

//////////////////////////////////////////////////
bool Camera::GetCaptureData() const
{
  return this->captureData;
}

//////////////////////////////////////////////////
void Camera::SetSaveFramePathname(const std::string &_pathname)
{
  sdf::ElementPtr elem = this->sdf->GetElement("save");
  elem->GetElement("path")->Set(_pathname);

  // Create the directory to store frames
  if (elem->Get<bool>("enabled"))
  {
    std::string command;
    command = "mkdir -p " + _pathname + " 2>>/dev/null";
    if (system(command.c_str()) <0)
      gzerr << "Error making directory\n";
  }
}

//////////////////////////////////////////////////
Ogre::Camera *Camera::GetOgreCamera() const
{
  return this->camera;
}

//////////////////////////////////////////////////
Ogre::Viewport *Camera::GetViewport() const
{
  return this->viewport;
}

//////////////////////////////////////////////////
double Camera::GetNearClip()
{
  if (this->camera)
    return this->camera->getNearClipDistance();
  else
    return 0;
}

//////////////////////////////////////////////////
double Camera::GetFarClip()
{
  if (this->camera)
    return this->camera->getFarClipDistance();
  else
    return 0;
}

//////////////////////////////////////////////////
unsigned int Camera::GetViewportWidth() const
{
  if (this->renderTarget)
    return this->renderTarget->getViewport(0)->getActualWidth();
  else if (this->camera && this->camera->getViewport())
    return this->camera->getViewport()->getActualWidth();
  else
    return 0;
}

//////////////////////////////////////////////////
unsigned int Camera::GetViewportHeight() const
{
  if (this->renderTarget)
    return this->renderTarget->getViewport(0)->getActualHeight();
  else if (this->camera && this->camera->getViewport())
    return this->camera->getViewport()->getActualHeight();
  else
    return 0;
}

//////////////////////////////////////////////////
void Camera::SetAspectRatio(float ratio)
{
  this->camera->setAspectRatio(ratio);
}

//////////////////////////////////////////////////
float Camera::GetAspectRatio() const
{
  return this->camera->getAspectRatio();
}

//////////////////////////////////////////////////
math::Vector3 Camera::GetUp()
{
  Ogre::Vector3 up = this->camera->getRealUp();
  return math::Vector3(up.x, up.y, up.z);
}

//////////////////////////////////////////////////
math::Vector3 Camera::GetRight()
{
  Ogre::Vector3 right = this->camera->getRealRight();
  return math::Vector3(right.x, right.y, right.z);
}

//////////////////////////////////////////////////
void Camera::SetSceneNode(Ogre::SceneNode *_node)
{
  this->sceneNode = _node;
}

//////////////////////////////////////////////////
Ogre::SceneNode *Camera::GetSceneNode() const
{
  return this->sceneNode;
}

//////////////////////////////////////////////////
Ogre::SceneNode *Camera::GetPitchNode() const
{
  gzerr << "Camera::GetPitchNode() is deprecated, will return NULL."
        << " Use GetSceneNode() instead.\n";
  return NULL;
}

//////////////////////////////////////////////////
const unsigned char *Camera::GetImageData(unsigned int _i)
{
  if (_i != 0)
    gzerr << "Camera index must be zero for cam";

  // do last minute conversion if Bayer pattern is requested, go from R8G8B8
  if ((this->GetImageFormat() == "BAYER_RGGB8") ||
       (this->GetImageFormat() == "BAYER_BGGR8") ||
       (this->GetImageFormat() == "BAYER_GBRG8") ||
       (this->GetImageFormat() == "BAYER_GRBG8"))
  {
    return this->bayerFrameBuffer;
  }
  else
    return this->saveFrameBuffer;
}

//////////////////////////////////////////////////
std::string Camera::GetName() const
{
  return this->name;
}

//////////////////////////////////////////////////
std::string Camera::GetScopedName() const
{
  return this->scopedName;
}

//////////////////////////////////////////////////
bool Camera::SaveFrame(const std::string &_filename)
{
  return Camera::SaveFrame(this->saveFrameBuffer, this->GetImageWidth(),
                          this->GetImageHeight(), this->GetImageDepth(),
                          this->GetImageFormat(), _filename);
}

//////////////////////////////////////////////////
std::string Camera::GetFrameFilename()
{
  sdf::ElementPtr saveElem = this->sdf->GetElement("save");

  std::string path = saveElem->Get<std::string>("path");
  boost::filesystem::path pathToFile;

  std::string friendlyName = this->scopedUniqueName;

  boost::replace_all(friendlyName, "::", "_");

  if (this->captureDataOnce)
  {
    pathToFile = this->screenshotPath;
    std::string timestamp = common::Time::GetWallTimeAsISOString();
    boost::replace_all(timestamp, ":", "_");
    pathToFile /= friendlyName + "-" + timestamp + ".jpg";
  }
  else
  {
    pathToFile = (path.empty()) ? "." : path;
    pathToFile /= str(boost::format("%s-%04d.jpg")
        % friendlyName.c_str() % this->saveCount);
    this->saveCount++;
  }

  // Create a directory if not present
  if (!boost::filesystem::exists(pathToFile.parent_path()))
    boost::filesystem::create_directories(pathToFile.parent_path());

  return pathToFile.string();
}

/////////////////////////////////////////////////
std::string Camera::GetScreenshotPath() const
{
  return this->screenshotPath;
}

/////////////////////////////////////////////////
bool Camera::SaveFrame(const unsigned char *_image,
                       unsigned int _width, unsigned int _height, int _depth,
                       const std::string &_format,
                       const std::string &_filename)
{
  if (!_image)
  {
    gzerr << "Can't save an empty image\n";
    return false;
  }

  Ogre::ImageCodec::ImageData *imgData;
  Ogre::Codec * pCodec;
  size_t size, pos;

  // Create image data structure
  imgData  = new Ogre::ImageCodec::ImageData();
  imgData->width  =  _width;
  imgData->height = _height;
  imgData->depth  = _depth;
  imgData->format = (Ogre::PixelFormat)Camera::GetOgrePixelFormat(_format);
  size = Camera::GetImageByteSize(_width, _height, _format);

  // Wrap buffer in a chunk
  Ogre::MemoryDataStreamPtr stream(
      new Ogre::MemoryDataStream(const_cast<unsigned char*>(_image),
        size, false));

  // Get codec
  Ogre::String filename = _filename;
  pos = filename.find_last_of(".");
  Ogre::String extension;

  while (pos != filename.length() - 1)
    extension += filename[++pos];

  // Get the codec
  pCodec = Ogre::Codec::getCodec(extension);

  // Write out
  Ogre::Codec::CodecDataPtr codecDataPtr(imgData);

  // OGRE 1.9 renames codeToFile to encodeToFile
  #if (OGRE_VERSION < ((1 << 16) | (9 << 8) | 0))
  pCodec->codeToFile(stream, filename, codecDataPtr);
  #else
  pCodec->encodeToFile(stream, filename, codecDataPtr);
  #endif
  return true;
}

//////////////////////////////////////////////////
void Camera::ToggleShowWireframe()
{
  if (this->camera)
  {
    if (this->camera->getPolygonMode() == Ogre::PM_WIREFRAME)
      this->camera->setPolygonMode(Ogre::PM_SOLID);
    else
      this->camera->setPolygonMode(Ogre::PM_WIREFRAME);
  }
}

//////////////////////////////////////////////////
void Camera::ShowWireframe(bool s)
{
  if (this->camera)
  {
    if (s)
    {
      this->camera->setPolygonMode(Ogre::PM_WIREFRAME);
    }
    else
    {
      this->camera->setPolygonMode(Ogre::PM_SOLID);
    }
  }
}

//////////////////////////////////////////////////
void Camera::GetCameraToViewportRay(int _screenx, int _screeny,
                                    math::Vector3 &_origin,
                                    math::Vector3 &_dir)
{
  Ogre::Ray ray = this->camera->getCameraToViewportRay(
      static_cast<float>(_screenx) / this->GetViewportWidth(),
      static_cast<float>(_screeny) / this->GetViewportHeight());

  _origin.Set(ray.getOrigin().x, ray.getOrigin().y, ray.getOrigin().z);
  _dir.Set(ray.getDirection().x, ray.getDirection().y, ray.getDirection().z);
}


//////////////////////////////////////////////////
void Camera::ConvertRGBToBAYER(unsigned char* dst, unsigned char* src,
                               std::string format, int width, int height)
{
  if (src)
  {
    // do last minute conversion if Bayer pattern is requested, go from R8G8B8
    if (format == "BAYER_RGGB8")
    {
      for (int i = 0; i < width; i++)
      {
        for (int j = 0; j < height; j++)
        {
          //
          // RG
          // GB
          //
          // determine position
          if (j%2)  // even column
            if (i%2)  // even row, red
              dst[i+j*width] = src[i*3+j*width*3+2];
            else  // odd row, green
              dst[i+j*width] = src[i*3+j*width*3+1];
          else  // odd column
            if (i%2)  // even row, green
              dst[i+j*width] = src[i*3+j*width*3+1];
            else  // odd row, blue
              dst[i+j*width] = src[i*3+j*width*3+0];
        }
      }
    }
    else if (format == "BAYER_BGGR8")
    {
      for (int i = 0; i < width; i++)
      {
        for (int j = 0; j < height; j++)
        {
          //
          // BG
          // GR
          //
          // determine position
          if (j%2)  // even column
            if (i%2)  // even row, blue
              dst[i+j*width] = src[i*3+j*width*3+0];
            else  // odd row, green
              dst[i+j*width] = src[i*3+j*width*3+1];
          else  // odd column
            if (i%2)  // even row, green
              dst[i+j*width] = src[i*3+j*width*3+1];
            else  // odd row, red
              dst[i+j*width] = src[i*3+j*width*3+2];
        }
      }
    }
    else if (format == "BAYER_GBRG8")
    {
      for (int i = 0; i < width; i++)
      {
        for (int j = 0; j < height; j++)
        {
          //
          // GB
          // RG
          //
          // determine position
          if (j%2)  // even column
            if (i%2)  // even row, green
              dst[i+j*width] = src[i*3+j*width*3+1];
            else  // odd row, blue
              dst[i+j*width] = src[i*3+j*width*3+2];
          else  // odd column
            if (i%2)  // even row, red
              dst[i+j*width] = src[i*3+j*width*3+0];
            else  // odd row, green
              dst[i+j*width] = src[i*3+j*width*3+1];
        }
      }
    }
    else if (format == "BAYER_GRBG8")
    {
      for (int i = 0; i < width; i++)
      {
        for (int j = 0; j < height; j++)
        {
          //
          // GR
          // BG
          //
          // determine position
          if (j%2)  // even column
            if (i%2)  // even row, green
              dst[i+j*width] = src[i*3+j*width*3+1];
            else  // odd row, red
              dst[i+j*width] = src[i*3+j*width*3+0];
          else  // odd column
            if (i%2)  // even row, blue
              dst[i+j*width] = src[i*3+j*width*3+2];
            else  // odd row, green
              dst[i+j*width] = src[i*3+j*width*3+1];
        }
      }
    }
  }
}

//////////////////////////////////////////////////
void Camera::SetCaptureData(bool _value)
{
  this->captureData = _value;
}

//////////////////////////////////////////////////
void Camera::SetCaptureDataOnce()
{
  this->captureDataOnce = true;
}

//////////////////////////////////////////////////
void Camera::CreateRenderTexture(const std::string &_textureName)
{
  // Create the render texture
  this->renderTexture = (Ogre::TextureManager::getSingleton().createManual(
      _textureName,
      "General",
      Ogre::TEX_TYPE_2D,
      this->GetImageWidth(),
      this->GetImageHeight(),
      0,
      (Ogre::PixelFormat)this->imageFormat,
      Ogre::TU_RENDERTARGET,
      0,
      false,
      4)).getPointer();

  this->SetRenderTarget(this->renderTexture->getBuffer()->getRenderTarget());

  this->initialized = true;
}

//////////////////////////////////////////////////
ScenePtr Camera::GetScene() const
{
  return this->scene;
}

//////////////////////////////////////////////////
void Camera::CreateCamera()
{
  this->camera = this->scene->GetManager()->createCamera(
      this->scopedUniqueName);

  this->camera->setFixedYawAxis(false);
  this->camera->yaw(Ogre::Degree(-90.0));
  this->camera->roll(Ogre::Degree(-90.0));
}

//////////////////////////////////////////////////
bool Camera::GetWorldPointOnPlane(int _x, int _y,
                                  const math::Plane &_plane,
                                  math::Vector3 &_result)
{
  math::Vector3 origin, dir;
  double dist;

  // Cast two rays from the camera into the world
  this->GetCameraToViewportRay(_x, _y, origin, dir);

  dist = _plane.Distance(origin, dir);

  _result = origin + dir * dist;

  if (!math::equal(dist, -1.0))
    return true;
  else
    return false;
}

//////////////////////////////////////////////////
void Camera::SetRenderTarget(Ogre::RenderTarget *_target)
{
  this->renderTarget = _target;

  if (this->renderTarget)
  {
    // Setup the viewport to use the texture
    this->viewport = this->renderTarget->addViewport(this->camera);
    this->viewport->setClearEveryFrame(true);
    this->viewport->setShadowsEnabled(true);
    this->viewport->setOverlaysEnabled(false);

    RTShaderSystem::AttachViewport(this->viewport, this->GetScene());

    this->viewport->setBackgroundColour(
        Conversions::Convert(this->scene->GetBackgroundColor()));
    this->viewport->setVisibilityMask(GZ_VISIBILITY_ALL &
        ~(GZ_VISIBILITY_GUI | GZ_VISIBILITY_SELECTABLE));

    double ratio = static_cast<double>(this->viewport->getActualWidth()) /
                   static_cast<double>(this->viewport->getActualHeight());

    double hfov = this->GetHFOV().Radian();
    double vfov = 2.0 * atan(tan(hfov / 2.0) / ratio);
    this->camera->setAspectRatio(ratio);
    this->camera->setFOVy(Ogre::Radian(vfov));

    // Setup Deferred rendering for the camera
    if (RenderEngine::Instance()->GetRenderPathType() == RenderEngine::DEFERRED)
    {
      // Deferred shading GBuffer compositor
      this->dataPtr->dsGBufferInstance =
        Ogre::CompositorManager::getSingleton().addCompositor(this->viewport,
            "DeferredShading/GBuffer");

      // Deferred lighting GBuffer compositor
      this->dataPtr->dlGBufferInstance =
        Ogre::CompositorManager::getSingleton().addCompositor(this->viewport,
            "DeferredLighting/GBuffer");

      // Deferred shading: Merging compositor
      this->dataPtr->dsMergeInstance =
        Ogre::CompositorManager::getSingleton().addCompositor(this->viewport,
            "DeferredShading/ShowLit");

      // Deferred lighting: Merging compositor
      this->dataPtr->dlMergeInstance =
        Ogre::CompositorManager::getSingleton().addCompositor(this->viewport,
            "DeferredLighting/ShowLit");

      // Screen space ambient occlusion
      // this->dataPtr->this->ssaoInstance =
      //  Ogre::CompositorManager::getSingleton().addCompositor(this->viewport,
      //      "DeferredShading/SSAO");

      this->dataPtr->dsGBufferInstance->setEnabled(false);
      this->dataPtr->dsMergeInstance->setEnabled(false);

      this->dataPtr->dlGBufferInstance->setEnabled(true);
      this->dataPtr->dlMergeInstance->setEnabled(true);

      // this->dataPtr->this->ssaoInstance->setEnabled(false);
    }

<<<<<<< HEAD
    // Noise
    if (this->dataPtr->noiseActive)
    {
      switch (this->dataPtr->noiseType)
      {
        case CameraPrivate::GAUSSIAN:
          this->dataPtr->gaussianNoiseInstance =
              Ogre::CompositorManager::getSingleton().addCompositor(
              this->viewport, "CameraNoise/Gaussian");
          this->dataPtr->gaussianNoiseInstance->setEnabled(true);
          // gaussianNoiseCompositorListener was allocated in Load()
          this->dataPtr->gaussianNoiseInstance->addListener(
            this->dataPtr->gaussianNoiseCompositorListener.get());
          break;
        default:
          GZ_ASSERT(false, "Invalid noise model type");
      }
    }
=======
>>>>>>> c3110895

    if (this->dataPtr->distortion)
    {
      this->dataPtr->distortion->SetCamera(shared_from_this());
    }

    if (this->GetScene()->skyx != NULL)
      this->renderTarget->addListener(this->GetScene()->skyx);
  }
}

//////////////////////////////////////////////////
void Camera::AttachToVisual(uint32_t _visualId,
                            bool _inheritOrientation,
                            double _minDist, double _maxDist)
{
  msgs::Request request;
  msgs::TrackVisual track;

  track.set_name(this->GetName() + "_attach_to_visual_track");
  track.set_id(_visualId);
  track.set_min_dist(_minDist);
  track.set_max_dist(_maxDist);
  track.set_inherit_orientation(_inheritOrientation);

  std::string *serializedData = request.mutable_data();
  track.SerializeToString(serializedData);

  request.set_request("attach_visual");
  request.set_id(_visualId);
  this->requests.push_back(request);
}

//////////////////////////////////////////////////
void Camera::AttachToVisual(const std::string &_visualName,
                            bool _inheritOrientation,
                            double _minDist, double _maxDist)
{
  msgs::Request request;
  msgs::TrackVisual track;

  VisualPtr visual = this->scene->GetVisual(_visualName);

  if (visual)
    track.set_id(visual->GetId());
  else
    track.set_id(GZ_UINT32_MAX);

  track.set_name(_visualName);
  track.set_min_dist(_minDist);
  track.set_max_dist(_maxDist);
  track.set_inherit_orientation(_inheritOrientation);

  std::string *serializedData = request.mutable_data();
  track.SerializeToString(serializedData);

  request.set_request("attach_visual");
  request.set_id(0);
  this->requests.push_back(request);
}

//////////////////////////////////////////////////
void Camera::TrackVisual(const std::string &_name)
{
  msgs::Request request;
  request.set_request("track_visual");
  request.set_data(_name);
  request.set_id(0);
  this->requests.push_back(request);
}

//////////////////////////////////////////////////
bool Camera::AttachToVisualImpl(uint32_t _id,
    bool _inheritOrientation, double _minDist, double _maxDist)
{
  VisualPtr visual = this->scene->GetVisual(_id);
  return this->AttachToVisualImpl(visual, _inheritOrientation,
                                  _minDist, _maxDist);
}

//////////////////////////////////////////////////
bool Camera::AttachToVisualImpl(const std::string &_name,
    bool _inheritOrientation, double _minDist, double _maxDist)
{
  VisualPtr visual = this->scene->GetVisual(_name);
  return this->AttachToVisualImpl(visual, _inheritOrientation,
                                  _minDist, _maxDist);
}

//////////////////////////////////////////////////
bool Camera::AttachToVisualImpl(VisualPtr _visual, bool _inheritOrientation,
    double /*_minDist*/, double /*_maxDist*/)
{
  if (this->sceneNode->getParent())
      this->sceneNode->getParent()->removeChild(this->sceneNode);

  if (_visual)
  {
    math::Pose origPose = this->GetWorldPose();
    _visual->GetSceneNode()->addChild(this->sceneNode);
    this->sceneNode->setInheritOrientation(_inheritOrientation);
    this->SetWorldPose(origPose);
    return true;
  }

  return false;
}

//////////////////////////////////////////////////
bool Camera::TrackVisualImpl(const std::string &_name)
{
  VisualPtr visual = this->scene->GetVisual(_name);
  if (visual)
    return this->TrackVisualImpl(visual);
  else
    this->dataPtr->trackedVisual.reset();

  return false;
}

//////////////////////////////////////////////////
bool Camera::TrackVisualImpl(VisualPtr _visual)
{
  // if (this->sceneNode->getParent())
  //  this->sceneNode->getParent()->removeChild(this->sceneNode);

  if (_visual)
  {
    this->dataPtr->trackVisualPID.Init(0.25, 0, 0, 0, 0, 1.0, 0.0);
    this->dataPtr->trackVisualPitchPID.Init(0.05, 0, 0, 0, 0, 1.0, 0.0);
    this->dataPtr->trackVisualYawPID.Init(0.05, 0, 0, 0, 0, 1.0, 0.0);

    this->dataPtr->trackedVisual = _visual;
  }
  else
  {
    this->dataPtr->trackedVisual.reset();
  }

  return true;
}

//////////////////////////////////////////////////
Ogre::Texture *Camera::GetRenderTexture() const
{
  return this->renderTexture;
}

/////////////////////////////////////////////////
math::Vector3 Camera::GetDirection() const
{
  return Conversions::Convert(this->camera->getDerivedDirection());
}

/////////////////////////////////////////////////
bool Camera::IsVisible(VisualPtr _visual)
{
  if (this->camera && _visual)
  {
    math::Box bbox = _visual->GetBoundingBox();
    Ogre::AxisAlignedBox box;
    box.setMinimum(bbox.min.x, bbox.min.y, bbox.min.z);
    box.setMaximum(bbox.max.x, bbox.max.y, bbox.max.z);

    return this->camera->isVisible(box);
  }

  return false;
}

/////////////////////////////////////////////////
bool Camera::IsVisible(const std::string &_visualName)
{
  return this->IsVisible(this->scene->GetVisual(_visualName));
}

/////////////////////////////////////////////////
bool Camera::IsAnimating() const
{
  return this->animState != NULL;
}

/////////////////////////////////////////////////
bool Camera::MoveToPosition(const math::Pose &_pose, double _time)
{
  if (this->animState)
  {
    this->dataPtr->moveToPositionQueue.push_back(std::make_pair(_pose, _time));
    return false;
  }

  Ogre::TransformKeyFrame *key;
  math::Vector3 rpy = _pose.rot.GetAsEuler();
  math::Vector3 start = this->GetWorldPose().pos;

  double dyaw =  this->GetWorldRotation().GetAsEuler().z - rpy.z;

  if (dyaw > M_PI)
    rpy.z += 2*M_PI;
  else if (dyaw < -M_PI)
    rpy.z -= 2*M_PI;

  math::Quaternion pitchYawOnly(0, rpy.y, rpy.z);
  Ogre::Quaternion pitchYawFinal(pitchYawOnly.w, pitchYawOnly.x,
    pitchYawOnly.y, pitchYawOnly.z);

  std::string trackName = "cameratrack";
  int i = 0;
  while (this->scene->GetManager()->hasAnimation(trackName))
  {
    trackName = std::string("cameratrack_") +
      boost::lexical_cast<std::string>(i);
    i++;
  }

  Ogre::Animation *anim =
    this->scene->GetManager()->createAnimation(trackName, _time);
  anim->setInterpolationMode(Ogre::Animation::IM_SPLINE);

  Ogre::NodeAnimationTrack *strack = anim->createNodeTrack(0, this->sceneNode);

  key = strack->createNodeKeyFrame(0);
  key->setTranslate(Ogre::Vector3(start.x, start.y, start.z));
  key->setRotation(this->sceneNode->getOrientation());

  key = strack->createNodeKeyFrame(_time);
  key->setTranslate(Ogre::Vector3(_pose.pos.x, _pose.pos.y, _pose.pos.z));
  key->setRotation(pitchYawFinal);


  this->animState =
    this->scene->GetManager()->createAnimationState(trackName);

  this->animState->setTimePosition(0);
  this->animState->setEnabled(true);
  this->animState->setLoop(false);
  this->prevAnimTime = common::Time::GetWallTime();

  return true;
}

/////////////////////////////////////////////////
bool Camera::MoveToPositions(const std::vector<math::Pose> &_pts,
                             double _time, boost::function<void()> _onComplete)
{
  if (this->animState)
    return false;

  this->onAnimationComplete = _onComplete;

  Ogre::TransformKeyFrame *key;
  math::Vector3 start = this->GetWorldPose().pos;

  std::string trackName = "cameratrack";
  int i = 0;
  while (this->scene->GetManager()->hasAnimation(trackName))
  {
    trackName = std::string("cameratrack_") +
      boost::lexical_cast<std::string>(i);
    i++;
  }

  Ogre::Animation *anim =
    this->scene->GetManager()->createAnimation(trackName, _time);
  anim->setInterpolationMode(Ogre::Animation::IM_SPLINE);

  Ogre::NodeAnimationTrack *strack = anim->createNodeTrack(0, this->sceneNode);

  key = strack->createNodeKeyFrame(0);
  key->setTranslate(Ogre::Vector3(start.x, start.y, start.z));
  key->setRotation(this->sceneNode->getOrientation());

  double dt = _time / (_pts.size()-1);
  double tt = 0;

  double prevYaw = this->GetWorldRotation().GetAsEuler().z;
  for (unsigned int j = 0; j < _pts.size(); j++)
  {
    math::Vector3 pos = _pts[j].pos;
    math::Vector3 rpy = _pts[j].rot.GetAsEuler();
    double dyaw = prevYaw - rpy.z;

    if (dyaw > M_PI)
      rpy.z += 2*M_PI;
    else if (dyaw < -M_PI)
      rpy.z -= 2*M_PI;

    prevYaw = rpy.z;

    math::Quaternion pitchYawOnly(0, rpy.y, rpy.z);
    Ogre::Quaternion pitchYawFinal(pitchYawOnly.w, pitchYawOnly.x,
      pitchYawOnly.y, pitchYawOnly.z);

    key = strack->createNodeKeyFrame(tt);
    key->setTranslate(Ogre::Vector3(pos.x, pos.y, pos.z));
    key->setRotation(pitchYawFinal);

    tt += dt;
  }

  this->animState = this->scene->GetManager()->createAnimationState(trackName);

  this->animState->setTimePosition(0);
  this->animState->setEnabled(true);
  this->animState->setLoop(false);
  this->prevAnimTime = common::Time::GetWallTime();

  return true;
}

//////////////////////////////////////////////////
void Camera::SetRenderRate(double _hz)
{
  if (_hz > 0.0)
    this->dataPtr->renderPeriod = 1.0 / _hz;
  else
    this->dataPtr->renderPeriod = 0.0;
}

//////////////////////////////////////////////////
double Camera::GetRenderRate() const
{
  return 1.0 / this->dataPtr->renderPeriod.Double();
}

//////////////////////////////////////////////////
void Camera::AnimationComplete()
{
}

//////////////////////////////////////////////////
bool Camera::GetInitialized() const
{
  return this->initialized && this->scene->GetInitialized();
}

//////////////////////////////////////////////////
void Camera::OnCmdMsg(ConstCameraCmdPtr &_msg)
{
  boost::mutex::scoped_lock lock(this->dataPtr->receiveMutex);
  this->dataPtr->commandMsgs.push_back(_msg);
}<|MERGE_RESOLUTION|>--- conflicted
+++ resolved
@@ -47,59 +47,6 @@
 
 unsigned int CameraPrivate::cameraCounter = 0;
 
-<<<<<<< HEAD
-namespace gazebo
-{
-namespace rendering
-{
-// We'll create an instance of this class for each camera, to be used to inject
-// random values on each render call.
-class GaussianNoiseCompositorListener
-  : public Ogre::CompositorInstance::Listener
-{
-  /// \brief Constructor, setting mean and standard deviation.
-  public: GaussianNoiseCompositorListener(double _mean, double _stddev):
-      mean(_mean), stddev(_stddev) {}
-
-  /// \brief Callback that OGRE will invoke for us on each render call
-  public: virtual void notifyMaterialRender(unsigned int _pass_id,
-                                            Ogre::MaterialPtr & _mat)
-  {
-    // modify material here (wont alter the base material!), called for
-    // every drawn geometry instance (i.e. compositor render_quad)
-
-    // Sample three values within the range [0,1.0] and set them for use in
-    // the fragment shader, which will interpret them as offsets from (0,0)
-    // to use when computing pseudo-random values.
-    Ogre::Vector3 offsets(math::Rand::GetDblUniform(0.0, 1.0),
-                          math::Rand::GetDblUniform(0.0, 1.0),
-                          math::Rand::GetDblUniform(0.0, 1.0));
-    // These calls are setting parameters that are declared in two places:
-    // 1. media/materials/scripts/gazebo.material, in
-    //    fragment_program Gazebo/GaussianCameraNoiseFS
-    // 2. media/materials/scripts/camera_noise_gaussian_fs.glsl
-    _mat->getTechnique(0)->getPass(_pass_id)->
-        getFragmentProgramParameters()->
-        setNamedConstant("offsets", offsets);
-    _mat->getTechnique(0)->getPass(_pass_id)->
-        getFragmentProgramParameters()->
-        setNamedConstant("mean", static_cast<Ogre::Real>(this->mean));
-    _mat->getTechnique(0)->getPass(_pass_id)->
-        getFragmentProgramParameters()->
-        setNamedConstant("stddev", static_cast<Ogre::Real>(this->stddev));
-  }
-
-  /// \brief Mean that we'll pass down to the GLSL fragment shader.
-  private: double mean;
-  /// \brief Standard deviation that we'll pass down to the GLSL fragment
-  /// shader.
-  private: double stddev;
-};
-}  // namespace rendering
-}  // namespace gazebo
-
-=======
->>>>>>> c3110895
 //////////////////////////////////////////////////
 Camera::Camera(const std::string &_name, ScenePtr _scene,
                bool _autoRender)
@@ -1390,32 +1337,11 @@
       // this->dataPtr->this->ssaoInstance->setEnabled(false);
     }
 
-<<<<<<< HEAD
-    // Noise
-    if (this->dataPtr->noiseActive)
-    {
-      switch (this->dataPtr->noiseType)
-      {
-        case CameraPrivate::GAUSSIAN:
-          this->dataPtr->gaussianNoiseInstance =
-              Ogre::CompositorManager::getSingleton().addCompositor(
-              this->viewport, "CameraNoise/Gaussian");
-          this->dataPtr->gaussianNoiseInstance->setEnabled(true);
-          // gaussianNoiseCompositorListener was allocated in Load()
-          this->dataPtr->gaussianNoiseInstance->addListener(
-            this->dataPtr->gaussianNoiseCompositorListener.get());
-          break;
-        default:
-          GZ_ASSERT(false, "Invalid noise model type");
-      }
     }
-=======
->>>>>>> c3110895
 
     if (this->dataPtr->distortion)
     {
       this->dataPtr->distortion->SetCamera(shared_from_this());
-    }
 
     if (this->GetScene()->skyx != NULL)
       this->renderTarget->addListener(this->GetScene()->skyx);
