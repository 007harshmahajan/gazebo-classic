/*
 * Copyright (C) 2012-2013 Open Source Robotics Foundation
 *
 * Licensed under the Apache License, Version 2.0 (the "License");
 * you may not use this file except in compliance with the License.
 * You may obtain a copy of the License at
 *
 *     http://www.apache.org/licenses/LICENSE-2.0
 *
 * Unless required by applicable law or agreed to in writing, software
 * distributed under the License is distributed on an "AS IS" BASIS,
 * WITHOUT WARRANTIES OR CONDITIONS OF ANY KIND, either express or implied.
 * See the License for the specific language governing permissions and
 * limitations under the License.
 *
*/

#include <dirent.h>
#include <sstream>
#include <boost/filesystem.hpp>
#include <sdf/sdf.hh>

// Moved to top to avoid osx compilation errors
#include "gazebo/math/Rand.hh"

#include "gazebo/rendering/skyx/include/SkyX.h"

#include "gazebo/common/Assert.hh"
#include "gazebo/common/Events.hh"
#include "gazebo/common/Console.hh"
#include "gazebo/common/Exception.hh"
#include "gazebo/math/Pose.hh"

#include "gazebo/rendering/ogre_gazebo.h"
#include "gazebo/rendering/RTShaderSystem.hh"
#include "gazebo/rendering/RenderEngine.hh"
#include "gazebo/rendering/Visual.hh"
#include "gazebo/rendering/Conversions.hh"
#include "gazebo/rendering/Scene.hh"
#include "gazebo/rendering/Camera.hh"

using namespace gazebo;
using namespace rendering;


unsigned int Camera::cameraCounter = 0;

namespace gazebo
{
namespace rendering
{
// We'll create an instance of this class for each camera, to be used to inject
// random values on each render call.
class GaussianNoiseCompositorListener
  : public Ogre::CompositorInstance::Listener
{
  /// \brief Constructor, setting mean and standard deviation.
  public: GaussianNoiseCompositorListener(double _mean, double _stddev):
      mean(_mean), stddev(_stddev) {}

  /// \brief Callback that OGRE will invoke for us on each render call
  public: virtual void notifyMaterialRender(unsigned int _pass_id,
                                            Ogre::MaterialPtr & _mat)
  {
    // modify material here (wont alter the base material!), called for
    // every drawn geometry instance (i.e. compositor render_quad)

    // Sample three values within the range [0,1.0] and set them for use in
    // the fragment shader, which will interpret them as offsets from (0,0)
    // to use when computing pseudo-random values.
    Ogre::Vector3 offsets(math::Rand::GetDblUniform(0.0, 1.0),
                          math::Rand::GetDblUniform(0.0, 1.0),
                          math::Rand::GetDblUniform(0.0, 1.0));
    // These calls are setting parameters that are declared in two places:
    // 1. media/materials/scripts/gazebo.material, in
    //    fragment_program Gazebo/GaussianCameraNoiseFS
    // 2. media/materials/scripts/camera_noise_gaussian_fs.glsl
    _mat->getTechnique(0)->getPass(_pass_id)->
      getFragmentProgramParameters()->
      setNamedConstant("offsets", offsets);
    _mat->getTechnique(0)->getPass(_pass_id)->
      getFragmentProgramParameters()->
      setNamedConstant("mean", (Ogre::Real)this->mean);
    _mat->getTechnique(0)->getPass(_pass_id)->
      getFragmentProgramParameters()->
      setNamedConstant("stddev", (Ogre::Real)this->stddev);
  }

  /// \brief Mean that we'll pass down to the GLSL fragment shader.
  private: double mean;
  /// \brief Standard deviation that we'll pass down to the GLSL fragment
  /// shader.
  private: double stddev;
};
}  // namespace rendering
}  // namespace gazebo

//////////////////////////////////////////////////
Camera::Camera(const std::string &_namePrefix, ScenePtr _scene,
               bool _autoRender)
{
  this->initialized = false;
  this->sdf.reset(new sdf::Element);
  sdf::initFile("camera.sdf", this->sdf);

  this->animState = NULL;
  this->windowId = 0;
  this->scene = _scene;

  this->newData = false;

  this->textureWidth = this->textureHeight = 0;

  this->saveFrameBuffer = NULL;
  this->saveCount = 0;
  this->bayerFrameBuffer = NULL;

  std::ostringstream stream;
  stream << _namePrefix << "(" << this->cameraCounter++ << ")";
  this->name = stream.str();

  this->renderTarget = NULL;
  this->renderTexture = NULL;

  this->captureData = false;
  this->captureDataOnce = false;

  this->camera = NULL;
  this->viewport = NULL;

  this->pitchNode = NULL;
  this->sceneNode = NULL;

  this->screenshotPath = getenv("HOME");
  this->screenshotPath += "/.gazebo/pictures";

  // Connect to the render signal
  this->connections.push_back(
      event::Events::ConnectPostRender(boost::bind(&Camera::Update, this)));

  if (_autoRender)
  {
    this->connections.push_back(event::Events::ConnectRender(
          boost::bind(&Camera::Render, this, false)));
    this->connections.push_back(
        event::Events::ConnectPostRender(
          boost::bind(&Camera::PostRender, this)));
  }

  this->lastRenderWallTime = common::Time::GetWallTime();

  // Set default render rate to unlimited
  this->SetRenderRate(0.0);
}

//////////////////////////////////////////////////
Camera::~Camera()
{
  delete [] this->saveFrameBuffer;
  delete [] this->bayerFrameBuffer;

  this->pitchNode = NULL;
  this->sceneNode = NULL;

  if (this->renderTexture && this->scene->GetInitialized())
    Ogre::TextureManager::getSingleton().remove(this->renderTexture->getName());
  this->renderTexture = NULL;
  this->renderTarget = NULL;

  if (this->camera && this->scene && this->scene->GetManager())
  {
    this->scene->GetManager()->destroyCamera(this->name);
    this->camera = NULL;
  }

  this->connections.clear();

  this->sdf->Reset();
  this->imageElem.reset();
  this->sdf.reset();
}

//////////////////////////////////////////////////
void Camera::Load(sdf::ElementPtr _sdf)
{
  this->sdf->Copy(_sdf);
  this->Load();
}

//////////////////////////////////////////////////
void Camera::Load()
{
  sdf::ElementPtr imgElem = this->sdf->GetElement("image");
  if (imgElem)
  {
    this->imageWidth = imgElem->Get<int>("width");
    this->imageHeight = imgElem->Get<int>("height");
    this->imageFormat = this->GetOgrePixelFormat(
        imgElem->Get<std::string>("format"));
  }
  else
    gzthrow("Camera has no <image> tag.");

  // Create the directory to store frames
  if (this->sdf->HasElement("save") &&
      this->sdf->GetElement("save")->Get<bool>("enabled"))
  {
    sdf::ElementPtr elem = this->sdf->GetElement("save");
    std::string command;

    command = "mkdir " + elem->Get<std::string>("path")+ " 2>>/dev/null";
    if (system(command.c_str()) < 0)
      gzerr << "Error making directory\n";
  }

  if (this->sdf->HasElement("horizontal_fov"))
  {
    sdf::ElementPtr elem = this->sdf->GetElement("horizontal_fov");
    double angle = elem->Get<double>();
    if (angle < 0.01 || angle > M_PI)
    {
      gzthrow("Camera horizontal field of view invalid.");
    }
    this->SetHFOV(angle);
  }

  // Handle noise model settings.
  this->noiseActive = false;
  if (this->sdf->HasElement("noise"))
  {
    sdf::ElementPtr noiseElem = this->sdf->GetElement("noise");
    std::string type = noiseElem->Get<std::string>("type");
    if (type == "gaussian")
    {
      this->noiseType = GAUSSIAN;
      this->noiseMean = noiseElem->Get<double>("mean");
      this->noiseStdDev = noiseElem->Get<double>("stddev");
      this->noiseActive = true;
      this->gaussianNoiseCompositorListener.reset(new
        GaussianNoiseCompositorListener(this->noiseMean, this->noiseStdDev));
      gzlog << "applying Gaussian noise model with mean " << this->noiseMean <<
        " and stddev " << this->noiseStdDev << std::endl;
    }
    else
      gzwarn << "ignoring unknown noise model type \"" << type << "\"" <<
        std::endl;
  }
}

//////////////////////////////////////////////////
void Camera::Init()
{
  this->SetSceneNode(
      this->scene->GetManager()->getRootSceneNode()->createChildSceneNode(
        this->GetName() + "_SceneNode"));

  this->CreateCamera();

  // Create a scene node to control pitch motion
  this->pitchNode =
    this->sceneNode->createChildSceneNode(this->name + "PitchNode");
  this->pitchNode->pitch(Ogre::Degree(0));

  this->pitchNode->attachObject(this->camera);
  this->camera->setAutoAspectRatio(true);

  this->sceneNode->setInheritScale(false);
  this->pitchNode->setInheritScale(false);

  this->saveCount = 0;

  this->SetClipDist();
}

//////////////////////////////////////////////////
void Camera::Fini()
{
  this->initialized = false;
  this->connections.clear();

  if (this->gaussianNoiseCompositorListener)
  {
    this->gaussianNoiseInstance->removeListener(
      this->gaussianNoiseCompositorListener.get());
  }

  RTShaderSystem::DetachViewport(this->viewport, this->scene);

  if (this->renderTarget && this->scene->GetInitialized())
    this->renderTarget->removeAllViewports();

  this->viewport = NULL;
  this->renderTarget = NULL;

  this->connections.clear();
}

//////////////////////////////////////////////////
void Camera::SetWindowId(unsigned int windowId_)
{
  this->windowId = windowId_;
}

//////////////////////////////////////////////////
unsigned int Camera::GetWindowId() const
{
  return this->windowId;
}

//////////////////////////////////////////////////
void Camera::SetScene(ScenePtr _scene)
{
  this->scene = _scene;
}

//////////////////////////////////////////////////
void Camera::Update()
{
  std::list<msgs::Request>::iterator iter = this->requests.begin();
  while (iter != this->requests.end())
  {
    bool erase = false;
    if ((*iter).request() == "track_visual")
    {
      if (this->TrackVisualImpl((*iter).data()))
        erase = true;
    }
    else if ((*iter).request() == "attach_visual")
    {
      msgs::TrackVisual msg;
      msg.ParseFromString((*iter).data());
      bool result = false;

      if (msg.id() < GZ_UINT32_MAX)
        result = this->AttachToVisualImpl(msg.id(),
            msg.inherit_orientation(), msg.min_dist(), msg.max_dist());
      else
        result = this->AttachToVisualImpl(msg.name(),
            msg.inherit_orientation(), msg.min_dist(), msg.max_dist());

      if (result)
        erase = true;
    }

    if (erase)
      iter = this->requests.erase(iter);
    else
      ++iter;
  }

  // Update animations
  if (this->animState)
  {
    this->animState->addTime(
        (common::Time::GetWallTime() - this->prevAnimTime).Double());
    this->prevAnimTime = common::Time::GetWallTime();

    if (this->animState->hasEnded())
    {
      try
      {
        this->scene->GetManager()->destroyAnimation(
            std::string(this->animState->getAnimationName()));
      } catch(Ogre::Exception &_e)
      {
      }

      this->animState = NULL;

      this->AnimationComplete();

      if (this->onAnimationComplete)
        this->onAnimationComplete();

      if (!this->moveToPositionQueue.empty())
      {
        this->MoveToPosition(this->moveToPositionQueue[0].first,
                             this->moveToPositionQueue[0].second);
        this->moveToPositionQueue.pop_front();
      }
    }
  }
  else if (this->trackedVisual)
  {
    math::Vector3 direction = this->trackedVisual->GetWorldPose().pos -
                              this->GetWorldPose().pos;

    double yaw = atan2(direction.y, direction.x);
    double pitch = atan2(-direction.z,
                         sqrt(pow(direction.x, 2) + pow(direction.y, 2)));
    pitch = math::clamp(pitch, 0.0, 0.25*M_PI);

    double currPitch = this->GetWorldRotation().GetAsEuler().y;
    double currYaw = this->GetWorldRotation().GetAsEuler().z;

    double pitchError = currPitch - pitch;

    double yawError = currYaw - yaw;
    if (yawError > M_PI)
      yawError -= M_PI*2;
    if (yawError < -M_PI)
      yawError += M_PI*2;

    double pitchAdj = this->trackVisualPitchPID.Update(pitchError, 0.01);
    double yawAdj = this->trackVisualYawPID.Update(yawError, 0.01);

    this->SetWorldRotation(math::Quaternion(0, currPitch + pitchAdj,
          currYaw + yawAdj));

    double origDistance = 8.0;
    double distance = direction.GetLength();
    double error = origDistance - distance;

    double scaling = this->trackVisualPID.Update(error, 0.3);

    math::Vector3 displacement = direction;
    displacement.Normalize();
    displacement *= scaling;

    math::Vector3 pos = this->GetWorldPosition() + displacement;
    pos.z = math::clamp(pos.z, 3.0, pos.z);

    this->SetWorldPosition(pos);
  }
}


//////////////////////////////////////////////////
void Camera::Render()
{
  this->Render(false);
}

//////////////////////////////////////////////////
void Camera::Render(bool _force)
{
  if (this->initialized && (_force ||
       common::Time::GetWallTime() - this->lastRenderWallTime >=
        this->renderPeriod))
  {
    this->newData = true;
    this->RenderImpl();
  }
}

//////////////////////////////////////////////////
void Camera::RenderImpl()
{
  if (this->renderTarget)
  {
    // Render, but don't swap buffers.
    this->renderTarget->update(false);
  }
}

//////////////////////////////////////////////////
void Camera::ReadPixelBuffer()
{
  this->renderTarget->swapBuffers();

  if (this->newData && (this->captureData || this->captureDataOnce))
  {
    size_t size;
    unsigned int width = this->GetImageWidth();
    unsigned int height = this->GetImageHeight();

    // Get access to the buffer and make an image and write it to file
    size = Ogre::PixelUtil::getMemorySize(width, height, 1,
        static_cast<Ogre::PixelFormat>(this->imageFormat));

    // Allocate buffer
    if (!this->saveFrameBuffer)
      this->saveFrameBuffer = new unsigned char[size];

    memset(this->saveFrameBuffer, 128, size);

    Ogre::PixelBox box(width, height, 1,
        static_cast<Ogre::PixelFormat>(this->imageFormat),
        this->saveFrameBuffer);

#if OGRE_VERSION_MAJOR == 1 && OGRE_VERSION_MINOR < 8
    // Case for UserCamera where there is no RenderTexture but
    // a RenderTarget (RenderWindow) exists. We can not call SetRenderTarget
    // because that overrides the this->renderTarget variable
    if (this->renderTarget && !this->renderTexture)
    {
      // Create the render texture
      this->renderTexture = (Ogre::TextureManager::getSingleton().createManual(
        this->renderTarget->getName() + "_tex",
        "General",
        Ogre::TEX_TYPE_2D,
        this->GetImageWidth(),
        this->GetImageHeight(),
        0,
        (Ogre::PixelFormat)this->imageFormat,
        Ogre::TU_RENDERTARGET)).getPointer();
        Ogre::RenderTexture *rtt
            = this->renderTexture->getBuffer()->getRenderTarget();

      // Setup the viewport to use the texture
      Ogre::Viewport *vp = rtt->addViewport(this->camera);
      vp->setClearEveryFrame(true);
      vp->setShadowsEnabled(true);
      vp->setShadowsEnabled(true);
      vp->setOverlaysEnabled(false);
    }

    // This update is only needed for client side data captures
    if (this->renderTexture->getBuffer()->getRenderTarget()
        != this->renderTarget)
      this->renderTexture->getBuffer()->getRenderTarget()->update();

    // The code below is equivalent to
    // this->viewport->getTarget()->copyContentsToMemory(box);
    // which causes problems on some machines if running ogre-1.7.4
    Ogre::HardwarePixelBufferSharedPtr pixelBuffer;
    pixelBuffer = this->renderTexture->getBuffer();
    pixelBuffer->blitToMemory(box);
#else
    // There is a fix in ogre-1.8 for a buffer overrun problem in
    // OgreGLXWindow.cpp's copyContentsToMemory(). It fixes reading
    // pixels from buffer into memory.
    this->viewport->getTarget()->copyContentsToMemory(box);
#endif
  }
}

//////////////////////////////////////////////////
common::Time Camera::GetLastRenderWallTime()
{
  return this->lastRenderWallTime;
}

//////////////////////////////////////////////////
void Camera::PostRender()
{
  this->ReadPixelBuffer();

  this->lastRenderWallTime = common::Time::GetWallTime();

  if (this->newData && (this->captureData || this->captureDataOnce))
  {
    if (this->captureDataOnce)
    {
      this->SaveFrame(this->GetFrameFilename());
      this->captureDataOnce = false;
    }

    if (this->sdf->HasElement("save") &&
        this->sdf->GetElement("save")->Get<bool>("enabled"))
    {
      this->SaveFrame(this->GetFrameFilename());
    }

    unsigned int width = this->GetImageWidth();
    unsigned int height = this->GetImageHeight();
    const unsigned char *buffer = this->saveFrameBuffer;

    // do last minute conversion if Bayer pattern is requested, go from R8G8B8
    if ((this->GetImageFormat() == "BAYER_RGGB8") ||
         (this->GetImageFormat() == "BAYER_BGGR8") ||
         (this->GetImageFormat() == "BAYER_GBRG8") ||
         (this->GetImageFormat() == "BAYER_GRBG8"))
    {
      if (!this->bayerFrameBuffer)
        this->bayerFrameBuffer = new unsigned char[width * height];

      this->ConvertRGBToBAYER(this->bayerFrameBuffer,
          this->saveFrameBuffer, this->GetImageFormat(),
          width, height);

      buffer = this->bayerFrameBuffer;
    }

    this->newImageFrame(buffer, width, height, this->GetImageDepth(),
        this->GetImageFormat());
  }

  this->newData = false;
}

//////////////////////////////////////////////////
math::Pose Camera::GetWorldPose()
{
  return math::Pose(this->GetWorldPosition(), this->GetWorldRotation());
}

//////////////////////////////////////////////////
math::Vector3 Camera::GetWorldPosition() const
{
  return Conversions::Convert(this->sceneNode->_getDerivedPosition());
}

//////////////////////////////////////////////////
math::Quaternion Camera::GetWorldRotation() const
{
  math::Vector3 sRot, pRot;

  sRot = Conversions::Convert(this->sceneNode->getOrientation()).GetAsEuler();
  pRot = Conversions::Convert(this->pitchNode->getOrientation()).GetAsEuler();

  return math::Quaternion(sRot.x, pRot.y, sRot.z);
}

//////////////////////////////////////////////////
void Camera::SetWorldPose(const math::Pose &_pose)
{
  this->SetWorldPosition(_pose.pos);
  this->SetWorldRotation(_pose.rot);
}

//////////////////////////////////////////////////
void Camera::SetWorldPosition(const math::Vector3 &_pos)
{
  if (this->animState)
    return;

  this->sceneNode->setPosition(Ogre::Vector3(_pos.x, _pos.y, _pos.z));

  // The pitch nodes needs to be told to update its transform
  this->pitchNode->needUpdate();
}

//////////////////////////////////////////////////
void Camera::SetWorldRotation(const math::Quaternion &_quant)
{
  if (this->animState)
    return;

  math::Quaternion p, s;
  math::Vector3 rpy = _quant.GetAsEuler();
  p.SetFromEuler(math::Vector3(0, rpy.y, 0));

  // Set the roll and yaw.
  s.SetFromEuler(math::Vector3(rpy.x, 0, rpy.z));

  this->sceneNode->setOrientation(
      Ogre::Quaternion(s.w, s.x, s.y, s.z));

  this->pitchNode->setOrientation(
      Ogre::Quaternion(p.w, p.x, p.y, p.z));

  this->sceneNode->needUpdate();
  this->pitchNode->needUpdate();
}

//////////////////////////////////////////////////
void Camera::Translate(const math::Vector3 &direction)
{
  Ogre::Vector3 vec(direction.x, direction.y, direction.z);

  this->sceneNode->translate(this->sceneNode->getOrientation() *
      this->pitchNode->getOrientation() * vec);
}

//////////////////////////////////////////////////
void Camera::RotateYaw(math::Angle _angle)
{
  this->sceneNode->roll(Ogre::Radian(_angle.Radian()), Ogre::Node::TS_WORLD);
}

//////////////////////////////////////////////////
void Camera::RotatePitch(math::Angle _angle)
{
  this->pitchNode->yaw(Ogre::Radian(_angle.Radian()));
}


//////////////////////////////////////////////////
void Camera::SetClipDist()
{
  sdf::ElementPtr clipElem = this->sdf->GetElement("clip");
  if (!clipElem)
    gzthrow("Camera has no <clip> tag.");

  if (this->camera)
  {
    this->camera->setNearClipDistance(clipElem->Get<double>("near"));
    this->camera->setFarClipDistance(clipElem->Get<double>("far"));
    this->camera->setRenderingDistance(clipElem->Get<double>("far"));
  }
  else
    gzerr << "Setting clip distances failed -- no camera yet\n";
}

//////////////////////////////////////////////////
void Camera::SetClipDist(float _near, float _far)
{
  sdf::ElementPtr elem = this->sdf->GetElement("clip");

  elem->GetElement("near")->Set(_near);
  elem->GetElement("far")->Set(_far);

  this->SetClipDist();
}

//////////////////////////////////////////////////
void Camera::SetHFOV(math::Angle _angle)
{
  this->sdf->GetElement("horizontal_fov")->Set(_angle.Radian());
}

//////////////////////////////////////////////////
math::Angle Camera::GetHFOV() const
{
  return math::Angle(this->sdf->Get<double>("horizontal_fov"));
}

//////////////////////////////////////////////////
math::Angle Camera::GetVFOV() const
{
  return math::Angle(this->camera->getFOVy().valueRadians());
}

//////////////////////////////////////////////////
void Camera::SetImageSize(unsigned int _w, unsigned int _h)
{
  this->SetImageWidth(_w);
  this->SetImageHeight(_h);
}

//////////////////////////////////////////////////
void Camera::SetImageWidth(unsigned int _w)
{
  sdf::ElementPtr elem = this->sdf->GetElement("image");
  elem->GetElement("width")->Set(_w);
}

//////////////////////////////////////////////////
void Camera::SetImageHeight(unsigned int _h)
{
  sdf::ElementPtr elem = this->sdf->GetElement("image");
  elem->GetElement("height")->Set(_h);
}

//////////////////////////////////////////////////
unsigned int Camera::GetImageWidth() const
{
  unsigned int width = 0;
  if (this->viewport)
  {
    width = this->viewport->getActualWidth();
  }
  else
  {
    sdf::ElementPtr elem = this->sdf->GetElement("image");
    width = elem->Get<int>("width");
  }
  return width;
}

//////////////////////////////////////////////////
unsigned int Camera::GetImageHeight() const
{
  unsigned int height = 0;
  if (this->viewport)
  {
    height = this->viewport->getActualHeight();
  }
  else
  {
    sdf::ElementPtr elem = this->sdf->GetElement("image");
    height = elem->Get<int>("height");
  }
  return height;
}

//////////////////////////////////////////////////
unsigned int Camera::GetImageDepth() const
{
  sdf::ElementPtr imgElem = this->sdf->GetElement("image");
  std::string imgFmt = imgElem->Get<std::string>("format");

  if (imgFmt == "L8" || imgFmt == "L_INT8")
    return 1;
  else if (imgFmt == "R8G8B8" || imgFmt == "RGB_INT8")
    return 3;
  else if (imgFmt == "B8G8R8" || imgFmt == "BGR_INT8")
    return 3;
  else if ((imgFmt == "BAYER_RGGB8") || (imgFmt == "BAYER_BGGR8") ||
            (imgFmt == "BAYER_GBRG8") || (imgFmt == "BAYER_GRBG8"))
    return 1;
  else
  {
    gzerr << "Error parsing image format ("
          << imgFmt << "), using default Ogre::PF_R8G8B8\n";
    return 3;
  }
}

//////////////////////////////////////////////////
std::string Camera::GetImageFormat() const
{
  sdf::ElementPtr imgElem = this->sdf->GetElement("image");
  return imgElem->Get<std::string>("format");
}

//////////////////////////////////////////////////
unsigned int Camera::GetTextureWidth() const
{
  return this->renderTexture->getBuffer(0, 0)->getWidth();
}

//////////////////////////////////////////////////
unsigned int Camera::GetTextureHeight() const
{
  return this->renderTexture->getBuffer(0, 0)->getHeight();
}


//////////////////////////////////////////////////
size_t Camera::GetImageByteSize() const
{
  sdf::ElementPtr elem = this->sdf->GetElement("image");
  return this->GetImageByteSize(elem->Get<int>("width"),
                                elem->Get<int>("height"),
                                this->GetImageFormat());
}

// Get the image size in bytes
size_t Camera::GetImageByteSize(unsigned int _width, unsigned int _height,
                                const std::string &_format)
{
  Ogre::PixelFormat fmt =
    (Ogre::PixelFormat)(Camera::GetOgrePixelFormat(_format));

  return Ogre::PixelUtil::getMemorySize(_width, _height, 1, fmt);
}

int Camera::GetOgrePixelFormat(const std::string &_format)
{
  int result;

  if (_format == "L8" || _format == "L_INT8")
    result = static_cast<int>(Ogre::PF_L8);
  else if (_format == "R8G8B8" || _format == "RGB_INT8")
    result = static_cast<int>(Ogre::PF_BYTE_RGB);
  else if (_format == "B8G8R8" || _format == "BGR_INT8")
    result = static_cast<int>(Ogre::PF_BYTE_BGR);
  else if (_format == "FLOAT32")
    result = static_cast<int>(Ogre::PF_FLOAT32_R);
  else if (_format == "FLOAT16")
    result = static_cast<int>(Ogre::PF_FLOAT16_R);
  else if ((_format == "BAYER_RGGB8") ||
            (_format == "BAYER_BGGR8") ||
            (_format == "BAYER_GBRG8") ||
            (_format == "BAYER_GRBG8"))
  {
    // let ogre generate rgb8 images for all bayer format requests
    // then post process to produce actual bayer images
    result = static_cast<int>(Ogre::PF_BYTE_RGB);
  }
  else
  {
    gzerr << "Error parsing image format (" << _format
          << "), using default Ogre::PF_R8G8B8\n";
    result = static_cast<int>(Ogre::PF_R8G8B8);
  }

  return result;
}

//////////////////////////////////////////////////
void Camera::EnableSaveFrame(bool _enable)
{
  sdf::ElementPtr elem = this->sdf->GetElement("save");
  elem->GetAttribute("enabled")->Set(_enable);
  this->captureData = _enable;
}

//////////////////////////////////////////////////
bool Camera::GetCaptureData() const
{
  return this->captureData;
}

//////////////////////////////////////////////////
void Camera::SetSaveFramePathname(const std::string &_pathname)
{
  sdf::ElementPtr elem = this->sdf->GetElement("save");
  elem->GetElement("path")->Set(_pathname);

  // Create the directory to store frames
  if (elem->Get<bool>("enabled"))
  {
    std::string command;
    command = "mkdir -p " + _pathname + " 2>>/dev/null";
    if (system(command.c_str()) <0)
      gzerr << "Error making directory\n";
  }
}

//////////////////////////////////////////////////
Ogre::Camera *Camera::GetOgreCamera() const
{
  return this->camera;
}

//////////////////////////////////////////////////
Ogre::Viewport *Camera::GetViewport() const
{
  return this->viewport;
}

//////////////////////////////////////////////////
double Camera::GetNearClip()
{
  if (this->camera)
    return this->camera->getNearClipDistance();
  else
    return 0;
}

//////////////////////////////////////////////////
double Camera::GetFarClip()
{
  if (this->camera)
    return this->camera->getFarClipDistance();
  else
    return 0;
}

//////////////////////////////////////////////////
unsigned int Camera::GetViewportWidth() const
{
  if (this->renderTarget)
    return this->renderTarget->getViewport(0)->getActualWidth();
  else if (this->camera && this->camera->getViewport())
    return this->camera->getViewport()->getActualWidth();
  else
    return 0;
}

//////////////////////////////////////////////////
unsigned int Camera::GetViewportHeight() const
{
  if (this->renderTarget)
    return this->renderTarget->getViewport(0)->getActualHeight();
  else if (this->camera && this->camera->getViewport())
    return this->camera->getViewport()->getActualHeight();
  else
    return 0;
}

//////////////////////////////////////////////////
void Camera::SetAspectRatio(float ratio)
{
  this->camera->setAspectRatio(ratio);
}

//////////////////////////////////////////////////
float Camera::GetAspectRatio() const
{
  return this->camera->getAspectRatio();
}

//////////////////////////////////////////////////
math::Vector3 Camera::GetUp()
{
  Ogre::Vector3 up = this->camera->getRealUp();
  return math::Vector3(up.x, up.y, up.z);
}

//////////////////////////////////////////////////
math::Vector3 Camera::GetRight()
{
  Ogre::Vector3 right = this->camera->getRealRight();
  return math::Vector3(right.x, right.y, right.z);
}

//////////////////////////////////////////////////
void Camera::SetSceneNode(Ogre::SceneNode *node)
{
  this->sceneNode = node;
}

//////////////////////////////////////////////////
Ogre::SceneNode *Camera::GetSceneNode() const
{
  return this->sceneNode;
}

//////////////////////////////////////////////////
Ogre::SceneNode *Camera::GetPitchNode() const
{
  return this->pitchNode;
}

//////////////////////////////////////////////////
const unsigned char *Camera::GetImageData(unsigned int _i)
{
  if (_i != 0)
    gzerr << "Camera index must be zero for cam";

  // do last minute conversion if Bayer pattern is requested, go from R8G8B8
  if ((this->GetImageFormat() == "BAYER_RGGB8") ||
       (this->GetImageFormat() == "BAYER_BGGR8") ||
       (this->GetImageFormat() == "BAYER_GBRG8") ||
       (this->GetImageFormat() == "BAYER_GRBG8"))
  {
    return this->bayerFrameBuffer;
  }
  else
    return this->saveFrameBuffer;
}

//////////////////////////////////////////////////
std::string Camera::GetName() const
{
  return this->name;
}

//////////////////////////////////////////////////
bool Camera::SaveFrame(const std::string &_filename)
{
  return Camera::SaveFrame(this->saveFrameBuffer, this->GetImageWidth(),
                          this->GetImageHeight(), this->GetImageDepth(),
                          this->GetImageFormat(), _filename);
}

//////////////////////////////////////////////////
std::string Camera::GetFrameFilename()
{
  sdf::ElementPtr saveElem = this->sdf->GetElement("save");

  std::string path = saveElem->Get<std::string>("path");
  boost::filesystem::path pathToFile;

  std::string friendlyName = this->GetName();

  boost::replace_all(friendlyName, "::", "_");

  if (this->captureDataOnce)
  {
    pathToFile = this->screenshotPath;
    std::string timestamp = common::Time::GetWallTimeAsISOString();
    boost::replace_all(timestamp, ":", "_");
    pathToFile /= friendlyName + "-" + timestamp + ".jpg";
  }
  else
  {
    pathToFile = (path.empty()) ? "." : path;
    pathToFile /= str(boost::format("%s-%04d.jpg")
        % friendlyName.c_str() % this->saveCount);
    this->saveCount++;
  }

  // Create a directory if not present
  if (!boost::filesystem::exists(pathToFile.parent_path()))
    boost::filesystem::create_directories(pathToFile.parent_path());

  return pathToFile.string();
}

/////////////////////////////////////////////////
std::string Camera::GetScreenshotPath() const
{
  return this->screenshotPath;
}

/////////////////////////////////////////////////
bool Camera::SaveFrame(const unsigned char *_image,
                       unsigned int _width, unsigned int _height, int _depth,
                       const std::string &_format,
                       const std::string &_filename)
{
  if (!_image)
  {
    gzerr << "Can't save an empty image\n";
    return false;
  }

  Ogre::ImageCodec::ImageData *imgData;
  Ogre::Codec * pCodec;
  size_t size, pos;

  // Create image data structure
  imgData  = new Ogre::ImageCodec::ImageData();
  imgData->width  =  _width;
  imgData->height = _height;
  imgData->depth  = _depth;
  imgData->format = (Ogre::PixelFormat)Camera::GetOgrePixelFormat(_format);
  size = Camera::GetImageByteSize(_width, _height, _format);

  // Wrap buffer in a chunk
  Ogre::MemoryDataStreamPtr stream(
      new Ogre::MemoryDataStream(const_cast<unsigned char*>(_image),
        size, false));

  // Get codec
  Ogre::String filename = _filename;
  pos = filename.find_last_of(".");
  Ogre::String extension;

  while (pos != filename.length() - 1)
    extension += filename[++pos];

  // Get the codec
  pCodec = Ogre::Codec::getCodec(extension);

  // Write out
  Ogre::Codec::CodecDataPtr codecDataPtr(imgData);
  pCodec->codeToFile(stream, filename, codecDataPtr);

  return true;
}

//////////////////////////////////////////////////
void Camera::ToggleShowWireframe()
{
  if (this->camera)
  {
    if (this->camera->getPolygonMode() == Ogre::PM_WIREFRAME)
      this->camera->setPolygonMode(Ogre::PM_SOLID);
    else
      this->camera->setPolygonMode(Ogre::PM_WIREFRAME);
  }
}

//////////////////////////////////////////////////
void Camera::ShowWireframe(bool s)
{
  if (this->camera)
  {
    if (s)
    {
      this->camera->setPolygonMode(Ogre::PM_WIREFRAME);
    }
    else
    {
      this->camera->setPolygonMode(Ogre::PM_SOLID);
    }
  }
}

//////////////////////////////////////////////////
void Camera::GetCameraToViewportRay(int _screenx, int _screeny,
                                    math::Vector3 &_origin,
                                    math::Vector3 &_dir)
{
  Ogre::Ray ray = this->camera->getCameraToViewportRay(
      static_cast<float>(_screenx) / this->GetViewportWidth(),
      static_cast<float>(_screeny) / this->GetViewportHeight());

  _origin.Set(ray.getOrigin().x, ray.getOrigin().y, ray.getOrigin().z);
  _dir.Set(ray.getDirection().x, ray.getDirection().y, ray.getDirection().z);
}


//////////////////////////////////////////////////
void Camera::ConvertRGBToBAYER(unsigned char* dst, unsigned char* src,
                               std::string format, int width, int height)
{
  if (src)
  {
    // do last minute conversion if Bayer pattern is requested, go from R8G8B8
    if (format == "BAYER_RGGB8")
    {
      for (int i = 0; i < width; i++)
      {
        for (int j = 0; j < height; j++)
        {
          //
          // RG
          // GB
          //
          // determine position
          if (j%2)  // even column
            if (i%2)  // even row, red
              dst[i+j*width] = src[i*3+j*width*3+2];
            else  // odd row, green
              dst[i+j*width] = src[i*3+j*width*3+1];
          else  // odd column
            if (i%2)  // even row, green
              dst[i+j*width] = src[i*3+j*width*3+1];
            else  // odd row, blue
              dst[i+j*width] = src[i*3+j*width*3+0];
        }
      }
    }
    else if (format == "BAYER_BGGR8")
    {
      for (int i = 0; i < width; i++)
      {
        for (int j = 0; j < height; j++)
        {
          //
          // BG
          // GR
          //
          // determine position
          if (j%2)  // even column
            if (i%2)  // even row, blue
              dst[i+j*width] = src[i*3+j*width*3+0];
            else  // odd row, green
              dst[i+j*width] = src[i*3+j*width*3+1];
          else  // odd column
            if (i%2)  // even row, green
              dst[i+j*width] = src[i*3+j*width*3+1];
            else  // odd row, red
              dst[i+j*width] = src[i*3+j*width*3+2];
        }
      }
    }
    else if (format == "BAYER_GBRG8")
    {
      for (int i = 0; i < width; i++)
      {
        for (int j = 0; j < height; j++)
        {
          //
          // GB
          // RG
          //
          // determine position
          if (j%2)  // even column
            if (i%2)  // even row, green
              dst[i+j*width] = src[i*3+j*width*3+1];
            else  // odd row, blue
              dst[i+j*width] = src[i*3+j*width*3+2];
          else  // odd column
            if (i%2)  // even row, red
              dst[i+j*width] = src[i*3+j*width*3+0];
            else  // odd row, green
              dst[i+j*width] = src[i*3+j*width*3+1];
        }
      }
    }
    else if (format == "BAYER_GRBG8")
    {
      for (int i = 0; i < width; i++)
      {
        for (int j = 0; j < height; j++)
        {
          //
          // GR
          // BG
          //
          // determine position
          if (j%2)  // even column
            if (i%2)  // even row, green
              dst[i+j*width] = src[i*3+j*width*3+1];
            else  // odd row, red
              dst[i+j*width] = src[i*3+j*width*3+0];
          else  // odd column
            if (i%2)  // even row, blue
              dst[i+j*width] = src[i*3+j*width*3+2];
            else  // odd row, green
              dst[i+j*width] = src[i*3+j*width*3+1];
        }
      }
    }
  }
}

//////////////////////////////////////////////////
void Camera::SetCaptureData(bool _value)
{
  this->captureData = _value;
}

//////////////////////////////////////////////////
void Camera::SetCaptureDataOnce()
{
  this->captureDataOnce = true;
}

//////////////////////////////////////////////////
void Camera::CreateRenderTexture(const std::string &_textureName)
{
  // Create the render texture
  this->renderTexture = (Ogre::TextureManager::getSingleton().createManual(
<<<<<<< HEAD
        _textureName,
        "General",
        Ogre::TEX_TYPE_2D,
        this->GetImageWidth(),
        this->GetImageHeight(),
        0,
        (Ogre::PixelFormat)this->imageFormat,
        Ogre::TU_RENDERTARGET, NULL, false, 4)).getPointer();
=======
      _textureName,
      "General",
      Ogre::TEX_TYPE_2D,
      this->GetImageWidth(),
      this->GetImageHeight(),
      0,
      (Ogre::PixelFormat)this->imageFormat,
      Ogre::TU_RENDERTARGET,
      0,
      false,
      4)).getPointer();
>>>>>>> 5dda86ff

  this->SetRenderTarget(this->renderTexture->getBuffer()->getRenderTarget());

  this->initialized = true;
}

//////////////////////////////////////////////////
ScenePtr Camera::GetScene() const
{
  return this->scene;
}

//////////////////////////////////////////////////
void Camera::CreateCamera()
{
  this->camera = this->scene->GetManager()->createCamera(this->name);

  this->camera->setFixedYawAxis(false);
  this->camera->yaw(Ogre::Degree(-90.0));
  this->camera->roll(Ogre::Degree(-90.0));
}

//////////////////////////////////////////////////
bool Camera::GetWorldPointOnPlane(int _x, int _y,
                                  const math::Plane &_plane,
                                  math::Vector3 &_result)
{
  math::Vector3 origin, dir;
  double dist;

  // Cast two rays from the camera into the world
  this->GetCameraToViewportRay(_x, _y, origin, dir);

  dist = _plane.Distance(origin, dir);

  _result = origin + dir * dist;

  if (!math::equal(dist, -1.0))
    return true;
  else
    return false;
}

//////////////////////////////////////////////////
void Camera::SetRenderTarget(Ogre::RenderTarget *_target)
{
  this->renderTarget = _target;

  if (this->renderTarget)
  {
    // Setup the viewport to use the texture
    this->viewport = this->renderTarget->addViewport(this->camera);
    this->viewport->setClearEveryFrame(true);
    this->viewport->setShadowsEnabled(true);
    this->viewport->setOverlaysEnabled(false);

    RTShaderSystem::AttachViewport(this->viewport, this->GetScene());

    this->viewport->setBackgroundColour(
        Conversions::Convert(this->scene->GetBackgroundColor()));
    this->viewport->setVisibilityMask(GZ_VISIBILITY_ALL &
        ~(GZ_VISIBILITY_GUI | GZ_VISIBILITY_SELECTABLE));

    double ratio = static_cast<double>(this->viewport->getActualWidth()) /
                   static_cast<double>(this->viewport->getActualHeight());

    double hfov = this->GetHFOV().Radian();
    double vfov = 2.0 * atan(tan(hfov / 2.0) / ratio);
    this->camera->setAspectRatio(ratio);
    this->camera->setFOVy(Ogre::Radian(vfov));

    // Setup Deferred rendering for the camera
    if (RenderEngine::Instance()->GetRenderPathType() == RenderEngine::DEFERRED)
    {
      // Deferred shading GBuffer compositor
      this->dsGBufferInstance =
        Ogre::CompositorManager::getSingleton().addCompositor(this->viewport,
            "DeferredShading/GBuffer");

      // Deferred lighting GBuffer compositor
      this->dlGBufferInstance =
        Ogre::CompositorManager::getSingleton().addCompositor(this->viewport,
            "DeferredLighting/GBuffer");

      // Deferred shading: Merging compositor
      this->dsMergeInstance =
        Ogre::CompositorManager::getSingleton().addCompositor(this->viewport,
            "DeferredShading/ShowLit");

      // Deferred lighting: Merging compositor
      this->dlMergeInstance =
        Ogre::CompositorManager::getSingleton().addCompositor(this->viewport,
            "DeferredLighting/ShowLit");

      // Screen space ambient occlusion
      // this->ssaoInstance =
      //  Ogre::CompositorManager::getSingleton().addCompositor(this->viewport,
      //      "DeferredShading/SSAO");

      this->dsGBufferInstance->setEnabled(false);
      this->dsMergeInstance->setEnabled(false);

      this->dlGBufferInstance->setEnabled(true);
      this->dlMergeInstance->setEnabled(true);

      // this->ssaoInstance->setEnabled(false);
    }

    // Noise
    if (this->noiseActive)
    {
      switch (this->noiseType)
      {
        case GAUSSIAN:
          this->gaussianNoiseInstance =
            Ogre::CompositorManager::getSingleton().addCompositor(
              this->viewport, "CameraNoise/Gaussian");
          this->gaussianNoiseInstance->setEnabled(true);
          // gaussianNoiseCompositorListener was allocated in Load()
          this->gaussianNoiseInstance->addListener(
            this->gaussianNoiseCompositorListener.get());
          break;
        default:
          GZ_ASSERT(false, "Invalid noise model type");
      }
    }

    if (this->GetScene()->skyx != NULL)
      this->renderTarget->addListener(this->GetScene()->skyx);
  }
}

//////////////////////////////////////////////////
void Camera::AttachToVisual(uint32_t _visualId,
                            bool _inheritOrientation,
                            double _minDist, double _maxDist)
{
  msgs::Request request;
  msgs::TrackVisual track;

  track.set_name(this->GetName() + "_attach_to_visual_track");
  track.set_id(_visualId);
  track.set_min_dist(_minDist);
  track.set_max_dist(_maxDist);
  track.set_inherit_orientation(_inheritOrientation);

  std::string *serializedData = request.mutable_data();
  track.SerializeToString(serializedData);

  request.set_request("attach_visual");
  request.set_id(_visualId);
  this->requests.push_back(request);
}

//////////////////////////////////////////////////
void Camera::AttachToVisual(const std::string &_visualName,
                            bool _inheritOrientation,
                            double _minDist, double _maxDist)
{
  msgs::Request request;
  msgs::TrackVisual track;

  VisualPtr visual = this->scene->GetVisual(_visualName);

  if (visual)
    track.set_id(visual->GetId());
  else
    track.set_id(GZ_UINT32_MAX);

  track.set_name(_visualName);
  track.set_min_dist(_minDist);
  track.set_max_dist(_maxDist);
  track.set_inherit_orientation(_inheritOrientation);

  std::string *serializedData = request.mutable_data();
  track.SerializeToString(serializedData);

  request.set_request("attach_visual");
  request.set_id(0);
  this->requests.push_back(request);
}

//////////////////////////////////////////////////
void Camera::TrackVisual(const std::string &_name)
{
  msgs::Request request;
  request.set_request("track_visual");
  request.set_data(_name);
  request.set_id(0);
  this->requests.push_back(request);
}

//////////////////////////////////////////////////
bool Camera::AttachToVisualImpl(uint32_t _id,
    bool _inheritOrientation, double _minDist, double _maxDist)
{
  VisualPtr visual = this->scene->GetVisual(_id);
  return this->AttachToVisualImpl(visual, _inheritOrientation,
                                  _minDist, _maxDist);
}

//////////////////////////////////////////////////
bool Camera::AttachToVisualImpl(const std::string &_name,
    bool _inheritOrientation, double _minDist, double _maxDist)
{
  VisualPtr visual = this->scene->GetVisual(_name);
  return this->AttachToVisualImpl(visual, _inheritOrientation,
                                  _minDist, _maxDist);
}

//////////////////////////////////////////////////
bool Camera::AttachToVisualImpl(VisualPtr _visual, bool _inheritOrientation,
    double /*_minDist*/, double /*_maxDist*/)
{
  if (this->sceneNode->getParent())
      this->sceneNode->getParent()->removeChild(this->sceneNode);

  if (_visual)
  {
    math::Pose origPose = this->GetWorldPose();
    _visual->GetSceneNode()->addChild(this->sceneNode);
    this->sceneNode->setInheritOrientation(_inheritOrientation);
    this->SetWorldPose(origPose);
    return true;
  }

  return false;
}

//////////////////////////////////////////////////
bool Camera::TrackVisualImpl(const std::string &_name)
{
  VisualPtr visual = this->scene->GetVisual(_name);
  if (visual)
    return this->TrackVisualImpl(visual);
  else
  {
    this->trackedVisual.reset();
    this->camera->setAutoTracking(false, NULL);
  }

  return false;
}

//////////////////////////////////////////////////
bool Camera::TrackVisualImpl(VisualPtr _visual)
{
  // if (this->sceneNode->getParent())
  //  this->sceneNode->getParent()->removeChild(this->sceneNode);

  if (_visual)
  {
    this->trackVisualPID.Init(0.25, 0, 0, 0, 0, 1.0, 0.0);
    this->trackVisualPitchPID.Init(0.05, 0, 0, 0, 0, 1.0, 0.0);
    this->trackVisualYawPID.Init(0.05, 0, 0, 0, 0, 1.0, 0.0);

    this->trackedVisual = _visual;
  }
  else
    this->trackedVisual.reset();

  return true;
}

//////////////////////////////////////////////////
Ogre::Texture *Camera::GetRenderTexture() const
{
  return this->renderTexture;
}

/////////////////////////////////////////////////
math::Vector3 Camera::GetDirection() const
{
  return Conversions::Convert(this->camera->getDerivedDirection());
}

/////////////////////////////////////////////////
bool Camera::IsVisible(VisualPtr _visual)
{
  if (this->camera && _visual)
  {
    math::Box bbox = _visual->GetBoundingBox();
    Ogre::AxisAlignedBox box;
    box.setMinimum(bbox.min.x, bbox.min.y, bbox.min.z);
    box.setMaximum(bbox.max.x, bbox.max.y, bbox.max.z);

    return this->camera->isVisible(box);
  }

  return false;
}

/////////////////////////////////////////////////
bool Camera::IsVisible(const std::string &_visualName)
{
  return this->IsVisible(this->scene->GetVisual(_visualName));
}

/////////////////////////////////////////////////
bool Camera::IsAnimating() const
{
  return this->animState != NULL;
}

/////////////////////////////////////////////////
bool Camera::MoveToPosition(const math::Pose &_pose, double _time)
{
  if (this->animState)
  {
    this->moveToPositionQueue.push_back(std::make_pair(_pose, _time));
    return false;
  }

  Ogre::TransformKeyFrame *key;
  math::Vector3 rpy = _pose.rot.GetAsEuler();
  math::Vector3 start = this->GetWorldPose().pos;

  double dyaw =  this->GetWorldRotation().GetAsEuler().z - rpy.z;

  if (dyaw > M_PI)
    rpy.z += 2*M_PI;
  else if (dyaw < -M_PI)
    rpy.z -= 2*M_PI;

  Ogre::Quaternion yawFinal(Ogre::Radian(rpy.z), Ogre::Vector3(0, 0, 1));
  Ogre::Quaternion pitchFinal(Ogre::Radian(rpy.y), Ogre::Vector3(0, 1, 0));

  std::string trackName = "cameratrack";
  int i = 0;
  while (this->scene->GetManager()->hasAnimation(trackName))
  {
    trackName = std::string("cameratrack_") +
      boost::lexical_cast<std::string>(i);
    i++;
  }

  Ogre::Animation *anim =
    this->scene->GetManager()->createAnimation(trackName, _time);
  anim->setInterpolationMode(Ogre::Animation::IM_SPLINE);

  Ogre::NodeAnimationTrack *strack = anim->createNodeTrack(0, this->sceneNode);
  Ogre::NodeAnimationTrack *ptrack = anim->createNodeTrack(1, this->pitchNode);

  key = strack->createNodeKeyFrame(0);
  key->setTranslate(Ogre::Vector3(start.x, start.y, start.z));
  key->setRotation(this->sceneNode->getOrientation());

  key = ptrack->createNodeKeyFrame(0);
  key->setRotation(this->pitchNode->getOrientation());

  key = strack->createNodeKeyFrame(_time);
  key->setTranslate(Ogre::Vector3(_pose.pos.x, _pose.pos.y, _pose.pos.z));
  key->setRotation(yawFinal);

  key = ptrack->createNodeKeyFrame(_time);
  key->setRotation(pitchFinal);

  this->animState =
    this->scene->GetManager()->createAnimationState(trackName);

  this->animState->setTimePosition(0);
  this->animState->setEnabled(true);
  this->animState->setLoop(false);
  this->prevAnimTime = common::Time::GetWallTime();

  return true;
}

/////////////////////////////////////////////////
bool Camera::MoveToPositions(const std::vector<math::Pose> &_pts,
                             double _time, boost::function<void()> _onComplete)
{
  if (this->animState)
    return false;

  this->onAnimationComplete = _onComplete;

  Ogre::TransformKeyFrame *key;
  math::Vector3 start = this->GetWorldPose().pos;

  std::string trackName = "cameratrack";
  int i = 0;
  while (this->scene->GetManager()->hasAnimation(trackName))
  {
    trackName = std::string("cameratrack_") +
      boost::lexical_cast<std::string>(i);
    i++;
  }

  Ogre::Animation *anim =
    this->scene->GetManager()->createAnimation(trackName, _time);
  anim->setInterpolationMode(Ogre::Animation::IM_SPLINE);

  Ogre::NodeAnimationTrack *strack = anim->createNodeTrack(0, this->sceneNode);
  Ogre::NodeAnimationTrack *ptrack = anim->createNodeTrack(1, this->pitchNode);

  key = strack->createNodeKeyFrame(0);
  key->setTranslate(Ogre::Vector3(start.x, start.y, start.z));
  key->setRotation(this->sceneNode->getOrientation());

  key = ptrack->createNodeKeyFrame(0);
  key->setRotation(this->pitchNode->getOrientation());

  double dt = _time / (_pts.size()-1);
  double tt = 0;

  double prevYaw = this->GetWorldRotation().GetAsEuler().z;
  for (unsigned int j = 0; j < _pts.size(); j++)
  {
    math::Vector3 pos = _pts[j].pos;
    math::Vector3 rpy = _pts[j].rot.GetAsEuler();
    double dyaw = prevYaw - rpy.z;

    if (dyaw > M_PI)
      rpy.z += 2*M_PI;
    else if (dyaw < -M_PI)
      rpy.z -= 2*M_PI;

    prevYaw = rpy.z;
    Ogre::Quaternion yawFinal(Ogre::Radian(rpy.z), Ogre::Vector3(0, 0, 1));
    Ogre::Quaternion pitchFinal(Ogre::Radian(rpy.y), Ogre::Vector3(0, 1, 0));

    key = strack->createNodeKeyFrame(tt);
    key->setTranslate(Ogre::Vector3(pos.x, pos.y, pos.z));
    key->setRotation(yawFinal);

    key = ptrack->createNodeKeyFrame(tt);
    key->setRotation(pitchFinal);

    tt += dt;
  }

  this->animState = this->scene->GetManager()->createAnimationState(trackName);

  this->animState->setTimePosition(0);
  this->animState->setEnabled(true);
  this->animState->setLoop(false);
  this->prevAnimTime = common::Time::GetWallTime();

  return true;
}

//////////////////////////////////////////////////
void Camera::SetRenderRate(double _hz)
{
  if (_hz > 0.0)
    this->renderPeriod = 1.0 / _hz;
  else
    this->renderPeriod = 0.0;
}

//////////////////////////////////////////////////
double Camera::GetRenderRate() const
{
  return 1.0 / this->renderPeriod.Double();
}

//////////////////////////////////////////////////
void Camera::AnimationComplete()
{
}

//////////////////////////////////////////////////
bool Camera::GetInitialized() const
{
  return this->initialized && this->scene->GetInitialized();
}<|MERGE_RESOLUTION|>--- conflicted
+++ resolved
@@ -1270,16 +1270,6 @@
 {
   // Create the render texture
   this->renderTexture = (Ogre::TextureManager::getSingleton().createManual(
-<<<<<<< HEAD
-        _textureName,
-        "General",
-        Ogre::TEX_TYPE_2D,
-        this->GetImageWidth(),
-        this->GetImageHeight(),
-        0,
-        (Ogre::PixelFormat)this->imageFormat,
-        Ogre::TU_RENDERTARGET, NULL, false, 4)).getPointer();
-=======
       _textureName,
       "General",
       Ogre::TEX_TYPE_2D,
@@ -1291,7 +1281,6 @@
       0,
       false,
       4)).getPointer();
->>>>>>> 5dda86ff
 
   this->SetRenderTarget(this->renderTexture->getBuffer()->getRenderTarget());
 
