/*
 * Copyright (C) 2012-2015 Open Source Robotics Foundation
 *
 * Licensed under the Apache License, Version 2.0 (the "License");
 * you may not use this file except in compliance with the License.
 * You may obtain a copy of the License at
 *
 *     http://www.apache.org/licenses/LICENSE-2.0
 *
 * Unless required by applicable law or agreed to in writing, software
 * distributed under the License is distributed on an "AS IS" BASIS,
 * WITHOUT WARRANTIES OR CONDITIONS OF ANY KIND, either express or implied.
 * See the License for the specific language governing permissions and
 * limitations under the License.
 *
*/
#ifdef _WIN32
  // Ensure that Winsock2.h is included before Windows.h, which can get
  // pulled in by anybody (e.g., Boost).
  #include <Winsock2.h>
#endif

#include <sstream>

#include <boost/algorithm/string.hpp>
#include <boost/filesystem.hpp>
#include <sdf/sdf.hh>

#ifndef _WIN32
  #include <dirent.h>
#else
  #include "gazebo/common/win_dirent.h"
#endif

// Moved to top to avoid osx compilation errors
#include "gazebo/math/Rand.hh"

#include "gazebo/rendering/skyx/include/SkyX.h"

#include "gazebo/common/Assert.hh"
#include "gazebo/common/Events.hh"
#include "gazebo/common/Console.hh"
#include "gazebo/common/Exception.hh"
#include "gazebo/math/Pose.hh"

#include "gazebo/rendering/ogre_gazebo.h"
#include "gazebo/rendering/RTShaderSystem.hh"
#include "gazebo/rendering/RenderEngine.hh"
#include "gazebo/rendering/Visual.hh"
#include "gazebo/rendering/Conversions.hh"
#include "gazebo/rendering/Scene.hh"
#include "gazebo/rendering/Distortion.hh"
#include "gazebo/rendering/CameraPrivate.hh"
#include "gazebo/rendering/Camera.hh"

using namespace gazebo;
using namespace rendering;


unsigned int CameraPrivate::cameraCounter = 0;

//////////////////////////////////////////////////
Camera::Camera(const std::string &_name, ScenePtr _scene,
               bool _autoRender)
  : dataPtr(new CameraPrivate)
{
  this->initialized = false;
  this->sdf.reset(new sdf::Element);
  sdf::initFile("camera.sdf", this->sdf);

  this->animState = NULL;
  this->windowId = 0;
  this->scene = _scene;

  this->newData = false;

  this->textureWidth = this->textureHeight = 0;

  this->saveFrameBuffer = NULL;
  this->saveCount = 0;
  this->bayerFrameBuffer = NULL;

  this->name = _name;
  this->scopedName = this->scene->Name() + "::" + _name;
  this->scopedUniqueName = this->scopedName + "(" +
    boost::lexical_cast<std::string>(++this->dataPtr->cameraCounter) + ")";

  this->renderTarget = NULL;
  this->renderTexture = NULL;

  this->captureData = false;
  this->captureDataOnce = false;

  this->camera = NULL;
  this->viewport = NULL;

  this->sceneNode = NULL;

  this->screenshotPath = getenv("HOME");
  this->screenshotPath += "/.gazebo/pictures";

  // Connect to the render signal
  this->connections.push_back(
      event::Events::ConnectPostRender(std::bind(&Camera::Update, this)));

  if (_autoRender)
  {
    this->connections.push_back(event::Events::ConnectRender(
          std::bind(&Camera::Render, this, false)));
    this->connections.push_back(
        event::Events::ConnectPostRender(
          std::bind(&Camera::PostRender, this)));
  }

  this->lastRenderWallTime = common::Time::GetWallTime();

  // Set default render rate to unlimited
  this->SetRenderRate(0.0);

  this->dataPtr->node = transport::NodePtr(new transport::Node());
  this->dataPtr->node->Init();
}

//////////////////////////////////////////////////
Camera::~Camera()
{
  delete [] this->saveFrameBuffer;
  this->saveFrameBuffer = NULL;
  delete [] this->bayerFrameBuffer;
  this->bayerFrameBuffer = NULL;

  this->Fini();

  this->sdf->Reset();
  this->sdf.reset();
}

//////////////////////////////////////////////////
void Camera::Load(sdf::ElementPtr _sdf)
{
  this->sdf->Copy(_sdf);
  this->Load();
}

//////////////////////////////////////////////////
void Camera::Load()
{
  sdf::ElementPtr imgElem = this->sdf->GetElement("image");
  if (imgElem)
  {
    this->imageWidth = imgElem->Get<int>("width");
    this->imageHeight = imgElem->Get<int>("height");
    this->imageFormat = this->OgrePixelFormat(
        imgElem->Get<std::string>("format"));
  }
  else
    gzthrow("Camera has no <image> tag.");

  // Create the directory to store frames
  if (this->sdf->HasElement("save") &&
      this->sdf->GetElement("save")->Get<bool>("enabled"))
  {
    sdf::ElementPtr elem = this->sdf->GetElement("save");
    std::string command;

    command = "mkdir " + elem->Get<std::string>("path")+ " 2>>/dev/null";
    if (system(command.c_str()) < 0)
      gzerr << "Error making directory\n";
  }

  if (this->sdf->HasElement("horizontal_fov"))
  {
    sdf::ElementPtr elem = this->sdf->GetElement("horizontal_fov");
    ignition::math::Angle angle = elem->Get<double>();
    if (angle < 0.01 || angle > M_PI*2)
    {
      gzthrow("Camera horizontal field of view invalid.");
    }
    this->SetHFOV(angle);
  }

  // Only create a command subscription for real cameras. Ignore camera's
  // created for visualization purposes.
  if (this->name.find("_GUIONLY_") == std::string::npos)
  {
    this->dataPtr->cmdSub = this->dataPtr->node->Subscribe(
        "~/" + this->Name() + "/cmd", &Camera::OnCmdMsg, this, true);
  }

  if (this->sdf->HasElement("distortion"))
  {
    this->dataPtr->distortion.reset(new Distortion());
    this->dataPtr->distortion->Load(this->sdf->GetElement("distortion"));
  }
}

//////////////////////////////////////////////////
void Camera::Init()
{
  this->SetSceneNode(
      this->scene->OgreSceneManager()->getRootSceneNode()->createChildSceneNode(
        this->scopedUniqueName + "_SceneNode"));

  this->CreateCamera();

  this->sceneNode->attachObject(this->camera);
  this->camera->setAutoAspectRatio(true);

  this->sceneNode->setInheritScale(false);

  this->saveCount = 0;

  this->SetClipDist();

  this->dataPtr->trackIsStatic = false;
  this->dataPtr->trackIsRelative = true;
  this->dataPtr->trackMinDistance = 8.0;
  this->dataPtr->trackMaxDistance = 8.0;
  this->dataPtr->trackPos = ignition::math::Vector3d(-5.0, 0.0, 3.0);
  this->dataPtr->trackInheritYaw = true;
}

//////////////////////////////////////////////////
void Camera::Fini()
{
  this->initialized = false;
  this->dataPtr->node.reset();

  if (this->viewport && this->scene)
    RTShaderSystem::DetachViewport(this->viewport, this->scene);

  if (this->renderTarget)
    this->renderTarget->removeAllViewports();
  this->renderTarget = NULL;

  if (this->renderTexture)
    Ogre::TextureManager::getSingleton().remove(this->renderTexture->getName());
  this->renderTexture = NULL;

  if (this->camera)
  {
    this->scene->OgreSceneManager()->destroyCamera(this->scopedUniqueName);
    this->camera = NULL;
  }

  this->sceneNode = NULL;
  this->viewport = NULL;

  this->scene.reset();
  this->connections.clear();
}

//////////////////////////////////////////////////
void Camera::SetWindowId(unsigned int _windowId)
{
  this->windowId = _windowId;
}

//////////////////////////////////////////////////
unsigned int Camera::GetWindowId() const
{
  return this->WindowId();
}

//////////////////////////////////////////////////
unsigned int Camera::WindowId() const
{
  return this->windowId;
}

//////////////////////////////////////////////////
void Camera::SetScene(ScenePtr _scene)
{
  this->scene = _scene;
}

//////////////////////////////////////////////////
void Camera::Update()
{
  std::lock_guard<std::mutex> lock(this->dataPtr->receiveMutex);

  // Process all the command messages.
  for (CameraPrivate::CameraCmdMsgs_L::iterator iter =
      this->dataPtr->commandMsgs.begin();
      iter != this->dataPtr->commandMsgs.end(); ++iter)
  {
    if ((*iter)->has_follow_model())
      this->TrackVisual((*iter)->follow_model());
  }
  this->dataPtr->commandMsgs.clear();

  std::list<msgs::Request>::iterator iter = this->requests.begin();
  while (iter != this->requests.end())
  {
    bool erase = false;
    if ((*iter).request() == "track_visual")
    {
      if (this->TrackVisualImpl((*iter).data()))
        erase = true;
    }
    else if ((*iter).request() == "attach_visual")
    {
      msgs::TrackVisual msg;
      msg.ParseFromString((*iter).data());
      bool result = false;

      if (msg.id() < GZ_UINT32_MAX)
        result = this->AttachToVisualImpl(msg.id(),
            msg.inherit_orientation(), msg.min_dist(), msg.max_dist());
      else
        result = this->AttachToVisualImpl(msg.name(),
            msg.inherit_orientation(), msg.min_dist(), msg.max_dist());

      if (result)
        erase = true;
    }

    if (erase)
      iter = this->requests.erase(iter);
    else
      ++iter;
  }

  // Update animations
  if (this->animState)
  {
    this->animState->addTime(
        (common::Time::GetWallTime() - this->prevAnimTime).Double());
    this->prevAnimTime = common::Time::GetWallTime();

    if (this->animState->hasEnded())
    {
      try
      {
        this->scene->OgreSceneManager()->destroyAnimation(
            std::string(this->animState->getAnimationName()));
      } catch(Ogre::Exception &_e)
      {
      }

      this->animState = NULL;

      this->AnimationComplete();

      if (this->onAnimationComplete)
        this->onAnimationComplete();

      if (!this->dataPtr->moveToPositionQueue.empty())
      {
        this->MoveToPosition(this->dataPtr->moveToPositionQueue[0].first,
                             this->dataPtr->moveToPositionQueue[0].second);
        this->dataPtr->moveToPositionQueue.pop_front();
      }
    }
  }
  else if (this->dataPtr->trackedVisual)
  {
    ignition::math::Vector3d direction =
      this->dataPtr->trackedVisual->GetWorldPose().pos.Ign() -
                              this->WorldPose().Pos();

    double yaw = atan2(direction.Y(), direction.X());
    double pitch = atan2(-direction.Z(),
                         sqrt(pow(direction.X(), 2) + pow(direction.Y(), 2)));

    Ogre::Quaternion localRotOgre = this->sceneNode->getOrientation();
    ignition::math::Quaterniond localRot = ignition::math::Quaterniond(
      localRotOgre.w, localRotOgre.x, localRotOgre.y, localRotOgre.z);
    double currPitch = localRot.Euler().Y();
    double currYaw = localRot.Euler().Z();

    double pitchError = currPitch - pitch;

    double yawError = currYaw - yaw;
    if (yawError > M_PI)
      yawError -= M_PI*2;
    if (yawError < -M_PI)
      yawError += M_PI*2;

    double pitchAdj = this->dataPtr->trackVisualPitchPID.Update(
        pitchError, 0.01);
    double yawAdj = this->dataPtr->trackVisualYawPID.Update(
        yawError, 0.01);

    this->SetWorldRotation(ignition::math::Quaterniond(0, currPitch + pitchAdj,
          currYaw + yawAdj));

<<<<<<< HEAD
    double error = 0.0;
    if (!this->dataPtr->trackIsStatic)
    {
      if (direction.GetLength() < this->dataPtr->trackMinDistance)
        error = this->dataPtr->trackMinDistance - direction.GetLength();
      else if (direction.GetLength() > this->dataPtr->trackMaxDistance)
        error = this->dataPtr->trackMaxDistance - direction.GetLength();
    }
    else
    {
      if (this->dataPtr->trackIsRelative)
      {
        if (this->dataPtr->trackInheritYaw)
        {
          yaw =
              this->dataPtr->trackedVisual->GetWorldPose().Ign().Rot().Yaw();
          ignition::math::Quaterniond rot =
              ignition::math::Quaterniond(0.0, 0.0, yaw);
          direction += rot.RotateVector(this->dataPtr->trackPos);
        }
        else
        {
          direction += this->dataPtr->trackPos;
        }
      }
      else
      {
        direction = this->dataPtr->trackPos - this->GetWorldPose().Ign().Pos();
      }
      error = -direction.GetLength();
    }

    double scaling = this->dataPtr->trackVisualPID.Update(error, 0.3);

    ignition::math::Vector3d displacement = direction.Ign();
=======
    double origDistance = 8.0;
    double distance = direction.Length();
    double error = origDistance - distance;

    double scaling = this->dataPtr->trackVisualPID.Update(error, 0.3);

    ignition::math::Vector3d displacement = direction;
>>>>>>> cf1345b1
    displacement.Normalize();
    displacement *= scaling;

    ignition::math::Vector3d localPos =
<<<<<<< HEAD
      Conversions::Convert(this->sceneNode->_getDerivedPosition()).Ign();
=======
      Conversions::ConvertIgn(this->sceneNode->_getDerivedPosition());
>>>>>>> cf1345b1
    ignition::math::Vector3d pos = localPos + displacement;

    this->SetWorldPosition(pos);
  }
}

//////////////////////////////////////////////////
void Camera::Render(const bool _force)
{
  if (this->initialized && (_force ||
       common::Time::GetWallTime() - this->lastRenderWallTime >=
        this->dataPtr->renderPeriod))
  {
    this->newData = true;
    this->RenderImpl();
  }
}

//////////////////////////////////////////////////
void Camera::RenderImpl()
{
  if (this->renderTarget)
  {
    this->renderTarget->update();
  }
}

//////////////////////////////////////////////////
void Camera::ReadPixelBuffer()
{
  if (this->newData && (this->captureData || this->captureDataOnce))
  {
    size_t size;
    unsigned int width = this->ImageWidth();
    unsigned int height = this->ImageHeight();

    // Get access to the buffer and make an image and write it to file
    size = Ogre::PixelUtil::getMemorySize(width, height, 1,
        static_cast<Ogre::PixelFormat>(this->imageFormat));

    // Allocate buffer
    if (!this->saveFrameBuffer)
      this->saveFrameBuffer = new unsigned char[size];

    memset(this->saveFrameBuffer, 128, size);

    Ogre::PixelBox box(width, height, 1,
        static_cast<Ogre::PixelFormat>(this->imageFormat),
        this->saveFrameBuffer);

#if OGRE_VERSION_MAJOR == 1 && OGRE_VERSION_MINOR < 8
    // Case for UserCamera where there is no RenderTexture but
    // a RenderTarget (RenderWindow) exists. We can not call SetRenderTarget
    // because that overrides the this->renderTarget variable
    if (this->renderTarget && !this->renderTexture)
    {
      // Create the render texture
      this->renderTexture = (Ogre::TextureManager::getSingleton().createManual(
        this->renderTarget->getName() + "_tex",
        "General",
        Ogre::TEX_TYPE_2D,
        this->ImageWidth(),
        this->ImageHeight(),
        0,
        (Ogre::PixelFormat)this->imageFormat,
        Ogre::TU_RENDERTARGET)).getPointer();
        Ogre::RenderTexture *rtt
            = this->renderTexture->getBuffer()->getRenderTarget();

      // Setup the viewport to use the texture
      Ogre::Viewport *vp = rtt->addViewport(this->camera);
      vp->setClearEveryFrame(true);
      vp->setShadowsEnabled(true);
      vp->setOverlaysEnabled(false);
    }

    // This update is only needed for client side data captures
    if (this->renderTexture->getBuffer()->getRenderTarget()
        != this->renderTarget)
      this->renderTexture->getBuffer()->getRenderTarget()->update();

    // The code below is equivalent to
    // this->viewport->getTarget()->copyContentsToMemory(box);
    // which causes problems on some machines if running ogre-1.7.4
    Ogre::HardwarePixelBufferSharedPtr pixelBuffer;
    pixelBuffer = this->renderTexture->getBuffer();
    pixelBuffer->blitToMemory(box);
#else
    // There is a fix in ogre-1.8 for a buffer overrun problem in
    // OgreGLXWindow.cpp's copyContentsToMemory(). It fixes reading
    // pixels from buffer into memory.
    this->viewport->getTarget()->copyContentsToMemory(box);
#endif
  }
}

//////////////////////////////////////////////////
common::Time Camera::GetLastRenderWallTime()
{
  return this->LastRenderWallTime();
}

//////////////////////////////////////////////////
common::Time Camera::LastRenderWallTime() const
{
  return this->lastRenderWallTime;
}

//////////////////////////////////////////////////
void Camera::PostRender()
{
  this->ReadPixelBuffer();

  // Only record last render time if data was actually generated
  // (If a frame was rendered).
  if (this->newData)
    this->lastRenderWallTime = common::Time::GetWallTime();

  if (this->newData && (this->captureData || this->captureDataOnce))
  {
    if (this->captureDataOnce)
    {
      this->SaveFrame(this->FrameFilename());
      this->captureDataOnce = false;
    }

    if (this->sdf->HasElement("save") &&
        this->sdf->GetElement("save")->Get<bool>("enabled"))
    {
      this->SaveFrame(this->FrameFilename());
    }

    unsigned int width = this->ImageWidth();
    unsigned int height = this->ImageHeight();
    const unsigned char *buffer = this->saveFrameBuffer;

    // do last minute conversion if Bayer pattern is requested, go from R8G8B8
    if ((this->ImageFormat() == "BAYER_RGGB8") ||
         (this->ImageFormat() == "BAYER_BGGR8") ||
         (this->ImageFormat() == "BAYER_GBRG8") ||
         (this->ImageFormat() == "BAYER_GRBG8"))
    {
      if (!this->bayerFrameBuffer)
        this->bayerFrameBuffer = new unsigned char[width * height];

      this->ConvertRGBToBAYER(this->bayerFrameBuffer,
          this->saveFrameBuffer, this->ImageFormat(),
          width, height);

      buffer = this->bayerFrameBuffer;
    }

    this->newImageFrame(buffer, width, height, this->ImageDepth(),
                    this->ImageFormat());
  }

  this->newData = false;
}

//////////////////////////////////////////////////
math::Vector3 Camera::GetWorldPosition() const
{
  return Conversions::Convert(this->sceneNode->_getDerivedPosition());
}

//////////////////////////////////////////////////
ignition::math::Vector3d Camera::WorldPosition() const
{
  return Conversions::ConvertIgn(this->sceneNode->_getDerivedPosition());
}

//////////////////////////////////////////////////
math::Quaternion Camera::GetWorldRotation() const
{
  Ogre::Quaternion rot = this->sceneNode->_getDerivedOrientation();
  return math::Quaternion(rot.w, rot.x, rot.y, rot.z);
}

//////////////////////////////////////////////////
ignition::math::Quaterniond Camera::WorldRotation() const
{
  Ogre::Quaternion rot = this->sceneNode->_getDerivedOrientation();
  return ignition::math::Quaterniond(rot.w, rot.x, rot.y, rot.z);
}

//////////////////////////////////////////////////
void Camera::SetWorldPose(const math::Pose &_pose)
{
  this->SetWorldPosition(_pose.pos.Ign());
  this->SetWorldRotation(_pose.rot.Ign());
}

//////////////////////////////////////////////////
void Camera::SetWorldPose(const ignition::math::Pose3d &_pose)
{
  this->SetWorldPosition(_pose.Pos());
  this->SetWorldRotation(_pose.Rot());
}

//////////////////////////////////////////////////
math::Pose Camera::GetWorldPose() const
{
  return WorldPose();
}

//////////////////////////////////////////////////
ignition::math::Pose3d Camera::WorldPose() const
{
  return ignition::math::Pose3d(this->WorldPosition(), this->WorldRotation());
}

//////////////////////////////////////////////////
void Camera::SetWorldPosition(const math::Vector3 &_pos)
{
  this->SetWorldPosition(_pos.Ign());
}

//////////////////////////////////////////////////
void Camera::SetWorldPosition(const ignition::math::Vector3d &_pos)
{
  if (this->animState)
    return;

  this->sceneNode->_setDerivedPosition(Conversions::Convert(_pos));
  this->sceneNode->needUpdate();
}

//////////////////////////////////////////////////
void Camera::SetWorldRotation(const math::Quaternion &_quat)
{
  this->SetWorldRotation(_quat.Ign());
}

//////////////////////////////////////////////////
void Camera::SetWorldRotation(const ignition::math::Quaterniond &_quat)
{
  if (this->animState)
    return;

  ignition::math::Vector3d rpy = _quat.Euler();

  // Set the roll and yaw for sceneNode
  ignition::math::Quaterniond s(rpy.X(), rpy.Y(), rpy.Z());

  this->sceneNode->_setDerivedOrientation(Conversions::Convert(s));

  this->sceneNode->needUpdate();
}

//////////////////////////////////////////////////
void Camera::Translate(const math::Vector3 &_direction)
{
  this->Translate(_direction.Ign());
}

//////////////////////////////////////////////////
void Camera::Translate(const ignition::math::Vector3d &_direction)
{
  this->sceneNode->translate(this->sceneNode->getOrientation() *
      Conversions::Convert(_direction));
}

//////////////////////////////////////////////////
void Camera::Roll(const math::Angle &_angle,
    Ogre::Node::TransformSpace _relativeTo)
{
  this->Roll(_angle.Ign(), Conversions::Convert(_relativeTo));
}

//////////////////////////////////////////////////
void Camera::Roll(const ignition::math::Angle &_angle,
    ReferenceFrame _relativeTo)
{
  this->sceneNode->pitch(Ogre::Radian(_angle.Radian()),
      Conversions::Convert(_relativeTo));
}

//////////////////////////////////////////////////
void Camera::Yaw(const math::Angle &_angle,
    Ogre::Node::TransformSpace _relativeTo)
{
  this->Yaw(_angle.Ign(), Conversions::Convert(_relativeTo));
}

//////////////////////////////////////////////////
void Camera::Yaw(const ignition::math::Angle &_angle,
    ReferenceFrame _relativeTo)
{
  this->sceneNode->roll(Ogre::Radian(_angle.Radian()),
      Conversions::Convert(_relativeTo));
}

//////////////////////////////////////////////////
void Camera::Pitch(const math::Angle &_angle,
    Ogre::Node::TransformSpace _relativeTo)
{
  this->Pitch(_angle.Ign(), Conversions::Convert(_relativeTo));
}

//////////////////////////////////////////////////
void Camera::Pitch(const ignition::math::Angle &_angle,
    ReferenceFrame _relativeTo)
{
  this->sceneNode->yaw(Ogre::Radian(_angle.Radian()),
      Conversions::Convert(_relativeTo));
}

//////////////////////////////////////////////////
void Camera::SetClipDist()
{
  sdf::ElementPtr clipElem = this->sdf->GetElement("clip");
  if (!clipElem)
    gzthrow("Camera has no <clip> tag.");

  if (this->camera)
  {
    this->camera->setNearClipDistance(clipElem->Get<double>("near"));
    this->camera->setFarClipDistance(clipElem->Get<double>("far"));
    this->camera->setRenderingDistance(clipElem->Get<double>("far"));
  }
  else
    gzerr << "Setting clip distances failed -- no camera yet\n";
}

//////////////////////////////////////////////////
void Camera::SetClipDist(const float _near, const float _far)
{
  sdf::ElementPtr elem = this->sdf->GetElement("clip");

  elem->GetElement("near")->Set(_near);
  elem->GetElement("far")->Set(_far);

  this->SetClipDist();
}

//////////////////////////////////////////////////
void Camera::SetHFOV(math::Angle _angle)
{
  this->SetHFOV(_angle.Ign());
}

//////////////////////////////////////////////////
void Camera::SetHFOV(const ignition::math::Angle &_angle)
{
  this->sdf->GetElement("horizontal_fov")->Set(_angle.Radian());
  this->UpdateFOV();
}

//////////////////////////////////////////////////
math::Angle Camera::GetHFOV() const
{
  return math::Angle(this->sdf->Get<double>("horizontal_fov"));
}

//////////////////////////////////////////////////
ignition::math::Angle Camera::HFOV() const
{
  return ignition::math::Angle(this->sdf->Get<double>("horizontal_fov"));
}

//////////////////////////////////////////////////
math::Angle Camera::GetVFOV() const
{
  return math::Angle(this->camera->getFOVy().valueRadians());
}

//////////////////////////////////////////////////
ignition::math::Angle Camera::VFOV() const
{
  return ignition::math::Angle(this->camera->getFOVy().valueRadians());
}

//////////////////////////////////////////////////
void Camera::SetImageSize(const unsigned int _w, const unsigned int _h)
{
  this->SetImageWidth(_w);
  this->SetImageHeight(_h);
}

//////////////////////////////////////////////////
void Camera::SetImageWidth(const unsigned int _w)
{
  sdf::ElementPtr elem = this->sdf->GetElement("image");
  elem->GetElement("width")->Set(_w);
}

//////////////////////////////////////////////////
void Camera::SetImageHeight(const unsigned int _h)
{
  sdf::ElementPtr elem = this->sdf->GetElement("image");
  elem->GetElement("height")->Set(_h);
}

//////////////////////////////////////////////////
unsigned int Camera::GetImageWidth() const
{
  return this->ImageWidth();
}

//////////////////////////////////////////////////
unsigned int Camera::ImageWidth() const
{
  unsigned int width = 0;
  if (this->viewport)
  {
    width = this->viewport->getActualWidth();
  }
  else
  {
    sdf::ElementPtr elem = this->sdf->GetElement("image");
    width = elem->Get<int>("width");
  }
  return width;
}

//////////////////////////////////////////////////
unsigned int Camera::GetImageHeight() const
{
  return this->ImageHeight();
}

//////////////////////////////////////////////////
unsigned int Camera::ImageHeight() const
{
  unsigned int height = 0;
  if (this->viewport)
  {
    height = this->viewport->getActualHeight();
  }
  else
  {
    sdf::ElementPtr elem = this->sdf->GetElement("image");
    height = elem->Get<int>("height");
  }
  return height;
}

//////////////////////////////////////////////////
unsigned int Camera::GetImageDepth() const
{
  return this->ImageDepth();
}

//////////////////////////////////////////////////
unsigned int Camera::ImageDepth() const
{
  sdf::ElementPtr imgElem = this->sdf->GetElement("image");
  std::string imgFmt = imgElem->Get<std::string>("format");

  if (imgFmt == "L8" || imgFmt == "L_INT8")
    return 1;
  else if (imgFmt == "R8G8B8" || imgFmt == "RGB_INT8")
    return 3;
  else if (imgFmt == "B8G8R8" || imgFmt == "BGR_INT8")
    return 3;
  else if ((imgFmt == "BAYER_RGGB8") || (imgFmt == "BAYER_BGGR8") ||
            (imgFmt == "BAYER_GBRG8") || (imgFmt == "BAYER_GRBG8"))
    return 1;
  else
  {
    gzerr << "Error parsing image format ("
          << imgFmt << "), using default Ogre::PF_R8G8B8\n";
    return 3;
  }
}

//////////////////////////////////////////////////
std::string Camera::GetImageFormat() const
{
  return this->ImageFormat();
}

//////////////////////////////////////////////////
std::string Camera::ImageFormat() const
{
  sdf::ElementPtr imgElem = this->sdf->GetElement("image");
  return imgElem->Get<std::string>("format");
}

//////////////////////////////////////////////////
unsigned int Camera::GetTextureWidth() const
{
  return this->TextureWidth();
}

//////////////////////////////////////////////////
unsigned int Camera::TextureWidth() const
{
  return this->renderTexture->getBuffer(0, 0)->getWidth();
}

//////////////////////////////////////////////////
unsigned int Camera::GetTextureHeight() const
{
  return this->TextureHeight();
}

//////////////////////////////////////////////////
unsigned int Camera::TextureHeight() const
{
  return this->renderTexture->getBuffer(0, 0)->getHeight();
}

//////////////////////////////////////////////////
size_t Camera::GetImageByteSize() const
{
  return this->ImageByteSize();
}

//////////////////////////////////////////////////
size_t Camera::ImageByteSize() const
{
  sdf::ElementPtr elem = this->sdf->GetElement("image");
  return this->ImageByteSize(elem->Get<int>("width"),
                             elem->Get<int>("height"),
                             this->ImageFormat());
}

//////////////////////////////////////////////////
size_t Camera::GetImageByteSize(unsigned int _width, unsigned int _height,
                                const std::string &_format)
{
  return ImageByteSize(_width, _height, _format);
}

//////////////////////////////////////////////////
size_t Camera::ImageByteSize(const unsigned int _width,
    const unsigned int _height, const std::string &_format)
{
  Ogre::PixelFormat fmt =
    (Ogre::PixelFormat)(Camera::OgrePixelFormat(_format));

  return Ogre::PixelUtil::getMemorySize(_width, _height, 1, fmt);
}

//////////////////////////////////////////////////
int Camera::OgrePixelFormat(const std::string &_format)
{
  int result;

  if (_format == "L8" || _format == "L_INT8")
    result = static_cast<int>(Ogre::PF_L8);
  else if (_format == "R8G8B8" || _format == "RGB_INT8")
    result = static_cast<int>(Ogre::PF_BYTE_RGB);
  else if (_format == "B8G8R8" || _format == "BGR_INT8")
    result = static_cast<int>(Ogre::PF_BYTE_BGR);
  else if (_format == "FLOAT32")
    result = static_cast<int>(Ogre::PF_FLOAT32_R);
  else if (_format == "FLOAT16")
    result = static_cast<int>(Ogre::PF_FLOAT16_R);
  else if ((_format == "BAYER_RGGB8") ||
            (_format == "BAYER_BGGR8") ||
            (_format == "BAYER_GBRG8") ||
            (_format == "BAYER_GRBG8"))
  {
    // let ogre generate rgb8 images for all bayer format requests
    // then post process to produce actual bayer images
    result = static_cast<int>(Ogre::PF_BYTE_RGB);
  }
  else
  {
    gzerr << "Error parsing image format (" << _format
          << "), using default Ogre::PF_R8G8B8\n";
    result = static_cast<int>(Ogre::PF_R8G8B8);
  }

  return result;
}

//////////////////////////////////////////////////
void Camera::EnableSaveFrame(const bool _enable)
{
  sdf::ElementPtr elem = this->sdf->GetElement("save");
  elem->GetAttribute("enabled")->Set(_enable);
  this->captureData = _enable;
}

//////////////////////////////////////////////////
bool Camera::GetCaptureData() const
{
  return this->CaptureData();
}

//////////////////////////////////////////////////
bool Camera::CaptureData() const
{
  return this->captureData;
}

//////////////////////////////////////////////////
void Camera::SetSaveFramePathname(const std::string &_pathname)
{
  sdf::ElementPtr elem = this->sdf->GetElement("save");
  elem->GetElement("path")->Set(_pathname);

  // Create the directory to store frames
  if (elem->Get<bool>("enabled"))
  {
    std::string command;
    command = "mkdir -p " + _pathname + " 2>>/dev/null";
    if (system(command.c_str()) <0)
      gzerr << "Error making directory\n";
  }
}

//////////////////////////////////////////////////
Ogre::Camera *Camera::GetOgreCamera() const
{
  return this->OgreCamera();
}

//////////////////////////////////////////////////
Ogre::Camera *Camera::OgreCamera() const
{
  return this->camera;
}

//////////////////////////////////////////////////
Ogre::Viewport *Camera::GetViewport() const
{
  return this->OgreViewport();
}

//////////////////////////////////////////////////
Ogre::Viewport *Camera::OgreViewport() const
{
  return this->viewport;
}

//////////////////////////////////////////////////
double Camera::GetNearClip()
{
  return this->NearClip();
}

//////////////////////////////////////////////////
double Camera::NearClip() const
{
  if (this->camera)
    return this->camera->getNearClipDistance();
  else
    return 0;
}

//////////////////////////////////////////////////
double Camera::GetFarClip()
{
  return this->FarClip();
}

//////////////////////////////////////////////////
double Camera::FarClip() const
{
  if (this->camera)
    return this->camera->getFarClipDistance();
  else
    return 0;
}

//////////////////////////////////////////////////
unsigned int Camera::GetViewportWidth() const
{
  return this->ViewportWidth();
}

//////////////////////////////////////////////////
unsigned int Camera::ViewportWidth() const
{
  if (this->renderTarget)
    return this->renderTarget->getViewport(0)->getActualWidth();
  else if (this->camera && this->camera->getViewport())
    return this->camera->getViewport()->getActualWidth();
  else
    return 0;
}

//////////////////////////////////////////////////
unsigned int Camera::GetViewportHeight() const
{
  return this->ViewportHeight();
}

//////////////////////////////////////////////////
unsigned int Camera::ViewportHeight() const
{
  if (this->renderTarget)
    return this->renderTarget->getViewport(0)->getActualHeight();
  else if (this->camera && this->camera->getViewport())
    return this->camera->getViewport()->getActualHeight();
  else
    return 0;
}

//////////////////////////////////////////////////
void Camera::SetAspectRatio(const float ratio)
{
  this->camera->setAspectRatio(ratio);
}

//////////////////////////////////////////////////
float Camera::GetAspectRatio() const
{
  return this->AspectRatio();
}

//////////////////////////////////////////////////
float Camera::AspectRatio() const
{
  return this->camera->getAspectRatio();
}

//////////////////////////////////////////////////
math::Vector3 Camera::GetUp()
{
  Ogre::Vector3 up = this->camera->getRealUp();
  return math::Vector3(up.x, up.y, up.z);
}

//////////////////////////////////////////////////
ignition::math::Vector3d Camera::Up() const
{
  Ogre::Vector3 up = this->camera->getRealUp();
  return ignition::math::Vector3d(up.x, up.y, up.z);
}

//////////////////////////////////////////////////
math::Vector3 Camera::GetRight()
{
  Ogre::Vector3 right = this->camera->getRealRight();
  return math::Vector3(right.x, right.y, right.z);
}

//////////////////////////////////////////////////
ignition::math::Vector3d Camera::Right() const
{
  Ogre::Vector3 right = this->camera->getRealRight();
  return ignition::math::Vector3d(right.x, right.y, right.z);
}

//////////////////////////////////////////////////
void Camera::SetSceneNode(Ogre::SceneNode *_node)
{
  this->sceneNode = _node;
}

//////////////////////////////////////////////////
Ogre::SceneNode *Camera::GetSceneNode() const
{
  return this->SceneNode();
}

//////////////////////////////////////////////////
Ogre::SceneNode *Camera::SceneNode() const
{
  return this->sceneNode;
}

//////////////////////////////////////////////////
const unsigned char *Camera::GetImageData(unsigned int _i)
{
  return this->ImageData(_i);
}

//////////////////////////////////////////////////
const unsigned char *Camera::ImageData(const unsigned int _i) const
{
  if (_i != 0)
    gzerr << "Camera index must be zero for cam";

  // do last minute conversion if Bayer pattern is requested, go from R8G8B8
  if ((this->ImageFormat() == "BAYER_RGGB8") ||
       (this->ImageFormat() == "BAYER_BGGR8") ||
       (this->ImageFormat() == "BAYER_GBRG8") ||
       (this->ImageFormat() == "BAYER_GRBG8"))
  {
    return this->bayerFrameBuffer;
  }
  else
    return this->saveFrameBuffer;
}

//////////////////////////////////////////////////
std::string Camera::GetName() const
{
  return this->Name();
}

//////////////////////////////////////////////////
std::string Camera::Name() const
{
  return this->name;
}

//////////////////////////////////////////////////
std::string Camera::GetScopedName() const
{
  return this->ScopedName();
}

//////////////////////////////////////////////////
std::string Camera::ScopedName() const
{
  return this->scopedName;
}

//////////////////////////////////////////////////
bool Camera::SaveFrame(const std::string &_filename)
{
  return Camera::SaveFrame(this->saveFrameBuffer, this->ImageWidth(),
                          this->ImageHeight(), this->ImageDepth(),
                          this->ImageFormat(), _filename);
}

//////////////////////////////////////////////////
std::string Camera::GetFrameFilename()
{
  return FrameFilename();
}

//////////////////////////////////////////////////
std::string Camera::FrameFilename()
{
  sdf::ElementPtr saveElem = this->sdf->GetElement("save");

  std::string path = saveElem->Get<std::string>("path");
  boost::filesystem::path pathToFile;

  std::string friendlyName = this->scopedUniqueName;

  boost::replace_all(friendlyName, "::", "_");

  if (this->captureDataOnce)
  {
    pathToFile = this->screenshotPath;
    std::string timestamp = common::Time::GetWallTimeAsISOString();
    boost::replace_all(timestamp, ":", "_");
    pathToFile /= friendlyName + "-" + timestamp + ".jpg";
  }
  else
  {
    pathToFile = (path.empty()) ? "." : path;
    pathToFile /= str(boost::format("%s-%04d.jpg")
        % friendlyName.c_str() % this->saveCount);
    this->saveCount++;
  }

  // Create a directory if not present
  if (!boost::filesystem::exists(pathToFile.parent_path()))
    boost::filesystem::create_directories(pathToFile.parent_path());

  return pathToFile.string();
}

/////////////////////////////////////////////////
std::string Camera::GetScreenshotPath() const
{
  return this->ScreenshotPath();
}

/////////////////////////////////////////////////
std::string Camera::ScreenshotPath() const
{
  return this->screenshotPath;
}

/////////////////////////////////////////////////
bool Camera::SaveFrame(const unsigned char *_image,
                       const unsigned int _width, const unsigned int _height,
                       const int _depth,
                       const std::string &_format,
                       const std::string &_filename)
{
  if (!_image)
  {
    gzerr << "Can't save an empty image\n";
    return false;
  }

  Ogre::ImageCodec::ImageData *imgData;
  Ogre::Codec * pCodec;
  size_t size, pos;

  // Create image data structure
  imgData  = new Ogre::ImageCodec::ImageData();
  imgData->width  =  _width;
  imgData->height = _height;
  imgData->depth  = _depth;
  imgData->format = (Ogre::PixelFormat)Camera::OgrePixelFormat(_format);
  size = Camera::ImageByteSize(_width, _height, _format);

  // Wrap buffer in a chunk
  Ogre::MemoryDataStreamPtr stream(
      new Ogre::MemoryDataStream(const_cast<unsigned char*>(_image),
        size, false));

  // Get codec
  Ogre::String filename = _filename;
  pos = filename.find_last_of(".");
  Ogre::String extension;

  while (pos != filename.length() - 1)
    extension += filename[++pos];

  // Get the codec
  pCodec = Ogre::Codec::getCodec(extension);

  // Write out
  Ogre::Codec::CodecDataPtr codecDataPtr(imgData);

  // OGRE 1.9 renames codeToFile to encodeToFile
  // Looks like 1.9RC, which we're using on Windows, doesn't have this change.
  #if (OGRE_VERSION < ((1 << 16) | (9 << 8) | 0)) || defined(_WIN32)
  pCodec->codeToFile(stream, filename, codecDataPtr);
  #else
  pCodec->encodeToFile(stream, filename, codecDataPtr);
  #endif
  return true;
}

//////////////////////////////////////////////////
void Camera::ToggleShowWireframe()
{
  if (this->camera)
  {
    if (this->camera->getPolygonMode() == Ogre::PM_WIREFRAME)
      this->camera->setPolygonMode(Ogre::PM_SOLID);
    else
      this->camera->setPolygonMode(Ogre::PM_WIREFRAME);
  }
}

//////////////////////////////////////////////////
void Camera::ShowWireframe(const bool s)
{
  if (this->camera)
  {
    if (s)
    {
      this->camera->setPolygonMode(Ogre::PM_WIREFRAME);
    }
    else
    {
      this->camera->setPolygonMode(Ogre::PM_SOLID);
    }
  }
}

//////////////////////////////////////////////////
void Camera::GetCameraToViewportRay(int _screenx, int _screeny,
                                    math::Vector3 &_origin,
                                    math::Vector3 &_dir)
{
  Ogre::Ray ray = this->camera->getCameraToViewportRay(
      static_cast<float>(_screenx) / this->ViewportWidth(),
      static_cast<float>(_screeny) / this->ViewportHeight());

  _origin.Set(ray.getOrigin().x, ray.getOrigin().y, ray.getOrigin().z);
  _dir.Set(ray.getDirection().x, ray.getDirection().y, ray.getDirection().z);
}

//////////////////////////////////////////////////
void Camera::CameraToViewportRay(const int _screenx, const int _screeny,
    ignition::math::Vector3d &_origin,
    ignition::math::Vector3d &_dir) const
{
  Ogre::Ray ray = this->camera->getCameraToViewportRay(
      static_cast<float>(_screenx) / this->ViewportWidth(),
      static_cast<float>(_screeny) / this->ViewportHeight());

  _origin.Set(ray.getOrigin().x, ray.getOrigin().y, ray.getOrigin().z);
  _dir.Set(ray.getDirection().x, ray.getDirection().y, ray.getDirection().z);
}

//////////////////////////////////////////////////
void Camera::ConvertRGBToBAYER(unsigned char *_dst,
    const unsigned char *_src, const std::string &_format, const int _width,
    const int _height)
{
  if (_src)
  {
    // do last minute conversion if Bayer pattern is requested, go from R8G8B8
    if (_format == "BAYER_RGGB8")
    {
      for (int i = 0; i < _width; i++)
      {
        for (int j = 0; j < _height; j++)
        {
          //
          // RG
          // GB
          //
          // determine position
          if (j%2)  // even column
            if (i%2)  // even row, red
              _dst[i+j*_width] = _src[i*3+j*_width*3+2];
            else  // odd row, green
              _dst[i+j*_width] = _src[i*3+j*_width*3+1];
          else  // odd column
            if (i%2)  // even row, green
              _dst[i+j*_width] = _src[i*3+j*_width*3+1];
            else  // odd row, blue
              _dst[i+j*_width] = _src[i*3+j*_width*3+0];
        }
      }
    }
    else if (_format == "BAYER_BGGR8")
    {
      for (int i = 0; i < _width; i++)
      {
        for (int j = 0; j < _height; j++)
        {
          //
          // BG
          // GR
          //
          // determine position
          if (j%2)  // even column
            if (i%2)  // even row, blue
              _dst[i+j*_width] = _src[i*3+j*_width*3+0];
            else  // odd row, green
              _dst[i+j*_width] = _src[i*3+j*_width*3+1];
          else  // odd column
            if (i%2)  // even row, green
              _dst[i+j*_width] = _src[i*3+j*_width*3+1];
            else  // odd row, red
              _dst[i+j*_width] = _src[i*3+j*_width*3+2];
        }
      }
    }
    else if (_format == "BAYER_GBRG8")
    {
      for (int i = 0; i < _width; i++)
      {
        for (int j = 0; j < _height; j++)
        {
          //
          // GB
          // RG
          //
          // determine position
          if (j%2)  // even column
            if (i%2)  // even row, green
              _dst[i+j*_width] = _src[i*3+j*_width*3+1];
            else  // odd row, blue
              _dst[i+j*_width] = _src[i*3+j*_width*3+2];
          else  // odd column
            if (i%2)  // even row, red
              _dst[i+j*_width] = _src[i*3+j*_width*3+0];
            else  // odd row, green
              _dst[i+j*_width] = _src[i*3+j*_width*3+1];
        }
      }
    }
    else if (_format == "BAYER_GRBG8")
    {
      for (int i = 0; i < _width; i++)
      {
        for (int j = 0; j < _height; j++)
        {
          //
          // GR
          // BG
          //
          // determine position
          if (j%2)  // even column
            if (i%2)  // even row, green
              _dst[i+j*_width] = _src[i*3+j*_width*3+1];
            else  // odd row, red
              _dst[i+j*_width] = _src[i*3+j*_width*3+0];
          else  // odd column
            if (i%2)  // even row, blue
              _dst[i+j*_width] = _src[i*3+j*_width*3+2];
            else  // odd row, green
              _dst[i+j*_width] = _src[i*3+j*_width*3+1];
        }
      }
    }
  }
}

//////////////////////////////////////////////////
void Camera::SetCaptureData(const bool _value)
{
  this->captureData = _value;
}

//////////////////////////////////////////////////
void Camera::SetCaptureDataOnce()
{
  this->captureDataOnce = true;
}

//////////////////////////////////////////////////
void Camera::CreateRenderTexture(const std::string &_textureName)
{
  int fsaa = 4;

  // Full-screen anti-aliasing only works correctly in 1.8 and above
#if OGRE_VERSION_MAJOR == 1 && OGRE_VERSION_MINOR < 8
  fsaa = 0;
#endif

  // Create the render texture
  this->renderTexture = (Ogre::TextureManager::getSingleton().createManual(
      _textureName,
      "General",
      Ogre::TEX_TYPE_2D,
      this->ImageWidth(),
      this->ImageHeight(),
      0,
      (Ogre::PixelFormat)this->imageFormat,
      Ogre::TU_RENDERTARGET,
      0,
      false,
      fsaa)).getPointer();

  this->SetRenderTarget(this->renderTexture->getBuffer()->getRenderTarget());

  this->initialized = true;
}

//////////////////////////////////////////////////
ScenePtr Camera::GetScene() const
{
  return this->scene;
}

//////////////////////////////////////////////////
void Camera::CreateCamera()
{
  this->camera = this->scene->OgreSceneManager()->createCamera(
      this->scopedUniqueName);

  if (this->sdf->HasElement("projection_type"))
    this->SetProjectionType(this->sdf->Get<std::string>("projection_type"));

  this->camera->setFixedYawAxis(false);
  this->camera->yaw(Ogre::Degree(-90.0));
  this->camera->roll(Ogre::Degree(-90.0));
}

//////////////////////////////////////////////////
bool Camera::GetWorldPointOnPlane(int _x, int _y,
                                  const math::Plane &_plane,
                                  math::Vector3 &_result)
{
#ifndef _WIN32
#pragma GCC diagnostic push
#pragma GCC diagnostic ignored "-Wdeprecated-declarations"
#endif
  math::Vector3 origin, dir;
  double dist;

  // Cast two rays from the camera into the world
  this->GetCameraToViewportRay(_x, _y, origin, dir);

  dist = _plane.Distance(origin, dir);

  _result = origin + dir * dist;

  if (!math::equal(dist, -1.0))
    return true;
  else
    return false;
#ifndef _WIN32
#pragma GCC diagnostic pop
#endif
}

//////////////////////////////////////////////////
bool Camera::WorldPointOnPlane(const int _x, const int _y,
    const ignition::math::Planed &_plane,
    ignition::math::Vector3d &_result)
{
  ignition::math::Vector3d origin, dir;
  double dist;

  // Cast two rays from the camera into the world
  this->CameraToViewportRay(_x, _y, origin, dir);

  dist = _plane.Distance(origin, dir);

  _result = origin + dir * dist;

  if (!ignition::math::equal(dist, -1.0))
    return true;
  else
    return false;
}

//////////////////////////////////////////////////
void Camera::SetRenderTarget(Ogre::RenderTarget *_target)
{
  this->renderTarget = _target;

  if (this->renderTarget)
  {
    // Setup the viewport to use the texture
    this->viewport = this->renderTarget->addViewport(this->camera);
    this->viewport->setClearEveryFrame(true);
    this->viewport->setShadowsEnabled(true);
    this->viewport->setOverlaysEnabled(false);

    if (this->camera->getProjectionType() == Ogre::PT_ORTHOGRAPHIC)
      this->scene->SetShadowsEnabled(false);

    RTShaderSystem::AttachViewport(this->viewport, this->GetScene());

    this->viewport->setBackgroundColour(
        Conversions::Convert(this->scene->BackgroundColor()));
    this->viewport->setVisibilityMask(GZ_VISIBILITY_ALL &
        ~(GZ_VISIBILITY_GUI | GZ_VISIBILITY_SELECTABLE));

    double ratio = static_cast<double>(this->viewport->getActualWidth()) /
                   static_cast<double>(this->viewport->getActualHeight());

    double hfov = this->HFOV().Radian();
    double vfov = 2.0 * atan(tan(hfov / 2.0) / ratio);

    this->camera->setAspectRatio(ratio);
    this->camera->setFOVy(Ogre::Radian(vfov));

    // Setup Deferred rendering for the camera
    if (RenderEngine::Instance()->GetRenderPathType() == RenderEngine::DEFERRED)
    {
      // Deferred shading GBuffer compositor
      this->dataPtr->dsGBufferInstance =
        Ogre::CompositorManager::getSingleton().addCompositor(this->viewport,
            "DeferredShading/GBuffer");

      // Deferred lighting GBuffer compositor
      this->dataPtr->dlGBufferInstance =
        Ogre::CompositorManager::getSingleton().addCompositor(this->viewport,
            "DeferredLighting/GBuffer");

      // Deferred shading: Merging compositor
      this->dataPtr->dsMergeInstance =
        Ogre::CompositorManager::getSingleton().addCompositor(this->viewport,
            "DeferredShading/ShowLit");

      // Deferred lighting: Merging compositor
      this->dataPtr->dlMergeInstance =
        Ogre::CompositorManager::getSingleton().addCompositor(this->viewport,
            "DeferredLighting/ShowLit");

      // Screen space ambient occlusion
      // this->dataPtr->this->ssaoInstance =
      //  Ogre::CompositorManager::getSingleton().addCompositor(this->viewport,
      //      "DeferredShading/SSAO");

      this->dataPtr->dsGBufferInstance->setEnabled(false);
      this->dataPtr->dsMergeInstance->setEnabled(false);

      this->dataPtr->dlGBufferInstance->setEnabled(true);
      this->dataPtr->dlMergeInstance->setEnabled(true);

      // this->dataPtr->this->ssaoInstance->setEnabled(false);
    }

    if (this->dataPtr->distortion)
      this->dataPtr->distortion->SetCamera(shared_from_this());

    if (this->GetScene()->GetSkyX() != NULL)
      this->renderTarget->addListener(this->GetScene()->GetSkyX());
  }
}

//////////////////////////////////////////////////
void Camera::AttachToVisual(const uint32_t _visualId,
                            const bool _inheritOrientation,
                            const double _minDist, const double _maxDist)
{
  this->SetTrackMinDistance(_minDist);
  this->SetTrackMaxDistance(_maxDist);
  this->AttachToVisual(_visualId, _inheritOrientation);
}

//////////////////////////////////////////////////
void Camera::AttachToVisual(uint32_t _visualId,
                            bool _inheritOrientation)
{
  msgs::Request request;
  msgs::TrackVisual track;

  track.set_name(this->Name() + "_attach_to_visual_track");
  track.set_id(_visualId);
  track.set_min_dist(this->TrackMinDistance());
  track.set_max_dist(this->TrackMaxDistance());
  track.set_inherit_orientation(_inheritOrientation);

  std::string *serializedData = request.mutable_data();
  track.SerializeToString(serializedData);

  request.set_request("attach_visual");
  request.set_id(_visualId);
  this->requests.push_back(request);
}

//////////////////////////////////////////////////
void Camera::AttachToVisual(const std::string &_visualName,
                            const bool _inheritOrientation,
                            const double _minDist, const double _maxDist)
{
  this->SetTrackMinDistance(_minDist);
  this->SetTrackMaxDistance(_maxDist);
  this->AttachToVisual(_visualName, _inheritOrientation);
}

//////////////////////////////////////////////////
void Camera::AttachToVisual(const std::string &_visualName,
                            bool _inheritOrientation)
{
  msgs::Request request;
  msgs::TrackVisual track;

  VisualPtr visual = this->scene->GetVisual(_visualName);

  if (visual)
    track.set_id(visual->GetId());
  else
  {
    gzerr << "Unable to attach to visual with name[" << _visualName << "]\n";
    track.set_id(GZ_UINT32_MAX);
  }

  track.set_name(_visualName);
  track.set_min_dist(this->TrackMinDistance());
  track.set_max_dist(this->TrackMaxDistance());
  track.set_inherit_orientation(_inheritOrientation);

  std::string *serializedData = request.mutable_data();
  track.SerializeToString(serializedData);

  request.set_request("attach_visual");
  request.set_id(0);
  this->requests.push_back(request);
}

//////////////////////////////////////////////////
void Camera::TrackVisual(const std::string &_name)
{
  msgs::Request request;
  request.set_request("track_visual");
  request.set_data(_name);
  request.set_id(0);
  this->requests.push_back(request);
}

//////////////////////////////////////////////////
bool Camera::AttachToVisualImpl(const uint32_t _id,
    const bool _inheritOrientation, const double _minDist,
    const double _maxDist)
{
  VisualPtr visual = this->scene->GetVisual(_id);
  return this->AttachToVisualImpl(visual, _inheritOrientation,
                                  _minDist, _maxDist);
}

//////////////////////////////////////////////////
bool Camera::AttachToVisualImpl(const std::string &_name,
    const bool _inheritOrientation, const double _minDist,
    const double _maxDist)
{
  VisualPtr visual = this->scene->GetVisual(_name);
  return this->AttachToVisualImpl(visual, _inheritOrientation,
                                  _minDist, _maxDist);
}

//////////////////////////////////////////////////
bool Camera::AttachToVisualImpl(VisualPtr _visual,
    const bool _inheritOrientation,
    const double /*_minDist*/, const double /*_maxDist*/)
{
  if (this->sceneNode->getParent())
      this->sceneNode->getParent()->removeChild(this->sceneNode);

  if (_visual)
  {
    _visual->GetSceneNode()->addChild(this->sceneNode);
    this->sceneNode->setInheritOrientation(_inheritOrientation);
    return true;
  }

  return false;
}

//////////////////////////////////////////////////
bool Camera::TrackVisualImpl(const std::string &_name)
{
  VisualPtr visual = this->scene->GetVisual(_name);
  if (visual)
    return this->TrackVisualImpl(visual);
  else
    this->dataPtr->trackedVisual.reset();

  if (_name.empty())
    return true;

  return false;
}

//////////////////////////////////////////////////
bool Camera::TrackVisualImpl(VisualPtr _visual)
{
  // if (this->sceneNode->getParent())
  //  this->sceneNode->getParent()->removeChild(this->sceneNode);

  bool result = false;
  if (_visual)
  {
    this->dataPtr->trackVisualPID.Init(0.25, 0, 0, 0, 0, 1.0, 0.0);
    this->dataPtr->trackVisualPitchPID.Init(0.05, 0, 0, 0, 0, 1.0, 0.0);
    this->dataPtr->trackVisualYawPID.Init(0.05, 0, 0, 0, 0, 1.0, 0.0);

    this->dataPtr->trackedVisual = _visual;
    result = true;
  }
  else
  {
    this->dataPtr->trackedVisual.reset();
  }

  return result;
}

//////////////////////////////////////////////////
Ogre::Texture *Camera::GetRenderTexture() const
{
  return this->RenderTexture();
}

//////////////////////////////////////////////////
Ogre::Texture *Camera::RenderTexture() const
{
  return this->renderTexture;
}

/////////////////////////////////////////////////
math::Vector3 Camera::GetDirection() const
{
  return this->Direction();
}

/////////////////////////////////////////////////
ignition::math::Vector3d Camera::Direction() const
{
  return Conversions::ConvertIgn(this->camera->getDerivedDirection());
}

/////////////////////////////////////////////////
bool Camera::IsVisible(VisualPtr _visual)
{
  if (this->camera && _visual)
  {
    ignition::math::Box bbox = _visual->GetBoundingBox().Ign();
    Ogre::AxisAlignedBox box;
    box.setMinimum(bbox.Min().X(), bbox.Min().Y(), bbox.Min().Z());
    box.setMaximum(bbox.Max().X(), bbox.Max().Y(), bbox.Max().Z());

    box.transformAffine(_visual->GetSceneNode()->_getFullTransform());
    return this->camera->isVisible(box);
  }

  return false;
}

/////////////////////////////////////////////////
bool Camera::IsVisible(const std::string &_visualName)
{
  return this->IsVisible(this->scene->GetVisual(_visualName));
}

/////////////////////////////////////////////////
bool Camera::IsAnimating() const
{
  return this->animState != NULL;
}

/////////////////////////////////////////////////
bool Camera::MoveToPosition(const math::Pose &_pose, const double _time)
{
  return this->MoveToPosition(_pose.Ign(), _time);
}

/////////////////////////////////////////////////
bool Camera::MoveToPosition(const ignition::math::Pose3d &_pose,
    const double _time)
{
  if (this->animState)
  {
    this->dataPtr->moveToPositionQueue.push_back(std::make_pair(_pose, _time));
    return false;
  }

  Ogre::TransformKeyFrame *key;
  ignition::math::Vector3d rpy = _pose.Rot().Euler();
  ignition::math::Vector3d start = this->WorldPose().Pos();

  Ogre::Quaternion localRotOgre = this->sceneNode->getOrientation();
  ignition::math::Quaterniond localRot = ignition::math::Quaterniond(
    localRotOgre.w, localRotOgre.x, localRotOgre.y, localRotOgre.z);
  double dyaw =  localRot.Euler().Z() - rpy.Z();

  if (dyaw > M_PI)
    rpy.Z() += 2*M_PI;
  else if (dyaw < -M_PI)
    rpy.Z() -= 2*M_PI;

  ignition::math::Quaterniond pitchYawOnly(0, rpy.Y(), rpy.Z());
  Ogre::Quaternion pitchYawFinal(pitchYawOnly.W(), pitchYawOnly.X(),
    pitchYawOnly.Y(), pitchYawOnly.Z());

  std::string trackName = "cameratrack";
  int i = 0;
  while (this->scene->OgreSceneManager()->hasAnimation(trackName))
  {
    trackName = std::string("cameratrack_") +
      boost::lexical_cast<std::string>(i);
    i++;
  }

  Ogre::Animation *anim =
    this->scene->OgreSceneManager()->createAnimation(trackName, _time);
  anim->setInterpolationMode(Ogre::Animation::IM_SPLINE);

  Ogre::NodeAnimationTrack *strack = anim->createNodeTrack(0, this->sceneNode);

  key = strack->createNodeKeyFrame(0);
  key->setTranslate(Ogre::Vector3(start.X(), start.Y(), start.Z()));
  key->setRotation(this->sceneNode->getOrientation());

  key = strack->createNodeKeyFrame(_time);
  key->setTranslate(Ogre::Vector3(_pose.Pos().X(), _pose.Pos().Y(),
        _pose.Pos().Z()));
  key->setRotation(pitchYawFinal);

  this->animState =
    this->scene->OgreSceneManager()->createAnimationState(trackName);

  this->animState->setTimePosition(0);
  this->animState->setEnabled(true);
  this->animState->setLoop(false);
  this->prevAnimTime = common::Time::GetWallTime();

  return true;
}

/////////////////////////////////////////////////
bool Camera::MoveToPositions(const std::vector<math::Pose> &_pts,
                             const double _time,
                             std::function<void()> _onComplete)
{
  std::vector<ignition::math::Pose3d> pts;
  for (auto const p : _pts)
    pts.push_back(p.Ign());

  return this->MoveToPositions(pts, _time, _onComplete);
}

/////////////////////////////////////////////////
bool Camera::MoveToPositions(const std::vector<ignition::math::Pose3d> &_pts,
                             const double _time,
                             std::function<void()> _onComplete)
{
  if (this->animState)
    return false;

  this->onAnimationComplete = _onComplete;

  Ogre::TransformKeyFrame *key;
  ignition::math::Vector3d start = this->WorldPose().Pos();

  std::string trackName = "cameratrack";
  int i = 0;
  while (this->scene->OgreSceneManager()->hasAnimation(trackName))
  {
    trackName = std::string("cameratrack_") +
      boost::lexical_cast<std::string>(i);
    i++;
  }

  Ogre::Animation *anim =
    this->scene->OgreSceneManager()->createAnimation(trackName, _time);
  anim->setInterpolationMode(Ogre::Animation::IM_SPLINE);

  Ogre::NodeAnimationTrack *strack = anim->createNodeTrack(0, this->sceneNode);

  key = strack->createNodeKeyFrame(0);
  key->setTranslate(Ogre::Vector3(start.X(), start.Y(), start.Z()));
  key->setRotation(this->sceneNode->getOrientation());

  double dt = _time / (_pts.size()-1);
  double tt = 0;

  Ogre::Quaternion localRotOgre = this->sceneNode->getOrientation();
  ignition::math::Quaterniond localRot = ignition::math::Quaterniond(
    localRotOgre.w, localRotOgre.x, localRotOgre.y, localRotOgre.z);
  double prevYaw = localRot.Euler().Z();
  for (unsigned int j = 0; j < _pts.size(); j++)
  {
    ignition::math::Vector3d pos = _pts[j].Pos();
    ignition::math::Vector3d rpy = _pts[j].Rot().Euler();
    double dyaw = prevYaw - rpy.Z();

    if (dyaw > M_PI)
      rpy.Z() += 2*M_PI;
    else if (dyaw < -M_PI)
      rpy.Z() -= 2*M_PI;

    prevYaw = rpy.Z();

    ignition::math::Quaterniond pitchYawOnly(0, rpy.Y(), rpy.Z());
    Ogre::Quaternion pitchYawFinal(pitchYawOnly.W(), pitchYawOnly.X(),
      pitchYawOnly.Y(), pitchYawOnly.Z());

    key = strack->createNodeKeyFrame(tt);
    key->setTranslate(Ogre::Vector3(pos.X(), pos.Y(), pos.Z()));
    key->setRotation(pitchYawFinal);

    tt += dt;
  }

  this->animState =
      this->scene->OgreSceneManager()->createAnimationState(trackName);

  this->animState->setTimePosition(0);
  this->animState->setEnabled(true);
  this->animState->setLoop(false);
  this->prevAnimTime = common::Time::GetWallTime();

  return true;
}

//////////////////////////////////////////////////
void Camera::SetRenderRate(const double _hz)
{
  if (_hz > 0.0)
    this->dataPtr->renderPeriod = 1.0 / _hz;
  else
    this->dataPtr->renderPeriod = 0.0;
}

//////////////////////////////////////////////////
double Camera::GetRenderRate() const
{
  return this->RenderRate();
}

//////////////////////////////////////////////////
double Camera::RenderRate() const
{
  return 1.0 / this->dataPtr->renderPeriod.Double();
}

//////////////////////////////////////////////////
void Camera::AnimationComplete()
{
}

//////////////////////////////////////////////////
bool Camera::GetInitialized() const
{
  return this->Initialized();
}

//////////////////////////////////////////////////
bool Camera::Initialized() const
{
  return this->initialized && this->scene->Initialized();
}

//////////////////////////////////////////////////
void Camera::OnCmdMsg(ConstCameraCmdPtr &_msg)
{
  std::lock_guard<std::mutex> lock(this->dataPtr->receiveMutex);
  this->dataPtr->commandMsgs.push_back(_msg);
}

//////////////////////////////////////////////////
DistortionPtr Camera::GetDistortion() const
{
  return this->dataPtr->distortion;
}

//////////////////////////////////////////////////
void Camera::UpdateFOV()
{
  if (this->viewport)
  {
    this->viewport->setDimensions(0, 0, 1, 1);
    double ratio = static_cast<double>(this->viewport->getActualWidth()) /
      static_cast<double>(this->viewport->getActualHeight());

    double hfov = this->sdf->Get<double>("horizontal_fov");
    double vfov = 2.0 * atan(tan(hfov / 2.0) / ratio);

    this->camera->setAspectRatio(ratio);
    this->camera->setFOVy(Ogre::Radian(vfov));

    delete [] this->saveFrameBuffer;
    this->saveFrameBuffer = NULL;
  }
}

//////////////////////////////////////////////////
float Camera::GetAvgFPS() const
{
  return this->AvgFPS();
}

//////////////////////////////////////////////////
float Camera::AvgFPS() const
{
  if (this->renderTarget)
    return this->renderTarget->getAverageFPS();
  else
    return 0.0f;
}

//////////////////////////////////////////////////
unsigned int Camera::GetTriangleCount() const
{
  return this->TriangleCount();
}

//////////////////////////////////////////////////
unsigned int Camera::TriangleCount() const
{
  return this->renderTarget->getTriangleCount();
}

//////////////////////////////////////////////////
bool Camera::SetProjectionType(const std::string &_type)
{
  bool result = true;

  if (_type == "orthographic")
  {
    // Shadows do not work properly with orthographic projection
    this->scene->SetShadowsEnabled(false);
    this->camera->setProjectionType(Ogre::PT_ORTHOGRAPHIC);
  }
  else if (_type == "perspective")
  {
    this->camera->setProjectionType(Ogre::PT_PERSPECTIVE);
    this->camera->setCustomProjectionMatrix(false);
    this->scene->SetShadowsEnabled(true);
  }
  else
  {
    gzerr << "Invalid projection type[" << _type << "]. "
      << "Valid values are 'perspective' and 'orthographic'.\n";
    result = false;
  }

  return result;
}

//////////////////////////////////////////////////
std::string Camera::GetProjectionType() const
{
  return this->ProjectionType();
}

//////////////////////////////////////////////////
std::string Camera::ProjectionType() const
{
  if (this->camera->getProjectionType() == Ogre::PT_ORTHOGRAPHIC)
  {
    return "orthographic";
  }
  // There are only two types of projection in OGRE.
  else
  {
    return "perspective";
  }
}

<<<<<<< HEAD
/////////////////////////////////////////////////
bool Camera::TrackIsStatic() const
{
  return this->dataPtr->trackIsStatic;
}

/////////////////////////////////////////////////
void Camera::SetTrackIsStatic(const bool _isStatic)
{
  this->dataPtr->trackIsStatic = _isStatic;
}

/////////////////////////////////////////////////
bool Camera::TrackIsRelative() const
{
  return this->dataPtr->trackIsRelative;
}

/////////////////////////////////////////////////
void Camera::SetTrackIsRelative(const bool _isRelative)
{
  this->dataPtr->trackIsRelative = _isRelative;
}

/////////////////////////////////////////////////
ignition::math::Vector3d Camera::TrackPosition() const
{
  return this->dataPtr->trackPos;
}

/////////////////////////////////////////////////
void Camera::SetTrackPosition(const ignition::math::Vector3d &_pos)
{
  this->dataPtr->trackPos = _pos;
}

/////////////////////////////////////////////////
double Camera::TrackMinDistance() const
{
  return this->dataPtr->trackMinDistance;
}

/////////////////////////////////////////////////
double Camera::TrackMaxDistance() const
{
  return this->dataPtr->trackMaxDistance;
}

/////////////////////////////////////////////////
void Camera::SetTrackMinDistance(const double _dist)
{
  this->dataPtr->trackMinDistance = _dist;
}

/////////////////////////////////////////////////
void Camera::SetTrackMaxDistance(const double _dist)
{
  this->dataPtr->trackMaxDistance = _dist;
}

/////////////////////////////////////////////////
bool Camera::TrackInheritYaw() const
{
  return this->dataPtr->trackInheritYaw;
}

/////////////////////////////////////////////////
void Camera::SetTrackInheritYaw(bool _inheritYaw)
{
  this->dataPtr->trackInheritYaw = _inheritYaw;
=======
//////////////////////////////////////////////////
event::ConnectionPtr Camera::ConnectNewImageFrame(
    std::function<void (const unsigned char *, unsigned int, unsigned int,
    unsigned int, const std::string &)> _subscriber)
{
  return this->newImageFrame.Connect(_subscriber);
}

//////////////////////////////////////////////////
void Camera::DisconnectNewImageFrame(event::ConnectionPtr &_c)
{
  this->newImageFrame.Disconnect(_c);
>>>>>>> cf1345b1
}<|MERGE_RESOLUTION|>--- conflicted
+++ resolved
@@ -259,7 +259,7 @@
 //////////////////////////////////////////////////
 unsigned int Camera::GetWindowId() const
 {
-  return this->WindowId();
+  return this->windowId;
 }
 
 //////////////////////////////////////////////////
@@ -385,14 +385,13 @@
     this->SetWorldRotation(ignition::math::Quaterniond(0, currPitch + pitchAdj,
           currYaw + yawAdj));
 
-<<<<<<< HEAD
     double error = 0.0;
     if (!this->dataPtr->trackIsStatic)
     {
-      if (direction.GetLength() < this->dataPtr->trackMinDistance)
-        error = this->dataPtr->trackMinDistance - direction.GetLength();
-      else if (direction.GetLength() > this->dataPtr->trackMaxDistance)
-        error = this->dataPtr->trackMaxDistance - direction.GetLength();
+      if (direction.Length() < this->dataPtr->trackMinDistance)
+        error = this->dataPtr->trackMinDistance - direction.Length();
+      else if (direction.Length() > this->dataPtr->trackMaxDistance)
+        error = this->dataPtr->trackMaxDistance - direction.Length();
     }
     else
     {
@@ -413,32 +412,19 @@
       }
       else
       {
-        direction = this->dataPtr->trackPos - this->GetWorldPose().Ign().Pos();
+        direction = this->dataPtr->trackPos - this->WorldPose().Pos();
       }
-      error = -direction.GetLength();
+      error = -direction.Length();
     }
 
     double scaling = this->dataPtr->trackVisualPID.Update(error, 0.3);
 
-    ignition::math::Vector3d displacement = direction.Ign();
-=======
-    double origDistance = 8.0;
-    double distance = direction.Length();
-    double error = origDistance - distance;
-
-    double scaling = this->dataPtr->trackVisualPID.Update(error, 0.3);
-
     ignition::math::Vector3d displacement = direction;
->>>>>>> cf1345b1
     displacement.Normalize();
     displacement *= scaling;
 
     ignition::math::Vector3d localPos =
-<<<<<<< HEAD
-      Conversions::Convert(this->sceneNode->_getDerivedPosition()).Ign();
-=======
       Conversions::ConvertIgn(this->sceneNode->_getDerivedPosition());
->>>>>>> cf1345b1
     ignition::math::Vector3d pos = localPos + displacement;
 
     this->SetWorldPosition(pos);
@@ -933,7 +919,7 @@
 //////////////////////////////////////////////////
 unsigned int Camera::GetTextureHeight() const
 {
-  return this->TextureHeight();
+  return this->renderTexture->getBuffer(0, 0)->getHeight();
 }
 
 //////////////////////////////////////////////////
@@ -1398,6 +1384,7 @@
   _origin.Set(ray.getOrigin().x, ray.getOrigin().y, ray.getOrigin().z);
   _dir.Set(ray.getDirection().x, ray.getDirection().y, ray.getDirection().z);
 }
+
 
 //////////////////////////////////////////////////
 void Camera::CameraToViewportRay(const int _screenx, const int _screeny,
@@ -1707,7 +1694,7 @@
 }
 
 //////////////////////////////////////////////////
-void Camera::AttachToVisual(const uint32_t _visualId,
+void Camera::AttachToVisual(uint32_t _visualId,
                             const bool _inheritOrientation,
                             const double _minDist, const double _maxDist)
 {
@@ -1718,7 +1705,7 @@
 
 //////////////////////////////////////////////////
 void Camera::AttachToVisual(uint32_t _visualId,
-                            bool _inheritOrientation)
+                            const bool _inheritOrientation)
 {
   msgs::Request request;
   msgs::TrackVisual track;
@@ -1749,7 +1736,7 @@
 
 //////////////////////////////////////////////////
 void Camera::AttachToVisual(const std::string &_visualName,
-                            bool _inheritOrientation)
+                            const bool _inheritOrientation)
 {
   msgs::Request request;
   msgs::TrackVisual track;
@@ -1788,7 +1775,7 @@
 }
 
 //////////////////////////////////////////////////
-bool Camera::AttachToVisualImpl(const uint32_t _id,
+bool Camera::AttachToVisualImpl(uint32_t _id,
     const bool _inheritOrientation, const double _minDist,
     const double _maxDist)
 {
@@ -2217,78 +2204,6 @@
   }
 }
 
-<<<<<<< HEAD
-/////////////////////////////////////////////////
-bool Camera::TrackIsStatic() const
-{
-  return this->dataPtr->trackIsStatic;
-}
-
-/////////////////////////////////////////////////
-void Camera::SetTrackIsStatic(const bool _isStatic)
-{
-  this->dataPtr->trackIsStatic = _isStatic;
-}
-
-/////////////////////////////////////////////////
-bool Camera::TrackIsRelative() const
-{
-  return this->dataPtr->trackIsRelative;
-}
-
-/////////////////////////////////////////////////
-void Camera::SetTrackIsRelative(const bool _isRelative)
-{
-  this->dataPtr->trackIsRelative = _isRelative;
-}
-
-/////////////////////////////////////////////////
-ignition::math::Vector3d Camera::TrackPosition() const
-{
-  return this->dataPtr->trackPos;
-}
-
-/////////////////////////////////////////////////
-void Camera::SetTrackPosition(const ignition::math::Vector3d &_pos)
-{
-  this->dataPtr->trackPos = _pos;
-}
-
-/////////////////////////////////////////////////
-double Camera::TrackMinDistance() const
-{
-  return this->dataPtr->trackMinDistance;
-}
-
-/////////////////////////////////////////////////
-double Camera::TrackMaxDistance() const
-{
-  return this->dataPtr->trackMaxDistance;
-}
-
-/////////////////////////////////////////////////
-void Camera::SetTrackMinDistance(const double _dist)
-{
-  this->dataPtr->trackMinDistance = _dist;
-}
-
-/////////////////////////////////////////////////
-void Camera::SetTrackMaxDistance(const double _dist)
-{
-  this->dataPtr->trackMaxDistance = _dist;
-}
-
-/////////////////////////////////////////////////
-bool Camera::TrackInheritYaw() const
-{
-  return this->dataPtr->trackInheritYaw;
-}
-
-/////////////////////////////////////////////////
-void Camera::SetTrackInheritYaw(bool _inheritYaw)
-{
-  this->dataPtr->trackInheritYaw = _inheritYaw;
-=======
 //////////////////////////////////////////////////
 event::ConnectionPtr Camera::ConnectNewImageFrame(
     std::function<void (const unsigned char *, unsigned int, unsigned int,
@@ -2301,5 +2216,76 @@
 void Camera::DisconnectNewImageFrame(event::ConnectionPtr &_c)
 {
   this->newImageFrame.Disconnect(_c);
->>>>>>> cf1345b1
+}
+
+/////////////////////////////////////////////////
+bool Camera::TrackIsStatic() const
+{
+  return this->dataPtr->trackIsStatic;
+}
+
+/////////////////////////////////////////////////
+void Camera::SetTrackIsStatic(const bool _isStatic)
+{
+  this->dataPtr->trackIsStatic = _isStatic;
+}
+
+/////////////////////////////////////////////////
+bool Camera::TrackIsRelative() const
+{
+  return this->dataPtr->trackIsRelative;
+}
+
+/////////////////////////////////////////////////
+void Camera::SetTrackIsRelative(const bool _isRelative)
+{
+  this->dataPtr->trackIsRelative = _isRelative;
+}
+
+/////////////////////////////////////////////////
+ignition::math::Vector3d Camera::TrackPosition() const
+{
+  return this->dataPtr->trackPos;
+}
+
+/////////////////////////////////////////////////
+void Camera::SetTrackPosition(const ignition::math::Vector3d &_pos)
+{
+  this->dataPtr->trackPos = _pos;
+}
+
+/////////////////////////////////////////////////
+double Camera::TrackMinDistance() const
+{
+  return this->dataPtr->trackMinDistance;
+}
+
+/////////////////////////////////////////////////
+double Camera::TrackMaxDistance() const
+{
+  return this->dataPtr->trackMaxDistance;
+}
+
+/////////////////////////////////////////////////
+void Camera::SetTrackMinDistance(const double _dist)
+{
+  this->dataPtr->trackMinDistance = _dist;
+}
+
+/////////////////////////////////////////////////
+void Camera::SetTrackMaxDistance(const double _dist)
+{
+  this->dataPtr->trackMaxDistance = _dist;
+}
+
+/////////////////////////////////////////////////
+bool Camera::TrackInheritYaw() const
+{
+  return this->dataPtr->trackInheritYaw;
+}
+
+/////////////////////////////////////////////////
+void Camera::SetTrackInheritYaw(bool _inheritYaw)
+{
+  this->dataPtr->trackInheritYaw = _inheritYaw;
 }