/*
 * Copyright (C) 2012-2016 Open Source Robotics Foundation
 *
 * Licensed under the Apache License, Version 2.0 (the "License");
 * you may not use this file except in compliance with the License.
 * You may obtain a copy of the License at
 *
 *     http://www.apache.org/licenses/LICENSE-2.0
 *
 * Unless required by applicable law or agreed to in writing, software
 * distributed under the License is distributed on an "AS IS" BASIS,
 * WITHOUT WARRANTIES OR CONDITIONS OF ANY KIND, either express or implied.
 * See the License for the specific language governing permissions and
 * limitations under the License.
 *
*/
#include <boost/bind.hpp>
#include <boost/function.hpp>

#include "gazebo/math/Vector2d.hh"

#include "gazebo/msgs/msgs.hh"

#include "gazebo/common/Assert.hh"
#include "gazebo/common/Event.hh"
#include "gazebo/common/Events.hh"
#include "gazebo/common/CommonIface.hh"
#include "gazebo/common/MeshManager.hh"
#include "gazebo/common/Console.hh"
#include "gazebo/common/Exception.hh"
#include "gazebo/common/Mesh.hh"
#include "gazebo/common/Plugin.hh"
#include "gazebo/common/Skeleton.hh"

#include "gazebo/rendering/COMVisual.hh"
#include "gazebo/rendering/Conversions.hh"
#include "gazebo/rendering/DynamicLines.hh"
#include "gazebo/rendering/InertiaVisual.hh"
#include "gazebo/rendering/JointVisual.hh"
#include "gazebo/rendering/LinkFrameVisual.hh"
#include "gazebo/rendering/Material.hh"
#include "gazebo/rendering/MovableText.hh"
#include "gazebo/rendering/ogre_gazebo.h"
#include "gazebo/rendering/RenderEngine.hh"
#include "gazebo/rendering/RenderEvents.hh"
#include "gazebo/rendering/RTShaderSystem.hh"
#include "gazebo/rendering/Scene.hh"
#include "gazebo/rendering/SelectionObj.hh"
#include "gazebo/rendering/Visual.hh"
#include "gazebo/rendering/VisualPrivate.hh"
#include "gazebo/rendering/WireBox.hh"

using namespace gazebo;
using namespace rendering;

// Note: The value of GZ_UINT32_MAX is reserved as a flag.
uint32_t VisualPrivate::visualIdCount = GZ_UINT32_MAX - 1;

//////////////////////////////////////////////////
Visual::Visual(const std::string &_name, VisualPtr _parent, bool _useRTShader)
  : dataPtr(new VisualPrivate)
{
  this->Init(_name, _parent, _useRTShader);
}

//////////////////////////////////////////////////
Visual::Visual(const std::string &_name, ScenePtr _scene, bool _useRTShader)
  : dataPtr(new VisualPrivate)
{
  this->Init(_name, _scene, _useRTShader);
}

//////////////////////////////////////////////////
Visual::Visual(VisualPrivate &_dataPtr, const std::string &_name,
    VisualPtr _parent, bool _useRTShader)
    : dataPtr(&_dataPtr)
{
  this->Init(_name, _parent, _useRTShader);
}

//////////////////////////////////////////////////
Visual::Visual(VisualPrivate &_dataPtr, const std::string &_name,
    ScenePtr _scene,  bool _useRTShader)
    : dataPtr(&_dataPtr)
{
  this->Init(_name, _scene, _useRTShader);
}

//////////////////////////////////////////////////
void Visual::Init(const std::string &_name, ScenePtr _scene,
    bool _useRTShader)
{
  this->dataPtr->id = this->dataPtr->visualIdCount--;
  this->dataPtr->boundingBox = nullptr;
  this->dataPtr->useRTShader = _useRTShader;
  this->dataPtr->visibilityFlags = GZ_VISIBILITY_ALL;

  this->dataPtr->sdf.reset(new sdf::Element);
  sdf::initFile("visual.sdf", this->dataPtr->sdf);

  this->SetName(_name);
  this->dataPtr->sceneNode = nullptr;
  this->dataPtr->animState = nullptr;
  this->dataPtr->skeleton = nullptr;
  this->dataPtr->initialized = false;
  this->dataPtr->lighting = true;
  this->dataPtr->castShadows = true;
  this->dataPtr->visible = true;
  this->dataPtr->layer = -1;
  this->dataPtr->inheritTransparency = true;

  std::string uniqueName = this->Name();
  int index = 0;
  while (_scene->OgreSceneManager()->hasSceneNode(uniqueName))
  {
    uniqueName = this->Name() + "_" +
                 boost::lexical_cast<std::string>(index++);
  }

  this->dataPtr->scene = _scene;
  this->SetName(uniqueName);
  this->dataPtr->sceneNode =
    this->dataPtr->scene->OgreSceneManager()->getRootSceneNode()->
        createChildSceneNode(this->Name());

  this->Init();
}

//////////////////////////////////////////////////
void Visual::Init(const std::string &_name, VisualPtr _parent,
    bool _useRTShader)
{
  this->dataPtr->id = this->dataPtr->visualIdCount--;
  this->dataPtr->boundingBox = nullptr;
  this->dataPtr->useRTShader = _useRTShader;

  this->dataPtr->sdf.reset(new sdf::Element);
  sdf::initFile("visual.sdf", this->dataPtr->sdf);

  this->SetName(_name);
  this->dataPtr->sceneNode = nullptr;
  this->dataPtr->animState = nullptr;
  this->dataPtr->initialized = false;
  this->dataPtr->lighting = true;
  this->dataPtr->castShadows = true;
  this->dataPtr->visible = true;
  this->dataPtr->layer = -1;
  this->dataPtr->inheritTransparency = true;

  Ogre::SceneNode *pnode = nullptr;
  if (_parent)
    pnode = _parent->GetSceneNode();
  else
  {
    gzerr << "Create a visual, invalid parent!!!\n";
    return;
  }

  if (!pnode)
  {
    gzerr << "Unable to get parent scene node\n";
    return;
  }

  std::string uniqueName = this->Name();
  int index = 0;
  while (pnode->getCreator()->hasSceneNode(uniqueName))
    uniqueName = this->Name() + "_" +
                 boost::lexical_cast<std::string>(index++);

  this->SetName(uniqueName);

  this->dataPtr->sceneNode = pnode->createChildSceneNode(this->Name());

  this->dataPtr->parent = _parent;
  this->dataPtr->scene = this->dataPtr->parent->GetScene();
  this->Init();
}

//////////////////////////////////////////////////
Visual::~Visual()
{
  this->Fini();

  delete this->dataPtr->typeMsg;

  delete this->dataPtr;
  this->dataPtr = nullptr;
}

/////////////////////////////////////////////////
void Visual::Fini()
{
  // Terminate callbacks before clearing other pointers
  this->dataPtr->preRenderConnection.reset();

  // Plugins might have callbacks
  this->dataPtr->plugins.clear();

  while (!this->dataPtr->children.empty())
  {
    VisualPtr childVis = this->dataPtr->children.front();
    this->DetachVisual(childVis);
    childVis->Fini();
  }
  this->dataPtr->children.clear();

  // Detach from the parent
  if (this->dataPtr->parent)
    this->dataPtr->parent->DetachVisual(this->Name());
  this->dataPtr->parent.reset();

  if (this->dataPtr->boundingBox)
    delete this->dataPtr->boundingBox;
  this->dataPtr->boundingBox = nullptr;

  this->dataPtr->lines.clear();

  if (this->dataPtr->sceneNode)
  {
    this->DestroyAllAttachedMovableObjects(this->dataPtr->sceneNode);
    this->dataPtr->scene->OgreSceneManager()->destroySceneNode(
        this->dataPtr->sceneNode);
  }
  this->dataPtr->sceneNode = nullptr;

  if (this->dataPtr->scene &&
      this->dataPtr->scene->GetVisual(this->dataPtr->id))
  {
    this->dataPtr->scene->RemoveVisual(this->dataPtr->id);
  }
  this->dataPtr->scene.reset();

  if (this->dataPtr->sdf)
    this->dataPtr->sdf->Reset();
  this->dataPtr->sdf.reset();
}

/////////////////////////////////////////////////
VisualPtr Visual::Clone(const std::string &_name, VisualPtr _newParent)
{
  VisualPtr result(new Visual(_name, _newParent));
  result->Load(this->dataPtr->sdf);
  result->SetScale(this->dataPtr->scale);
  result->SetVisibilityFlags(this->dataPtr->visibilityFlags);
  std::string visName = this->Name();
  for (auto iter: this->dataPtr->children)
  {
    // give a unique name by prefixing child visuals with the new clone name
    std::string childName = iter->Name();
    std::string newName = childName;
    size_t pos = childName.find(visName);
    if (pos == 0)
      newName = _name + childName.substr(pos+visName.size());
    iter->Clone(newName, result);
  }

  if (_newParent == this->dataPtr->scene->WorldVisual())
    result->SetWorldPose(this->WorldPose());
  result->ShowCollision(false);
  result->SetInheritTransparency(this->InheritTransparency());

  result->SetName(_name);
  return result;
}

/////////////////////////////////////////////////
void Visual::DestroyAllAttachedMovableObjects(Ogre::SceneNode *_sceneNode)
{
  if (!_sceneNode)
    return;

  // Destroy all the attached objects
  Ogre::SceneNode::ObjectIterator itObject =
    _sceneNode->getAttachedObjectIterator();

  while (itObject.hasMoreElements())
  {
    // Remove dynamic lines and entities in Visual
    // Other objects such as cameras, lights, and projectors
    // should have their own class for handling the deletion
    // of these ogre objects
    Ogre::MovableObject *obj = itObject.getNext();
    if (obj->getMovableType() == DynamicLines::GetMovableType())
      delete obj;
    else
    {
      Ogre::Entity *ent = dynamic_cast<Ogre::Entity *>(obj);
      if (!ent)
        continue;
      this->dataPtr->scene->OgreSceneManager()->destroyEntity(ent);
    }
  }
  this->dataPtr->lines.clear();

  // only recurse if there are no child visuals otherwise let them clean up
  // after themselves in Fini()
  if (this->dataPtr->children.empty())
  {
    // Recurse to child SceneNodes
    Ogre::SceneNode::ChildNodeIterator itChild = _sceneNode->getChildIterator();
    while (itChild.hasMoreElements())
    {
      Ogre::SceneNode* pChildNode =
          static_cast<Ogre::SceneNode*>(itChild.getNext());
      this->DestroyAllAttachedMovableObjects(pChildNode);
    }
  }
  _sceneNode->detachAllObjects();
}

//////////////////////////////////////////////////
void Visual::Init()
{
  this->dataPtr->type = VT_ENTITY;
  this->dataPtr->transparency = 0.0;
  this->dataPtr->isStatic = false;
  this->dataPtr->visible = true;
  this->dataPtr->ribbonTrail = nullptr;
  this->dataPtr->staticGeom = nullptr;
  this->dataPtr->layer = -1;
  this->dataPtr->wireframe = false;
  this->dataPtr->inheritTransparency = true;
  this->dataPtr->scale = ignition::math::Vector3d::One;

  this->dataPtr->initialized = true;
}

//////////////////////////////////////////////////
void Visual::LoadFromMsg(const boost::shared_ptr< msgs::Visual const> &_msg)
{
  this->dataPtr->sdf = msgs::VisualToSDF(*_msg.get());
  this->Load();
  this->UpdateFromMsg(_msg);
}

//////////////////////////////////////////////////
void Visual::Load(sdf::ElementPtr _sdf)
{
  this->dataPtr->sdf->Copy(_sdf);
  this->Load();
}

//////////////////////////////////////////////////
void Visual::Load()
{
  std::ostringstream stream;
  ignition::math::Pose3d pose;
  Ogre::Vector3 meshSize(1, 1, 1);
  Ogre::MovableObject *obj = nullptr;

  if (this->dataPtr->parent)
    this->dataPtr->parent->AttachVisual(shared_from_this());

  // Read the desired position and rotation of the mesh
  pose = this->dataPtr->sdf->Get<ignition::math::Pose3d>("pose");

  std::string mesh = this->GetMeshName();
  std::string subMesh = this->GetSubMeshName();
  bool centerSubMesh = this->GetCenterSubMesh();

  if (!mesh.empty())
  {
    try
    {
      // Create the visual
      stream << "VISUAL_" << this->dataPtr->sceneNode->getName();
      obj = this->AttachMesh(mesh, subMesh, centerSubMesh,
          stream.str());
    }
    catch(Ogre::Exception &e)
    {
      gzerr << "Ogre Error:" << e.getFullDescription() << "\n";
      gzerr << "Unable to create a mesh from " <<  mesh << "\n";
      return;
    }
  }

  Ogre::Entity *ent = static_cast<Ogre::Entity *>(obj);
  if (ent)
  {
    if (ent->hasSkeleton())
      this->dataPtr->skeleton = ent->getSkeleton();

    for (unsigned int i = 0; i < ent->getNumSubEntities(); i++)
    {
      ent->getSubEntity(i)->setCustomParameter(1, Ogre::Vector4(
          this->dataPtr->sdf->Get<double>("laser_retro"), 0.0, 0.0, 0.0));
    }
  }

  // Set the pose of the scene node
  this->SetPose(pose);
  this->dataPtr->initialRelativePose = pose;

  // Get the size of the mesh
  if (obj)
    meshSize = obj->getBoundingBox().getSize();

  // Keep transparency to set after setting material
  double sdfTransparency = -1;
  if (this->dataPtr->sdf->HasElement("transparency"))
  {
    sdfTransparency = this->dataPtr->sdf->Get<float>("transparency");
  }

  if (this->dataPtr->sdf->HasElement("geometry"))
  {
    sdf::ElementPtr geomElem = this->dataPtr->sdf->GetElement("geometry");

    ignition::math::Vector3d geometrySize;
    bool hasGeom = true;
    if (geomElem->HasElement("box"))
    {
      geometrySize =
          geomElem->GetElement("box")->Get<ignition::math::Vector3d>("size");
    }
    else if (geomElem->HasElement("sphere"))
    {
      double r = geomElem->GetElement("sphere")->Get<double>("radius");
      geometrySize.Set(r * 2.0, r * 2.0, r * 2.0);
    }
    else if (geomElem->HasElement("cylinder"))
    {
      double r = geomElem->GetElement("cylinder")->Get<double>("radius");
      double l = geomElem->GetElement("cylinder")->Get<double>("length");
      geometrySize.Set(r * 2.0, r * 2.0, l);
    }
    else if (geomElem->HasElement("plane"))
    {
      ignition::math::Vector2d size =
          geomElem->GetElement("plane")->Get<ignition::math::Vector2d>("size");
      geometrySize.Set(size.X(), size.Y(), 1);
    }
    else if (geomElem->HasElement("mesh"))
    {
      geometrySize =
          geomElem->GetElement("mesh")->Get<ignition::math::Vector3d>("scale");
    }
    else
    {
      hasGeom = false;
    }

    if (hasGeom)
    {
      // geom values give the absolute size so compute a scale that will
      // be mulitiply by the current scale to get to the geom size.
      ignition::math::Vector3d derivedScale = this->DerivedScale();
      ignition::math::Vector3d localScale =
          geometrySize / (derivedScale / this->dataPtr->scale);
      this->dataPtr->sceneNode->setScale(Conversions::Convert(localScale));
      this->dataPtr->scale = localScale;
      this->dataPtr->geomSize = geometrySize;
    }
  }

  // Set the material of the mesh
  if (this->dataPtr->sdf->HasElement("material"))
  {
    sdf::ElementPtr matElem =
        this->dataPtr->sdf->GetElement("material");

    // clone the material sdf to preserve the new values to be set
    // as updating the material name via SetMaterial can affect the
    // ambient/diffuse/specular/emissive color sdf elements.
    sdf::ElementPtr matElemClone = matElem->Clone();

    if (matElem->HasElement("script"))
    {
      sdf::ElementPtr scriptElem = matElem->GetElement("script");
      sdf::ElementPtr uriElem = scriptElem->GetElement("uri");

      // Add all the URI paths to the render engine
      while (uriElem)
      {
        std::string matUri = uriElem->Get<std::string>();
        if (!matUri.empty())
          RenderEngine::Instance()->AddResourcePath(matUri);
        uriElem = uriElem->GetNextElement("uri");
      }

      std::string matName = scriptElem->Get<std::string>("name");

      if (!matName.empty())
        this->SetMaterial(matName);
    }

    if (matElemClone->HasElement("ambient"))
      this->SetAmbient(matElemClone->Get<common::Color>("ambient"));
    if (matElemClone->HasElement("diffuse"))
      this->SetDiffuse(matElemClone->Get<common::Color>("diffuse"));
    if (matElemClone->HasElement("specular"))
      this->SetSpecular(matElemClone->Get<common::Color>("specular"));
    if (matElemClone->HasElement("emissive"))
      this->SetEmissive(matElemClone->Get<common::Color>("emissive"));

    if (matElem->HasElement("lighting"))
    {
      this->SetLighting(matElem->Get<bool>("lighting"));
    }
  }

  if (sdfTransparency > -1)
  {
    this->SetTransparency(sdfTransparency);
  }
  // Update transparency the first time the visual is loaded. This is needed
  // when attaching to a parent who is semi-transparent.
  if (!ignition::math::equal(this->DerivedTransparency(),
      this->dataPtr->transparency))
    this->UpdateTransparency(true);

  // Allow the mesh to cast shadows
  this->SetCastShadows(this->dataPtr->sdf->Get<bool>("cast_shadows"));
  this->LoadPlugins();
  this->dataPtr->scene->AddVisual(shared_from_this());

  // Set meta information
  if (this->dataPtr->sdf->HasElement("meta"))
  {
    if (this->dataPtr->sdf->GetElement("meta")->HasElement("layer"))
    {
      this->dataPtr->layer =
        this->dataPtr->sdf->GetElement("meta")->Get<int32_t>("layer");
      rendering::Events::newLayer(this->dataPtr->layer);
    }
  }

  // Set invisible if this visual's layer is not active
  if (!this->dataPtr->scene->LayerState(this->dataPtr->layer))
    this->SetVisible(false);
}

//////////////////////////////////////////////////
void Visual::Update()
{
  if (!this->dataPtr->visible)
    return;

  std::list<DynamicLines*>::iterator iter;

  // Update the lines
  for (iter = this->dataPtr->lines.begin(); iter != this->dataPtr->lines.end();
      ++iter)
  {
    (*iter)->Update();
  }

  std::list< std::pair<DynamicLines*, unsigned int> >::iterator liter;
  for (liter = this->dataPtr->lineVertices.begin();
       liter != this->dataPtr->lineVertices.end(); ++liter)
  {
    liter->first->SetPoint(liter->second,
        Conversions::ConvertIgn(
          this->dataPtr->sceneNode->_getDerivedPosition()));
    liter->first->Update();
  }

  if (this->dataPtr->animState)
  {
    this->dataPtr->animState->addTime(
        (common::Time::GetWallTime() - this->dataPtr->prevAnimTime).Double());
    this->dataPtr->prevAnimTime = common::Time::GetWallTime();
    if (this->dataPtr->animState->hasEnded())
    {
      this->dataPtr->animState = nullptr;
      this->dataPtr->sceneNode->getCreator()->destroyAnimation(
          this->Name() + "_animation");
      if (this->dataPtr->onAnimationComplete)
        this->dataPtr->onAnimationComplete();
      // event::Events::DisconnectPreRender(this->preRenderConnection);
    }
  }
}

//////////////////////////////////////////////////
void Visual::SetName(const std::string &_name)
{
  this->dataPtr->name = _name;
  this->dataPtr->sdf->GetAttribute("name")->Set(_name);
}

//////////////////////////////////////////////////
std::string Visual::GetName() const
{
  return this->Name();
}

//////////////////////////////////////////////////
std::string Visual::Name() const
{
  return this->dataPtr->name;
}

//////////////////////////////////////////////////
void Visual::AttachVisual(VisualPtr _vis)
{
  if (!_vis)
    gzerr << "Visual is null" << std::endl;
  else
  {
    if (_vis->GetSceneNode()->getParentSceneNode())
    {
      _vis->GetSceneNode()->getParentSceneNode()->removeChild(
          _vis->GetSceneNode());
    }
    this->dataPtr->sceneNode->addChild(_vis->GetSceneNode());
    this->dataPtr->children.push_back(_vis);
    _vis->dataPtr->parent = shared_from_this();
  }
}

//////////////////////////////////////////////////
void Visual::DetachVisual(VisualPtr _vis)
{
  this->DetachVisual(_vis->Name());
}

//////////////////////////////////////////////////
void Visual::DetachVisual(const std::string &_name)
{
  for (auto iter = this->dataPtr->children.begin();
      iter != this->dataPtr->children.end(); ++iter)
  {
    if ((*iter)->Name() == _name)
    {
      VisualPtr childVis = (*iter);
      this->dataPtr->children.erase(iter);
      if (this->dataPtr->sceneNode && childVis->GetSceneNode())
        this->dataPtr->sceneNode->removeChild(childVis->GetSceneNode());
      break;
    }
  }
}

//////////////////////////////////////////////////
void Visual::AttachObject(Ogre::MovableObject *_obj)
{
  // This code makes plane render before grids. This allows grids to overlay
  // planes, and then other elements to overlay both planes and grids.
  // if (this->dataPtr->sdf->HasElement("geometry"))
  // if (this->dataPtr->sdf->GetElement("geometry")->HasElement("plane"))
  // _obj->setRenderQueueGroup(Ogre::RENDER_QUEUE_SKIES_EARLY+1);

  if (!this->HasAttachedObject(_obj->getName()))
  {
    // update to use unique materials
    Ogre::Entity *entity = dynamic_cast<Ogre::Entity *>(_obj);
    if (entity)
    {
      for (unsigned j = 0; j < entity->getNumSubEntities(); ++j)
      {
        Ogre::SubEntity *subEntity = entity->getSubEntity(j);
        Ogre::MaterialPtr material = subEntity->getMaterial();
        if (!material.isNull() &&
            material->getName().find("_MATERIAL_") == std::string::npos)
        {
          std::string newMaterialName;
          newMaterialName = this->dataPtr->sceneNode->getName() +
              "_MATERIAL_" + material->getName();
          material = material->clone(newMaterialName);
          subEntity->setMaterial(material);
        }
      }
    }

    this->dataPtr->sceneNode->attachObject(_obj);
    if (this->dataPtr->useRTShader && this->dataPtr->scene->Initialized() &&
      _obj->getName().find("__COLLISION_VISUAL__") == std::string::npos)
    {
      RTShaderSystem::Instance()->UpdateShaders();
    }
    _obj->getUserObjectBindings().setUserAny(Ogre::Any(this->Name()));
  }
  else
    gzerr << "Visual[" << this->Name() << "] already has object["
          << _obj->getName() << "] attached.";

  _obj->setVisibilityFlags(GZ_VISIBILITY_ALL);
}

//////////////////////////////////////////////////
bool Visual::HasAttachedObject(const std::string &_name)
{
  for (unsigned int i = 0; i < this->dataPtr->sceneNode->numAttachedObjects();
      ++i)
  {
    if (this->dataPtr->sceneNode->getAttachedObject(i)->getName() == _name)
      return true;
  }

  return false;
}

//////////////////////////////////////////////////
unsigned int Visual::GetAttachedObjectCount() const
{
  return this->dataPtr->sceneNode->numAttachedObjects();
}

//////////////////////////////////////////////////
void Visual::DetachObjects()
{
  if (this->dataPtr->sceneNode)
    this->dataPtr->sceneNode->detachAllObjects();
  this->dataPtr->meshName = "";
  this->dataPtr->subMeshName = "";
  this->dataPtr->myMaterialName = "";
  this->dataPtr->skeleton = nullptr;
}

//////////////////////////////////////////////////
unsigned int Visual::GetChildCount()
{
  return this->dataPtr->children.size();
}

//////////////////////////////////////////////////
VisualPtr Visual::GetChild(unsigned int _num)
{
  if (_num < this->dataPtr->children.size())
    return this->dataPtr->children[_num];
  return VisualPtr();
}

//////////////////////////////////////////////////
void Visual::MakeStatic()
{
  /*if (!this->staticGeom)
    this->staticGeom =
    this->dataPtr->sceneNode->getCreator()->createStaticGeometry(
    this->dataPtr->sceneNode->getName() + "_Static");

  // Add the scene node to the static geometry
  this->staticGeom->addSceneNode(this->dataPtr->sceneNode);

  // Build the static geometry
  this->staticGeom->build();

  // Prevent double rendering
  this->dataPtr->sceneNode->setVisible(false);
  this->dataPtr->sceneNode->detachAllObjects();
  */
}

//////////////////////////////////////////////////
Ogre::MovableObject *Visual::AttachMesh(const std::string &_meshName,
                                        const std::string &_subMesh,
                                        bool _centerSubmesh,
                                        const std::string &_objName)
{
  if (_meshName.empty())
    return nullptr;

  this->dataPtr->meshName = _meshName;
  this->dataPtr->subMeshName = _subMesh;

  Ogre::MovableObject *obj;
  std::string objName = _objName;
  std::string meshName = _meshName;
  meshName += _subMesh.empty() ? "" : "::" + _subMesh;

  if (objName.empty())
    objName = this->dataPtr->sceneNode->getName() + "_ENTITY_" + meshName;

  this->InsertMesh(_meshName, _subMesh, _centerSubmesh);

  if (this->dataPtr->sceneNode->getCreator()->hasEntity(objName))
  {
    obj = (Ogre::MovableObject*)
      (this->dataPtr->sceneNode->getCreator()->getEntity(objName));
  }
  else
  {
    obj = (Ogre::MovableObject*)
        (this->dataPtr->sceneNode->getCreator()->createEntity(objName,
        meshName));
  }

  this->AttachObject(obj);
  return obj;
}

//////////////////////////////////////////////////
void Visual::SetScale(const math::Vector3 &_scale)
{
  this->SetScale(_scale.Ign());
}

//////////////////////////////////////////////////
void Visual::SetScale(const ignition::math::Vector3d &_scale)
{
  if (this->dataPtr->scale == _scale)
    return;

  // update geom size based on scale.
  this->UpdateGeomSize(this->DerivedScale() / this->dataPtr->scale * _scale);

  this->dataPtr->scale = _scale;

  this->dataPtr->sceneNode->setScale(
      Conversions::Convert(this->dataPtr->scale));

  // Scale selection object in case we have one attached. Other children were
  // scaled from UpdateGeomSize
  for (auto child : this->dataPtr->children)
  {
    auto selectionObj = std::dynamic_pointer_cast<SelectionObj>(child);

    if (selectionObj)
    {
      selectionObj->UpdateSize();
      break;
    }
  }
}

//////////////////////////////////////////////////
void Visual::UpdateGeomSize(const ignition::math::Vector3d &_scale)
{
  for (std::vector<VisualPtr>::iterator iter = this->dataPtr->children.begin();
       iter != this->dataPtr->children.end(); ++iter)
  {
    (*iter)->UpdateGeomSize(_scale * (*iter)->Scale());
  }

  // update the same way as server - see Link::UpdateVisualGeomSDF()
  if (!this->dataPtr->sdf->HasElement("geometry"))
    return;

  sdf::ElementPtr geomElem = this->dataPtr->sdf->GetElement("geometry");
  if (geomElem->HasElement("box"))
  {
    ignition::math::Vector3d size =
        geomElem->GetElement("box")->Get<ignition::math::Vector3d>("size");
    ignition::math::Vector3d geomBoxSize = _scale/this->dataPtr->geomSize*size;

    geomElem->GetElement("box")->GetElement("size")->Set(
        geomBoxSize);
    this->dataPtr->geomSize = geomBoxSize;
  }
  else if (geomElem->HasElement("sphere"))
  {
    // update radius the same way as collision shapes
    double radius = geomElem->GetElement("sphere")->Get<double>("radius");
    double newRadius = _scale.Max();
    double oldRadius = this->dataPtr->geomSize.Max();
    double geomRadius = newRadius/oldRadius*radius;
    geomElem->GetElement("sphere")->GetElement("radius")->Set(geomRadius);
    this->dataPtr->geomSize = ignition::math::Vector3d(
        geomRadius*2.0, geomRadius*2.0, geomRadius*2.0);
  }
  else if (geomElem->HasElement("cylinder"))
  {
    // update radius the same way as collision shapes
    double radius = geomElem->GetElement("cylinder")->Get<double>("radius");
    double newRadius = std::max(_scale.X(), _scale.Y());
    double oldRadius = std::max(this->dataPtr->geomSize.X(),
        this->dataPtr->geomSize.Y());
    double length = geomElem->GetElement("cylinder")->Get<double>("length");
    double geomRadius = newRadius/oldRadius*radius;
    double geomLength = _scale.Z()/this->dataPtr->geomSize.Z()*length;
    geomElem->GetElement("cylinder")->GetElement("radius")->Set(
        geomRadius);
    geomElem->GetElement("cylinder")->GetElement("length")->Set(
        geomLength);

    this->dataPtr->geomSize =
        ignition::math::Vector3d(geomRadius*2.0, geomRadius*2.0, geomLength);
  }
  else if (geomElem->HasElement("mesh"))
  {
    geomElem->GetElement("mesh")->GetElement("scale")->Set(_scale);
    this->dataPtr->geomSize = _scale;
  }
}

/////////////////////////////////////////////////
ignition::math::Vector3d Visual::GetGeometrySize() const
{
  return this->dataPtr->geomSize;
}

//////////////////////////////////////////////////
math::Vector3 Visual::GetScale()
{
  return this->Scale();
}

//////////////////////////////////////////////////
ignition::math::Vector3d Visual::Scale() const
{
  return this->dataPtr->scale;
}

//////////////////////////////////////////////////
ignition::math::Vector3d Visual::DerivedScale() const
{
  ignition::math::Vector3d derivedScale = this->dataPtr->scale;

  VisualPtr worldVis = this->dataPtr->scene->WorldVisual();
  VisualPtr vis = this->GetParent();

  while (vis && vis != worldVis)
  {
    derivedScale = derivedScale * vis->Scale();
    vis = vis->GetParent();
  }

  return derivedScale;
}

//////////////////////////////////////////////////
void Visual::SetLighting(bool _lighting)
{
  if (this->dataPtr->lighting == _lighting)
    return;

  this->dataPtr->lighting = _lighting;

  try
  {
    for (int i = 0; i < this->dataPtr->sceneNode->numAttachedObjects(); ++i)
    {
      Ogre::MovableObject *obj = this->dataPtr->sceneNode->getAttachedObject(i);

      Ogre::Entity *entity = dynamic_cast<Ogre::Entity*>(obj);
      if (entity)
      {
        for (unsigned j = 0; j < entity->getNumSubEntities(); ++j)
        {
          Ogre::MaterialPtr mat = entity->getSubEntity(j)->getMaterial();
          if (!mat.isNull())
          {
            mat->setLightingEnabled(this->dataPtr->lighting);
          }
        }
      }
    }

    // Apply lighting to all child scene nodes
    for (unsigned int i = 0; i < this->dataPtr->sceneNode->numChildren(); ++i)
    {
      Ogre::SceneNode *sn = dynamic_cast<Ogre::SceneNode *>(
          this->dataPtr->sceneNode->getChild(i));
      for (int j = 0; j < sn->numAttachedObjects(); j++)
      {
        Ogre::MovableObject *obj = sn->getAttachedObject(j);

        Ogre::Entity *entity = dynamic_cast<Ogre::Entity*>(obj);
        if (entity)
        {
          for (unsigned k = 0; k < entity->getNumSubEntities(); ++k)
          {
            Ogre::MaterialPtr mat = entity->getSubEntity(k)->getMaterial();
            if (!mat.isNull())
            {
              mat->setLightingEnabled(this->dataPtr->lighting);
            }
          }
        }
      }
    }
  }
  catch(Ogre::Exception &e)
  {
    gzwarn << "Unable to set lighting to Geometry["
           << this->dataPtr->sceneNode->getName() << ".\n";
  }

  // Apply lighting to all child visuals
  for (std::vector<VisualPtr>::iterator iter = this->dataPtr->children.begin();
       iter != this->dataPtr->children.end(); ++iter)
  {
    (*iter)->SetLighting(this->dataPtr->lighting);
  }

  this->dataPtr->sdf->GetElement("material")
      ->GetElement("lighting")->Set(this->dataPtr->lighting);
}

//////////////////////////////////////////////////
bool Visual::GetLighting() const
{
  return this->dataPtr->lighting;
}

//////////////////////////////////////////////////
void Visual::SetMaterial(const std::string &_materialName, bool _unique,
    const bool _cascade)
{
  if (_materialName.empty() || _materialName == "__default__")
    return;

  common::Color matAmbient;
  common::Color matDiffuse;
  common::Color matSpecular;
  common::Color matEmissive;
  bool matColor = rendering::Material::GetMaterialAsColor(
      _materialName, matAmbient, matDiffuse, matSpecular, matEmissive);

  if (_unique)
  {
    // Create a custom material name
    std::string newMaterialName;
    newMaterialName = this->dataPtr->sceneNode->getName() + "_MATERIAL_" +
        _materialName;

    if (this->GetMaterialName() == newMaterialName &&
        matAmbient == this->GetAmbient() &&
        matDiffuse == this->GetDiffuse() &&
        matSpecular == this->GetSpecular() &&
        matEmissive == this->GetEmissive())
      return;

    this->dataPtr->myMaterialName = newMaterialName;

    Ogre::MaterialPtr origMaterial;
    try
    {
      this->dataPtr->origMaterialName = _materialName;
      // Get the original material
      origMaterial =
        Ogre::MaterialManager::getSingleton().getByName(_materialName);
    }
    catch(Ogre::Exception &e)
    {
      gzwarn << "Unable to get Material[" << _materialName << "] for Geometry["
          << this->dataPtr->sceneNode->getName()
          << ". Object will appear white.\n";
      return;
    }

    if (origMaterial.isNull())
    {
      gzwarn << "Unable to get Material[" << _materialName << "] for Geometry["
        << this->dataPtr->sceneNode->getName()
        << ". Object will appear white\n";
      return;
    }

    Ogre::MaterialPtr myMaterial;

    // Clone the material. This will allow us to change the look of each geom
    // individually.
    if (Ogre::MaterialManager::getSingleton().resourceExists(
          this->dataPtr->myMaterialName))
    {
      myMaterial =
        (Ogre::MaterialPtr)(Ogre::MaterialManager::getSingleton().getByName(
              this->dataPtr->myMaterialName));
    }
    else
    {
      myMaterial = origMaterial->clone(this->dataPtr->myMaterialName);
    }
  }
  else
  {
    if ( this->dataPtr->myMaterialName == _materialName)
      return;
    this->dataPtr->myMaterialName = _materialName;
  }

  // check if material has color components, if so, set them.
  if (matColor)
  {
    this->dataPtr->ambient = matAmbient;
    this->dataPtr->diffuse = matDiffuse;
    this->dataPtr->specular = matSpecular;
    this->dataPtr->emissive = matEmissive;
  }

  try
  {
    for (unsigned int i = 0;
        i < this->dataPtr->sceneNode->numAttachedObjects(); ++i)
    {
      Ogre::MovableObject *obj = this->dataPtr->sceneNode->getAttachedObject(i);
      Ogre::Entity *entity = dynamic_cast<Ogre::Entity *>(obj);
      if (entity)
        entity->setMaterialName(this->dataPtr->myMaterialName);
      else
      {
        Ogre::SimpleRenderable *simpleRenderable =
            dynamic_cast<Ogre::SimpleRenderable *>(obj);
        if (simpleRenderable)
          simpleRenderable->setMaterial(this->dataPtr->myMaterialName);
      }
    }
  }
  catch(Ogre::Exception &e)
  {
    gzwarn << "Unable to set Material[" << this->dataPtr->myMaterialName
           << "] to Geometry["
           << this->dataPtr->sceneNode->getName()
           << ". Object will appear white.\n";
  }

  // Apply material to all child visuals
  if (_cascade)
  {
    for (auto &child : this->dataPtr->children)
    {
      child->SetMaterial(_materialName, _unique, _cascade);
    }
  }

  if (this->dataPtr->useRTShader && this->dataPtr->scene->Initialized()
      && this->dataPtr->lighting &&
      this->Name().find("__COLLISION_VISUAL__") == std::string::npos)
  {
    RTShaderSystem::Instance()->UpdateShaders();
  }

  this->dataPtr->sdf->GetElement("material")->GetElement("script")
      ->GetElement("name")->Set(_materialName);
}

/////////////////////////////////////////////////
void Visual::SetAmbient(const common::Color &_color, const bool _cascade)
{
  if (!this->dataPtr->lighting)
    return;

  if (this->dataPtr->myMaterialName.empty())
  {
    std::string matName = this->Name() + "_MATERIAL_";
    Ogre::MaterialManager::getSingleton().create(matName, "General");
    this->SetMaterial(matName);
  }

  for (unsigned int i = 0; i < this->dataPtr->sceneNode->numAttachedObjects();
      ++i)
  {
    Ogre::Entity *entity = nullptr;
    Ogre::MovableObject *obj = this->dataPtr->sceneNode->getAttachedObject(i);

    entity = dynamic_cast<Ogre::Entity*>(obj);

    if (!entity)
      continue;

    // For each ogre::entity
    for (unsigned int j = 0; j < entity->getNumSubEntities(); j++)
    {
      Ogre::SubEntity *subEntity = entity->getSubEntity(j);
      Ogre::MaterialPtr material = subEntity->getMaterial();

      unsigned int techniqueCount, passCount;
      Ogre::Technique *technique;
      Ogre::Pass *pass;
      Ogre::ColourValue dc;

      for (techniqueCount = 0; techniqueCount < material->getNumTechniques();
           techniqueCount++)
      {
        technique = material->getTechnique(techniqueCount);
        technique->setLightingEnabled(true);

        for (passCount = 0; passCount < technique->getNumPasses(); passCount++)
        {
          pass = technique->getPass(passCount);
          pass->setAmbient(Conversions::Convert(_color));
        }
      }
    }
  }

  if (_cascade)
  {
    for (auto &child : this->dataPtr->children)
    {
      child->SetAmbient(_color, _cascade);
    }
  }

  this->dataPtr->ambient = _color;

  this->dataPtr->sdf->GetElement("material")
      ->GetElement("ambient")->Set(_color);
}

/////////////////////////////////////////////////
void Visual::SetDiffuse(const common::Color &_color, const bool _cascade)
{
  if (!this->dataPtr->lighting)
    return;

  if (this->dataPtr->myMaterialName.empty())
  {
    std::string matName = this->Name() + "_MATERIAL_";
    Ogre::MaterialManager::getSingleton().create(matName, "General");
    this->SetMaterial(matName);
  }

  for (unsigned int i = 0; i < this->dataPtr->sceneNode->numAttachedObjects();
      i++)
  {
    Ogre::Entity *entity = nullptr;
    Ogre::MovableObject *obj = this->dataPtr->sceneNode->getAttachedObject(i);

    entity = dynamic_cast<Ogre::Entity*>(obj);

    if (!entity)
    {
      continue;
    }

    // For each ogre::entity
    for (unsigned int j = 0; j < entity->getNumSubEntities(); j++)
    {
      Ogre::SubEntity *subEntity = entity->getSubEntity(j);
      Ogre::MaterialPtr material = subEntity->getMaterial();

      unsigned int techniqueCount, passCount;
      Ogre::Technique *technique;
      Ogre::Pass *pass;
      Ogre::ColourValue dc;

      for (techniqueCount = 0; techniqueCount < material->getNumTechniques();
           techniqueCount++)
      {
        technique = material->getTechnique(techniqueCount);
        technique->setLightingEnabled(true);

        for (passCount = 0; passCount < technique->getNumPasses(); passCount++)
        {
          pass = technique->getPass(passCount);
          dc = Conversions::Convert(_color);
          pass->setDiffuse(dc);
          this->dataPtr->transparency = 1.0f - dc.a;
        }
      }
    }
  }

  if (_cascade)
  {
    for (auto &child : this->dataPtr->children)
    {
      child->SetDiffuse(_color, _cascade);
    }
  }

  this->dataPtr->diffuse = _color;
  this->UpdateTransparency();

  this->dataPtr->sdf->GetElement("material")
      ->GetElement("diffuse")->Set(_color);
}

/////////////////////////////////////////////////
void Visual::SetSpecular(const common::Color &_color, const bool _cascade)
{
  if (!this->dataPtr->lighting)
    return;

  if (this->dataPtr->myMaterialName.empty())
  {
    std::string matName = this->Name() + "_MATERIAL_";
    Ogre::MaterialManager::getSingleton().create(matName, "General");
    this->SetMaterial(matName);
  }

  for (unsigned int i = 0; i < this->dataPtr->sceneNode->numAttachedObjects();
      i++)
  {
    Ogre::Entity *entity = nullptr;
    Ogre::MovableObject *obj = this->dataPtr->sceneNode->getAttachedObject(i);

    entity = dynamic_cast<Ogre::Entity*>(obj);

    if (!entity)
      continue;

    // For each ogre::entity
    for (unsigned int j = 0; j < entity->getNumSubEntities(); j++)
    {
      Ogre::SubEntity *subEntity = entity->getSubEntity(j);
      Ogre::MaterialPtr material = subEntity->getMaterial();

      unsigned int techniqueCount, passCount;
      Ogre::Technique *technique;
      Ogre::Pass *pass;
      Ogre::ColourValue dc;

      for (techniqueCount = 0; techniqueCount < material->getNumTechniques();
           techniqueCount++)
      {
        technique = material->getTechnique(techniqueCount);
        technique->setLightingEnabled(true);

        for (passCount = 0; passCount < technique->getNumPasses(); passCount++)
        {
          pass = technique->getPass(passCount);
          pass->setSpecular(Conversions::Convert(_color));
        }
      }
    }
  }

  if (_cascade)
  {
    for (auto &child : this->dataPtr->children)
    {
      child->SetSpecular(_color, _cascade);
    }
  }

  this->dataPtr->specular = _color;

  this->dataPtr->sdf->GetElement("material")
      ->GetElement("specular")->Set(_color);
}

//////////////////////////////////////////////////
void Visual::SetEmissive(const common::Color &_color, const bool _cascade)
{
  for (unsigned int i = 0; i < this->dataPtr->sceneNode->numAttachedObjects();
      i++)
  {
    Ogre::Entity *entity = nullptr;
    Ogre::MovableObject *obj = this->dataPtr->sceneNode->getAttachedObject(i);

    entity = dynamic_cast<Ogre::Entity*>(obj);

    if (!entity)
      continue;

    // For each ogre::entity
    for (unsigned int j = 0; j < entity->getNumSubEntities(); j++)
    {
      Ogre::SubEntity *subEntity = entity->getSubEntity(j);
      Ogre::MaterialPtr material = subEntity->getMaterial();

      unsigned int techniqueCount, passCount;
      Ogre::Technique *technique;
      Ogre::Pass *pass;
      Ogre::ColourValue dc;

      for (techniqueCount = 0; techniqueCount < material->getNumTechniques();
          techniqueCount++)
      {
        technique = material->getTechnique(techniqueCount);

        for (passCount = 0; passCount < technique->getNumPasses();
            passCount++)
        {
          pass = technique->getPass(passCount);
          pass->setSelfIllumination(Conversions::Convert(_color));
        }
      }
    }
  }

  if (_cascade)
  {
    for (auto &child : this->dataPtr->children)
    {
      child->SetEmissive(_color, _cascade);
    }
  }

  this->dataPtr->emissive = _color;

  this->dataPtr->sdf->GetElement("material")
      ->GetElement("emissive")->Set(_color);
}

/////////////////////////////////////////////////
common::Color Visual::GetAmbient() const
{
  return this->dataPtr->ambient;
}

/////////////////////////////////////////////////
common::Color Visual::GetDiffuse() const
{
  return this->dataPtr->diffuse;
}

/////////////////////////////////////////////////
common::Color Visual::GetSpecular() const
{
  return this->dataPtr->specular;
}

/////////////////////////////////////////////////
common::Color Visual::GetEmissive() const
{
  return this->dataPtr->emissive;
}

//////////////////////////////////////////////////
void Visual::SetWireframe(bool _show)
{
  if (this->dataPtr->type == VT_GUI || this->dataPtr->type == VT_PHYSICS ||
      this->dataPtr->type == VT_SENSOR)
    return;

  for (auto &iter : this->dataPtr->children)
  {
    iter->SetWireframe(_show);
  }

  if (this->dataPtr->wireframe == _show)
    return;

  this->dataPtr->wireframe = _show;
  for (unsigned int i = 0; i < this->dataPtr->sceneNode->numAttachedObjects();
      i++)
  {
    Ogre::Entity *entity = nullptr;
    Ogre::MovableObject *obj = this->dataPtr->sceneNode->getAttachedObject(i);

    entity = dynamic_cast<Ogre::Entity*>(obj);

    if (!entity)
      continue;

    // For each ogre::entity
    for (unsigned int j = 0; j < entity->getNumSubEntities(); j++)
    {
      Ogre::SubEntity *subEntity = entity->getSubEntity(j);
      Ogre::MaterialPtr material = subEntity->getMaterial();
      if (material.isNull())
        continue;

      unsigned int techniqueCount, passCount;
      Ogre::Technique *technique;
      Ogre::Pass *pass;

      for (techniqueCount = 0; techniqueCount < material->getNumTechniques();
           ++techniqueCount)
      {
        technique = material->getTechnique(techniqueCount);

        for (passCount = 0; passCount < technique->getNumPasses(); passCount++)
        {
          pass = technique->getPass(passCount);
          if (_show)
            pass->setPolygonMode(Ogre::PM_WIREFRAME);
          else
            pass->setPolygonMode(Ogre::PM_SOLID);
        }
      }
    }
  }
}

//////////////////////////////////////////////////
bool Visual::Wireframe() const
{
  return this->dataPtr->wireframe;
}

//////////////////////////////////////////////////
void Visual::SetTransparencyInnerLoop(Ogre::SceneNode *_sceneNode)
{
  float derivedTransparency = this->dataPtr->inheritTransparency ?
      this->DerivedTransparency() : this->dataPtr->transparency;

  for (unsigned int i = 0; i < _sceneNode->numAttachedObjects(); ++i)
  {
    Ogre::Entity *entity = nullptr;
    Ogre::MovableObject *obj = _sceneNode->getAttachedObject(i);

    entity = dynamic_cast<Ogre::Entity*>(obj);

    if (!entity)
      continue;

    // we may not need to check for this string anymore now that each visual
    // has a type
    if (entity->getName().find("__COLLISION_VISUAL__") != std::string::npos)
      continue;

    // For each ogre::entity
    for (unsigned int j = 0; j < entity->getNumSubEntities(); ++j)
    {
      Ogre::SubEntity *subEntity = entity->getSubEntity(j);
      Ogre::MaterialPtr material = subEntity->getMaterial();

      unsigned int techniqueCount, passCount, unitStateCount;
      Ogre::Technique *technique;
      Ogre::Pass *pass;
      Ogre::ColourValue dc;

      for (techniqueCount = 0; techniqueCount < material->getNumTechniques();
           ++techniqueCount)
      {
        technique = material->getTechnique(techniqueCount);

        for (passCount = 0; passCount < technique->getNumPasses(); ++passCount)
        {
          pass = technique->getPass(passCount);

          // Need to fix transparency
          if (!pass->isProgrammable() &&
              pass->getPolygonMode() == Ogre::PM_SOLID)
          {
            pass->setSceneBlending(Ogre::SBT_TRANSPARENT_ALPHA);
          }

          if (derivedTransparency > 0.0)
          {
            pass->setDepthWriteEnabled(false);
          }
          else
          {
            pass->setDepthWriteEnabled(true);
          }

          dc = pass->getDiffuse();
          dc.a = (1.0f - derivedTransparency);
          pass->setDiffuse(dc);
          this->dataPtr->diffuse = Conversions::Convert(dc);

          for (unitStateCount = 0; unitStateCount <
              pass->getNumTextureUnitStates(); ++unitStateCount)
          {
            auto textureUnitState = pass->getTextureUnitState(unitStateCount);

            if (textureUnitState->getColourBlendMode().operation ==
                Ogre::LBX_SOURCE1)
            {
              textureUnitState->setAlphaOperation(
                  Ogre::LBX_SOURCE1, Ogre::LBS_MANUAL, Ogre::LBS_CURRENT,
                  1.0 - derivedTransparency);
            }
          }
        }
      }
    }
  }
}

//////////////////////////////////////////////////
void Visual::UpdateTransparency(const bool _cascade)
{
  this->SetTransparencyInnerLoop(this->dataPtr->sceneNode);

  if (_cascade)
  {
    for (auto &child : this->dataPtr->children)
    {
      // Don't change some visualizations when link changes
      if (child->InheritTransparency() && !(this->GetType() == VT_LINK &&
          (child->GetType() == VT_GUI ||
           child->GetType() == VT_PHYSICS ||
           child->GetType() == VT_SENSOR)))
      {
        child->UpdateTransparency(_cascade);
      }
    }
  }

  if (this->dataPtr->useRTShader && this->dataPtr->scene->Initialized())
    RTShaderSystem::Instance()->UpdateShaders();

  this->dataPtr->sdf->GetElement("transparency")->Set(
      this->dataPtr->transparency);
}

//////////////////////////////////////////////////
void Visual::SetTransparency(float _trans)
{
  if (ignition::math::equal(this->dataPtr->transparency, _trans))
    return;

  this->dataPtr->transparency = std::min(
      std::max(_trans, static_cast<float>(0.0)), static_cast<float>(1.0));

  this->UpdateTransparency(true);
}

//////////////////////////////////////////////////
void Visual::SetInheritTransparency(const bool _inherit)
{
  this->dataPtr->inheritTransparency = _inherit;
}

//////////////////////////////////////////////////
bool Visual::InheritTransparency() const
{
  return this->dataPtr->inheritTransparency;
}

//////////////////////////////////////////////////
void Visual::SetHighlighted(bool _highlighted)
{
  if (_highlighted)
  {
    auto bbox = this->BoundingBox();

    // Create the bounding box if it's not already created.
    if (!this->dataPtr->boundingBox)
    {
      this->dataPtr->boundingBox = new WireBox(shared_from_this(), bbox);
    }
    else
    {
      this->dataPtr->boundingBox->Init(bbox);
    }
    this->dataPtr->boundingBox->SetVisible(true);
  }
  else if (this->dataPtr->boundingBox)
  {
    this->dataPtr->boundingBox->SetVisible(false);
  }

  // If this is a link, highlight frame visual
  if (this->GetType() == VT_LINK)
  {
    for (auto child : this->dataPtr->children)
    {
      if (child->Name().find("LINK_FRAME_VISUAL__") != std::string::npos)
        child->SetHighlighted(_highlighted);
    }
  }
}

//////////////////////////////////////////////////
bool Visual::GetHighlighted() const
{
  if (this->dataPtr->boundingBox)
  {
    return this->dataPtr->boundingBox->Visible();
  }
  return false;
}

//////////////////////////////////////////////////
float Visual::GetTransparency()
{
  return this->dataPtr->transparency;
}

//////////////////////////////////////////////////
float Visual::DerivedTransparency() const
{
  if (!this->InheritTransparency())
    return this->dataPtr->transparency;

  float derivedTransparency = this->dataPtr->transparency;

  VisualPtr worldVis = this->dataPtr->scene->WorldVisual();
  VisualPtr vis = this->GetParent();

  while (vis && vis != worldVis)
  {
    derivedTransparency = 1 - ((1 - derivedTransparency) *
        (1 - vis->GetTransparency()));
    if (!vis->InheritTransparency())
      break;
    vis = vis->GetParent();
  }

  return derivedTransparency;
}

//////////////////////////////////////////////////
void Visual::SetCastShadows(bool _shadows)
{
  for (int i = 0; i < this->dataPtr->sceneNode->numAttachedObjects(); i++)
  {
    Ogre::MovableObject *obj = this->dataPtr->sceneNode->getAttachedObject(i);
    obj->setCastShadows(_shadows);
  }

  if (this->IsStatic() && this->dataPtr->staticGeom)
    this->dataPtr->staticGeom->setCastShadows(_shadows);

  this->dataPtr->castShadows = _shadows;
  this->dataPtr->sdf->GetElement("cast_shadows")->Set(_shadows);
}

//////////////////////////////////////////////////
bool Visual::GetCastShadows() const
{
  return this->dataPtr->castShadows;
}

//////////////////////////////////////////////////
void Visual::SetVisible(bool _visible, bool _cascade)
{
  if (this->dataPtr->sceneNode)
    this->dataPtr->sceneNode->setVisible(_visible, _cascade);

  if (_cascade)
  {
    for (auto child: this->dataPtr->children)
      child->SetVisible(_visible);
  }

  this->dataPtr->visible = _visible;
}

//////////////////////////////////////////////////
uint32_t Visual::GetVisibilityFlags()
{
  return this->dataPtr->visibilityFlags;
}

//////////////////////////////////////////////////
void Visual::ToggleVisible()
{
  this->SetVisible(!this->GetVisible(), true);
}

//////////////////////////////////////////////////
bool Visual::GetVisible() const
{
  return this->dataPtr->visible;
}

//////////////////////////////////////////////////
void Visual::SetPosition(const math::Vector3 &_pos)
{
  this->SetPosition(_pos.Ign());
}

//////////////////////////////////////////////////
void Visual::SetPosition(const ignition::math::Vector3d &_pos)
{
  GZ_ASSERT(this->dataPtr->sceneNode, "Visual SceneNode is NULL");
  this->dataPtr->sceneNode->setPosition(_pos.X(), _pos.Y(), _pos.Z());

  this->dataPtr->sdf->GetElement("pose")->Set(this->Pose());
}

//////////////////////////////////////////////////
void Visual::SetRotation(const math::Quaternion &_rot)
{
  this->SetRotation(_rot.Ign());
}

//////////////////////////////////////////////////
void Visual::SetRotation(const ignition::math::Quaterniond &_rot)
{
  GZ_ASSERT(this->dataPtr->sceneNode, "Visual SceneNode is null");
  this->dataPtr->sceneNode->setOrientation(
      Ogre::Quaternion(_rot.W(), _rot.X(), _rot.Y(), _rot.Z()));

  this->dataPtr->sdf->GetElement("pose")->Set(this->Pose());
}

//////////////////////////////////////////////////
void Visual::SetPose(const math::Pose &_pose)
{
  this->SetPose(_pose.Ign());
}

//////////////////////////////////////////////////
void Visual::SetPose(const ignition::math::Pose3d &_pose)
{
  this->SetPosition(_pose.Pos());
  this->SetRotation(_pose.Rot());
}

//////////////////////////////////////////////////
math::Vector3 Visual::GetPosition() const
{
  return this->Position();
}

//////////////////////////////////////////////////
ignition::math::Vector3d Visual::Position() const
{
  if (!this->dataPtr->sceneNode)
    return ignition::math::Vector3d::Zero;
  return Conversions::ConvertIgn(this->dataPtr->sceneNode->getPosition());
}

//////////////////////////////////////////////////
math::Quaternion Visual::GetRotation() const
{
  return this->Rotation();
}

//////////////////////////////////////////////////
ignition::math::Quaterniond Visual::Rotation() const
{
  if (!this->dataPtr->sceneNode)
    return ignition::math::Quaterniond::Identity;
  return Conversions::ConvertIgn(this->dataPtr->sceneNode->getOrientation());
}

//////////////////////////////////////////////////
math::Pose Visual::GetPose() const
{
  return this->Pose();
}

//////////////////////////////////////////////////
ignition::math::Pose3d Visual::Pose() const
{
  ignition::math::Pose3d pos;
  pos.Pos() = this->Position();
  pos.Rot() = this->Rotation();
  return pos;
}

//////////////////////////////////////////////////
ignition::math::Pose3d Visual::InitialRelativePose() const
{
  return this->dataPtr->initialRelativePose;
}

//////////////////////////////////////////////////
void Visual::SetWorldPose(const math::Pose &_pose)
{
  this->SetWorldPose(_pose.Ign());
}

//////////////////////////////////////////////////
void Visual::SetWorldPose(const ignition::math::Pose3d &_pose)
{
  this->SetWorldPosition(_pose.Pos());
  this->SetWorldRotation(_pose.Rot());
}

//////////////////////////////////////////////////
void Visual::SetWorldPosition(const math::Vector3 &_pos)
{
  this->SetWorldPosition(_pos.Ign());
}

//////////////////////////////////////////////////
void Visual::SetWorldPosition(const ignition::math::Vector3d &_pos)
{
  if (!this->dataPtr->sceneNode)
    return;
  this->dataPtr->sceneNode->_setDerivedPosition(Conversions::Convert(_pos));
}

//////////////////////////////////////////////////
void Visual::SetWorldRotation(const math::Quaternion &_q)
{
  this->SetWorldRotation(_q.Ign());
}

//////////////////////////////////////////////////
void Visual::SetWorldRotation(const ignition::math::Quaterniond &_q)
{
  if (!this->dataPtr->sceneNode)
    return;
  this->dataPtr->sceneNode->_setDerivedOrientation(Conversions::Convert(_q));
}

//////////////////////////////////////////////////
math::Pose Visual::GetWorldPose() const
{
  return this->WorldPose();
}

//////////////////////////////////////////////////
ignition::math::Pose3d Visual::WorldPose() const
{
  ignition::math::Pose3d pose;

  Ogre::Vector3 vpos;
  Ogre::Quaternion vquatern;

  if (this->dataPtr->sceneNode)
  {
    vpos = this->dataPtr->sceneNode->_getDerivedPosition();
    pose.Pos().Set(vpos.x, vpos.y, vpos.z);

    vquatern = this->dataPtr->sceneNode->_getDerivedOrientation();
    pose.Rot().Set(vquatern.w, vquatern.x, vquatern.y, vquatern.z);
  }

  return pose;
}


//////////////////////////////////////////////////
Ogre::SceneNode * Visual::GetSceneNode() const
{
  return this->dataPtr->sceneNode;
}


//////////////////////////////////////////////////
bool Visual::IsStatic() const
{
  return this->dataPtr->isStatic;
}

//////////////////////////////////////////////////
void Visual::EnableTrackVisual(VisualPtr _vis)
{
  this->dataPtr->sceneNode->setAutoTracking(true, _vis->GetSceneNode());
}

//////////////////////////////////////////////////
void Visual::DisableTrackVisual()
{
  this->dataPtr->sceneNode->setAutoTracking(false);
}

//////////////////////////////////////////////////
std::string Visual::GetNormalMap() const
{
  std::string file = this->dataPtr->sdf->GetElement("material")->GetElement(
      "shader")->GetElement("normal_map")->Get<std::string>();

  std::string uriFile = common::find_file(file);
  if (!uriFile.empty())
    file = uriFile;

  return file;
}

//////////////////////////////////////////////////
void Visual::SetNormalMap(const std::string &_nmap)
{
  this->dataPtr->sdf->GetElement("material")->GetElement(
      "shader")->GetElement("normal_map")->GetValue()->Set(_nmap);
  if (this->dataPtr->useRTShader && this->dataPtr->scene->Initialized())
    RTShaderSystem::Instance()->UpdateShaders();
}

//////////////////////////////////////////////////
std::string Visual::GetShaderType() const
{
  return this->dataPtr->sdf->GetElement("material")->GetElement(
      "shader")->Get<std::string>("type");
}

//////////////////////////////////////////////////
void Visual::SetShaderType(const std::string &_type)
{
  this->dataPtr->sdf->GetElement("material")->GetElement(
      "shader")->GetAttribute("type")->Set(_type);
  if (this->dataPtr->useRTShader && this->dataPtr->scene->Initialized())
    RTShaderSystem::Instance()->UpdateShaders();
}


//////////////////////////////////////////////////
void Visual::SetRibbonTrail(bool _value, const common::Color &_initialColor,
                            const common::Color &_changeColor)
{
  if (this->dataPtr->ribbonTrail == nullptr)
  {
    this->dataPtr->ribbonTrail =
        this->dataPtr->scene->OgreSceneManager()->createRibbonTrail(
        this->Name() + "_RibbonTrail");
    this->dataPtr->ribbonTrail->setMaterialName("Gazebo/RibbonTrail");
    // this->dataPtr->ribbonTrail->setTrailLength(100);
    this->dataPtr->ribbonTrail->setMaxChainElements(10000);
    // this->dataPtr->ribbonTrail->setNumberOfChains(1);
    this->dataPtr->ribbonTrail->setVisible(false);
    this->dataPtr->ribbonTrail->setCastShadows(false);
    this->dataPtr->ribbonTrail->setInitialWidth(0, 0.05);
    this->dataPtr->scene->OgreSceneManager()->getRootSceneNode()->attachObject(
        this->dataPtr->ribbonTrail);

    this->dataPtr->ribbonTrail->setInitialColour(0,
        Conversions::Convert(_initialColor));
    this->dataPtr->ribbonTrail->setColourChange(0,
        Conversions::Convert(_changeColor));
  }

  if (_value)
  {
    try
    {
      this->dataPtr->ribbonTrail->addNode(this->dataPtr->sceneNode);
    }
    catch(...)
    {
      gzerr << "Unable to create ribbon trail\n";
    }
  }
  else
  {
    this->dataPtr->ribbonTrail->removeNode(this->dataPtr->sceneNode);
    this->dataPtr->ribbonTrail->clearChain(0);
  }
  this->dataPtr->ribbonTrail->setVisible(_value);
}

//////////////////////////////////////////////////
DynamicLines *Visual::CreateDynamicLine(RenderOpType _type)
{
  this->dataPtr->preRenderConnection = event::Events::ConnectPreRender(
      boost::bind(&Visual::Update, this));

  DynamicLines *line = new DynamicLines(_type);
  this->dataPtr->lines.push_back(line);
  this->AttachObject(line);
  return line;
}

//////////////////////////////////////////////////
void Visual::DeleteDynamicLine(DynamicLines *_line)
{
  // delete instance from lines vector
  for (std::list<DynamicLines*>::iterator iter = this->dataPtr->lines.begin();
       iter != this->dataPtr->lines.end(); ++iter)
  {
    if (*iter == _line)
    {
      delete *iter;
      this->dataPtr->lines.erase(iter);
      break;
    }
  }
}

//////////////////////////////////////////////////
void Visual::AttachLineVertex(DynamicLines *_line, unsigned int _index)
{
  this->dataPtr->lineVertices.push_back(std::make_pair(_line, _index));
  _line->SetPoint(_index, this->WorldPose().Pos());
}

//////////////////////////////////////////////////
std::string Visual::GetMaterialName() const
{
  return this->dataPtr->myMaterialName;
}

//////////////////////////////////////////////////
math::Box Visual::GetBoundingBox() const
{
  return this->BoundingBox();
}

//////////////////////////////////////////////////
ignition::math::Box Visual::BoundingBox() const
{
  ignition::math::Box box;
  this->BoundsHelper(this->GetSceneNode(), box);
  return box;
}

//////////////////////////////////////////////////
void Visual::BoundsHelper(Ogre::SceneNode *_node,
                          ignition::math::Box &_box) const
{
  _node->_updateBounds();
  _node->_update(false, true);

  Ogre::Matrix4 invTransform =
      this->dataPtr->sceneNode->_getFullTransform().inverse();

  Ogre::SceneNode::ChildNodeIterator it = _node->getChildIterator();

  for (int i = 0; i < _node->numAttachedObjects(); i++)
  {
    Ogre::MovableObject *obj = _node->getAttachedObject(i);

    if (obj->isVisible() && obj->getMovableType() != "gazebo::dynamiclines"
        && obj->getMovableType() != "BillboardSet"
        && obj->getVisibilityFlags() != GZ_VISIBILITY_GUI)
    {
      Ogre::Any any = obj->getUserObjectBindings().getUserAny();
      if (any.getType() == typeid(std::string))
      {
        std::string str = Ogre::any_cast<std::string>(any);
        if (str.substr(0, 3) == "rot" || str.substr(0, 5) == "trans"
            || str.substr(0, 5) == "scale" ||
            str.find("_APPLY_WRENCH_") != std::string::npos)
          continue;
      }

      Ogre::AxisAlignedBox bb = obj->getBoundingBox();

      ignition::math::Vector3d min;
      ignition::math::Vector3d max;

      // Ogre does not return a valid bounding box for lights.
      if (obj->getMovableType() == "Light")
      {
        min = ignition::math::Vector3d(-0.5, -0.5, -0.5);
        max = ignition::math::Vector3d(0.5, 0.5, 0.5);
      }
      else
      {
        // Get transform to be applied to the current node.
        Ogre::Matrix4 transform = invTransform * _node->_getFullTransform();
        // Correct precision error which makes ogre's isAffine check fail.
        transform[3][0] = transform[3][1] = transform[3][2] = 0;
        transform[3][3] = 1;
        // get oriented bounding box in object's local space
        bb.transformAffine(transform);

        min = Conversions::ConvertIgn(bb.getMinimum());
        max = Conversions::ConvertIgn(bb.getMaximum());
      }

      _box.Merge(ignition::math::Box(min, max));
    }
  }

  while (it.hasMoreElements())
  {
    Ogre::SceneNode *next = dynamic_cast<Ogre::SceneNode*>(it.getNext());
    this->BoundsHelper(next, _box);
  }
}

//////////////////////////////////////////////////
void Visual::InsertMesh(const std::string &_meshName,
                        const std::string &_subMesh,
                        bool _centerSubmesh)
{
  const common::Mesh *mesh;
  if (!common::MeshManager::Instance()->HasMesh(_meshName))
  {
    mesh = common::MeshManager::Instance()->Load(_meshName);
    if (!mesh)
    {
      gzerr << "Unable to create a mesh from " << _meshName << "\n";
      return;
    }
  }
  else
  {
    mesh = common::MeshManager::Instance()->GetMesh(_meshName);
  }

  this->InsertMesh(mesh, _subMesh, _centerSubmesh);

  // Add the mesh into OGRE
  /*if (!this->dataPtr->sceneNode->getCreator()->hasEntity(_meshName) &&
      common::MeshManager::Instance()->HasMesh(_meshName))
  {
    const common::Mesh *mesh =
      common::MeshManager::Instance()->GetMesh(_meshName);
    this->InsertMesh(mesh);
  }*/
}

//////////////////////////////////////////////////
void Visual::InsertMesh(const common::Mesh *_mesh, const std::string &_subMesh,
    bool _centerSubmesh)
{
  Ogre::MeshPtr ogreMesh;

  GZ_ASSERT(_mesh != nullptr, "Unable to insert a null mesh");

  RenderEngine::Instance()->AddResourcePath(_mesh->GetPath());

  if (_mesh->GetSubMeshCount() == 0)
  {
    gzerr << "Visual::InsertMesh no submeshes, this is an invalid mesh\n";
    return;
  }

  // Don't re-add existing meshes
  if (Ogre::MeshManager::getSingleton().resourceExists(_mesh->GetName()))
  {
    return;
  }

  try
  {
    // Create a new mesh specifically for manual definition.
    if (_subMesh.empty())
    {
      ogreMesh = Ogre::MeshManager::getSingleton().createManual(
          _mesh->GetName(),
          Ogre::ResourceGroupManager::DEFAULT_RESOURCE_GROUP_NAME);
    }
    else
    {
      ogreMesh = Ogre::MeshManager::getSingleton().createManual(
          _mesh->GetName() + "::" + _subMesh,
          Ogre::ResourceGroupManager::DEFAULT_RESOURCE_GROUP_NAME);
    }

    Ogre::SkeletonPtr ogreSkeleton;

    if (_mesh->HasSkeleton())
    {
      common::Skeleton *skel = _mesh->GetSkeleton();
      ogreSkeleton = Ogre::SkeletonManager::getSingleton().create(
        _mesh->GetName() + "_skeleton",
        Ogre::ResourceGroupManager::DEFAULT_RESOURCE_GROUP_NAME,
        true);

      for (unsigned int i = 0; i < skel->GetNumNodes(); i++)
      {
        common::SkeletonNode *node = skel->GetNodeByHandle(i);
        Ogre::Bone *bone = ogreSkeleton->createBone(node->GetName());

        if (node->GetParent())
          ogreSkeleton->getBone(node->GetParent()->GetName())->addChild(bone);

        ignition::math::Matrix4d trans = node->Transform();
        ignition::math::Vector3d pos = trans.Translation();
        ignition::math::Quaterniond q = trans.Rotation();
        bone->setPosition(Ogre::Vector3(pos.X(), pos.Y(), pos.Z()));
        bone->setOrientation(Ogre::Quaternion(q.W(), q.X(), q.Y(), q.Z()));
        bone->setInheritOrientation(true);
        bone->setManuallyControlled(true);
        bone->setInitialState();
      }
      ogreMesh->setSkeletonName(_mesh->GetName() + "_skeleton");
    }

    for (unsigned int i = 0; i < _mesh->GetSubMeshCount(); i++)
    {
      if (!_subMesh.empty() && _mesh->GetSubMesh(i)->GetName() != _subMesh)
        continue;

      Ogre::SubMesh *ogreSubMesh;
      Ogre::VertexData *vertexData;
      Ogre::VertexDeclaration* vertexDecl;
      Ogre::HardwareVertexBufferSharedPtr vBuf;
      Ogre::HardwareIndexBufferSharedPtr iBuf;
      float *vertices;
      uint32_t *indices;

      size_t currOffset = 0;

      // Copy the original submesh. We may need to modify the vertices, and
      // we don't want to change the original.
      common::SubMesh subMesh(_mesh->GetSubMesh(i));

      // Recenter the vertices if requested.
      if (_centerSubmesh)
        subMesh.Center(ignition::math::Vector3d::Zero);

      ogreSubMesh = ogreMesh->createSubMesh();
      ogreSubMesh->useSharedVertices = false;
      if (subMesh.GetPrimitiveType() == common::SubMesh::TRIANGLES)
        ogreSubMesh->operationType = Ogre::RenderOperation::OT_TRIANGLE_LIST;
      else if (subMesh.GetPrimitiveType() == common::SubMesh::LINES)
        ogreSubMesh->operationType = Ogre::RenderOperation::OT_LINE_LIST;
      else if (subMesh.GetPrimitiveType() == common::SubMesh::LINESTRIPS)
        ogreSubMesh->operationType = Ogre::RenderOperation::OT_LINE_STRIP;
      else if (subMesh.GetPrimitiveType() == common::SubMesh::TRIFANS)
        ogreSubMesh->operationType = Ogre::RenderOperation::OT_TRIANGLE_FAN;
      else if (subMesh.GetPrimitiveType() == common::SubMesh::TRISTRIPS)
        ogreSubMesh->operationType = Ogre::RenderOperation::OT_TRIANGLE_STRIP;
      else if (subMesh.GetPrimitiveType() == common::SubMesh::POINTS)
        ogreSubMesh->operationType = Ogre::RenderOperation::OT_POINT_LIST;
      else
        gzerr << "Unknown primitive type["
              << subMesh.GetPrimitiveType() << "]\n";

      ogreSubMesh->vertexData = new Ogre::VertexData();
      vertexData = ogreSubMesh->vertexData;
      vertexDecl = vertexData->vertexDeclaration;

      // The vertexDecl should contain positions, blending weights, normals,
      // diffiuse colors, specular colors, tex coords. In that order.
      vertexDecl->addElement(0, currOffset, Ogre::VET_FLOAT3,
                             Ogre::VES_POSITION);
      currOffset += Ogre::VertexElement::getTypeSize(Ogre::VET_FLOAT3);

      // TODO: blending weights

      // normals
      if (subMesh.GetNormalCount() > 0)
      {
        vertexDecl->addElement(0, currOffset, Ogre::VET_FLOAT3,
                               Ogre::VES_NORMAL);
        currOffset += Ogre::VertexElement::getTypeSize(Ogre::VET_FLOAT3);
      }

      // TODO: diffuse colors

      // TODO: specular colors

      // two dimensional texture coordinates
      if (subMesh.GetTexCoordCount() > 0)
      {
        vertexDecl->addElement(0, currOffset, Ogre::VET_FLOAT2,
            Ogre::VES_TEXTURE_COORDINATES, 0);
        currOffset += Ogre::VertexElement::getTypeSize(Ogre::VET_FLOAT2);
      }

      // allocate the vertex buffer
      vertexData->vertexCount = subMesh.GetVertexCount();

      vBuf = Ogre::HardwareBufferManager::getSingleton().createVertexBuffer(
                 vertexDecl->getVertexSize(0),
                 vertexData->vertexCount,
                 Ogre::HardwareBuffer::HBU_STATIC_WRITE_ONLY,
                 false);

      vertexData->vertexBufferBinding->setBinding(0, vBuf);
      vertices = static_cast<float*>(vBuf->lock(
                      Ogre::HardwareBuffer::HBL_DISCARD));

      if (_mesh->HasSkeleton())
      {
        common::Skeleton *skel = _mesh->GetSkeleton();
        for (unsigned int j = 0; j < subMesh.GetNodeAssignmentsCount(); j++)
        {
          common::NodeAssignment na = subMesh.GetNodeAssignment(j);
          Ogre::VertexBoneAssignment vba;
          vba.vertexIndex = na.vertexIndex;
          vba.boneIndex = ogreSkeleton->getBone(skel->GetNodeByHandle(
                              na.nodeIndex)->GetName())->getHandle();
          vba.weight = na.weight;
          ogreSubMesh->addBoneAssignment(vba);
        }
      }

      // allocate index buffer
      ogreSubMesh->indexData->indexCount = subMesh.GetIndexCount();

      ogreSubMesh->indexData->indexBuffer =
        Ogre::HardwareBufferManager::getSingleton().createIndexBuffer(
            Ogre::HardwareIndexBuffer::IT_32BIT,
            ogreSubMesh->indexData->indexCount,
            Ogre::HardwareBuffer::HBU_STATIC_WRITE_ONLY,
            false);

      iBuf = ogreSubMesh->indexData->indexBuffer;
      indices = static_cast<uint32_t*>(
          iBuf->lock(Ogre::HardwareBuffer::HBL_DISCARD));

      unsigned int j;

      // Add all the vertices
      for (j = 0; j < subMesh.GetVertexCount(); j++)
      {
        *vertices++ = subMesh.Vertex(j).X();
        *vertices++ = subMesh.Vertex(j).Y();
        *vertices++ = subMesh.Vertex(j).Z();

        if (subMesh.GetNormalCount() > 0)
        {
          *vertices++ = subMesh.Normal(j).X();
          *vertices++ = subMesh.Normal(j).Y();
          *vertices++ = subMesh.Normal(j).Z();
        }

        if (subMesh.GetTexCoordCount() > 0)
        {
          *vertices++ = subMesh.TexCoord(j).X();
          *vertices++ = subMesh.TexCoord(j).Y();
        }
      }

      // Add all the indices
      for (j = 0; j < subMesh.GetIndexCount(); j++)
        *indices++ = subMesh.GetIndex(j);

      const common::Material *material;
      material = _mesh->GetMaterial(subMesh.GetMaterialIndex());
      if (material)
      {
        rendering::Material::Update(material);
        ogreSubMesh->setMaterialName(material->GetName());
      }
      else
      {
        ogreSubMesh->setMaterialName("Gazebo/White");
      }

      // Unlock
      vBuf->unlock();
      iBuf->unlock();
    }

    ignition::math::Vector3d max = _mesh->Max();
    ignition::math::Vector3d min = _mesh->Min();

    if (_mesh->HasSkeleton())
    {
      min = ignition::math::Vector3d(-1, -1, -1);
      max = ignition::math::Vector3d(1, 1, 1);
    }

    if (!max.IsFinite())
      gzthrow("Max bounding box is not finite[" << max << "]\n");

    if (!min.IsFinite())
      gzthrow("Min bounding box is not finite[" << min << "]\n");

    ogreMesh->_setBounds(Ogre::AxisAlignedBox(
          Ogre::Vector3(min.X(), min.Y(), min.Z()),
          Ogre::Vector3(max.X(), max.Y(), max.Z())),
          false);

    // this line makes clear the mesh is loaded (avoids memory leaks)
    ogreMesh->load();
  }
  catch(Ogre::Exception &e)
  {
    gzerr << "Unable to insert mesh[" << e.getDescription() << "]" << std::endl;
  }
}

//////////////////////////////////////////////////
void Visual::UpdateFromMsg(const boost::shared_ptr< msgs::Visual const> &_msg)
{
  // TODO: Put back in, and check for performance improvements.
  /*if (msg->has_is_static() && msg->is_static())
    this->MakeStatic();
    */

  // Set meta information
  if (_msg->has_meta())
  {
    if (_msg->meta().has_layer())
    {
      this->dataPtr->layer = _msg->meta().layer();
      if (!this->dataPtr->scene->HasLayer(this->dataPtr->layer))
        rendering::Events::newLayer(this->dataPtr->layer);

      // Set invisible if this visual's layer is not active
      this->SetVisible(this->dataPtr->scene->LayerState(this->dataPtr->layer));
    }
  }

  if (_msg->has_pose())
    this->SetPose(msgs::ConvertIgn(_msg->pose()));

  if (_msg->has_visible())
    this->SetVisible(_msg->visible());

  if (_msg->has_scale())
    this->SetScale(msgs::ConvertIgn(_msg->scale()));

  if (_msg->has_geometry() && _msg->geometry().has_type())
  {
    std::string newGeometryType =
        msgs::ConvertGeometryType(_msg->geometry().type());

    std::string geometryType = this->GetGeometryType();
    std::string geometryName = this->GetMeshName();

    std::string newGeometryName = geometryName;
    if (_msg->geometry().has_mesh() && _msg->geometry().mesh().has_filename())
        newGeometryName = common::find_file(_msg->geometry().mesh().filename());

    if (newGeometryType != geometryType ||
        (newGeometryType == "mesh" && newGeometryName != geometryName))
    {
      std::string origMaterial = this->dataPtr->myMaterialName;

      sdf::ElementPtr geomElem = this->dataPtr->sdf->GetElement("geometry");
      geomElem->ClearElements();

      this->DetachObjects();

      Ogre::MovableObject *obj = nullptr;
      if (newGeometryType == "box" || newGeometryType == "cylinder" ||
          newGeometryType == "sphere" || newGeometryType == "plane")
      {
        obj = this->AttachMesh("unit_" + newGeometryType);
        sdf::ElementPtr shapeElem = geomElem->AddElement(newGeometryType);
        if (newGeometryType == "sphere" || newGeometryType == "cylinder")
          shapeElem->GetElement("radius")->Set(0.5);
      }
      else if (newGeometryType == "mesh")
      {
        std::string filename = _msg->geometry().mesh().filename();
        std::string meshName = newGeometryName;
        std::string submeshName;
        bool centerSubmesh = false;

        if (meshName.empty())
        {
          meshName = "unit_box";
          gzerr << "No mesh found, setting mesh to a unit box" << std::endl;
        }
        else
        {
          if (_msg->geometry().mesh().has_submesh())
            submeshName= _msg->geometry().mesh().submesh();
          if (_msg->geometry().mesh().has_center_submesh())
            centerSubmesh= _msg->geometry().mesh().center_submesh();
        }

        obj = this->AttachMesh(meshName, submeshName, centerSubmesh);

        sdf::ElementPtr meshElem = geomElem->AddElement(newGeometryType);
        if (!filename.empty())
          meshElem->GetElement("uri")->Set(filename);
        if (!submeshName.empty())
        {
          sdf::ElementPtr submeshElem = meshElem->GetElement("submesh");
          submeshElem->GetElement("name")->Set(submeshName);
          submeshElem->GetElement("center")->Set(centerSubmesh);
        }
      }
      Ogre::Entity *ent = static_cast<Ogre::Entity *>(obj);
      if (ent && ent->hasSkeleton())
        this->dataPtr->skeleton = ent->getSkeleton();
      this->SetMaterial(origMaterial, false);
      this->UpdateTransparency(true);
    }

    ignition::math::Vector3d geomScale(1, 1, 1);

    if (_msg->geometry().type() == msgs::Geometry::BOX)
    {
      geomScale = msgs::ConvertIgn(_msg->geometry().box().size());
    }
    else if (_msg->geometry().type() == msgs::Geometry::CYLINDER)
    {
      geomScale.X(_msg->geometry().cylinder().radius() * 2.0);
      geomScale.Y(_msg->geometry().cylinder().radius() * 2.0);
      geomScale.Z(_msg->geometry().cylinder().length());
    }
    else if (_msg->geometry().type() == msgs::Geometry::SPHERE)
    {
      geomScale.X() = geomScale.Y() = geomScale.Z()
          = _msg->geometry().sphere().radius() * 2.0;
    }
    else if (_msg->geometry().type() == msgs::Geometry::PLANE)
    {
      if (_msg->geometry().plane().has_size())
      {
        geomScale.X(_msg->geometry().plane().size().x());
        geomScale.Y(_msg->geometry().plane().size().y());
      }
    }
    else if (_msg->geometry().type() == msgs::Geometry::IMAGE)
    {
      geomScale.X() = geomScale.Y() = geomScale.Z()
          = _msg->geometry().image().scale();
    }
    else if (_msg->geometry().type() == msgs::Geometry::HEIGHTMAP)
    {
      geomScale = msgs::ConvertIgn(_msg->geometry().heightmap().size());
    }
    else if (_msg->geometry().type() == msgs::Geometry::MESH)
    {
      if (_msg->geometry().mesh().has_scale())
      {
        geomScale = msgs::ConvertIgn(_msg->geometry().mesh().scale());
      }
    }
    else if (_msg->geometry().type() == msgs::Geometry::EMPTY ||
        _msg->geometry().type() == msgs::Geometry::POLYLINE)
    {
      // do nothing for now - keep unit scale.
    }
    else
      gzerr << "Unknown geometry type[" << _msg->geometry().type() << "]\n";

    this->SetScale(geomScale * this->dataPtr->scale / this->DerivedScale());
  }

  if (_msg->has_material())
  {
<<<<<<< HEAD
    this->ProcessMaterialMsg(_msg->material());
=======
    this->ProcessMaterialMsg(msgs::ConvertIgnMsg(_msg->material()));
>>>>>>> c22548a0
  }

  if (_msg->has_transparency())
  {
    this->SetTransparency(_msg->transparency());
  }

  /*if (msg->points.size() > 0)
  {
    DynamicLines *lines = this->AddDynamicLine(RENDERING_LINE_LIST);
    for (unsigned int i = 0; i < msg->points.size(); i++)
      lines->AddPoint(msg->points[i]);
  }
  */
}

//////////////////////////////////////////////////
VisualPtr Visual::GetParent() const
{
  return this->dataPtr->parent;
}

//////////////////////////////////////////////////
VisualPtr Visual::GetRootVisual()
{
  VisualPtr p = shared_from_this();
  while (p->GetParent() &&
      p->GetParent() != this->dataPtr->scene->WorldVisual())
  {
    p = p->GetParent();
  }

  return p;
}

//////////////////////////////////////////////////
VisualPtr Visual::GetNthAncestor(unsigned int _n)
{
  // Get visual's depth
  unsigned int depth = this->GetDepth();

  // Must be deeper than ancestor
  if (depth < _n)
    return nullptr;

  // Get ancestor
  VisualPtr p = shared_from_this();
  while (p->GetParent() && depth != _n)
  {
    p = p->GetParent();
    --depth;
  }

  return p;
}

/////////////////////////////////////////////////
bool Visual::IsAncestorOf(const rendering::VisualPtr _visual) const
{
  if (!_visual || !this->dataPtr->scene)
    return false;

  rendering::VisualPtr world = this->dataPtr->scene->WorldVisual();
  rendering::VisualPtr vis = _visual->GetParent();
  while (vis)
  {
    if (vis->Name() == this->Name())
      return true;
    vis = vis->GetParent();
  }

  return false;
}

/////////////////////////////////////////////////
bool Visual::IsDescendantOf(const rendering::VisualPtr _visual) const
{
  if (!_visual || !this->dataPtr->scene)
    return false;

  rendering::VisualPtr world = this->dataPtr->scene->WorldVisual();
  rendering::VisualPtr vis = this->GetParent();
  while (vis)
  {
    if (vis->Name() == _visual->Name())
      return true;
    vis = vis->GetParent();
  }

  return false;
}

//////////////////////////////////////////////////
unsigned int Visual::GetDepth() const
{
  std::shared_ptr<const Visual> p = shared_from_this();
  unsigned int depth = 0;
  while (p->GetParent())
  {
    p = p->GetParent();
    ++depth;
  }
  return depth;
}

//////////////////////////////////////////////////
bool Visual::IsPlane() const
{
  if (this->dataPtr->sdf->HasElement("geometry"))
  {
    sdf::ElementPtr geomElem = this->dataPtr->sdf->GetElement("geometry");
    if (geomElem->HasElement("plane"))
      return true;
  }

  std::vector<VisualPtr>::const_iterator iter;
  for (iter = this->dataPtr->children.begin();
      iter != this->dataPtr->children.end(); ++iter)
  {
    if ((*iter)->IsPlane())
      return true;
  }

  return false;
}

//////////////////////////////////////////////////
std::string Visual::GetGeometryType() const
{
  if (this->dataPtr->sdf->HasElement("geometry"))
  {
    sdf::ElementPtr geomElem = this->dataPtr->sdf->GetElement("geometry");
    if (geomElem->HasElement("box"))
      return "box";
    else if (geomElem->HasElement("sphere"))
      return "sphere";
    else if (geomElem->HasElement("cylinder"))
      return "cylinder";
    else if (geomElem->HasElement("plane"))
      return "plane";
    else if (geomElem->HasElement("image"))
      return "image";
    else if (geomElem->HasElement("polyline"))
      return "polyline";
    else if (geomElem->HasElement("mesh"))
      return "mesh";
    else if (geomElem->HasElement("heightmap"))
      return "heightmap";
  }
  return "";
}

//////////////////////////////////////////////////
std::string Visual::GetMeshName() const
{
  if (!this->dataPtr->meshName.empty())
  {
    return this->dataPtr->meshName;
  }

  if (this->dataPtr->sdf->HasElement("geometry"))
  {
    sdf::ElementPtr geomElem = this->dataPtr->sdf->GetElement("geometry");
    if (geomElem->HasElement("box"))
      return "unit_box";
    else if (geomElem->HasElement("sphere"))
      return "unit_sphere";
    else if (geomElem->HasElement("cylinder"))
      return "unit_cylinder";
    else if (geomElem->HasElement("plane"))
      return "unit_plane";
    else if (geomElem->HasElement("polyline"))
    {
      std::string polyLineName = this->Name();
      common::MeshManager *meshManager = common::MeshManager::Instance();

      if (!meshManager->IsValidFilename(polyLineName))
      {
        sdf::ElementPtr polylineElem = geomElem->GetElement("polyline");

        std::vector<std::vector<ignition::math::Vector2d> > polylines;
        while (polylineElem)
        {
          std::vector<ignition::math::Vector2d> vertices;
          sdf::ElementPtr pointElem = polylineElem->GetElement("point");
          while (pointElem)
          {
            ignition::math::Vector2d point =
              pointElem->Get<ignition::math::Vector2d>();
            vertices.push_back(point);
            pointElem = pointElem->GetNextElement("point");
          }
          polylineElem = polylineElem->GetNextElement("polyline");
          polylines.push_back(vertices);
        }

        meshManager->CreateExtrudedPolyline(polyLineName, polylines,
            geomElem->GetElement("polyline")->Get<double>("height"));
      }

      if (meshManager->HasMesh(polyLineName))
        return polyLineName;
      else
        return std::string();
    }
    else if (geomElem->HasElement("mesh"))
    {
      sdf::ElementPtr tmpElem = geomElem->GetElement("mesh");
      std::string filename;

      std::string uri = tmpElem->Get<std::string>("uri");
      if (uri.empty())
      {
        gzerr << "<uri> element missing for geometry element:\n";
        return std::string();
      }

      filename = common::find_file(uri);

      if (filename == "__default__" || filename.empty())
        gzerr << "No mesh specified\n";

      return filename;
    }
  }

  return std::string();
}

//////////////////////////////////////////////////
std::string Visual::GetSubMeshName() const
{
  if (!this->dataPtr->subMeshName.empty())
  {
    return this->dataPtr->subMeshName;
  }

  std::string result;

  if (this->dataPtr->sdf->HasElement("geometry"))
  {
    sdf::ElementPtr geomElem = this->dataPtr->sdf->GetElement("geometry");
    if (geomElem->HasElement("mesh"))
    {
      sdf::ElementPtr tmpElem = geomElem->GetElement("mesh");
      if (tmpElem->HasElement("submesh"))
        result = tmpElem->GetElement("submesh")->Get<std::string>("name");
    }
  }

  return result;
}

//////////////////////////////////////////////////
bool Visual::GetCenterSubMesh() const
{
  bool result = false;

  if (this->dataPtr->sdf->HasElement("geometry"))
  {
    sdf::ElementPtr geomElem = this->dataPtr->sdf->GetElement("geometry");
    if (geomElem->HasElement("mesh"))
    {
      sdf::ElementPtr tmpElem = geomElem->GetElement("mesh");
      if (tmpElem->HasElement("submesh"))
        result = tmpElem->GetElement("submesh")->Get<bool>("center");
    }
  }

  return result;
}

//////////////////////////////////////////////////
void Visual::MoveToPositions(const std::vector<math::Pose> &_pts,
                             double _time,
                             std::function<void()> _onComplete)
{
  std::vector<ignition::math::Pose3d> pts;
  for (auto const &pt : _pts)
  {
    pts.push_back(pt.Ign());
  }

  this->MoveToPositions(pts, _time, _onComplete);
}

//////////////////////////////////////////////////
void Visual::MoveToPositions(const std::vector<ignition::math::Pose3d> &_pts,
                             const double _time,
                             std::function<void()> _onComplete)
{
  Ogre::TransformKeyFrame *key;
  auto start = this->WorldPose().Pos();

  this->dataPtr->onAnimationComplete = _onComplete;

  std::string animName = this->Name() + "_animation";

  Ogre::Animation *anim =
    this->dataPtr->sceneNode->getCreator()->createAnimation(animName, _time);
  anim->setInterpolationMode(Ogre::Animation::IM_SPLINE);

  Ogre::NodeAnimationTrack *strack = anim->createNodeTrack(0,
      this->dataPtr->sceneNode);

  key = strack->createNodeKeyFrame(0);
  key->setTranslate(Ogre::Vector3(start.X(), start.Y(), start.Z()));
  key->setRotation(this->dataPtr->sceneNode->getOrientation());

  double dt = _time / (_pts.size()-1);
  double tt = 0;
  for (unsigned int i = 0; i < _pts.size(); i++)
  {
    key = strack->createNodeKeyFrame(tt);
    key->setTranslate(Ogre::Vector3(
          _pts[i].Pos().X(), _pts[i].Pos().Y(), _pts[i].Pos().Z()));
    key->setRotation(Conversions::Convert(_pts[i].Rot()));

    tt += dt;
  }

  this->dataPtr->animState =
    this->dataPtr->sceneNode->getCreator()->createAnimationState(animName);

  this->dataPtr->animState->setTimePosition(0);
  this->dataPtr->animState->setEnabled(true);
  this->dataPtr->animState->setLoop(false);
  this->dataPtr->prevAnimTime = common::Time::GetWallTime();

  if (!this->dataPtr->preRenderConnection)
  {
    this->dataPtr->preRenderConnection =
      event::Events::ConnectPreRender(boost::bind(&Visual::Update, this));
  }
}

//////////////////////////////////////////////////
void Visual::MoveToPosition(const math::Pose &_pose, double _time)
{
  this->MoveToPosition(_pose.Ign(), _time);
}

//////////////////////////////////////////////////
void Visual::MoveToPosition(const ignition::math::Pose3d &_pose, double _time)
{
  Ogre::TransformKeyFrame *key;
  auto start = this->WorldPose().Pos();
  ignition::math::Vector3d rpy = _pose.Rot().Euler();

  ignition::math::Quaterniond rotFinal(0, rpy.Y(), rpy.Z());

  std::string animName = this->Name() + "_animation";

  Ogre::Animation *anim =
    this->dataPtr->sceneNode->getCreator()->createAnimation(animName, _time);
  anim->setInterpolationMode(Ogre::Animation::IM_SPLINE);

  Ogre::NodeAnimationTrack *strack =
      anim->createNodeTrack(0, this->dataPtr->sceneNode);

  key = strack->createNodeKeyFrame(0);
  key->setTranslate(Ogre::Vector3(start.X(), start.Y(), start.Z()));
  key->setRotation(this->dataPtr->sceneNode->getOrientation());

  key = strack->createNodeKeyFrame(_time);
  key->setTranslate(Ogre::Vector3(_pose.Pos().X(), _pose.Pos().Y(),
        _pose.Pos().Z()));
  key->setRotation(Conversions::Convert(rotFinal));

  this->dataPtr->animState =
    this->dataPtr->sceneNode->getCreator()->createAnimationState(animName);

  this->dataPtr->animState->setTimePosition(0);
  this->dataPtr->animState->setEnabled(true);
  this->dataPtr->animState->setLoop(false);
  this->dataPtr->prevAnimTime = common::Time::GetWallTime();

  this->dataPtr->preRenderConnection =
    event::Events::ConnectPreRender(boost::bind(&Visual::Update, this));
}

//////////////////////////////////////////////////
void Visual::ShowBoundingBox()
{
  this->dataPtr->sceneNode->showBoundingBox(true);
}

//////////////////////////////////////////////////
void Visual::SetScene(ScenePtr _scene)
{
  this->dataPtr->scene = _scene;
}

//////////////////////////////////////////////////
ScenePtr Visual::GetScene() const
{
  return this->dataPtr->scene;
}

//////////////////////////////////////////////////
void Visual::ShowCollision(bool _show)
{
  // If this is a collision visual, set it visible
  if (this->dataPtr->type == VT_COLLISION)
  {
    this->SetVisible(_show);
  }
  // If this is a link, check if there are pending collision visuals
  else if (_show && this->dataPtr->type == VT_LINK &&
      !this->dataPtr->pendingChildren.empty())
  {
    auto it = std::begin(this->dataPtr->pendingChildren);
    while (it != std::end(this->dataPtr->pendingChildren))
    {
      if (it->first != VT_COLLISION)
      {
        ++it;
        continue;
      }

      auto msg = dynamic_cast<msgs::Visual *>(it->second);
      if (!msg)
      {
        gzerr << "Wrong message to generate collision visual." << std::endl;
      }
      else if (!this->dataPtr->scene->GetVisual(msg->name()))
      {
        // Set orange transparent material
        msg->mutable_material()->mutable_script()->add_uri(
            "file://media/materials/scripts/gazebo.material");
        msg->mutable_material()->mutable_script()->set_name(
            "Gazebo/OrangeTransparent");
        msg->set_cast_shadows(false);

        // Create visual
        VisualPtr visual;
        visual.reset(new Visual(msg->name(), shared_from_this()));

        if (msg->has_id())
          visual->SetId(msg->id());

        auto msgPtr = new ConstVisualPtr(msg);
        visual->LoadFromMsg(*msgPtr);

        visual->SetType(it->first);
        visual->SetVisible(_show);
        visual->SetVisibilityFlags(GZ_VISIBILITY_GUI);
        visual->SetWireframe(this->dataPtr->scene->Wireframe());
      }

      delete msg;
      this->dataPtr->pendingChildren.erase(it);
    }
  }


  // Show for children
  for (auto &child : this->dataPtr->children)
  {
    child->ShowCollision(_show);
  }
}

//////////////////////////////////////////////////
void Visual::ShowSkeleton(bool _show)
{
  double transp = 0.0;
  if (_show)
    transp = 0.5;

  ///  make the rest of the model transparent
  this->SetTransparency(transp);

  if (this->Name().find("__SKELETON_VISUAL__") != std::string::npos)
    this->SetVisible(_show);

  std::vector<VisualPtr>::iterator iter;
  for (iter = this->dataPtr->children.begin();
      iter != this->dataPtr->children.end(); ++iter)
  {
    (*iter)->ShowSkeleton(_show);
  }
}

//////////////////////////////////////////////////
void Visual::SetVisibilityFlags(uint32_t _flags)
{
  for (std::vector<VisualPtr>::iterator iter = this->dataPtr->children.begin();
       iter != this->dataPtr->children.end(); ++iter)
  {
    (*iter)->SetVisibilityFlags(_flags);
  }

  for (int i = 0; i < this->dataPtr->sceneNode->numAttachedObjects(); ++i)
  {
    this->dataPtr->sceneNode->getAttachedObject(i)->setVisibilityFlags(_flags);
  }

  for (unsigned int i = 0; i < this->dataPtr->sceneNode->numChildren(); ++i)
  {
    Ogre::SceneNode *sn =
        (Ogre::SceneNode*)(this->dataPtr->sceneNode->getChild(i));

    for (int j = 0; j < sn->numAttachedObjects(); ++j)
      sn->getAttachedObject(j)->setVisibilityFlags(_flags);
  }

  this->dataPtr->visibilityFlags = _flags;
}

//////////////////////////////////////////////////
void Visual::ShowJoints(bool _show)
{
  // If this is a joint visual, set it visible
  if (this->dataPtr->type == VT_PHYSICS &&
      this->Name().find("JOINT_VISUAL__") != std::string::npos)
  {
    this->SetVisible(_show);
  }
  // If this is a link, check if there are pending joint visuals
  else if (_show && this->dataPtr->type == VT_LINK &&
      !this->dataPtr->pendingChildren.empty())
  {
    auto it = std::begin(this->dataPtr->pendingChildren);
    while (it != std::end(this->dataPtr->pendingChildren))
    {
      if (it->first != VT_PHYSICS)
      {
        ++it;
        continue;
      }

      auto msg = dynamic_cast<const msgs::Joint *>(it->second);
      if (!msg)
      {
        ++it;
        continue;
      }

      std::string jointVisName = msg->name() + "_JOINT_VISUAL__";
      if (!this->dataPtr->scene->GetVisual(jointVisName))
      {
        JointVisualPtr jointVis(new JointVisual(jointVisName,
            shared_from_this()));

        auto msgPtr = new ConstJointPtr(msg);
        jointVis->Load(*msgPtr);

        jointVis->SetVisible(_show);
        if (msg->has_id())
          jointVis->SetId(msg->id());
      }

      delete msg;
      this->dataPtr->pendingChildren.erase(it);
    }
  }

  for (auto &child : this->dataPtr->children)
  {
    child->ShowJoints(_show);
  }
}

//////////////////////////////////////////////////
void Visual::ShowCOM(bool _show)
{
  // If this is a COM visual, set it visible
  if (this->dataPtr->type == VT_PHYSICS &&
      this->Name().find("COM_VISUAL__") != std::string::npos)
  {
    this->SetVisible(_show);
  }
  // If this is a link without COM visuals, create them
  else if (_show && this->dataPtr->type == VT_LINK &&
      !this->dataPtr->scene->GetVisual(this->Name() + "_COM_VISUAL__"))
  {
    auto msg = dynamic_cast<msgs::Link *>(this->dataPtr->typeMsg);
    if (!msg)
    {
      gzerr << "Couldn't get link message for visual [" << this->Name() <<
          "]" << std::endl;
      return;
    }
    auto msgPtr = new ConstLinkPtr(msg);

    COMVisualPtr vis(new COMVisual(this->Name() + "_COM_VISUAL__",
        shared_from_this()));
    vis->Load(*msgPtr);
    vis->SetVisible(_show);
  }

  // Show for children
  for (auto &child : this->dataPtr->children)
  {
    child->ShowCOM(_show);
  }
}

//////////////////////////////////////////////////
void Visual::ShowInertia(bool _show)
{
  std::string suffix("_INERTIA_VISUAL__");

  // If this is an inertia visual, set it visible
  if (this->dataPtr->type == VT_PHYSICS &&
      this->Name().find(suffix) != std::string::npos)
  {
    this->SetVisible(_show);
  }
  // If this is a link without inertia visuals, create them
  else if (_show && this->dataPtr->type == VT_LINK && this->dataPtr->typeMsg &&
      !this->dataPtr->scene->GetVisual(this->Name() + suffix))
  {
    auto msg = dynamic_cast<msgs::Link *>(this->dataPtr->typeMsg);
    if (!msg)
    {
      gzerr << "Couldn't get link message for visual [" << this->Name() <<
          "]" << std::endl;
      return;
    }
    auto msgPtr = new ConstLinkPtr(msg);

    InertiaVisualPtr vis(new InertiaVisual(this->Name() +
        suffix, shared_from_this()));
    vis->Load(*msgPtr);
    vis->SetVisible(_show);
  }

  // Show for children
  for (auto &child : this->dataPtr->children)
  {
    child->ShowInertia(_show);
  }
}

//////////////////////////////////////////////////
void Visual::ShowLinkFrame(bool _show)
{
  // If this is a link frame visual, set it visible
  if (this->dataPtr->type == VT_PHYSICS &&
      this->Name().find("LINK_FRAME_VISUAL__") != std::string::npos)
  {
    this->SetVisible(_show);
  }
  // If this is a link without link frame visuals, create them
  else if (_show && this->dataPtr->type == VT_LINK && this->dataPtr->typeMsg &&
    !this->dataPtr->scene->GetVisual(this->Name() + "_LINK_FRAME_VISUAL__"))
  {
    LinkFrameVisualPtr vis(new LinkFrameVisual(this->Name() +
        "_LINK_FRAME_VISUAL__", shared_from_this()));
    vis->Load();
    vis->SetVisible(_show);
  }

  // Show for children
  for (auto &child : this->dataPtr->children)
  {
    child->ShowLinkFrame(_show);
  }
}

//////////////////////////////////////////////////
void Visual::SetSkeletonPose(const msgs::PoseAnimation &_pose)
{
  if (!this->dataPtr->skeleton)
  {
    gzerr << "Visual " << this->Name() << " has no skeleton.\n";
    return;
  }

  for (int i = 0; i < _pose.pose_size(); i++)
  {
    const msgs::Pose& bonePose = _pose.pose(i);
    if (!this->dataPtr->skeleton->hasBone(bonePose.name()))
      continue;
    Ogre::Bone *bone = this->dataPtr->skeleton->getBone(bonePose.name());
    Ogre::Vector3 p(bonePose.position().x(),
                    bonePose.position().y(),
                    bonePose.position().z());
    Ogre::Quaternion quat(Ogre::Quaternion(bonePose.orientation().w(),
                                           bonePose.orientation().x(),
                                           bonePose.orientation().y(),
                                           bonePose.orientation().z()));

    bone->setManuallyControlled(true);
    bone->setPosition(p);
    bone->setOrientation(quat);
  }
}


//////////////////////////////////////////////////
void Visual::LoadPlugins()
{
  if (this->dataPtr->sdf->HasElement("plugin"))
  {
    sdf::ElementPtr pluginElem = this->dataPtr->sdf->GetElement("plugin");
    while (pluginElem)
    {
      this->LoadPlugin(pluginElem);
      pluginElem = pluginElem->GetNextElement("plugin");
    }
  }


  for (std::vector<VisualPluginPtr>::iterator iter =
      this->dataPtr->plugins.begin();
      iter != this->dataPtr->plugins.end(); ++iter)
  {
    (*iter)->Init();
  }
}

//////////////////////////////////////////////////
void Visual::LoadPlugin(const std::string &_filename,
                       const std::string &_name,
                       sdf::ElementPtr _sdf)
{
  gazebo::VisualPluginPtr plugin = gazebo::VisualPlugin::Create(_filename,
                                                              _name);

  if (plugin)
  {
    if (plugin->GetType() != VISUAL_PLUGIN)
    {
      gzerr << "Visual[" << this->Name() << "] is attempting to load "
            << "a plugin, but detected an incorrect plugin type. "
            << "Plugin filename[" << _filename << "] name[" << _name << "]\n";
      return;
    }
    plugin->Load(shared_from_this(), _sdf);
    this->dataPtr->plugins.push_back(plugin);

    if (this->dataPtr->initialized)
      plugin->Init();
  }
}

//////////////////////////////////////////////////
void Visual::RemovePlugin(const std::string &_name)
{
  std::vector<VisualPluginPtr>::iterator iter;
  for (iter = this->dataPtr->plugins.begin();
      iter != this->dataPtr->plugins.end(); ++iter)
  {
    if ((*iter)->GetHandle() == _name)
    {
      this->dataPtr->plugins.erase(iter);
      break;
    }
  }
}

//////////////////////////////////////////////////
void Visual::LoadPlugin(sdf::ElementPtr _sdf)
{
  std::string pluginName = _sdf->Get<std::string>("name");
  std::string filename = _sdf->Get<std::string>("filename");
  this->LoadPlugin(filename, pluginName, _sdf);
}

//////////////////////////////////////////////////
uint32_t Visual::GetId() const
{
  return this->dataPtr->id;
}

//////////////////////////////////////////////////
void Visual::SetId(uint32_t _id)
{
  if (this->dataPtr->id == _id)
    return;

  // set new id and also let the scene know that the id has changed.
  this->dataPtr->scene->SetVisualId(shared_from_this(), _id);
  this->dataPtr->id = _id;
}

//////////////////////////////////////////////////
sdf::ElementPtr Visual::GetSDF() const
{
  return this->dataPtr->sdf;
}

//////////////////////////////////////////////////
Visual::VisualType Visual::GetType() const
{
  return this->dataPtr->type;
}

//////////////////////////////////////////////////
void Visual::SetType(const Visual::VisualType _type)
{
  this->dataPtr->type = _type;
}

//////////////////////////////////////////////////
void Visual::ToggleLayer(const int32_t _layer)
{
  // Visuals with negative layers are always visible
  if (this->dataPtr->layer < 0)
    return;

  if (this->dataPtr->layer == _layer)
  {
    this->ToggleVisible();
  }
}

//////////////////////////////////////////////////
void Visual::SetLayer(const int32_t _layer)
{
  this->dataPtr->layer = _layer;

  // Set invisible if this visual's layer is not active
  this->SetVisible(this->dataPtr->scene->LayerState(this->dataPtr->layer));
}

//////////////////////////////////////////////////
Visual::VisualType Visual::ConvertVisualType(const msgs::Visual::Type &_type)
{
  Visual::VisualType visualType = Visual::VT_ENTITY;

  switch (_type)
  {
    case msgs::Visual::ENTITY:
      visualType = Visual::VT_ENTITY;
      break;
    case msgs::Visual::MODEL:
      visualType = Visual::VT_MODEL;
      break;
    case msgs::Visual::LINK:
      visualType = Visual::VT_LINK;
      break;
    case msgs::Visual::VISUAL:
      visualType = Visual::VT_VISUAL;
      break;
    case msgs::Visual::COLLISION:
      visualType = Visual::VT_COLLISION;
      break;
    case msgs::Visual::SENSOR:
      visualType = Visual::VT_SENSOR;
      break;
    case msgs::Visual::GUI:
      visualType = Visual::VT_GUI;
      break;
    case msgs::Visual::PHYSICS:
      visualType = Visual::VT_PHYSICS;
      break;
    default:
      gzerr << "Cannot convert visual type. Defaults to 'VT_ENTITY'"
          << std::endl;
      break;
  }
  return visualType;
}

//////////////////////////////////////////////////
msgs::Visual::Type Visual::ConvertVisualType(const Visual::VisualType &_type)
{
  msgs::Visual::Type visualType = msgs::Visual::ENTITY;

  switch (_type)
  {
    case Visual::VT_ENTITY:
      visualType = msgs::Visual::ENTITY;
      break;
    case Visual::VT_MODEL:
      visualType = msgs::Visual::MODEL;
      break;
    case Visual::VT_LINK:
      visualType = msgs::Visual::LINK;
      break;
    case Visual::VT_VISUAL:
      visualType = msgs::Visual::VISUAL;
      break;
    case Visual::VT_COLLISION:
      visualType = msgs::Visual::COLLISION;
      break;
    case Visual::VT_SENSOR:
      visualType = msgs::Visual::SENSOR;
      break;
    case Visual::VT_GUI:
      visualType = msgs::Visual::GUI;
      break;
    case Visual::VT_PHYSICS:
      visualType = msgs::Visual::PHYSICS;
      break;
    default:
      gzerr << "Cannot convert visual type. Defaults to 'msgs::Visual::ENTITY'"
          << std::endl;
      break;
  }
  return visualType;
}

//////////////////////////////////////////////////
bool Visual::UseRTShader() const
{
  return this->dataPtr->useRTShader;
}

//////////////////////////////////////////////////
void Visual::SetTypeMsg(const google::protobuf::Message *_msg)
{
  if (!_msg)
  {
    gzerr << "Null type message." << std::endl;
    return;
  }
  this->dataPtr->typeMsg = _msg->New();
  this->dataPtr->typeMsg->CopyFrom(*_msg);
}

//////////////////////////////////////////////////
void Visual::AddPendingChild(std::pair<VisualType,
    const google::protobuf::Message *> _pair)
{
  // Copy msg
  auto msg = _pair.second->New();
  msg->CopyFrom(*_pair.second);

  this->dataPtr->pendingChildren.push_back(std::make_pair(_pair.first, msg));
}

/////////////////////////////////////////////////
void Visual::ProcessMaterialMsg(const ignition::msgs::Material &_msg)
{
  if (_msg.has_lighting())
  {
    this->SetLighting(_msg.lighting());
  }

  if (_msg.has_script())
  {
    for (int i = 0; i < _msg.script().uri_size(); ++i)
    {
      RenderEngine::Instance()->AddResourcePath(
          _msg.script().uri(i));
    }
    if (_msg.script().has_name() &&
        !_msg.script().name().empty())
    {
      this->SetMaterial(_msg.script().name());
    }
  }

  if (_msg.has_ambient())
  {
    this->SetAmbient(common::Color(
          _msg.ambient().r(), _msg.ambient().g(), _msg.ambient().b(),
          _msg.ambient().a()));
  }

  if (_msg.has_diffuse())
  {
    this->SetDiffuse(common::Color(
          _msg.diffuse().r(), _msg.diffuse().g(), _msg.diffuse().b(),
          _msg.diffuse().a()));
  }

  if (_msg.has_specular())
  {
    this->SetSpecular(common::Color(
          _msg.specular().r(), _msg.specular().g(), _msg.specular().b(),
          _msg.specular().a()));
  }

  if (_msg.has_emissive())
  {
    this->SetEmissive(common::Color(
          _msg.emissive().r(), _msg.emissive().g(), _msg.emissive().b(),
          _msg.emissive().a()));
  }

  if (_msg.has_shader_type())
  {
    if (_msg.shader_type() == ignition::msgs::Material::VERTEX)
    {
      this->SetShaderType("vertex");
    }
    else if (_msg.shader_type() == ignition::msgs::Material::PIXEL)
    {
      this->SetShaderType("pixel");
    }
    else if (_msg.shader_type() ==
        ignition::msgs::Material::NORMAL_MAP_OBJECT_SPACE)
    {
      this->SetShaderType("normal_map_object_space");
    }
    else if (_msg.shader_type() ==
        ignition::msgs::Material::NORMAL_MAP_TANGENT_SPACE)
    {
      this->SetShaderType("normal_map_tangent_space");
    }
    else
    {
      gzerr << "Unrecognized shader type" << std::endl;
    }

    if (_msg.has_normal_map())
      this->SetNormalMap(_msg.normal_map());
  }
}

/////////////////////////////////////////////////
void Visual::FillMaterialMsg(ignition::msgs::Material &_msg) const
{
  _msg.set_lighting(this->GetLighting());

  if (!this->dataPtr->origMaterialName.empty())
  {
    // \todo: Material URI's that are specific to a visual are not
    // recoverable. Refer to the Visual::ProcessMaterialMsg function
    _msg.mutable_script()->set_name(this->dataPtr->origMaterialName);
  }

  _msg.mutable_ambient()->set_r(this->dataPtr->ambient.r);
  _msg.mutable_ambient()->set_g(this->dataPtr->ambient.g);
  _msg.mutable_ambient()->set_b(this->dataPtr->ambient.b);
  _msg.mutable_ambient()->set_a(this->dataPtr->ambient.a);

  _msg.mutable_diffuse()->set_r(this->dataPtr->diffuse.r);
  _msg.mutable_diffuse()->set_g(this->dataPtr->diffuse.g);
  _msg.mutable_diffuse()->set_b(this->dataPtr->diffuse.b);
  _msg.mutable_diffuse()->set_a(this->dataPtr->diffuse.a);

  _msg.mutable_specular()->set_r(this->dataPtr->specular.r);
  _msg.mutable_specular()->set_g(this->dataPtr->specular.g);
  _msg.mutable_specular()->set_b(this->dataPtr->specular.b);
  _msg.mutable_specular()->set_a(this->dataPtr->specular.a);

  _msg.mutable_emissive()->set_r(this->dataPtr->emissive.r);
  _msg.mutable_emissive()->set_g(this->dataPtr->emissive.g);
  _msg.mutable_emissive()->set_b(this->dataPtr->emissive.b);
  _msg.mutable_emissive()->set_a(this->dataPtr->emissive.a);

  if (!this->GetNormalMap().empty())
    _msg.set_normal_map(this->GetNormalMap());

  if (this->GetShaderType().compare("vertex") == 0)
      _msg.set_shader_type(ignition::msgs::Material::VERTEX);
  else if (this->GetShaderType().compare("pixel") == 0)
      _msg.set_shader_type(ignition::msgs::Material::PIXEL);
  else if (this->GetShaderType().compare("normal_map_object_space") == 0)
      _msg.set_shader_type(ignition::msgs::Material::NORMAL_MAP_OBJECT_SPACE);
  else if (this->GetShaderType().compare("normal_map_tangent_space") == 0)
      _msg.set_shader_type(ignition::msgs::Material::NORMAL_MAP_TANGENT_SPACE);
  else if (!this->GetShaderType().empty())
    gzerr << "Unrecognized shader type[" << this->GetShaderType() << "]\n";
}
<<<<<<< HEAD

/////////////////////////////////////////////////
void Visual::ProcessMaterialMsg(const msgs::Material &_msg)
{
  if (_msg.has_lighting())
  {
    this->SetLighting(_msg.lighting());
  }

  if (_msg.has_script())
  {
    for (int i = 0; i < _msg.script().uri_size(); ++i)
    {
      RenderEngine::Instance()->AddResourcePath(
          _msg.script().uri(i));
    }
    if (_msg.script().has_name() &&
        !_msg.script().name().empty())
    {
      this->SetMaterial(_msg.script().name());
    }
  }

  if (_msg.has_ambient())
    this->SetAmbient(msgs::Convert(_msg.ambient()));

  if (_msg.has_diffuse())
    this->SetDiffuse(msgs::Convert(_msg.diffuse()));

  if (_msg.has_specular())
    this->SetSpecular(msgs::Convert(_msg.specular()));

  if (_msg.has_emissive())
    this->SetEmissive(msgs::Convert(_msg.emissive()));

  if (_msg.has_shader_type())
  {
    if (_msg.shader_type() == msgs::Material::VERTEX)
    {
      this->SetShaderType("vertex");
    }
    else if (_msg.shader_type() == msgs::Material::PIXEL)
    {
      this->SetShaderType("pixel");
    }
    else if (_msg.shader_type() ==
        msgs::Material::NORMAL_MAP_OBJECT_SPACE)
    {
      this->SetShaderType("normal_map_object_space");
    }
    else if (_msg.shader_type() ==
        msgs::Material::NORMAL_MAP_TANGENT_SPACE)
    {
      this->SetShaderType("normal_map_tangent_space");
    }
    else
    {
      gzerr << "Unrecognized shader type" << std::endl;
    }

    if (_msg.has_normal_map())
      this->SetNormalMap(_msg.normal_map());
  }
}
=======
>>>>>>> c22548a0
<|MERGE_RESOLUTION|>--- conflicted
+++ resolved
@@ -2549,11 +2549,7 @@
 
   if (_msg->has_material())
   {
-<<<<<<< HEAD
-    this->ProcessMaterialMsg(_msg->material());
-=======
     this->ProcessMaterialMsg(msgs::ConvertIgnMsg(_msg->material()));
->>>>>>> c22548a0
   }
 
   if (_msg->has_transparency())
@@ -3605,71 +3601,4 @@
       _msg.set_shader_type(ignition::msgs::Material::NORMAL_MAP_TANGENT_SPACE);
   else if (!this->GetShaderType().empty())
     gzerr << "Unrecognized shader type[" << this->GetShaderType() << "]\n";
-}
-<<<<<<< HEAD
-
-/////////////////////////////////////////////////
-void Visual::ProcessMaterialMsg(const msgs::Material &_msg)
-{
-  if (_msg.has_lighting())
-  {
-    this->SetLighting(_msg.lighting());
-  }
-
-  if (_msg.has_script())
-  {
-    for (int i = 0; i < _msg.script().uri_size(); ++i)
-    {
-      RenderEngine::Instance()->AddResourcePath(
-          _msg.script().uri(i));
-    }
-    if (_msg.script().has_name() &&
-        !_msg.script().name().empty())
-    {
-      this->SetMaterial(_msg.script().name());
-    }
-  }
-
-  if (_msg.has_ambient())
-    this->SetAmbient(msgs::Convert(_msg.ambient()));
-
-  if (_msg.has_diffuse())
-    this->SetDiffuse(msgs::Convert(_msg.diffuse()));
-
-  if (_msg.has_specular())
-    this->SetSpecular(msgs::Convert(_msg.specular()));
-
-  if (_msg.has_emissive())
-    this->SetEmissive(msgs::Convert(_msg.emissive()));
-
-  if (_msg.has_shader_type())
-  {
-    if (_msg.shader_type() == msgs::Material::VERTEX)
-    {
-      this->SetShaderType("vertex");
-    }
-    else if (_msg.shader_type() == msgs::Material::PIXEL)
-    {
-      this->SetShaderType("pixel");
-    }
-    else if (_msg.shader_type() ==
-        msgs::Material::NORMAL_MAP_OBJECT_SPACE)
-    {
-      this->SetShaderType("normal_map_object_space");
-    }
-    else if (_msg.shader_type() ==
-        msgs::Material::NORMAL_MAP_TANGENT_SPACE)
-    {
-      this->SetShaderType("normal_map_tangent_space");
-    }
-    else
-    {
-      gzerr << "Unrecognized shader type" << std::endl;
-    }
-
-    if (_msg.has_normal_map())
-      this->SetNormalMap(_msg.normal_map());
-  }
-}
-=======
->>>>>>> c22548a0
+}