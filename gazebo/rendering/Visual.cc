/*
 * Copyright (C) 2012-2014 Open Source Robotics Foundation
 *
 * Licensed under the Apache License, Version 2.0 (the "License");
 * you may not use this file except in compliance with the License.
 * You may obtain a copy of the License at
 *
 *     http://www.apache.org/licenses/LICENSE-2.0
 *
 * Unless required by applicable law or agreed to in writing, software
 * distributed under the License is distributed on an "AS IS" BASIS,
 * WITHOUT WARRANTIES OR CONDITIONS OF ANY KIND, either express or implied.
 * See the License for the specific language governing permissions and
 * limitations under the License.
 *
*/
#include "gazebo/rendering/ogre_gazebo.h"

#include "gazebo/msgs/msgs.hh"
#include "gazebo/math/Vector2d.hh"
#include "gazebo/common/Assert.hh"
#include "gazebo/common/Event.hh"
#include "gazebo/common/Events.hh"
#include "gazebo/common/CommonIface.hh"
#include "gazebo/common/MeshManager.hh"
#include "gazebo/common/Console.hh"
#include "gazebo/common/Exception.hh"
#include "gazebo/common/Mesh.hh"
#include "gazebo/common/Plugin.hh"
#include "gazebo/common/Skeleton.hh"
#include "gazebo/rendering/WireBox.hh"
#include "gazebo/rendering/Conversions.hh"
#include "gazebo/rendering/DynamicLines.hh"
#include "gazebo/rendering/Scene.hh"
#include "gazebo/rendering/RTShaderSystem.hh"
#include "gazebo/rendering/RenderEngine.hh"
#include "gazebo/rendering/Material.hh"
#include "gazebo/rendering/VisualPrivate.hh"
#include "gazebo/rendering/Visual.hh"

using namespace gazebo;
using namespace rendering;

// Note: The value of GZ_UINT32_MAX is reserved as a flag.
uint32_t VisualPrivate::visualIdCount = GZ_UINT32_MAX - 1;

//////////////////////////////////////////////////
Visual::Visual(const std::string &_name, VisualPtr _parent, bool _useRTShader)
  : dataPtr(new VisualPrivate)
{
  this->Init(_name, _parent, _useRTShader);
}

//////////////////////////////////////////////////
Visual::Visual(const std::string &_name, ScenePtr _scene, bool _useRTShader)
  : dataPtr(new VisualPrivate)
{
  this->Init(_name, _scene, _useRTShader);
}

//////////////////////////////////////////////////
Visual::Visual(VisualPrivate &_dataPtr, const std::string &_name,
    VisualPtr _parent, bool _useRTShader)
    : dataPtr(&_dataPtr)
{
  this->Init(_name, _parent, _useRTShader);
}

//////////////////////////////////////////////////
Visual::Visual(VisualPrivate &_dataPtr, const std::string &_name,
    ScenePtr _scene,  bool _useRTShader)
    : dataPtr(&_dataPtr)
{
  this->Init(_name, _scene, _useRTShader);
}

//////////////////////////////////////////////////
void Visual::Init(const std::string &_name, ScenePtr _scene,
    bool _useRTShader)
{
  this->dataPtr->id = this->dataPtr->visualIdCount--;
  this->dataPtr->boundingBox = NULL;
  this->dataPtr->useRTShader = _useRTShader;

  this->dataPtr->sdf.reset(new sdf::Element);
  sdf::initFile("visual.sdf", this->dataPtr->sdf);

  this->SetName(_name);
  this->dataPtr->sceneNode = NULL;
  this->dataPtr->animState = NULL;
  this->dataPtr->skeleton = NULL;
  this->dataPtr->initialized = false;

  std::string uniqueName = this->GetName();
  int index = 0;
  while (_scene->GetManager()->hasSceneNode(uniqueName))
  {
    uniqueName = this->GetName() + "_" +
                 boost::lexical_cast<std::string>(index++);
  }

  this->dataPtr->scene = _scene;
  this->SetName(uniqueName);
  this->dataPtr->sceneNode =
    this->dataPtr->scene->GetManager()->getRootSceneNode()->
        createChildSceneNode(this->GetName());

  this->Init();
}

//////////////////////////////////////////////////
void Visual::Init(const std::string &_name, VisualPtr _parent,
    bool _useRTShader)
{
  this->dataPtr->id = this->dataPtr->visualIdCount--;
  this->dataPtr->boundingBox = NULL;
  this->dataPtr->useRTShader = _useRTShader;
  this->dataPtr->scale = math::Vector3::One;

  this->dataPtr->sdf.reset(new sdf::Element);
  sdf::initFile("visual.sdf", this->dataPtr->sdf);

  this->SetName(_name);
  this->dataPtr->sceneNode = NULL;
  this->dataPtr->animState = NULL;
  this->dataPtr->initialized = false;
  this->dataPtr->lighting = true;

  Ogre::SceneNode *pnode = NULL;
  if (_parent)
    pnode = _parent->GetSceneNode();
  else
  {
    gzerr << "Create a visual, invalid parent!!!\n";
    return;
  }

  if (!pnode)
  {
    gzerr << "Unable to get parent scene node\n";
    return;
  }

  std::string uniqueName = this->GetName();
  int index = 0;
  while (pnode->getCreator()->hasSceneNode(uniqueName))
    uniqueName = this->GetName() + "_" +
                 boost::lexical_cast<std::string>(index++);

  this->SetName(uniqueName);

  this->dataPtr->sceneNode = pnode->createChildSceneNode(this->GetName());

  this->dataPtr->parent = _parent;
  this->dataPtr->scene = this->dataPtr->parent->GetScene();
  this->Init();
}

//////////////////////////////////////////////////
Visual::~Visual()
{
  RTShaderSystem::Instance()->DetachEntity(this);

  if (this->dataPtr->preRenderConnection)
    event::Events::DisconnectPreRender(this->dataPtr->preRenderConnection);

  delete this->dataPtr->boundingBox;

  // delete instance from lines vector
  /*for (std::list<DynamicLines*>::iterator iter = this->dataPtr->lines.begin();
       iter != this->dataPtr->lines.end(); ++iter)
    delete *iter;
    */
  this->dataPtr->lines.clear();

  if (this->dataPtr->sceneNode != NULL)
  {
    this->DestroyAllAttachedMovableObjects(this->dataPtr->sceneNode);
    this->dataPtr->sceneNode->removeAndDestroyAllChildren();
    this->dataPtr->scene->GetManager()->destroySceneNode(
        this->dataPtr->sceneNode->getName());
    this->dataPtr->sceneNode = NULL;
  }

  this->dataPtr->scene.reset();
  this->dataPtr->sdf->Reset();
  this->dataPtr->sdf.reset();
  this->dataPtr->parent.reset();
  this->dataPtr->children.clear();

  delete this->dataPtr;
  this->dataPtr = 0;
}

/////////////////////////////////////////////////
void Visual::Fini()
{
  this->dataPtr->plugins.clear();

  // Detach from the parent
  if (this->dataPtr->parent)
    this->dataPtr->parent->DetachVisual(this->GetName());

  // Detach all children
  std::vector<VisualPtr>::iterator iter;
  for (iter = this->dataPtr->children.begin();
      iter != this->dataPtr->children.end(); ++iter)
  {
    this->dataPtr->sceneNode->removeChild((*iter)->GetSceneNode());
    (*iter)->dataPtr->parent.reset();
    (*iter).reset();
  }

  this->dataPtr->children.clear();

  if (this->dataPtr->sceneNode != NULL)
  {
    this->dataPtr->sceneNode->detachAllObjects();
    this->dataPtr->scene->GetManager()->destroySceneNode(
        this->dataPtr->sceneNode);
    this->dataPtr->sceneNode = NULL;
  }

  if (this->dataPtr->preRenderConnection)
  {
    event::Events::DisconnectPreRender(this->dataPtr->preRenderConnection);
    this->dataPtr->preRenderConnection.reset();
  }

  RTShaderSystem::Instance()->DetachEntity(this);
}

/////////////////////////////////////////////////
VisualPtr Visual::Clone(const std::string &_name, VisualPtr _newParent)
{
  VisualPtr result(new Visual(_name, _newParent));
  result->Load(this->dataPtr->sdf);

  std::vector<VisualPtr>::iterator iter;
  for (iter = this->dataPtr->children.begin();
      iter != this->dataPtr->children.end(); ++iter)
  {
    (*iter)->Clone((*iter)->GetName(), result);
  }

  if (_newParent == this->dataPtr->scene->GetWorldVisual())
    result->SetWorldPose(this->GetWorldPose());
  result->ShowCollision(false);
  return result;
}

/////////////////////////////////////////////////
void Visual::DestroyAllAttachedMovableObjects(Ogre::SceneNode *_sceneNode)
{
  if (!_sceneNode)
    return;

  // Destroy all the attached objects
  Ogre::SceneNode::ObjectIterator itObject =
    _sceneNode->getAttachedObjectIterator();

  while (itObject.hasMoreElements())
  {
    Ogre::Entity *ent = static_cast<Ogre::Entity*>(itObject.getNext());
    if (ent->getMovableType() != DynamicLines::GetMovableType())
      this->dataPtr->scene->GetManager()->destroyEntity(ent);
    else
      delete ent;
  }

  // Recurse to child SceneNodes
  Ogre::SceneNode::ChildNodeIterator itChild = _sceneNode->getChildIterator();

  while (itChild.hasMoreElements())
  {
    Ogre::SceneNode* pChildNode =
        static_cast<Ogre::SceneNode*>(itChild.getNext());
    this->DestroyAllAttachedMovableObjects(pChildNode);
  }
}

//////////////////////////////////////////////////
void Visual::Init()
{
  this->dataPtr->transparency = 0.0;
  this->dataPtr->isStatic = false;
  this->dataPtr->visible = true;
  this->dataPtr->ribbonTrail = NULL;
  this->dataPtr->staticGeom = NULL;

  if (this->dataPtr->useRTShader)
    RTShaderSystem::Instance()->AttachEntity(this);

  this->dataPtr->initialized = true;
}

//////////////////////////////////////////////////
void Visual::LoadFromMsg(const boost::shared_ptr< msgs::Visual const> &_msg)
{
  sdf::ElementPtr geomElem = this->dataPtr->sdf->GetElement("geometry");
  geomElem->ClearElements();

  if (_msg->has_geometry())
  {
    if (_msg->geometry().type() == msgs::Geometry::BOX)
    {
      sdf::ElementPtr elem = geomElem->AddElement("box");
      elem->GetElement("size")->Set(
          msgs::Convert(_msg->geometry().box().size()));
    }
    else if (_msg->geometry().type() == msgs::Geometry::SPHERE)
    {
      sdf::ElementPtr elem = geomElem->AddElement("sphere");
      elem->GetElement("radius")->Set(_msg->geometry().sphere().radius());
    }
    else if (_msg->geometry().type() == msgs::Geometry::CYLINDER)
    {
      sdf::ElementPtr elem = geomElem->AddElement("cylinder");
      elem->GetElement("radius")->Set(_msg->geometry().cylinder().radius());
      elem->GetElement("length")->Set(_msg->geometry().cylinder().length());
    }
    else if (_msg->geometry().type() == msgs::Geometry::PLANE)
    {
      math::Plane plane = msgs::Convert(_msg->geometry().plane());
      sdf::ElementPtr elem = geomElem->AddElement("plane");
      elem->GetElement("normal")->Set(plane.normal);
      elem->GetElement("size")->Set(plane.size);
    }
    else if (_msg->geometry().type() == msgs::Geometry::POLYLINE)
    {
      sdf::ElementPtr elem = geomElem->AddElement("polyline");
      elem->GetElement("height")->Set(_msg->geometry().polyline().height());
      for (int i = 0; i < _msg->geometry().polyline().point_size(); ++i)
      {
        elem->AddElement("point")->Set(
            msgs::Convert(_msg->geometry().polyline().point(i)));
      }
    }
    else if (_msg->geometry().type() == msgs::Geometry::MESH)
    {
      sdf::ElementPtr elem = geomElem->AddElement("mesh");
      elem->GetElement("uri")->Set(_msg->geometry().mesh().filename());

      if (_msg->geometry().mesh().has_submesh())
      {
        elem->GetElement("submesh")->GetElement("name")->Set(
            _msg->geometry().mesh().submesh());
      }

      if (_msg->geometry().mesh().has_center_submesh())
      {
        elem->GetElement("submesh")->GetElement("center")->Set(
            _msg->geometry().mesh().center_submesh());
      }
    }
  }

  if (_msg->has_pose())
  {
    sdf::ElementPtr elem = this->dataPtr->sdf->GetElement("pose");
    math::Pose p(msgs::Convert(_msg->pose().position()),
                  msgs::Convert(_msg->pose().orientation()));

    elem->Set(p);
  }

  if (_msg->has_material())
  {
    if (_msg->material().has_script())
    {
      sdf::ElementPtr elem =
        this->dataPtr->sdf->GetElement("material")->GetElement("script");
      elem->GetElement("name")->Set(_msg->material().script().name());
      for (int i = 0; i < _msg->material().script().uri_size(); ++i)
      {
        sdf::ElementPtr uriElem = elem->AddElement("uri");
        uriElem->Set(_msg->material().script().uri(i));
      }
    }

    if (_msg->material().has_ambient())
    {
      sdf::ElementPtr elem = this->dataPtr->sdf->GetElement("material");
      elem->GetElement("ambient")->Set(
          msgs::Convert(_msg->material().ambient()));
    }

    if (_msg->material().has_diffuse())
    {
      sdf::ElementPtr elem = this->dataPtr->sdf->GetElement("material");
      elem->GetElement("diffuse")->Set(
          msgs::Convert(_msg->material().diffuse()));
    }

    if (_msg->material().has_specular())
    {
      sdf::ElementPtr elem = this->dataPtr->sdf->GetElement("material");
      elem->GetElement("specular")->Set(
          msgs::Convert(_msg->material().specular()));
    }

    if (_msg->material().has_emissive())
    {
      sdf::ElementPtr elem = this->dataPtr->sdf->GetElement("material");
      elem->GetElement("emissive")->Set(
          msgs::Convert(_msg->material().emissive()));
    }

    if (_msg->material().has_lighting())
    {
      sdf::ElementPtr elem = this->dataPtr->sdf->GetElement("material");
      elem->GetElement("lighting")->Set(_msg->material().lighting());
    }
  }

  if (_msg->has_cast_shadows())
    this->dataPtr->sdf->GetElement("cast_shadows")->Set(_msg->cast_shadows());

  if (_msg->has_laser_retro())
    this->dataPtr->sdf->GetElement("laser_retro")->Set(_msg->laser_retro());

  if (_msg->has_plugin())
  {
    sdf::ElementPtr elem = this->dataPtr->sdf->GetElement("plugin");
    if (_msg->plugin().has_name())
      elem->GetAttribute("name")->Set(_msg->plugin().name());
    if (_msg->plugin().has_filename())
      elem->GetAttribute("filename")->Set(_msg->plugin().filename());
    if (_msg->plugin().has_innerxml())
    {
      TiXmlDocument innerXML;
      innerXML.Parse(_msg->plugin().innerxml().c_str());
      sdf::copyChildren(elem, innerXML.RootElement());
    }
  }

  this->Load();
  this->UpdateFromMsg(_msg);
}

//////////////////////////////////////////////////
void Visual::Load(sdf::ElementPtr _sdf)
{
  this->dataPtr->sdf->Copy(_sdf);
  this->Load();
  this->dataPtr->scene->AddVisual(shared_from_this());
}

//////////////////////////////////////////////////
void Visual::Load()
{
  std::ostringstream stream;
  math::Pose pose;
  Ogre::Vector3 meshSize(1, 1, 1);
  Ogre::MovableObject *obj = NULL;

  if (this->dataPtr->parent)
    this->dataPtr->parent->AttachVisual(shared_from_this());

  // Read the desired position and rotation of the mesh
  pose = this->dataPtr->sdf->Get<math::Pose>("pose");

  std::string meshName = this->GetMeshName();
  std::string subMeshName = this->GetSubMeshName();
  bool centerSubMesh = this->GetCenterSubMesh();

  if (!meshName.empty())
  {
    try
    {
      // Create the visual
      stream << "VISUAL_" << this->dataPtr->sceneNode->getName();
      obj = this->AttachMesh(meshName, subMeshName, centerSubMesh,
          stream.str());
    }
    catch(Ogre::Exception &e)
    {
      gzerr << "Ogre Error:" << e.getFullDescription() << "\n";
      gzerr << "Unable to create a mesh from " <<  meshName << "\n";
      return;
    }
  }

  Ogre::Entity *ent = static_cast<Ogre::Entity *>(obj);
  if (ent)
  {
    if (ent->hasSkeleton())
      this->dataPtr->skeleton = ent->getSkeleton();

    for (unsigned int i = 0; i < ent->getNumSubEntities(); i++)
    {
      ent->getSubEntity(i)->setCustomParameter(1, Ogre::Vector4(
          this->dataPtr->sdf->Get<double>("laser_retro"), 0.0, 0.0, 0.0));
    }
  }

  // Set the pose of the scene node
  this->SetPose(pose);

  // Get the size of the mesh
  if (obj)
    meshSize = obj->getBoundingBox().getSize();

  if (this->dataPtr->sdf->HasElement("geometry"))
  {
    sdf::ElementPtr geomElem = this->dataPtr->sdf->GetElement("geometry");

    if (geomElem->HasElement("box"))
    {
      this->dataPtr->scale =
          geomElem->GetElement("box")->Get<math::Vector3>("size");
    }
    else if (geomElem->HasElement("sphere"))
    {
      double r = geomElem->GetElement("sphere")->Get<double>("radius");
      this->dataPtr->scale.Set(r * 2.0, r * 2.0, r * 2.0);
    }
    else if (geomElem->HasElement("cylinder"))
    {
      double r = geomElem->GetElement("cylinder")->Get<double>("radius");
      double l = geomElem->GetElement("cylinder")->Get<double>("length");
      this->dataPtr->scale.Set(r * 2.0, r * 2.0, l);
    }
    else if (geomElem->HasElement("plane"))
    {
      math::Vector2d size =
        geomElem->GetElement("plane")->Get<math::Vector2d>("size");
      this->dataPtr->scale.Set(size.x, size.y, 1);
    }
    else if (geomElem->HasElement("mesh"))
    {
      this->dataPtr->scale =
          geomElem->GetElement("mesh")->Get<math::Vector3>("scale");
    }
  }

  this->dataPtr->sceneNode->setScale(this->dataPtr->scale.x,
      this->dataPtr->scale.y, this->dataPtr->scale.z);

  // Set the material of the mesh
  if (this->dataPtr->sdf->HasElement("material"))
  {
    sdf::ElementPtr matElem =
        this->dataPtr->sdf->GetElement("material");
    if (matElem->HasElement("script"))
    {
      sdf::ElementPtr scriptElem = matElem->GetElement("script");
      sdf::ElementPtr uriElem = scriptElem->GetElement("uri");

      // Add all the URI paths to the render engine
      while (uriElem)
      {
        std::string matUri = uriElem->Get<std::string>();
        if (!matUri.empty())
          RenderEngine::Instance()->AddResourcePath(matUri);
        uriElem = uriElem->GetNextElement("uri");
      }

      std::string matName = scriptElem->Get<std::string>("name");

      if (!matName.empty())
        this->SetMaterial(matName);
    }

    if (matElem->HasElement("lighting"))
    {
      this->SetLighting(matElem->Get<bool>("lighting"));
    }

    if (matElem->HasElement("ambient"))
      this->SetAmbient(matElem->Get<common::Color>("ambient"));
    if (matElem->HasElement("diffuse"))
      this->SetDiffuse(matElem->Get<common::Color>("diffuse"));
    if (matElem->HasElement("specular"))
      this->SetSpecular(matElem->Get<common::Color>("specular"));
    if (matElem->HasElement("emissive"))
      this->SetEmissive(matElem->Get<common::Color>("emissive"));
  }

  // Allow the mesh to cast shadows
  this->SetCastShadows(this->dataPtr->sdf->Get<bool>("cast_shadows"));
  this->LoadPlugins();
}

//////////////////////////////////////////////////
void Visual::Update()
{
  if (!this->dataPtr->visible)
    return;

  std::list<DynamicLines*>::iterator iter;

  // Update the lines
  for (iter = this->dataPtr->lines.begin(); iter != this->dataPtr->lines.end();
      ++iter)
  {
    (*iter)->Update();
  }

  std::list< std::pair<DynamicLines*, unsigned int> >::iterator liter;
  for (liter = this->dataPtr->lineVertices.begin();
       liter != this->dataPtr->lineVertices.end(); ++liter)
  {
    liter->first->SetPoint(liter->second,
        Conversions::Convert(this->dataPtr->sceneNode->_getDerivedPosition()));
    liter->first->Update();
  }

  if (this->dataPtr->animState)
  {
    this->dataPtr->animState->addTime(
        (common::Time::GetWallTime() - this->dataPtr->prevAnimTime).Double());
    this->dataPtr->prevAnimTime = common::Time::GetWallTime();
    if (this->dataPtr->animState->hasEnded())
    {
      this->dataPtr->animState = NULL;
      this->dataPtr->sceneNode->getCreator()->destroyAnimation(
          this->GetName() + "_animation");
      if (this->dataPtr->onAnimationComplete)
        this->dataPtr->onAnimationComplete();
      // event::Events::DisconnectPreRender(this->preRenderConnection);
    }
  }
}

//////////////////////////////////////////////////
void Visual::SetName(const std::string &_name)
{
  this->dataPtr->name = _name;
  this->dataPtr->sdf->GetAttribute("name")->Set(_name);
}

//////////////////////////////////////////////////
std::string Visual::GetName() const
{
  return this->dataPtr->name;
}

//////////////////////////////////////////////////
void Visual::AttachVisual(VisualPtr _vis)
{
  if (!_vis)
    gzerr << "Visual is null\n";
  else
  {
    if (_vis->GetSceneNode()->getParentSceneNode())
    {
      _vis->GetSceneNode()->getParentSceneNode()->removeChild(
          _vis->GetSceneNode());
    }
    this->dataPtr->sceneNode->addChild(_vis->GetSceneNode());
    this->dataPtr->children.push_back(_vis);
    _vis->dataPtr->parent = shared_from_this();
  }
}

//////////////////////////////////////////////////
void Visual::DetachVisual(VisualPtr _vis)
{
  this->DetachVisual(_vis->GetName());
}

//////////////////////////////////////////////////
void Visual::DetachVisual(const std::string &_name)
{
  std::vector<VisualPtr>::iterator iter;
  for (iter = this->dataPtr->children.begin();
      iter != this->dataPtr->children.end(); ++iter)
  {
    if ((*iter)->GetName() == _name)
    {
      VisualPtr childVis = (*iter);
      this->dataPtr->children.erase(iter);
      this->dataPtr->sceneNode->removeChild(childVis->GetSceneNode());
      childVis->GetParent().reset();
      break;
    }
  }
}

//////////////////////////////////////////////////
void Visual::AttachObject(Ogre::MovableObject *_obj)
{
  // This code makes plane render before grids. This allows grids to overlay
  // planes, and then other elements to overlay both planes and grids.
  // if (this->dataPtr->sdf->HasElement("geometry"))
  // if (this->dataPtr->sdf->GetElement("geometry")->HasElement("plane"))
  // _obj->setRenderQueueGroup(Ogre::RENDER_QUEUE_SKIES_EARLY+1);

  if (!this->HasAttachedObject(_obj->getName()))
  {
    this->dataPtr->sceneNode->attachObject(_obj);
    if (this->dataPtr->useRTShader && this->dataPtr->scene->GetInitialized() &&
      _obj->getName().find("__COLLISION_VISUAL__") == std::string::npos)
    {
      RTShaderSystem::Instance()->UpdateShaders();
    }
    _obj->getUserObjectBindings().setUserAny(Ogre::Any(this->GetName()));
  }
  else
    gzerr << "Visual[" << this->GetName() << "] already has object["
          << _obj->getName() << "] attached.";

  _obj->setVisibilityFlags(GZ_VISIBILITY_ALL);
}

//////////////////////////////////////////////////
bool Visual::HasAttachedObject(const std::string &_name)
{
  for (unsigned int i = 0; i < this->dataPtr->sceneNode->numAttachedObjects();
      ++i)
  {
    if (this->dataPtr->sceneNode->getAttachedObject(i)->getName() == _name)
      return true;
  }

  return false;
}

//////////////////////////////////////////////////
unsigned int Visual::GetAttachedObjectCount() const
{
  return this->dataPtr->sceneNode->numAttachedObjects();
}

//////////////////////////////////////////////////
void Visual::DetachObjects()
{
  this->dataPtr->sceneNode->detachAllObjects();
}

//////////////////////////////////////////////////
unsigned int Visual::GetChildCount()
{
  return this->dataPtr->children.size();
}

//////////////////////////////////////////////////
VisualPtr Visual::GetChild(unsigned int _num)
{
  if (_num < this->dataPtr->children.size())
    return this->dataPtr->children[_num];
  return VisualPtr();
}

//////////////////////////////////////////////////
void Visual::MakeStatic()
{
  /*if (!this->staticGeom)
    this->staticGeom =
    this->dataPtr->sceneNode->getCreator()->createStaticGeometry(
    this->dataPtr->sceneNode->getName() + "_Static");

  // Add the scene node to the static geometry
  this->staticGeom->addSceneNode(this->dataPtr->sceneNode);

  // Build the static geometry
  this->staticGeom->build();

  // Prevent double rendering
  this->dataPtr->sceneNode->setVisible(false);
  this->dataPtr->sceneNode->detachAllObjects();
  */
}

//////////////////////////////////////////////////
Ogre::MovableObject *Visual::AttachMesh(const std::string &_meshName,
                                        const std::string &_subMesh,
                                        bool _centerSubmesh,
                                        const std::string &_objName)
{
  if (_meshName.empty())
    return NULL;

  Ogre::MovableObject *obj;
  std::string objName = _objName;
  std::string meshName = _meshName;
  meshName += _subMesh.empty() ? "" : "::" + _subMesh;

  if (objName.empty())
    objName = this->dataPtr->sceneNode->getName() + "_ENTITY_" + meshName;

  this->InsertMesh(_meshName, _subMesh, _centerSubmesh);

  obj = (Ogre::MovableObject*)
      (this->dataPtr->sceneNode->getCreator()->createEntity(objName, meshName));

  this->AttachObject(obj);
  return obj;
}

//////////////////////////////////////////////////
void Visual::SetScale(const math::Vector3 &_scale)
{
  if (this->dataPtr->scale == _scale)
    return;

  this->dataPtr->scale = _scale;

  // update geom size based on scale.
  this->UpdateGeomSize(_scale);

  this->dataPtr->sceneNode->setScale(
      Conversions::Convert(this->dataPtr->scale));
}

//////////////////////////////////////////////////
void Visual::UpdateGeomSize(const math::Vector3 &_scale)
{
  for (std::vector<VisualPtr>::iterator iter = this->dataPtr->children.begin();
       iter != this->dataPtr->children.end(); ++iter)
  {
    (*iter)->UpdateGeomSize(_scale);
  }

  sdf::ElementPtr geomElem = this->dataPtr->sdf->GetElement("geometry");

  if (geomElem->HasElement("box"))
  {
    geomElem->GetElement("box")->GetElement("size")->Set(_scale);
  }
  else if (geomElem->HasElement("sphere"))
  {
    geomElem->GetElement("sphere")->GetElement("radius")->Set(_scale.x/2.0);
  }
  else if (geomElem->HasElement("cylinder"))
  {
    geomElem->GetElement("cylinder")->GetElement("radius")
        ->Set(_scale.x/2.0);
    geomElem->GetElement("cylinder")->GetElement("length")->Set(_scale.z);
  }
  else if (geomElem->HasElement("mesh"))
    geomElem->GetElement("mesh")->GetElement("scale")->Set(_scale);
}

//////////////////////////////////////////////////
math::Vector3 Visual::GetScale()
{
  return this->dataPtr->scale;
}

//////////////////////////////////////////////////
void Visual::SetLighting(bool _lighting)
{
  if (this->dataPtr->lighting == _lighting)
    return;

  this->dataPtr->lighting = _lighting;

  if (this->dataPtr->useRTShader)
  {
    // Detach from RTShaderSystem otherwise setting lighting here will have
    // no effect if shaders are used.
    RTShaderSystem::Instance()->DetachEntity(this);
  }

  try
  {
    for (int i = 0; i < this->dataPtr->sceneNode->numAttachedObjects(); ++i)
    {
      Ogre::MovableObject *obj = this->dataPtr->sceneNode->getAttachedObject(i);

      Ogre::Entity *entity = dynamic_cast<Ogre::Entity*>(obj);
      if (entity)
      {
        for (unsigned j = 0; j < entity->getNumSubEntities(); ++j)
        {
          Ogre::MaterialPtr mat = entity->getSubEntity(j)->getMaterial();
          if (!mat.isNull())
          {
            mat->setLightingEnabled(this->dataPtr->lighting);
          }
        }
      }
    }

    // Apply lighting to all child scene nodes
    for (unsigned int i = 0; i < this->dataPtr->sceneNode->numChildren(); ++i)
    {
      Ogre::SceneNode *sn = dynamic_cast<Ogre::SceneNode *>(
          this->dataPtr->sceneNode->getChild(i));
      for (int j = 0; j < sn->numAttachedObjects(); j++)
      {
        Ogre::MovableObject *obj = sn->getAttachedObject(j);

        Ogre::Entity *entity = dynamic_cast<Ogre::Entity*>(obj);
        if (entity)
        {
          for (unsigned k = 0; k < entity->getNumSubEntities(); ++k)
          {
            Ogre::MaterialPtr mat = entity->getSubEntity(k)->getMaterial();
            if (!mat.isNull())
            {
              mat->setLightingEnabled(this->dataPtr->lighting);
            }
          }
        }
      }
    }
  }
  catch(Ogre::Exception &e)
  {
    gzwarn << "Unable to set lighting to Geometry["
           << this->dataPtr->sceneNode->getName() << ".\n";
  }

  // Apply lighting to all child visuals
  for (std::vector<VisualPtr>::iterator iter = this->dataPtr->children.begin();
       iter != this->dataPtr->children.end(); ++iter)
  {
    (*iter)->SetLighting(this->dataPtr->lighting);
  }
}


//////////////////////////////////////////////////
void Visual::SetMaterial(const std::string &_materialName, bool _unique)
{
  if (_materialName.empty() || _materialName == "__default__")
    return;

  if (_unique)
  {
    // Create a custom material name
    std::string newMaterialName;
    newMaterialName = this->dataPtr->sceneNode->getName() + "_MATERIAL_" +
        _materialName;

    if (this->GetMaterialName() == newMaterialName)
      return;

    this->dataPtr->myMaterialName = newMaterialName;

    Ogre::MaterialPtr origMaterial;
    try
    {
      this->dataPtr->origMaterialName = _materialName;
      // Get the original material
      origMaterial =
        Ogre::MaterialManager::getSingleton().getByName(_materialName);
    }
    catch(Ogre::Exception &e)
    {
      gzwarn << "Unable to get Material[" << _materialName << "] for Geometry["
          << this->dataPtr->sceneNode->getName()
          << ". Object will appear white.\n";
      return;
    }

    if (origMaterial.isNull())
    {
      gzwarn << "Unable to get Material[" << _materialName << "] for Geometry["
        << this->dataPtr->sceneNode->getName()
        << ". Object will appear white\n";
      return;
    }

    Ogre::MaterialPtr myMaterial;

    // Clone the material. This will allow us to change the look of each geom
    // individually.
    if (Ogre::MaterialManager::getSingleton().resourceExists(
          this->dataPtr->myMaterialName))
    {
      myMaterial =
        (Ogre::MaterialPtr)(Ogre::MaterialManager::getSingleton().getByName(
              this->dataPtr->myMaterialName));
    }
    else
    {
      myMaterial = origMaterial->clone(this->dataPtr->myMaterialName);
    }
  }
  else
  {
    if ( this->dataPtr->myMaterialName == _materialName)
      return;
    this->dataPtr->myMaterialName = _materialName;
  }

  try
  {
    for (int i = 0; i < this->dataPtr->sceneNode->numAttachedObjects(); i++)
    {
      Ogre::MovableObject *obj = this->dataPtr->sceneNode->getAttachedObject(i);

      if (dynamic_cast<Ogre::Entity*>(obj))
        ((Ogre::Entity*)obj)->setMaterialName(this->dataPtr->myMaterialName);
      else if (dynamic_cast<Ogre::SimpleRenderable*>(obj))
      {
        ((Ogre::SimpleRenderable*)obj)->setMaterial(
            this->dataPtr->myMaterialName);
      }
    }

    // Apply material to all child scene nodes
    for (unsigned int i = 0; i < this->dataPtr->sceneNode->numChildren(); ++i)
    {
      Ogre::SceneNode *sn = dynamic_cast<Ogre::SceneNode*>(
          this->dataPtr->sceneNode->getChild(i));
      for (int j = 0; j < sn->numAttachedObjects(); j++)
      {
        Ogre::MovableObject *obj = sn->getAttachedObject(j);

        if (dynamic_cast<Ogre::Entity*>(obj))
          ((Ogre::Entity*)obj)->setMaterialName(this->dataPtr->myMaterialName);
        else
        {
          ((Ogre::SimpleRenderable*)obj)->setMaterial(
              this->dataPtr->myMaterialName);
        }
      }
    }
  }
  catch(Ogre::Exception &e)
  {
    gzwarn << "Unable to set Material[" << this->dataPtr->myMaterialName
           << "] to Geometry["
           << this->dataPtr->sceneNode->getName()
           << ". Object will appear white.\n";
  }

  // Re-apply the transparency filter for the last known transparency value
  this->SetTransparencyInnerLoop();

  // Apply material to all child visuals
  for (std::vector<VisualPtr>::iterator iter = this->dataPtr->children.begin();
       iter != this->dataPtr->children.end(); ++iter)
  {
    (*iter)->SetMaterial(_materialName, _unique);
  }

  if (this->dataPtr->useRTShader && this->dataPtr->scene->GetInitialized()
      && this->dataPtr->lighting &&
      this->GetName().find("__COLLISION_VISUAL__") == std::string::npos)
  {
    RTShaderSystem::Instance()->UpdateShaders();
  }
}

/////////////////////////////////////////////////
void Visual::SetAmbient(const common::Color &_color)
{
  if (!this->dataPtr->lighting)
    return;

  if (this->dataPtr->myMaterialName.empty())
  {
    std::string matName = this->GetName() + "_MATERIAL_";
    Ogre::MaterialManager::getSingleton().create(matName, "General");
    this->SetMaterial(matName);
  }

  for (unsigned int i = 0; i < this->dataPtr->children.size(); ++i)
  {
    this->dataPtr->children[i]->SetAmbient(_color);
  }

  for (unsigned int i = 0; i < this->dataPtr->sceneNode->numAttachedObjects();
      ++i)
  {
    Ogre::Entity *entity = NULL;
    Ogre::MovableObject *obj = this->dataPtr->sceneNode->getAttachedObject(i);

    entity = dynamic_cast<Ogre::Entity*>(obj);

    if (!entity)
      continue;

    // For each ogre::entity
    for (unsigned int j = 0; j < entity->getNumSubEntities(); j++)
    {
      Ogre::SubEntity *subEntity = entity->getSubEntity(j);
      Ogre::MaterialPtr material = subEntity->getMaterial();

      unsigned int techniqueCount, passCount;
      Ogre::Technique *technique;
      Ogre::Pass *pass;
      Ogre::ColourValue dc;

      for (techniqueCount = 0; techniqueCount < material->getNumTechniques();
           techniqueCount++)
      {
        technique = material->getTechnique(techniqueCount);
        technique->setLightingEnabled(true);

        for (passCount = 0; passCount < technique->getNumPasses(); passCount++)
        {
          pass = technique->getPass(passCount);
          pass->setAmbient(Conversions::Convert(_color));
        }
      }
    }
  }

  for (unsigned int i = 0; i < this->dataPtr->children.size(); ++i)
  {
    this->dataPtr->children[i]->SetSpecular(_color);
  }
}

/// Set the diffuse color of the visual
void Visual::SetDiffuse(const common::Color &_color)
{
  if (!this->dataPtr->lighting)
    return;

  if (this->dataPtr->myMaterialName.empty())
  {
    std::string matName = this->GetName() + "_MATERIAL_";
    Ogre::MaterialManager::getSingleton().create(matName, "General");
    this->SetMaterial(matName);
  }

  for (unsigned int i = 0; i < this->dataPtr->sceneNode->numAttachedObjects();
      i++)
  {
    Ogre::Entity *entity = NULL;
    Ogre::MovableObject *obj = this->dataPtr->sceneNode->getAttachedObject(i);

    entity = dynamic_cast<Ogre::Entity*>(obj);

    if (!entity)
    {
      continue;
    }

    // For each ogre::entity
    for (unsigned int j = 0; j < entity->getNumSubEntities(); j++)
    {
      Ogre::SubEntity *subEntity = entity->getSubEntity(j);
      Ogre::MaterialPtr material = subEntity->getMaterial();

      unsigned int techniqueCount, passCount;
      Ogre::Technique *technique;
      Ogre::Pass *pass;
      Ogre::ColourValue dc;

      for (techniqueCount = 0; techniqueCount < material->getNumTechniques();
           techniqueCount++)
      {
        technique = material->getTechnique(techniqueCount);
        technique->setLightingEnabled(true);

        for (passCount = 0; passCount < technique->getNumPasses(); passCount++)
        {
          pass = technique->getPass(passCount);
          pass->setDiffuse(Conversions::Convert(_color));
        }
      }
    }
  }

  for (unsigned int i = 0; i < this->dataPtr->children.size(); ++i)
  {
    this->dataPtr->children[i]->SetDiffuse(_color);
  }
}

/// Set the specular color of the visual
void Visual::SetSpecular(const common::Color &_color)
{
  if (!this->dataPtr->lighting)
    return;

  if (this->dataPtr->myMaterialName.empty())
  {
    std::string matName = this->GetName() + "_MATERIAL_";
    Ogre::MaterialManager::getSingleton().create(matName, "General");
    this->SetMaterial(matName);
  }

  for (unsigned int i = 0; i < this->dataPtr->sceneNode->numAttachedObjects();
      i++)
  {
    Ogre::Entity *entity = NULL;
    Ogre::MovableObject *obj = this->dataPtr->sceneNode->getAttachedObject(i);

    entity = dynamic_cast<Ogre::Entity*>(obj);

    if (!entity)
      continue;

    // For each ogre::entity
    for (unsigned int j = 0; j < entity->getNumSubEntities(); j++)
    {
      Ogre::SubEntity *subEntity = entity->getSubEntity(j);
      Ogre::MaterialPtr material = subEntity->getMaterial();

      unsigned int techniqueCount, passCount;
      Ogre::Technique *technique;
      Ogre::Pass *pass;
      Ogre::ColourValue dc;

      for (techniqueCount = 0; techniqueCount < material->getNumTechniques();
           techniqueCount++)
      {
        technique = material->getTechnique(techniqueCount);
        technique->setLightingEnabled(true);

        for (passCount = 0; passCount < technique->getNumPasses(); passCount++)
        {
          pass = technique->getPass(passCount);
          pass->setSpecular(Conversions::Convert(_color));
        }
      }
    }
  }

  for (unsigned int i = 0; i < this->dataPtr->children.size(); ++i)
  {
    this->dataPtr->children[i]->SetSpecular(_color);
  }
}

/////////////////////////////////////////////////
void Visual::AttachAxes()
{
  std::ostringstream nodeName;

  nodeName << this->dataPtr->sceneNode->getName() << "_AXES_NODE";

  if (!this->dataPtr->sceneNode->getCreator()->hasEntity("axis_cylinder"))
    this->InsertMesh(common::MeshManager::Instance()->GetMesh("axis_cylinder"));

  Ogre::SceneNode *node = this->dataPtr->sceneNode->createChildSceneNode(
      nodeName.str());
  Ogre::SceneNode *x, *y, *z;

  x = node->createChildSceneNode(nodeName.str() + "_axisX");
  x->setInheritScale(true);
  x->translate(.25, 0, 0);
  x->yaw(Ogre::Radian(M_PI/2.0));

  y = node->createChildSceneNode(nodeName.str() + "_axisY");
  y->setInheritScale(true);
  y->translate(0, .25, 0);
  y->pitch(Ogre::Radian(M_PI/2.0));

  z = node->createChildSceneNode(nodeName.str() + "_axisZ");
  z->translate(0, 0, .25);
  z->setInheritScale(true);

  Ogre::MovableObject *xobj, *yobj, *zobj;

  xobj = (Ogre::MovableObject*)(node->getCreator()->createEntity(
        nodeName.str()+"X_AXIS", "axis_cylinder"));
  xobj->setCastShadows(false);
  ((Ogre::Entity*)xobj)->setMaterialName("Gazebo/Red");

  yobj = (Ogre::MovableObject*)(node->getCreator()->createEntity(
        nodeName.str()+"Y_AXIS", "axis_cylinder"));
  yobj->setCastShadows(false);
  ((Ogre::Entity*)yobj)->setMaterialName("Gazebo/Green");

  zobj = (Ogre::MovableObject*)(node->getCreator()->createEntity(
        nodeName.str()+"Z_AXIS", "axis_cylinder"));
  zobj->setCastShadows(false);
  ((Ogre::Entity*)zobj)->setMaterialName("Gazebo/Blue");

  x->attachObject(xobj);
  y->attachObject(yobj);
  z->attachObject(zobj);
}


//////////////////////////////////////////////////
void Visual::SetWireframe(bool _show)
{
  std::vector<VisualPtr>::iterator iter;
  for (iter = this->dataPtr->children.begin();
      iter != this->dataPtr->children.end(); ++iter)
  {
    (*iter)->SetWireframe(_show);
  }

  for (unsigned int i = 0; i < this->dataPtr->sceneNode->numAttachedObjects();
      i++)
  {
    Ogre::Entity *entity = NULL;
    Ogre::MovableObject *obj = this->dataPtr->sceneNode->getAttachedObject(i);

    entity = dynamic_cast<Ogre::Entity*>(obj);

    if (!entity)
      continue;

    // For each ogre::entity
    for (unsigned int j = 0; j < entity->getNumSubEntities(); j++)
    {
      Ogre::SubEntity *subEntity = entity->getSubEntity(j);
      Ogre::MaterialPtr material = subEntity->getMaterial();
      if (material.isNull())
        continue;

      unsigned int techniqueCount, passCount;
      Ogre::Technique *technique;
      Ogre::Pass *pass;

      for (techniqueCount = 0; techniqueCount < material->getNumTechniques();
           ++techniqueCount)
      {
        technique = material->getTechnique(techniqueCount);

        for (passCount = 0; passCount < technique->getNumPasses(); passCount++)
        {
          pass = technique->getPass(passCount);
          if (_show)
            pass->setPolygonMode(Ogre::PM_WIREFRAME);
          else
            pass->setPolygonMode(Ogre::PM_SOLID);
        }
      }
    }
  }
}

//////////////////////////////////////////////////
void Visual::SetTransparencyInnerLoop()
{
  for (unsigned int i = 0; i < this->dataPtr->sceneNode->numAttachedObjects();
      i++)
  {
    Ogre::Entity *entity = NULL;
    Ogre::MovableObject *obj = this->dataPtr->sceneNode->getAttachedObject(i);

    entity = dynamic_cast<Ogre::Entity*>(obj);

    if (!entity)
      continue;

    if (entity->getName().find("__COLLISION_VISUAL__") != std::string::npos)
      continue;

    // For each ogre::entity
    for (unsigned int j = 0; j < entity->getNumSubEntities(); j++)
    {
      Ogre::SubEntity *subEntity = entity->getSubEntity(j);
      Ogre::MaterialPtr material = subEntity->getMaterial();

      unsigned int techniqueCount, passCount;
      Ogre::Technique *technique;
      Ogre::Pass *pass;
      Ogre::ColourValue dc;

      for (techniqueCount = 0; techniqueCount < material->getNumTechniques();
           techniqueCount++)
      {
        technique = material->getTechnique(techniqueCount);

        for (passCount = 0; passCount < technique->getNumPasses(); passCount++)
        {
          pass = technique->getPass(passCount);
          // Need to fix transparency
          if (!pass->isProgrammable() &&
              pass->getPolygonMode() == Ogre::PM_SOLID)
          {
            pass->setSceneBlending(Ogre::SBT_TRANSPARENT_ALPHA);
          }

          if (this->dataPtr->transparency > 0.0)
          {
            pass->setDepthWriteEnabled(false);
            pass->setDepthCheckEnabled(true);
          }
          else
          {
            pass->setDepthWriteEnabled(true);
            pass->setDepthCheckEnabled(true);
          }

          dc = pass->getDiffuse();
          dc.a =(1.0f - this->dataPtr->transparency);
          pass->setDiffuse(dc);
        }
      }
    }
  }
}

//////////////////////////////////////////////////
void Visual::SetTransparency(float _trans)
{
  if (math::equal(_trans, this->dataPtr->transparency))
    return;

  this->dataPtr->transparency = std::min(
      std::max(_trans, static_cast<float>(0.0)), static_cast<float>(1.0));
  std::vector<VisualPtr>::iterator iter;
  for (iter = this->dataPtr->children.begin();
      iter != this->dataPtr->children.end(); ++iter)
  {
    (*iter)->SetTransparency(_trans);
  }
<<<<<<< HEAD
  
=======

>>>>>>> 4952d501
  this->SetTransparencyInnerLoop();

  if (this->dataPtr->useRTShader && this->dataPtr->scene->GetInitialized())
    RTShaderSystem::Instance()->UpdateShaders();
}

//////////////////////////////////////////////////
void Visual::SetHighlighted(bool _highlighted)
{
  if (_highlighted)
  {
    math::Box bbox = this->GetBoundingBox();

    // Create the bounding box if it's not already created.
    if (!this->dataPtr->boundingBox)
    {
      this->dataPtr->boundingBox = new WireBox(shared_from_this(), bbox);
    }
    else
    {
      this->dataPtr->boundingBox->Init(bbox);
    }
    this->dataPtr->boundingBox->SetVisible(true);
  }
  else if (this->dataPtr->boundingBox)
  {
    this->dataPtr->boundingBox->SetVisible(false);
  }
}

//////////////////////////////////////////////////
bool Visual::GetHighlighted() const
{
  if (this->dataPtr->boundingBox)
  {
    return this->dataPtr->boundingBox->GetVisible();
  }
  return false;
}

//////////////////////////////////////////////////
void Visual::SetEmissive(const common::Color &_color)
{
  for (unsigned int i = 0; i < this->dataPtr->sceneNode->numAttachedObjects();
      i++)
  {
    Ogre::Entity *entity = NULL;
    Ogre::MovableObject *obj = this->dataPtr->sceneNode->getAttachedObject(i);

    entity = dynamic_cast<Ogre::Entity*>(obj);

    if (!entity)
      continue;

    // For each ogre::entity
    for (unsigned int j = 0; j < entity->getNumSubEntities(); j++)
    {
      Ogre::SubEntity *subEntity = entity->getSubEntity(j);
      Ogre::MaterialPtr material = subEntity->getMaterial();

      unsigned int techniqueCount, passCount;
      Ogre::Technique *technique;
      Ogre::Pass *pass;
      Ogre::ColourValue dc;

      for (techniqueCount = 0; techniqueCount < material->getNumTechniques();
          techniqueCount++)
      {
        technique = material->getTechnique(techniqueCount);

        for (passCount = 0; passCount < technique->getNumPasses();
            passCount++)
        {
          pass = technique->getPass(passCount);
          pass->setSelfIllumination(Conversions::Convert(_color));
        }
      }
    }
  }

  for (unsigned int i = 0; i < this->dataPtr->children.size(); ++i)
  {
    this->dataPtr->children[i]->SetEmissive(_color);
  }
}

//////////////////////////////////////////////////
float Visual::GetTransparency()
{
  return this->dataPtr->transparency;
}

//////////////////////////////////////////////////
void Visual::SetCastShadows(bool shadows)
{
  for (int i = 0; i < this->dataPtr->sceneNode->numAttachedObjects(); i++)
  {
    Ogre::MovableObject *obj = this->dataPtr->sceneNode->getAttachedObject(i);
    obj->setCastShadows(shadows);
  }

  if (this->IsStatic() && this->dataPtr->staticGeom)
    this->dataPtr->staticGeom->setCastShadows(shadows);
}

//////////////////////////////////////////////////
void Visual::SetVisible(bool _visible, bool _cascade)
{
  this->dataPtr->sceneNode->setVisible(_visible, _cascade);
  this->dataPtr->visible = _visible;
}

//////////////////////////////////////////////////
uint32_t Visual::GetVisibilityFlags()
{
  if (this->dataPtr->sceneNode->numAttachedObjects() > 0)
  {
    return this->dataPtr->sceneNode->getAttachedObject(0)->getVisibilityFlags();
  }

  return GZ_VISIBILITY_ALL;
}

//////////////////////////////////////////////////
void Visual::ToggleVisible()
{
  this->SetVisible(!this->GetVisible());
}

//////////////////////////////////////////////////
bool Visual::GetVisible() const
{
  return this->dataPtr->visible;
}

//////////////////////////////////////////////////
void Visual::SetPosition(const math::Vector3 &_pos)
{
  /*if (this->IsStatic() && this->staticGeom)
  {
    this->staticGeom->reset();
    delete this->staticGeom;
    this->staticGeom = NULL;
    // this->staticGeom->setOrigin(Ogre::Vector3(pos.x, pos.y, pos.z));
  }*/
  GZ_ASSERT(this->dataPtr->sceneNode, "Visual SceneNode is NULL");
  this->dataPtr->sceneNode->setPosition(_pos.x, _pos.y, _pos.z);
}

//////////////////////////////////////////////////
void Visual::SetRotation(const math::Quaternion &_rot)
{
  GZ_ASSERT(this->dataPtr->sceneNode, "Visual SceneNode is NULL");
  this->dataPtr->sceneNode->setOrientation(
      Ogre::Quaternion(_rot.w, _rot.x, _rot.y, _rot.z));
}

//////////////////////////////////////////////////
void Visual::SetPose(const math::Pose &_pose)
{
  this->SetPosition(_pose.pos);
  this->SetRotation(_pose.rot);
}

//////////////////////////////////////////////////
math::Vector3 Visual::GetPosition() const
{
  return Conversions::Convert(this->dataPtr->sceneNode->getPosition());
}

//////////////////////////////////////////////////
math::Quaternion Visual::GetRotation() const
{
  return Conversions::Convert(this->dataPtr->sceneNode->getOrientation());
}

//////////////////////////////////////////////////
math::Pose Visual::GetPose() const
{
  math::Pose pos;
  pos.pos = this->GetPosition();
  pos.rot = this->GetRotation();
  return pos;
}

//////////////////////////////////////////////////
void Visual::SetWorldPose(const math::Pose &_pose)
{
  this->SetWorldPosition(_pose.pos);
  this->SetWorldRotation(_pose.rot);
}

//////////////////////////////////////////////////
void Visual::SetWorldPosition(const math::Vector3 &_pos)
{
  this->dataPtr->sceneNode->_setDerivedPosition(Conversions::Convert(_pos));
}

//////////////////////////////////////////////////
void Visual::SetWorldRotation(const math::Quaternion &_q)
{
  this->dataPtr->sceneNode->_setDerivedOrientation(Conversions::Convert(_q));
}

//////////////////////////////////////////////////
math::Pose Visual::GetWorldPose() const
{
  math::Pose pose;

  Ogre::Vector3 vpos;
  Ogre::Quaternion vquatern;

  vpos = this->dataPtr->sceneNode->_getDerivedPosition();
  pose.pos.x = vpos.x;
  pose.pos.y = vpos.y;
  pose.pos.z = vpos.z;

  vquatern = this->dataPtr->sceneNode->_getDerivedOrientation();
  pose.rot.w = vquatern.w;
  pose.rot.x = vquatern.x;
  pose.rot.y = vquatern.y;
  pose.rot.z = vquatern.z;

  return pose;
}


//////////////////////////////////////////////////
Ogre::SceneNode * Visual::GetSceneNode() const
{
  return this->dataPtr->sceneNode;
}


//////////////////////////////////////////////////
bool Visual::IsStatic() const
{
  return this->dataPtr->isStatic;
}

//////////////////////////////////////////////////
void Visual::EnableTrackVisual(VisualPtr _vis)
{
  this->dataPtr->sceneNode->setAutoTracking(true, _vis->GetSceneNode());
}

//////////////////////////////////////////////////
void Visual::DisableTrackVisual()
{
  this->dataPtr->sceneNode->setAutoTracking(false);
}

//////////////////////////////////////////////////
std::string Visual::GetNormalMap() const
{
  std::string file = this->dataPtr->sdf->GetElement("material")->GetElement(
      "shader")->GetElement("normal_map")->Get<std::string>();

  std::string uriFile = common::find_file(file);
  if (!uriFile.empty())
    file = uriFile;

  return file;
}

//////////////////////////////////////////////////
void Visual::SetNormalMap(const std::string &_nmap)
{
  this->dataPtr->sdf->GetElement("material")->GetElement(
      "shader")->GetElement("normal_map")->GetValue()->Set(_nmap);
  if (this->dataPtr->useRTShader && this->dataPtr->scene->GetInitialized())
    RTShaderSystem::Instance()->UpdateShaders();
}

//////////////////////////////////////////////////
std::string Visual::GetShaderType() const
{
  return this->dataPtr->sdf->GetElement("material")->GetElement(
      "shader")->Get<std::string>("type");
}

//////////////////////////////////////////////////
void Visual::SetShaderType(const std::string &_type)
{
  this->dataPtr->sdf->GetElement("material")->GetElement(
      "shader")->GetAttribute("type")->Set(_type);
  if (this->dataPtr->useRTShader && this->dataPtr->scene->GetInitialized())
    RTShaderSystem::Instance()->UpdateShaders();
}


//////////////////////////////////////////////////
void Visual::SetRibbonTrail(bool _value, const common::Color &_initialColor,
                            const common::Color &_changeColor)
{
  if (this->dataPtr->ribbonTrail == NULL)
  {
    this->dataPtr->ribbonTrail =
        this->dataPtr->scene->GetManager()->createRibbonTrail(
        this->GetName() + "_RibbonTrail");
    this->dataPtr->ribbonTrail->setMaterialName("Gazebo/RibbonTrail");
    // this->dataPtr->ribbonTrail->setTrailLength(100);
    this->dataPtr->ribbonTrail->setMaxChainElements(10000);
    // this->dataPtr->ribbonTrail->setNumberOfChains(1);
    this->dataPtr->ribbonTrail->setVisible(false);
    this->dataPtr->ribbonTrail->setCastShadows(false);
    this->dataPtr->ribbonTrail->setInitialWidth(0, 0.05);
    this->dataPtr->scene->GetManager()->getRootSceneNode()->attachObject(
        this->dataPtr->ribbonTrail);

    this->dataPtr->ribbonTrail->setInitialColour(0,
        Conversions::Convert(_initialColor));
    this->dataPtr->ribbonTrail->setColourChange(0,
        Conversions::Convert(_changeColor));
  }

  if (_value)
  {
    try
    {
      this->dataPtr->ribbonTrail->addNode(this->dataPtr->sceneNode);
    }
    catch(...)
    {
      gzerr << "Unable to create ribbon trail\n";
    }
  }
  else
  {
    this->dataPtr->ribbonTrail->removeNode(this->dataPtr->sceneNode);
    this->dataPtr->ribbonTrail->clearChain(0);
  }
  this->dataPtr->ribbonTrail->setVisible(_value);
}

//////////////////////////////////////////////////
DynamicLines *Visual::CreateDynamicLine(RenderOpType _type)
{
  this->dataPtr->preRenderConnection = event::Events::ConnectPreRender(
      boost::bind(&Visual::Update, shared_from_this()));

  DynamicLines *line = new DynamicLines(_type);
  this->dataPtr->lines.push_back(line);
  this->AttachObject(line);
  return line;
}

//////////////////////////////////////////////////
void Visual::DeleteDynamicLine(DynamicLines *_line)
{
  // delete instance from lines vector
  for (std::list<DynamicLines*>::iterator iter = this->dataPtr->lines.begin();
       iter != this->dataPtr->lines.end(); ++iter)
  {
    if (*iter == _line)
    {
      delete *iter;
      this->dataPtr->lines.erase(iter);
      break;
    }
  }
}

//////////////////////////////////////////////////
void Visual::AttachLineVertex(DynamicLines *_line, unsigned int _index)
{
  this->dataPtr->lineVertices.push_back(std::make_pair(_line, _index));
  _line->SetPoint(_index, this->GetWorldPose().pos);
}

//////////////////////////////////////////////////
std::string Visual::GetMaterialName() const
{
  return this->dataPtr->myMaterialName;
}

//////////////////////////////////////////////////
math::Box Visual::GetBoundingBox() const
{
  math::Box box;
  this->GetBoundsHelper(this->GetSceneNode(), box);
  return box;
}

//////////////////////////////////////////////////
void Visual::GetBoundsHelper(Ogre::SceneNode *node, math::Box &box) const
{
  node->_updateBounds();
  node->_update(false, true);

  Ogre::Matrix4 invTransform =
      this->dataPtr->sceneNode->_getFullTransform().inverse();

  Ogre::SceneNode::ChildNodeIterator it = node->getChildIterator();

  for (int i = 0; i < node->numAttachedObjects(); i++)
  {
    Ogre::MovableObject *obj = node->getAttachedObject(i);

    if (obj->isVisible() && obj->getMovableType() != "gazebo::dynamiclines"
        && obj->getMovableType() != "BillboardSet"
        && obj->getVisibilityFlags() != GZ_VISIBILITY_GUI)
    {
      Ogre::Any any = obj->getUserObjectBindings().getUserAny();
      if (any.getType() == typeid(std::string))
      {
        std::string str = Ogre::any_cast<std::string>(any);
        if (str.substr(0, 3) == "rot" || str.substr(0, 5) == "trans"
            || str.substr(0, 5) == "scale")
          continue;
      }

      Ogre::AxisAlignedBox bb = obj->getBoundingBox();

      math::Vector3 min;
      math::Vector3 max;

      // Ogre does not return a valid bounding box for lights.
      if (obj->getMovableType() == "Light")
      {
        min = math::Vector3(-0.5, -0.5, -0.5);
        max = math::Vector3(0.5, 0.5, 0.5);
      }
      else
      {
        // Get transform to be applied to the current node.
        Ogre::Matrix4 transform = invTransform * node->_getFullTransform();
        // Correct precision error which makes ogre's isAffine check fail.
        transform[3][0] = transform[3][1] = transform[3][2] = 0;
        transform[3][3] = 1;
        // get oriented bounding box in object's local space
        bb.transformAffine(transform);

        min = Conversions::Convert(bb.getMinimum());
        max = Conversions::Convert(bb.getMaximum());
      }

      box.Merge(math::Box(min, max));
    }
  }

  while (it.hasMoreElements())
  {
    Ogre::SceneNode *next = dynamic_cast<Ogre::SceneNode*>(it.getNext());
    this->GetBoundsHelper(next, box);
  }
}

//////////////////////////////////////////////////
void Visual::InsertMesh(const std::string &_meshName,
                        const std::string &_subMesh,
                        bool _centerSubmesh)
{
  const common::Mesh *mesh;
  if (!common::MeshManager::Instance()->HasMesh(_meshName))
  {
    mesh = common::MeshManager::Instance()->Load(_meshName);
    if (!mesh)
    {
      gzerr << "Unable to create a mesh from " << _meshName << "\n";
      return;
    }
  }
  else
  {
    mesh = common::MeshManager::Instance()->GetMesh(_meshName);
  }

  this->InsertMesh(mesh, _subMesh, _centerSubmesh);

  // Add the mesh into OGRE
  /*if (!this->dataPtr->sceneNode->getCreator()->hasEntity(_meshName) &&
      common::MeshManager::Instance()->HasMesh(_meshName))
  {
    const common::Mesh *mesh =
      common::MeshManager::Instance()->GetMesh(_meshName);
    this->InsertMesh(mesh);
  }*/
}

//////////////////////////////////////////////////
void Visual::InsertMesh(const common::Mesh *_mesh, const std::string &_subMesh,
    bool _centerSubmesh)
{
  Ogre::MeshPtr ogreMesh;

  GZ_ASSERT(_mesh != NULL, "Unable to insert a NULL mesh");

  RenderEngine::Instance()->AddResourcePath(_mesh->GetPath());

  if (_mesh->GetSubMeshCount() == 0)
  {
    gzerr << "Visual::InsertMesh no submeshes, this is an invalid mesh\n";
    return;
  }

  // Don't re-add existing meshes
  if (Ogre::MeshManager::getSingleton().resourceExists(_mesh->GetName()))
  {
    return;
  }

  try
  {
    // Create a new mesh specifically for manual definition.
    if (_subMesh.empty())
    {
      ogreMesh = Ogre::MeshManager::getSingleton().createManual(
          _mesh->GetName(),
          Ogre::ResourceGroupManager::DEFAULT_RESOURCE_GROUP_NAME);
    }
    else
    {
      ogreMesh = Ogre::MeshManager::getSingleton().createManual(
          _mesh->GetName() + "::" + _subMesh,
          Ogre::ResourceGroupManager::DEFAULT_RESOURCE_GROUP_NAME);
    }

    Ogre::SkeletonPtr ogreSkeleton;

    if (_mesh->HasSkeleton())
    {
      common::Skeleton *skel = _mesh->GetSkeleton();
      ogreSkeleton = Ogre::SkeletonManager::getSingleton().create(
        _mesh->GetName() + "_skeleton",
        Ogre::ResourceGroupManager::DEFAULT_RESOURCE_GROUP_NAME,
        true);

      for (unsigned int i = 0; i < skel->GetNumNodes(); i++)
      {
        common::SkeletonNode *node = skel->GetNodeByHandle(i);
        Ogre::Bone *bone = ogreSkeleton->createBone(node->GetName());

        if (node->GetParent())
          ogreSkeleton->getBone(node->GetParent()->GetName())->addChild(bone);

        math::Matrix4 trans = node->GetTransform();
        math::Vector3 pos = trans.GetTranslation();
        math::Quaternion q = trans.GetRotation();
        bone->setPosition(Ogre::Vector3(pos.x, pos.y, pos.z));
        bone->setOrientation(Ogre::Quaternion(q.w, q.x, q.y, q.z));
        bone->setInheritOrientation(true);
        bone->setManuallyControlled(true);
        bone->setInitialState();
      }
      ogreMesh->setSkeletonName(_mesh->GetName() + "_skeleton");
    }

    for (unsigned int i = 0; i < _mesh->GetSubMeshCount(); i++)
    {
      if (!_subMesh.empty() && _mesh->GetSubMesh(i)->GetName() != _subMesh)
        continue;

      Ogre::SubMesh *ogreSubMesh;
      Ogre::VertexData *vertexData;
      Ogre::VertexDeclaration* vertexDecl;
      Ogre::HardwareVertexBufferSharedPtr vBuf;
      Ogre::HardwareIndexBufferSharedPtr iBuf;
      float *vertices;
      uint32_t *indices;

      size_t currOffset = 0;

      // Copy the original submesh. We may need to modify the vertices, and
      // we don't want to change the original.
      common::SubMesh subMesh(_mesh->GetSubMesh(i));

      // Recenter the vertices if requested.
      if (_centerSubmesh)
        subMesh.Center();

      ogreSubMesh = ogreMesh->createSubMesh();
      ogreSubMesh->useSharedVertices = false;
      if (subMesh.GetPrimitiveType() == common::SubMesh::TRIANGLES)
        ogreSubMesh->operationType = Ogre::RenderOperation::OT_TRIANGLE_LIST;
      else if (subMesh.GetPrimitiveType() == common::SubMesh::LINES)
        ogreSubMesh->operationType = Ogre::RenderOperation::OT_LINE_LIST;
      else if (subMesh.GetPrimitiveType() == common::SubMesh::LINESTRIPS)
        ogreSubMesh->operationType = Ogre::RenderOperation::OT_LINE_STRIP;
      else if (subMesh.GetPrimitiveType() == common::SubMesh::TRIFANS)
        ogreSubMesh->operationType = Ogre::RenderOperation::OT_TRIANGLE_FAN;
      else if (subMesh.GetPrimitiveType() == common::SubMesh::TRISTRIPS)
        ogreSubMesh->operationType = Ogre::RenderOperation::OT_TRIANGLE_STRIP;
      else if (subMesh.GetPrimitiveType() == common::SubMesh::POINTS)
        ogreSubMesh->operationType = Ogre::RenderOperation::OT_POINT_LIST;
      else
        gzerr << "Unknown primitive type["
              << subMesh.GetPrimitiveType() << "]\n";

      ogreSubMesh->vertexData = new Ogre::VertexData();
      vertexData = ogreSubMesh->vertexData;
      vertexDecl = vertexData->vertexDeclaration;

      // The vertexDecl should contain positions, blending weights, normals,
      // diffiuse colors, specular colors, tex coords. In that order.
      vertexDecl->addElement(0, currOffset, Ogre::VET_FLOAT3,
                             Ogre::VES_POSITION);
      currOffset += Ogre::VertexElement::getTypeSize(Ogre::VET_FLOAT3);

      // TODO: blending weights

      // normals
      if (subMesh.GetNormalCount() > 0)
      {
        vertexDecl->addElement(0, currOffset, Ogre::VET_FLOAT3,
                               Ogre::VES_NORMAL);
        currOffset += Ogre::VertexElement::getTypeSize(Ogre::VET_FLOAT3);
      }

      // TODO: diffuse colors

      // TODO: specular colors

      // two dimensional texture coordinates
      if (subMesh.GetTexCoordCount() > 0)
      {
        vertexDecl->addElement(0, currOffset, Ogre::VET_FLOAT2,
            Ogre::VES_TEXTURE_COORDINATES, 0);
        currOffset += Ogre::VertexElement::getTypeSize(Ogre::VET_FLOAT2);
      }

      // allocate the vertex buffer
      vertexData->vertexCount = subMesh.GetVertexCount();

      vBuf = Ogre::HardwareBufferManager::getSingleton().createVertexBuffer(
                 vertexDecl->getVertexSize(0),
                 vertexData->vertexCount,
                 Ogre::HardwareBuffer::HBU_STATIC_WRITE_ONLY,
                 false);

      vertexData->vertexBufferBinding->setBinding(0, vBuf);
      vertices = static_cast<float*>(vBuf->lock(
                      Ogre::HardwareBuffer::HBL_DISCARD));

      if (_mesh->HasSkeleton())
      {
        common::Skeleton *skel = _mesh->GetSkeleton();
        for (unsigned int j = 0; j < subMesh.GetNodeAssignmentsCount(); j++)
        {
          common::NodeAssignment na = subMesh.GetNodeAssignment(j);
          Ogre::VertexBoneAssignment vba;
          vba.vertexIndex = na.vertexIndex;
          vba.boneIndex = ogreSkeleton->getBone(skel->GetNodeByHandle(
                              na.nodeIndex)->GetName())->getHandle();
          vba.weight = na.weight;
          ogreSubMesh->addBoneAssignment(vba);
        }
      }

      // allocate index buffer
      ogreSubMesh->indexData->indexCount = subMesh.GetIndexCount();

      ogreSubMesh->indexData->indexBuffer =
        Ogre::HardwareBufferManager::getSingleton().createIndexBuffer(
            Ogre::HardwareIndexBuffer::IT_32BIT,
            ogreSubMesh->indexData->indexCount,
            Ogre::HardwareBuffer::HBU_STATIC_WRITE_ONLY,
            false);

      iBuf = ogreSubMesh->indexData->indexBuffer;
      indices = static_cast<uint32_t*>(
          iBuf->lock(Ogre::HardwareBuffer::HBL_DISCARD));

      unsigned int j;

      // Add all the vertices
      for (j = 0; j < subMesh.GetVertexCount(); j++)
      {
        *vertices++ = subMesh.GetVertex(j).x;
        *vertices++ = subMesh.GetVertex(j).y;
        *vertices++ = subMesh.GetVertex(j).z;

        if (subMesh.GetNormalCount() > 0)
        {
          *vertices++ = subMesh.GetNormal(j).x;
          *vertices++ = subMesh.GetNormal(j).y;
          *vertices++ = subMesh.GetNormal(j).z;
        }

        if (subMesh.GetTexCoordCount() > 0)
        {
          *vertices++ = subMesh.GetTexCoord(j).x;
          *vertices++ = subMesh.GetTexCoord(j).y;
        }
      }

      // Add all the indices
      for (j = 0; j < subMesh.GetIndexCount(); j++)
        *indices++ = subMesh.GetIndex(j);

      const common::Material *material;
      material = _mesh->GetMaterial(subMesh.GetMaterialIndex());
      if (material)
      {
        rendering::Material::Update(material);
        ogreSubMesh->setMaterialName(material->GetName());
      }
      else
      {
        ogreSubMesh->setMaterialName("Gazebo/White");
      }

      // Unlock
      vBuf->unlock();
      iBuf->unlock();
    }

    math::Vector3 max = _mesh->GetMax();
    math::Vector3 min = _mesh->GetMin();

    if (_mesh->HasSkeleton())
    {
      min = math::Vector3(-1, -1, -1);
      max = math::Vector3(1, 1, 1);
    }

    if (!max.IsFinite())
      gzthrow("Max bounding box is not finite[" << max << "]\n");

    if (!min.IsFinite())
      gzthrow("Min bounding box is not finite[" << min << "]\n");

    ogreMesh->_setBounds(Ogre::AxisAlignedBox(
          Ogre::Vector3(min.x, min.y, min.z),
          Ogre::Vector3(max.x, max.y, max.z)),
          false);

    // this line makes clear the mesh is loaded (avoids memory leaks)
    ogreMesh->load();
  }
  catch(Ogre::Exception &e)
  {
    gzerr << "Unable to insert mesh[" << e.getDescription() << "]" << std::endl;
  }
}

//////////////////////////////////////////////////
void Visual::UpdateFromMsg(const boost::shared_ptr< msgs::Visual const> &_msg)
{
  // TODO: Put back in, and check for performance improvements.
  /*if (msg->has_is_static() && msg->is_static())
    this->MakeStatic();
    */

  if (_msg->has_pose())
    this->SetPose(msgs::Convert(_msg->pose()));

  if (_msg->has_visible())
    this->SetVisible(_msg->visible());

  if (_msg->has_transparency())
    this->SetTransparency(_msg->transparency());

  if (_msg->has_material())
  {
    if (_msg->material().has_lighting())
    {
      this->SetLighting(_msg->material().lighting());
    }

    if (_msg->material().has_script())
    {
      for (int i = 0; i < _msg->material().script().uri_size(); ++i)
      {
        RenderEngine::Instance()->AddResourcePath(
            _msg->material().script().uri(i));
      }
      this->SetMaterial(_msg->material().script().name());
    }

    if (_msg->material().has_ambient())
      this->SetAmbient(msgs::Convert(_msg->material().ambient()));

    if (_msg->material().has_diffuse())
      this->SetDiffuse(msgs::Convert(_msg->material().diffuse()));

    if (_msg->material().has_specular())
      this->SetSpecular(msgs::Convert(_msg->material().specular()));

    if (_msg->material().has_emissive())
      this->SetEmissive(msgs::Convert(_msg->material().emissive()));

    if (_msg->material().has_shader_type())
    {
      if (_msg->material().shader_type() == msgs::Material::VERTEX)
      {
        this->SetShaderType("vertex");
      }
      else if (_msg->material().shader_type() == msgs::Material::PIXEL)
      {
        this->SetShaderType("pixel");
      }
      else if (_msg->material().shader_type() ==
          msgs::Material::NORMAL_MAP_OBJECT_SPACE)
      {
        this->SetShaderType("normal_map_object_space");
      }
      else if (_msg->material().shader_type() ==
          msgs::Material::NORMAL_MAP_TANGENT_SPACE)
      {
        this->SetShaderType("normal_map_tangent_space");
      }

      if (_msg->material().has_normal_map())
        this->SetNormalMap(_msg->material().normal_map());
    }
  }

  if (_msg->has_scale())
    this->SetScale(msgs::Convert(_msg->scale()));

  // TODO: Make sure this isn't necessary
  if (_msg->has_geometry() && _msg->geometry().has_type())
  {
    math::Vector3 geomScale(1, 1, 1);

    if (_msg->geometry().type() == msgs::Geometry::BOX)
    {
      geomScale = msgs::Convert(_msg->geometry().box().size());
    }
    else if (_msg->geometry().type() == msgs::Geometry::CYLINDER)
    {
      geomScale.x = _msg->geometry().cylinder().radius() * 2.0;
      geomScale.y = _msg->geometry().cylinder().radius() * 2.0;
      geomScale.z = _msg->geometry().cylinder().length();
    }
    else if (_msg->geometry().type() == msgs::Geometry::SPHERE)
    {
      geomScale.x = geomScale.y = geomScale.z
          = _msg->geometry().sphere().radius() * 2.0;
    }
    else if (_msg->geometry().type() == msgs::Geometry::PLANE)
    {
      geomScale.x = geomScale.y = 1.0;
      if (_msg->geometry().plane().has_size())
      {
        geomScale.x = _msg->geometry().plane().size().x();
        geomScale.y = _msg->geometry().plane().size().y();
      }
      geomScale.z = 1.0;
    }
    else if (_msg->geometry().type() == msgs::Geometry::IMAGE)
    {
      geomScale.x = geomScale.y = geomScale.z
          = _msg->geometry().image().scale();
    }
    else if (_msg->geometry().type() == msgs::Geometry::HEIGHTMAP)
      geomScale = msgs::Convert(_msg->geometry().heightmap().size());
    else if (_msg->geometry().type() == msgs::Geometry::MESH)
    {
      if (_msg->geometry().mesh().has_scale())
        geomScale = msgs::Convert(_msg->geometry().mesh().scale());
      else
        geomScale.x = geomScale.y = geomScale.z = 1.0;
    }
    else if (_msg->geometry().type() == msgs::Geometry::EMPTY)
      geomScale.x = geomScale.y = geomScale.z = 1.0;
    else if (_msg->geometry().type() == msgs::Geometry::POLYLINE)
      geomScale.x = geomScale.y = geomScale.z = 1.0;
    else
      gzerr << "Unknown geometry type[" << _msg->geometry().type() << "]\n";

    this->SetScale(geomScale);
  }

  /*if (msg->points.size() > 0)
  {
    DynamicLines *lines = this->AddDynamicLine(RENDERING_LINE_LIST);
    for (unsigned int i = 0; i < msg->points.size(); i++)
      lines->AddPoint(msg->points[i]);
  }
  */
}

//////////////////////////////////////////////////
VisualPtr Visual::GetParent() const
{
  return this->dataPtr->parent;
}

//////////////////////////////////////////////////
VisualPtr Visual::GetRootVisual()
{
  VisualPtr p = shared_from_this();
  while (p->GetParent() && p->GetParent()->GetName() != "__world_node__")
    p = p->GetParent();

  return p;
}

//////////////////////////////////////////////////
bool Visual::IsPlane() const
{
  if (this->dataPtr->sdf->HasElement("geometry"))
  {
    sdf::ElementPtr geomElem = this->dataPtr->sdf->GetElement("geometry");
    if (geomElem->HasElement("plane"))
      return true;
  }

  std::vector<VisualPtr>::const_iterator iter;
  for (iter = this->dataPtr->children.begin();
      iter != this->dataPtr->children.end(); ++iter)
  {
    if ((*iter)->IsPlane())
      return true;
  }

  return false;
}

//////////////////////////////////////////////////
std::string Visual::GetMeshName() const
{
  if (this->dataPtr->sdf->HasElement("geometry"))
  {
    sdf::ElementPtr geomElem = this->dataPtr->sdf->GetElement("geometry");
    if (geomElem->HasElement("box"))
      return "unit_box";
    else if (geomElem->HasElement("sphere"))
      return "unit_sphere";
    else if (geomElem->HasElement("cylinder"))
      return "unit_cylinder";
    else if (geomElem->HasElement("plane"))
      return "unit_plane";
    else if (geomElem->HasElement("polyline"))
    {
      std::string polyLineName = this->GetName();
      common::MeshManager *meshManager = common::MeshManager::Instance();

      if (!meshManager->IsValidFilename(polyLineName))
      {
        std::vector<math::Vector2d> vertices;
        sdf::ElementPtr pointElem =
          geomElem->GetElement("polyline")->GetElement("point");

        while (pointElem)
        {
          math::Vector2d point = pointElem->Get<math::Vector2d>();
          vertices.push_back(point);
          pointElem = pointElem->GetNextElement("point");
        }

        meshManager->CreateExtrudedPolyline(polyLineName, vertices,
            geomElem->GetElement("polyline")->Get<double>("height"),
            math::Vector2d(1, 1));
       }
      return polyLineName;
    }
    else if (geomElem->HasElement("mesh") || geomElem->HasElement("heightmap"))
    {
      sdf::ElementPtr tmpElem = geomElem->GetElement("mesh");
      std::string filename;

      std::string uri = tmpElem->Get<std::string>("uri");
      if (uri.empty())
      {
        gzerr << "<uri> element missing for geometry element:\n";
        return std::string();
      }

      filename = common::find_file(uri);

      if (filename == "__default__" || filename.empty())
        gzerr << "No mesh specified\n";

      return filename;
    }
  }

  return std::string();
}

//////////////////////////////////////////////////
std::string Visual::GetSubMeshName() const
{
  std::string result;

  if (this->dataPtr->sdf->HasElement("geometry"))
  {
    sdf::ElementPtr geomElem = this->dataPtr->sdf->GetElement("geometry");
    if (geomElem->HasElement("mesh"))
    {
      sdf::ElementPtr tmpElem = geomElem->GetElement("mesh");
      if (tmpElem->HasElement("submesh"))
        result = tmpElem->GetElement("submesh")->Get<std::string>("name");
    }
  }

  return result;
}

//////////////////////////////////////////////////
bool Visual::GetCenterSubMesh() const
{
  bool result = false;

  if (this->dataPtr->sdf->HasElement("geometry"))
  {
    sdf::ElementPtr geomElem = this->dataPtr->sdf->GetElement("geometry");
    if (geomElem->HasElement("mesh"))
    {
      sdf::ElementPtr tmpElem = geomElem->GetElement("mesh");
      if (tmpElem->HasElement("submesh"))
        result = tmpElem->GetElement("submesh")->Get<bool>("center");
    }
  }

  return result;
}

//////////////////////////////////////////////////
void Visual::MoveToPositions(const std::vector<math::Pose> &_pts,
                             double _time,
                             boost::function<void()> _onComplete)
{
  Ogre::TransformKeyFrame *key;
  math::Vector3 start = this->GetWorldPose().pos;

  this->dataPtr->onAnimationComplete = _onComplete;

  std::string animName = this->GetName() + "_animation";

  Ogre::Animation *anim =
    this->dataPtr->sceneNode->getCreator()->createAnimation(animName, _time);
  anim->setInterpolationMode(Ogre::Animation::IM_SPLINE);

  Ogre::NodeAnimationTrack *strack = anim->createNodeTrack(0,
      this->dataPtr->sceneNode);

  key = strack->createNodeKeyFrame(0);
  key->setTranslate(Ogre::Vector3(start.x, start.y, start.z));
  key->setRotation(this->dataPtr->sceneNode->getOrientation());

  double dt = _time / (_pts.size()-1);
  double tt = 0;
  for (unsigned int i = 0; i < _pts.size(); i++)
  {
    key = strack->createNodeKeyFrame(tt);
    key->setTranslate(Ogre::Vector3(
          _pts[i].pos.x, _pts[i].pos.y, _pts[i].pos.z));
    key->setRotation(Conversions::Convert(_pts[i].rot));

    tt += dt;
  }

  this->dataPtr->animState =
    this->dataPtr->sceneNode->getCreator()->createAnimationState(animName);

  this->dataPtr->animState->setTimePosition(0);
  this->dataPtr->animState->setEnabled(true);
  this->dataPtr->animState->setLoop(false);
  this->dataPtr->prevAnimTime = common::Time::GetWallTime();

  if (!this->dataPtr->preRenderConnection)
  {
    this->dataPtr->preRenderConnection =
      event::Events::ConnectPreRender(boost::bind(&Visual::Update,
      shared_from_this()));
  }
}

//////////////////////////////////////////////////
void Visual::MoveToPosition(const math::Pose &_pose, double _time)
{
  Ogre::TransformKeyFrame *key;
  math::Vector3 start = this->GetWorldPose().pos;
  math::Vector3 rpy = _pose.rot.GetAsEuler();

  math::Quaternion rotFinal(0, rpy.y, rpy.z);

  std::string animName = this->GetName() + "_animation";

  Ogre::Animation *anim =
    this->dataPtr->sceneNode->getCreator()->createAnimation(animName, _time);
  anim->setInterpolationMode(Ogre::Animation::IM_SPLINE);

  Ogre::NodeAnimationTrack *strack =
      anim->createNodeTrack(0, this->dataPtr->sceneNode);

  key = strack->createNodeKeyFrame(0);
  key->setTranslate(Ogre::Vector3(start.x, start.y, start.z));
  key->setRotation(this->dataPtr->sceneNode->getOrientation());

  key = strack->createNodeKeyFrame(_time);
  key->setTranslate(Ogre::Vector3(_pose.pos.x, _pose.pos.y, _pose.pos.z));
  key->setRotation(Conversions::Convert(rotFinal));

  this->dataPtr->animState =
    this->dataPtr->sceneNode->getCreator()->createAnimationState(animName);

  this->dataPtr->animState->setTimePosition(0);
  this->dataPtr->animState->setEnabled(true);
  this->dataPtr->animState->setLoop(false);
  this->dataPtr->prevAnimTime = common::Time::GetWallTime();

  this->dataPtr->preRenderConnection =
    event::Events::ConnectPreRender(boost::bind(&Visual::Update,
    shared_from_this()));
}

//////////////////////////////////////////////////
void Visual::ShowBoundingBox()
{
  this->dataPtr->sceneNode->showBoundingBox(true);
}

//////////////////////////////////////////////////
void Visual::SetScene(ScenePtr _scene)
{
  this->dataPtr->scene = _scene;
}

//////////////////////////////////////////////////
ScenePtr Visual::GetScene() const
{
  return this->dataPtr->scene;
}

//////////////////////////////////////////////////
void Visual::ShowCollision(bool _show)
{
  if (this->GetName().find("__COLLISION_VISUAL__") != std::string::npos)
    this->SetVisible(_show);

  std::vector<VisualPtr>::iterator iter;
  for (iter = this->dataPtr->children.begin();
      iter != this->dataPtr->children.end(); ++iter)
  {
    (*iter)->ShowCollision(_show);
  }
}

//////////////////////////////////////////////////
void Visual::ShowSkeleton(bool _show)
{
  double transp = 0.0;
  if (_show)
    transp = 0.5;

  ///  make the rest of the model transparent
  this->SetTransparency(transp);

  if (this->GetName().find("__SKELETON_VISUAL__") != std::string::npos)
    this->SetVisible(_show);

  std::vector<VisualPtr>::iterator iter;
  for (iter = this->dataPtr->children.begin();
      iter != this->dataPtr->children.end(); ++iter)
  {
    (*iter)->ShowSkeleton(_show);
  }
}

//////////////////////////////////////////////////
void Visual::SetVisibilityFlags(uint32_t _flags)
{
  for (std::vector<VisualPtr>::iterator iter = this->dataPtr->children.begin();
       iter != this->dataPtr->children.end(); ++iter)
  {
    (*iter)->SetVisibilityFlags(_flags);
  }

  for (int i = 0; i < this->dataPtr->sceneNode->numAttachedObjects(); ++i)
  {
    this->dataPtr->sceneNode->getAttachedObject(i)->setVisibilityFlags(_flags);
  }

  for (unsigned int i = 0; i < this->dataPtr->sceneNode->numChildren(); ++i)
  {
    Ogre::SceneNode *sn =
        (Ogre::SceneNode*)(this->dataPtr->sceneNode->getChild(i));

    for (int j = 0; j < sn->numAttachedObjects(); ++j)
      sn->getAttachedObject(j)->setVisibilityFlags(_flags);
  }
}

//////////////////////////////////////////////////
void Visual::ShowJoints(bool _show)
{
  if (this->GetName().find("JOINT_VISUAL__") != std::string::npos)
    this->SetVisible(_show);

  std::vector<VisualPtr>::iterator iter;
  for (iter = this->dataPtr->children.begin();
      iter != this->dataPtr->children.end(); ++iter)
  {
    (*iter)->ShowJoints(_show);
  }
}

//////////////////////////////////////////////////
void Visual::ShowCOM(bool _show)
{
  if (this->GetName().find("COM_VISUAL__") != std::string::npos)
    this->SetVisible(_show);

  std::vector<VisualPtr>::iterator iter;
  for (iter = this->dataPtr->children.begin();
      iter != this->dataPtr->children.end(); ++iter)
  {
    (*iter)->ShowCOM(_show);
  }
}

//////////////////////////////////////////////////
void Visual::SetSkeletonPose(const msgs::PoseAnimation &_pose)
{
  if (!this->dataPtr->skeleton)
  {
    gzerr << "Visual " << this->GetName() << " has no skeleton.\n";
    return;
  }

  for (int i = 0; i < _pose.pose_size(); i++)
  {
    const msgs::Pose& bonePose = _pose.pose(i);
    if (!this->dataPtr->skeleton->hasBone(bonePose.name()))
      continue;
    Ogre::Bone *bone = this->dataPtr->skeleton->getBone(bonePose.name());
    Ogre::Vector3 p(bonePose.position().x(),
                    bonePose.position().y(),
                    bonePose.position().z());
    Ogre::Quaternion quat(Ogre::Quaternion(bonePose.orientation().w(),
                                           bonePose.orientation().x(),
                                           bonePose.orientation().y(),
                                           bonePose.orientation().z()));

    bone->setManuallyControlled(true);
    bone->setPosition(p);
    bone->setOrientation(quat);
  }
}


//////////////////////////////////////////////////
void Visual::LoadPlugins()
{
  if (this->dataPtr->sdf->HasElement("plugin"))
  {
    sdf::ElementPtr pluginElem = this->dataPtr->sdf->GetElement("plugin");
    while (pluginElem)
    {
      this->LoadPlugin(pluginElem);
      pluginElem = pluginElem->GetNextElement("plugin");
    }
  }


  for (std::vector<VisualPluginPtr>::iterator iter =
      this->dataPtr->plugins.begin();
      iter != this->dataPtr->plugins.end(); ++iter)
  {
    (*iter)->Init();
  }
}

//////////////////////////////////////////////////
void Visual::LoadPlugin(const std::string &_filename,
                       const std::string &_name,
                       sdf::ElementPtr _sdf)
{
  gazebo::VisualPluginPtr plugin = gazebo::VisualPlugin::Create(_filename,
                                                              _name);

  if (plugin)
  {
    if (plugin->GetType() != VISUAL_PLUGIN)
    {
      gzerr << "Visual[" << this->GetName() << "] is attempting to load "
            << "a plugin, but detected an incorrect plugin type. "
            << "Plugin filename[" << _filename << "] name[" << _name << "]\n";
      return;
    }
    plugin->Load(shared_from_this(), _sdf);
    this->dataPtr->plugins.push_back(plugin);

    if (this->dataPtr->initialized)
      plugin->Init();
  }
}

//////////////////////////////////////////////////
void Visual::RemovePlugin(const std::string &_name)
{
  std::vector<VisualPluginPtr>::iterator iter;
  for (iter = this->dataPtr->plugins.begin();
      iter != this->dataPtr->plugins.end(); ++iter)
  {
    if ((*iter)->GetHandle() == _name)
    {
      this->dataPtr->plugins.erase(iter);
      break;
    }
  }
}

//////////////////////////////////////////////////
void Visual::LoadPlugin(sdf::ElementPtr _sdf)
{
  std::string pluginName = _sdf->Get<std::string>("name");
  std::string filename = _sdf->Get<std::string>("filename");
  this->LoadPlugin(filename, pluginName, _sdf);
}

//////////////////////////////////////////////////
uint32_t Visual::GetId() const
{
  return this->dataPtr->id;
}

//////////////////////////////////////////////////
void Visual::SetId(uint32_t _id)
{
  this->dataPtr->id = _id;
}<|MERGE_RESOLUTION|>--- conflicted
+++ resolved
@@ -1392,11 +1392,7 @@
   {
     (*iter)->SetTransparency(_trans);
   }
-<<<<<<< HEAD
-  
-=======
-
->>>>>>> 4952d501
+
   this->SetTransparencyInnerLoop();
 
   if (this->dataPtr->useRTShader && this->dataPtr->scene->GetInitialized())
