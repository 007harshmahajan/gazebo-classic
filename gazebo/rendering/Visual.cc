/*
 * Copyright (C) 2012-2015 Open Source Robotics Foundation
 *
 * Licensed under the Apache License, Version 2.0 (the "License");
 * you may not use this file except in compliance with the License.
 * You may obtain a copy of the License at
 *
 *     http://www.apache.org/licenses/LICENSE-2.0
 *
 * Unless required by applicable law or agreed to in writing, software
 * distributed under the License is distributed on an "AS IS" BASIS,
 * WITHOUT WARRANTIES OR CONDITIONS OF ANY KIND, either express or implied.
 * See the License for the specific language governing permissions and
 * limitations under the License.
 *
*/
#include "gazebo/rendering/ogre_gazebo.h"

#include "gazebo/msgs/msgs.hh"
#include "gazebo/math/Vector2d.hh"
#include "gazebo/common/Assert.hh"
#include "gazebo/common/Event.hh"
#include "gazebo/common/Events.hh"
#include "gazebo/common/CommonIface.hh"
#include "gazebo/common/MeshManager.hh"
#include "gazebo/common/Console.hh"
#include "gazebo/common/Exception.hh"
#include "gazebo/common/Mesh.hh"
#include "gazebo/common/Plugin.hh"
#include "gazebo/common/Skeleton.hh"
#include "gazebo/rendering/RenderEvents.hh"
#include "gazebo/rendering/WireBox.hh"
#include "gazebo/rendering/Conversions.hh"
#include "gazebo/rendering/DynamicLines.hh"
#include "gazebo/rendering/Scene.hh"
#include "gazebo/rendering/RTShaderSystem.hh"
#include "gazebo/rendering/RenderEngine.hh"
#include "gazebo/rendering/Material.hh"
#include "gazebo/rendering/MovableText.hh"
#include "gazebo/rendering/VisualPrivate.hh"
#include "gazebo/rendering/Visual.hh"

using namespace gazebo;
using namespace rendering;

// Note: The value of GZ_UINT32_MAX is reserved as a flag.
uint32_t VisualPrivate::visualIdCount = GZ_UINT32_MAX - 1;

//////////////////////////////////////////////////
Visual::Visual(const std::string &_name, VisualPtr _parent, bool _useRTShader)
  : dataPtr(new VisualPrivate)
{
  this->Init(_name, _parent, _useRTShader);
}

//////////////////////////////////////////////////
Visual::Visual(const std::string &_name, ScenePtr _scene, bool _useRTShader)
  : dataPtr(new VisualPrivate)
{
  this->Init(_name, _scene, _useRTShader);
}

//////////////////////////////////////////////////
Visual::Visual(VisualPrivate &_dataPtr, const std::string &_name,
    VisualPtr _parent, bool _useRTShader)
    : dataPtr(&_dataPtr)
{
  this->Init(_name, _parent, _useRTShader);
}

//////////////////////////////////////////////////
Visual::Visual(VisualPrivate &_dataPtr, const std::string &_name,
    ScenePtr _scene,  bool _useRTShader)
    : dataPtr(&_dataPtr)
{
  this->Init(_name, _scene, _useRTShader);
}

//////////////////////////////////////////////////
void Visual::Init(const std::string &_name, ScenePtr _scene,
    bool _useRTShader)
{
  this->dataPtr->id = this->dataPtr->visualIdCount--;
  this->dataPtr->boundingBox = NULL;
  this->dataPtr->useRTShader = _useRTShader;
  this->dataPtr->visibilityFlags = GZ_VISIBILITY_ALL;

  this->dataPtr->sdf.reset(new sdf::Element);
  sdf::initFile("visual.sdf", this->dataPtr->sdf);

  this->SetName(_name);
  this->dataPtr->sceneNode = NULL;
  this->dataPtr->animState = NULL;
  this->dataPtr->skeleton = NULL;
  this->dataPtr->initialized = false;
  this->dataPtr->lighting = true;
  this->dataPtr->castShadows = true;
  this->dataPtr->visible = true;
  this->dataPtr->layer = -1;

  std::string uniqueName = this->GetName();
  int index = 0;
  while (_scene->GetManager()->hasSceneNode(uniqueName))
  {
    uniqueName = this->GetName() + "_" +
                 boost::lexical_cast<std::string>(index++);
  }

  this->dataPtr->scene = _scene;
  this->SetName(uniqueName);
  this->dataPtr->sceneNode =
    this->dataPtr->scene->GetManager()->getRootSceneNode()->
        createChildSceneNode(this->GetName());

  this->Init();
}

//////////////////////////////////////////////////
void Visual::Init(const std::string &_name, VisualPtr _parent,
    bool _useRTShader)
{
  this->dataPtr->id = this->dataPtr->visualIdCount--;
  this->dataPtr->boundingBox = NULL;
  this->dataPtr->useRTShader = _useRTShader;
  this->dataPtr->scale = ignition::math::Vector3d::One;

  this->dataPtr->sdf.reset(new sdf::Element);
  sdf::initFile("visual.sdf", this->dataPtr->sdf);

  this->SetName(_name);
  this->dataPtr->sceneNode = NULL;
  this->dataPtr->animState = NULL;
  this->dataPtr->initialized = false;
  this->dataPtr->lighting = true;
  this->dataPtr->castShadows = true;
  this->dataPtr->visible = true;
  this->dataPtr->layer = -1;

  Ogre::SceneNode *pnode = NULL;
  if (_parent)
    pnode = _parent->GetSceneNode();
  else
  {
    gzerr << "Create a visual, invalid parent!!!\n";
    return;
  }

  if (!pnode)
  {
    gzerr << "Unable to get parent scene node\n";
    return;
  }

  std::string uniqueName = this->GetName();
  int index = 0;
  while (pnode->getCreator()->hasSceneNode(uniqueName))
    uniqueName = this->GetName() + "_" +
                 boost::lexical_cast<std::string>(index++);

  this->SetName(uniqueName);

  this->dataPtr->sceneNode = pnode->createChildSceneNode(this->GetName());

  this->dataPtr->parent = _parent;
  this->dataPtr->scene = this->dataPtr->parent->GetScene();
  this->Init();
}

//////////////////////////////////////////////////
Visual::~Visual()
{
  RTShaderSystem::Instance()->DetachEntity(this);

  if (this->dataPtr->preRenderConnection)
    event::Events::DisconnectPreRender(this->dataPtr->preRenderConnection);

  delete this->dataPtr->boundingBox;

  // delete instance from lines vector
  /*for (std::list<DynamicLines*>::iterator iter = this->dataPtr->lines.begin();
       iter != this->dataPtr->lines.end(); ++iter)
    delete *iter;
    */
  this->dataPtr->lines.clear();

  if (this->dataPtr->sceneNode != NULL)
  {
    this->DestroyAllAttachedMovableObjects(this->dataPtr->sceneNode);
    this->dataPtr->sceneNode->removeAndDestroyAllChildren();
    this->dataPtr->scene->GetManager()->destroySceneNode(
        this->dataPtr->sceneNode->getName());
    this->dataPtr->sceneNode = NULL;
  }

  this->dataPtr->scene.reset();
  this->dataPtr->sdf->Reset();
  this->dataPtr->sdf.reset();
  this->dataPtr->parent.reset();
  this->dataPtr->children.clear();

  delete this->dataPtr;
  this->dataPtr = 0;
}

/////////////////////////////////////////////////
void Visual::Fini()
{
  this->dataPtr->plugins.clear();

  // Detach from the parent
  if (this->dataPtr->parent)
    this->dataPtr->parent->DetachVisual(this->GetName());

  if (this->dataPtr->sceneNode)
  {
    this->dataPtr->sceneNode->detachAllObjects();
    this->dataPtr->scene->GetManager()->destroySceneNode(
        this->dataPtr->sceneNode);
    this->dataPtr->sceneNode = NULL;
  }

  if (this->dataPtr->preRenderConnection)
  {
    event::Events::DisconnectPreRender(this->dataPtr->preRenderConnection);
    this->dataPtr->preRenderConnection.reset();
  }

  RTShaderSystem::Instance()->DetachEntity(this);
  this->dataPtr->scene.reset();
}

/////////////////////////////////////////////////
VisualPtr Visual::Clone(const std::string &_name, VisualPtr _newParent)
{
  VisualPtr result(new Visual(_name, _newParent));
  result->Load(this->dataPtr->sdf);
<<<<<<< HEAD
  result->SetScale(this->dataPtr->scale);
  std::vector<VisualPtr>::iterator iter;
  for (iter = this->dataPtr->children.begin();
      iter != this->dataPtr->children.end(); ++iter)
=======

  for (auto iter: this->dataPtr->children)
>>>>>>> f02a0143
  {
    iter->Clone(iter->GetName(), result);
  }

  if (_newParent == this->dataPtr->scene->GetWorldVisual())
    result->SetWorldPose(this->GetWorldPose());
  result->ShowCollision(false);

  result->SetName(_name);
  return result;
}

/////////////////////////////////////////////////
void Visual::DestroyAllAttachedMovableObjects(Ogre::SceneNode *_sceneNode)
{
  if (!_sceneNode)
    return;

  // Destroy all the attached objects
  Ogre::SceneNode::ObjectIterator itObject =
    _sceneNode->getAttachedObjectIterator();

  while (itObject.hasMoreElements())
  {
    Ogre::Entity *ent = static_cast<Ogre::Entity*>(itObject.getNext());
    if (ent->getMovableType() != DynamicLines::GetMovableType())
      this->dataPtr->scene->GetManager()->destroyEntity(ent);
    else
      delete ent;
  }

  // Recurse to child SceneNodes
  Ogre::SceneNode::ChildNodeIterator itChild = _sceneNode->getChildIterator();

  while (itChild.hasMoreElements())
  {
    Ogre::SceneNode* pChildNode =
        static_cast<Ogre::SceneNode*>(itChild.getNext());
    this->DestroyAllAttachedMovableObjects(pChildNode);
  }
}

//////////////////////////////////////////////////
void Visual::Init()
{
  this->dataPtr->type = VT_ENTITY;
  this->dataPtr->transparency = 0.0;
  this->dataPtr->isStatic = false;
  this->dataPtr->visible = true;
  this->dataPtr->ribbonTrail = NULL;
  this->dataPtr->staticGeom = NULL;
  this->dataPtr->layer = -1;

  if (this->dataPtr->useRTShader)
    RTShaderSystem::Instance()->AttachEntity(this);

  this->dataPtr->initialized = true;
}

//////////////////////////////////////////////////
void Visual::LoadFromMsg(const boost::shared_ptr< msgs::Visual const> &_msg)
{
  this->dataPtr->sdf = msgs::VisualToSDF(*_msg.get());
  this->Load();
  this->UpdateFromMsg(_msg);
}

//////////////////////////////////////////////////
void Visual::Load(sdf::ElementPtr _sdf)
{
  this->dataPtr->sdf->Copy(_sdf);
  this->Load();
}

//////////////////////////////////////////////////
void Visual::Load()
{
  std::ostringstream stream;
  math::Pose pose;
  Ogre::Vector3 meshSize(1, 1, 1);
  Ogre::MovableObject *obj = NULL;

  if (this->dataPtr->parent)
    this->dataPtr->parent->AttachVisual(shared_from_this());

  // Read the desired position and rotation of the mesh
  pose = this->dataPtr->sdf->Get<math::Pose>("pose");

  std::string mesh = this->GetMeshName();
  std::string subMesh = this->GetSubMeshName();
  bool centerSubMesh = this->GetCenterSubMesh();

  if (!mesh.empty())
  {
    try
    {
      // Create the visual
      stream << "VISUAL_" << this->dataPtr->sceneNode->getName();
      obj = this->AttachMesh(mesh, subMesh, centerSubMesh,
          stream.str());
    }
    catch(Ogre::Exception &e)
    {
      gzerr << "Ogre Error:" << e.getFullDescription() << "\n";
      gzerr << "Unable to create a mesh from " <<  mesh << "\n";
      return;
    }
  }

  Ogre::Entity *ent = static_cast<Ogre::Entity *>(obj);
  if (ent)
  {
    if (ent->hasSkeleton())
      this->dataPtr->skeleton = ent->getSkeleton();

    for (unsigned int i = 0; i < ent->getNumSubEntities(); i++)
    {
      ent->getSubEntity(i)->setCustomParameter(1, Ogre::Vector4(
          this->dataPtr->sdf->Get<double>("laser_retro"), 0.0, 0.0, 0.0));
    }
  }

  // Set the pose of the scene node
  this->SetPose(pose);

  // Get the size of the mesh
  if (obj)
    meshSize = obj->getBoundingBox().getSize();

  if (this->dataPtr->sdf->HasElement("geometry"))
  {
    sdf::ElementPtr geomElem = this->dataPtr->sdf->GetElement("geometry");

    ignition::math::Vector3d geometrySize;
    bool hasGeom = true;
    if (geomElem->HasElement("box"))
    {
      geometrySize =
          geomElem->GetElement("box")->Get<ignition::math::Vector3d>("size");
    }
    else if (geomElem->HasElement("sphere"))
    {
      double r = geomElem->GetElement("sphere")->Get<double>("radius");
      geometrySize.Set(r * 2.0, r * 2.0, r * 2.0);
    }
    else if (geomElem->HasElement("cylinder"))
    {
      double r = geomElem->GetElement("cylinder")->Get<double>("radius");
      double l = geomElem->GetElement("cylinder")->Get<double>("length");
      geometrySize.Set(r * 2.0, r * 2.0, l);
    }
    else if (geomElem->HasElement("plane"))
    {
      math::Vector2d size =
        geomElem->GetElement("plane")->Get<math::Vector2d>("size");
      geometrySize.Set(size.x, size.y, 1);
    }
    else if (geomElem->HasElement("mesh"))
    {
      geometrySize =
          geomElem->GetElement("mesh")->Get<ignition::math::Vector3d>("scale");
    }
    else
    {
      hasGeom = false;
    }

    if (hasGeom)
    {
      // geom values give the absolute size so compute a scale that will
      // be mulitiply by the current scale to get to the geom size.
      math::Vector3 derivedScale = Conversions::Convert(
          this->dataPtr->sceneNode->_getDerivedScale());
      ignition::math::Vector3d toScale = geometrySize /
          derivedScale.Ign();
      this->dataPtr->sceneNode->scale(toScale.X(), toScale.Y(), toScale.Z());
      this->dataPtr->geomSize = geometrySize;
    }
  }

  // Set the material of the mesh
  if (this->dataPtr->sdf->HasElement("material"))
  {
    sdf::ElementPtr matElem =
        this->dataPtr->sdf->GetElement("material");

    // clone the material sdf to preserve the new values to be set
    // as updating the material name via SetMaterial can affect the
    // ambient/diffuse/specular/emissive color sdf elements.
    sdf::ElementPtr matElemClone = matElem->Clone();

    if (matElem->HasElement("script"))
    {
      sdf::ElementPtr scriptElem = matElem->GetElement("script");
      sdf::ElementPtr uriElem = scriptElem->GetElement("uri");

      // Add all the URI paths to the render engine
      while (uriElem)
      {
        std::string matUri = uriElem->Get<std::string>();
        if (!matUri.empty())
          RenderEngine::Instance()->AddResourcePath(matUri);
        uriElem = uriElem->GetNextElement("uri");
      }

      std::string matName = scriptElem->Get<std::string>("name");

      if (!matName.empty())
        this->SetMaterial(matName);
    }

    if (matElemClone->HasElement("ambient"))
      this->SetAmbient(matElemClone->Get<common::Color>("ambient"));
    if (matElemClone->HasElement("diffuse"))
      this->SetDiffuse(matElemClone->Get<common::Color>("diffuse"));
    if (matElemClone->HasElement("specular"))
      this->SetSpecular(matElemClone->Get<common::Color>("specular"));
    if (matElemClone->HasElement("emissive"))
      this->SetEmissive(matElemClone->Get<common::Color>("emissive"));

    if (matElem->HasElement("lighting"))
    {
      this->SetLighting(matElem->Get<bool>("lighting"));
    }
  }

  if (this->dataPtr->sdf->HasElement("transparency"))
  {
    this->SetTransparency(this->dataPtr->sdf->Get<float>("transparency"));
  }

  // Allow the mesh to cast shadows
  this->SetCastShadows(this->dataPtr->sdf->Get<bool>("cast_shadows"));
  this->LoadPlugins();
  this->dataPtr->scene->AddVisual(shared_from_this());

  // Set meta information
  if (this->dataPtr->sdf->HasElement("meta"))
  {
    if (this->dataPtr->sdf->GetElement("meta")->HasElement("layer"))
    {
      this->dataPtr->layer =
        this->dataPtr->sdf->GetElement("meta")->Get<int32_t>("layer");
      rendering::Events::newLayer(this->dataPtr->layer);
    }
  }
}

//////////////////////////////////////////////////
void Visual::Update()
{
  if (!this->dataPtr->visible)
    return;

  std::list<DynamicLines*>::iterator iter;

  // Update the lines
  for (iter = this->dataPtr->lines.begin(); iter != this->dataPtr->lines.end();
      ++iter)
  {
    (*iter)->Update();
  }

  std::list< std::pair<DynamicLines*, unsigned int> >::iterator liter;
  for (liter = this->dataPtr->lineVertices.begin();
       liter != this->dataPtr->lineVertices.end(); ++liter)
  {
    liter->first->SetPoint(liter->second,
        Conversions::Convert(this->dataPtr->sceneNode->_getDerivedPosition()));
    liter->first->Update();
  }

  if (this->dataPtr->animState)
  {
    this->dataPtr->animState->addTime(
        (common::Time::GetWallTime() - this->dataPtr->prevAnimTime).Double());
    this->dataPtr->prevAnimTime = common::Time::GetWallTime();
    if (this->dataPtr->animState->hasEnded())
    {
      this->dataPtr->animState = NULL;
      this->dataPtr->sceneNode->getCreator()->destroyAnimation(
          this->GetName() + "_animation");
      if (this->dataPtr->onAnimationComplete)
        this->dataPtr->onAnimationComplete();
      // event::Events::DisconnectPreRender(this->preRenderConnection);
    }
  }
}

//////////////////////////////////////////////////
void Visual::SetName(const std::string &_name)
{
  this->dataPtr->name = _name;
  this->dataPtr->sdf->GetAttribute("name")->Set(_name);
}

//////////////////////////////////////////////////
std::string Visual::GetName() const
{
  return this->dataPtr->name;
}

//////////////////////////////////////////////////
void Visual::AttachVisual(VisualPtr _vis)
{
  if (!_vis)
    gzerr << "Visual is null\n";
  else
  {
    if (_vis->GetSceneNode()->getParentSceneNode())
    {
      _vis->GetSceneNode()->getParentSceneNode()->removeChild(
          _vis->GetSceneNode());
    }
    this->dataPtr->sceneNode->addChild(_vis->GetSceneNode());
    this->dataPtr->children.push_back(_vis);
    _vis->dataPtr->parent = shared_from_this();
  }
}

//////////////////////////////////////////////////
void Visual::DetachVisual(VisualPtr _vis)
{
  this->DetachVisual(_vis->GetName());
}

//////////////////////////////////////////////////
void Visual::DetachVisual(const std::string &_name)
{
  std::vector<VisualPtr>::iterator iter;
  for (iter = this->dataPtr->children.begin();
      iter != this->dataPtr->children.end(); ++iter)
  {
    if ((*iter)->GetName() == _name)
    {
      VisualPtr childVis = (*iter);
      this->dataPtr->children.erase(iter);
      if (this->dataPtr->sceneNode)
        this->dataPtr->sceneNode->removeChild(childVis->GetSceneNode());
      childVis->GetParent().reset();
      break;
    }
  }
}

//////////////////////////////////////////////////
void Visual::AttachObject(Ogre::MovableObject *_obj)
{
  // This code makes plane render before grids. This allows grids to overlay
  // planes, and then other elements to overlay both planes and grids.
  // if (this->dataPtr->sdf->HasElement("geometry"))
  // if (this->dataPtr->sdf->GetElement("geometry")->HasElement("plane"))
  // _obj->setRenderQueueGroup(Ogre::RENDER_QUEUE_SKIES_EARLY+1);

  if (!this->HasAttachedObject(_obj->getName()))
  {
    // update to use unique materials
    Ogre::Entity *entity = dynamic_cast<Ogre::Entity *>(_obj);
    if (entity)
    {
      for (unsigned j = 0; j < entity->getNumSubEntities(); ++j)
      {
        Ogre::SubEntity *subEntity = entity->getSubEntity(j);
        Ogre::MaterialPtr material = subEntity->getMaterial();
        if (!material.isNull() &&
            material->getName().find("_MATERIAL_") == std::string::npos)
        {
          std::string newMaterialName;
          newMaterialName = this->dataPtr->sceneNode->getName() +
              "_MATERIAL_" + material->getName();
          material = material->clone(newMaterialName);
          subEntity->setMaterial(material);
        }
      }
    }

    this->dataPtr->sceneNode->attachObject(_obj);
    if (this->dataPtr->useRTShader && this->dataPtr->scene->GetInitialized() &&
      _obj->getName().find("__COLLISION_VISUAL__") == std::string::npos)
    {
      RTShaderSystem::Instance()->UpdateShaders();
    }
    _obj->getUserObjectBindings().setUserAny(Ogre::Any(this->GetName()));
  }
  else
    gzerr << "Visual[" << this->GetName() << "] already has object["
          << _obj->getName() << "] attached.";

  _obj->setVisibilityFlags(GZ_VISIBILITY_ALL);
}

//////////////////////////////////////////////////
bool Visual::HasAttachedObject(const std::string &_name)
{
  for (unsigned int i = 0; i < this->dataPtr->sceneNode->numAttachedObjects();
      ++i)
  {
    if (this->dataPtr->sceneNode->getAttachedObject(i)->getName() == _name)
      return true;
  }

  return false;
}

//////////////////////////////////////////////////
unsigned int Visual::GetAttachedObjectCount() const
{
  return this->dataPtr->sceneNode->numAttachedObjects();
}

//////////////////////////////////////////////////
void Visual::DetachObjects()
{
  if (this->dataPtr->sceneNode)
    this->dataPtr->sceneNode->detachAllObjects();
  this->dataPtr->meshName = "";
  this->dataPtr->subMeshName = "";
  this->dataPtr->myMaterialName = "";
}

//////////////////////////////////////////////////
unsigned int Visual::GetChildCount()
{
  return this->dataPtr->children.size();
}

//////////////////////////////////////////////////
VisualPtr Visual::GetChild(unsigned int _num)
{
  if (_num < this->dataPtr->children.size())
    return this->dataPtr->children[_num];
  return VisualPtr();
}

//////////////////////////////////////////////////
void Visual::MakeStatic()
{
  /*if (!this->staticGeom)
    this->staticGeom =
    this->dataPtr->sceneNode->getCreator()->createStaticGeometry(
    this->dataPtr->sceneNode->getName() + "_Static");

  // Add the scene node to the static geometry
  this->staticGeom->addSceneNode(this->dataPtr->sceneNode);

  // Build the static geometry
  this->staticGeom->build();

  // Prevent double rendering
  this->dataPtr->sceneNode->setVisible(false);
  this->dataPtr->sceneNode->detachAllObjects();
  */
}

//////////////////////////////////////////////////
Ogre::MovableObject *Visual::AttachMesh(const std::string &_meshName,
                                        const std::string &_subMesh,
                                        bool _centerSubmesh,
                                        const std::string &_objName)
{
  if (_meshName.empty())
    return NULL;

  this->dataPtr->meshName = _meshName;
  this->dataPtr->subMeshName = _subMesh;

  Ogre::MovableObject *obj;
  std::string objName = _objName;
  std::string meshName = _meshName;
  meshName += _subMesh.empty() ? "" : "::" + _subMesh;

  if (objName.empty())
    objName = this->dataPtr->sceneNode->getName() + "_ENTITY_" + meshName;

  this->InsertMesh(_meshName, _subMesh, _centerSubmesh);

  if (this->dataPtr->sceneNode->getCreator()->hasEntity(objName))
  {
    obj = (Ogre::MovableObject*)
      (this->dataPtr->sceneNode->getCreator()->getEntity(objName));
  }
  else
  {
    obj = (Ogre::MovableObject*)
        (this->dataPtr->sceneNode->getCreator()->createEntity(objName,
        meshName));
  }

  this->AttachObject(obj);
  return obj;
}

//////////////////////////////////////////////////
void Visual::SetScale(const math::Vector3 &_scale)
{
  if (this->dataPtr->scale == _scale.Ign())
    return;

  // update geom size based on scale.
  this->UpdateGeomSize(
      this->DerivedScale() / this->dataPtr->scale * _scale.Ign());

  this->dataPtr->scale = _scale.Ign();

  this->dataPtr->sceneNode->setScale(
      Conversions::Convert(math::Vector3(this->dataPtr->scale)));
}

//////////////////////////////////////////////////
void Visual::UpdateGeomSize(const ignition::math::Vector3d &_scale)
{
  for (std::vector<VisualPtr>::iterator iter = this->dataPtr->children.begin();
       iter != this->dataPtr->children.end(); ++iter)
  {
    (*iter)->UpdateGeomSize(_scale * (*iter)->GetScale().Ign());
  }

  // update the same way as server - see Link::UpdateVisualGeomSDF()
  if (!this->dataPtr->sdf->HasElement("geometry"))
    return;

  sdf::ElementPtr geomElem = this->dataPtr->sdf->GetElement("geometry");
  if (geomElem->HasElement("box"))
  {
    ignition::math::Vector3d size =
        geomElem->GetElement("box")->Get<ignition::math::Vector3d>("size");
    ignition::math::Vector3d geomBoxSize = _scale/this->dataPtr->geomSize*size;

    geomElem->GetElement("box")->GetElement("size")->Set(
        geomBoxSize);
    this->dataPtr->geomSize = geomBoxSize;
  }
  else if (geomElem->HasElement("sphere"))
  {
    // update radius the same way as collision shapes
    double radius = geomElem->GetElement("sphere")->Get<double>("radius");
    double newRadius = _scale.Max();
    double oldRadius = this->dataPtr->geomSize.Max();
    double geomRadius = newRadius/oldRadius*radius;
    geomElem->GetElement("sphere")->GetElement("radius")->Set(geomRadius);
    this->dataPtr->geomSize = ignition::math::Vector3d(
        geomRadius*2.0, geomRadius*2.0, geomRadius*2.0);
  }
  else if (geomElem->HasElement("cylinder"))
  {
    // update radius the same way as collision shapes
    double radius = geomElem->GetElement("cylinder")->Get<double>("radius");
    double newRadius = std::max(_scale.X(), _scale.Y());
    double oldRadius = std::max(this->dataPtr->geomSize.X(),
        this->dataPtr->geomSize.Y());
    double length = geomElem->GetElement("cylinder")->Get<double>("length");
    double geomRadius = newRadius/oldRadius*radius;
    double geomLength = _scale.Z()/this->dataPtr->geomSize.Z()*length;
    geomElem->GetElement("cylinder")->GetElement("radius")->Set(
        geomRadius);
    geomElem->GetElement("cylinder")->GetElement("length")->Set(
        geomLength);
    this->dataPtr->geomSize =
        ignition::math::Vector3d(geomRadius*2.0, geomRadius*2.0, geomLength);
  }
  else if (geomElem->HasElement("mesh"))
  {
    geomElem->GetElement("mesh")->GetElement("scale")->Set(_scale);
    this->dataPtr->geomSize = _scale;
  }
}

/////////////////////////////////////////////////
ignition::math::Vector3d Visual::GetGeometrySize() const
{
  return this->dataPtr->geomSize;
}

//////////////////////////////////////////////////
math::Vector3 Visual::GetScale()
{
  return this->dataPtr->scale;
}

//////////////////////////////////////////////////
ignition::math::Vector3d Visual::DerivedScale() const
{
  ignition::math::Vector3d derivedScale = this->dataPtr->scale;

  VisualPtr worldVis = this->dataPtr->scene->GetWorldVisual();
  VisualPtr vis = this->GetParent();

  while (vis && vis != worldVis)
  {
    derivedScale = derivedScale * vis->GetScale().Ign();
    vis = vis->GetParent();
  }

  return derivedScale;
}

//////////////////////////////////////////////////
void Visual::SetLighting(bool _lighting)
{
  if (this->dataPtr->lighting == _lighting)
    return;

  this->dataPtr->lighting = _lighting;

  if (this->dataPtr->useRTShader)
  {
    if (this->dataPtr->lighting)
      RTShaderSystem::Instance()->AttachEntity(this);
    else
    {
      // Detach from RTShaderSystem otherwise setting lighting here will have
      // no effect if shaders are used.
      RTShaderSystem::Instance()->DetachEntity(this);
    }
  }

  try
  {
    for (int i = 0; i < this->dataPtr->sceneNode->numAttachedObjects(); ++i)
    {
      Ogre::MovableObject *obj = this->dataPtr->sceneNode->getAttachedObject(i);

      Ogre::Entity *entity = dynamic_cast<Ogre::Entity*>(obj);
      if (entity)
      {
        for (unsigned j = 0; j < entity->getNumSubEntities(); ++j)
        {
          Ogre::MaterialPtr mat = entity->getSubEntity(j)->getMaterial();
          if (!mat.isNull())
          {
            mat->setLightingEnabled(this->dataPtr->lighting);
          }
        }
      }
    }

    // Apply lighting to all child scene nodes
    for (unsigned int i = 0; i < this->dataPtr->sceneNode->numChildren(); ++i)
    {
      Ogre::SceneNode *sn = dynamic_cast<Ogre::SceneNode *>(
          this->dataPtr->sceneNode->getChild(i));
      for (int j = 0; j < sn->numAttachedObjects(); j++)
      {
        Ogre::MovableObject *obj = sn->getAttachedObject(j);

        Ogre::Entity *entity = dynamic_cast<Ogre::Entity*>(obj);
        if (entity)
        {
          for (unsigned k = 0; k < entity->getNumSubEntities(); ++k)
          {
            Ogre::MaterialPtr mat = entity->getSubEntity(k)->getMaterial();
            if (!mat.isNull())
            {
              mat->setLightingEnabled(this->dataPtr->lighting);
            }
          }
        }
      }
    }
  }
  catch(Ogre::Exception &e)
  {
    gzwarn << "Unable to set lighting to Geometry["
           << this->dataPtr->sceneNode->getName() << ".\n";
  }

  // Apply lighting to all child visuals
  for (std::vector<VisualPtr>::iterator iter = this->dataPtr->children.begin();
       iter != this->dataPtr->children.end(); ++iter)
  {
    (*iter)->SetLighting(this->dataPtr->lighting);
  }

  this->dataPtr->sdf->GetElement("material")
      ->GetElement("lighting")->Set(this->dataPtr->lighting);
}

//////////////////////////////////////////////////
bool Visual::GetLighting() const
{
  return this->dataPtr->lighting;
}

//////////////////////////////////////////////////
void Visual::SetMaterial(const std::string &_materialName, bool _unique,
    const bool _cascade)
{
  if (_materialName.empty() || _materialName == "__default__")
    return;

  common::Color matAmbient;
  common::Color matDiffuse;
  common::Color matSpecular;
  common::Color matEmissive;
  bool matColor = rendering::Material::GetMaterialAsColor(
      _materialName, matAmbient, matDiffuse, matSpecular, matEmissive);

  if (_unique)
  {
    // Create a custom material name
    std::string newMaterialName;
    newMaterialName = this->dataPtr->sceneNode->getName() + "_MATERIAL_" +
        _materialName;

    if (this->GetMaterialName() == newMaterialName &&
        matAmbient == this->GetAmbient() &&
        matDiffuse == this->GetDiffuse() &&
        matSpecular == this->GetSpecular() &&
        matEmissive == this->GetEmissive())
      return;

    this->dataPtr->myMaterialName = newMaterialName;

    Ogre::MaterialPtr origMaterial;
    try
    {
      this->dataPtr->origMaterialName = _materialName;
      // Get the original material
      origMaterial =
        Ogre::MaterialManager::getSingleton().getByName(_materialName);
    }
    catch(Ogre::Exception &e)
    {
      gzwarn << "Unable to get Material[" << _materialName << "] for Geometry["
          << this->dataPtr->sceneNode->getName()
          << ". Object will appear white.\n";
      return;
    }

    if (origMaterial.isNull())
    {
      gzwarn << "Unable to get Material[" << _materialName << "] for Geometry["
        << this->dataPtr->sceneNode->getName()
        << ". Object will appear white\n";
      return;
    }

    Ogre::MaterialPtr myMaterial;

    // Clone the material. This will allow us to change the look of each geom
    // individually.
    if (Ogre::MaterialManager::getSingleton().resourceExists(
          this->dataPtr->myMaterialName))
    {
      myMaterial =
        (Ogre::MaterialPtr)(Ogre::MaterialManager::getSingleton().getByName(
              this->dataPtr->myMaterialName));
    }
    else
    {
      myMaterial = origMaterial->clone(this->dataPtr->myMaterialName);
    }
  }
  else
  {
    if ( this->dataPtr->myMaterialName == _materialName)
      return;
    this->dataPtr->myMaterialName = _materialName;
  }

  try
  {
    for (unsigned int i = 0;
        i < this->dataPtr->sceneNode->numAttachedObjects(); ++i)
    {
      Ogre::MovableObject *obj = this->dataPtr->sceneNode->getAttachedObject(i);
      Ogre::Entity *entity = dynamic_cast<Ogre::Entity *>(obj);
      if (entity)
        entity->setMaterialName(this->dataPtr->myMaterialName);
      else
      {
        Ogre::SimpleRenderable *simpleRenderable =
            dynamic_cast<Ogre::SimpleRenderable *>(obj);
        if (simpleRenderable)
          simpleRenderable->setMaterial(this->dataPtr->myMaterialName);
      }
    }

    // Apply material to all child scene nodes
    for (unsigned int i = 0; i < this->dataPtr->sceneNode->numChildren(); ++i)
    {
      Ogre::SceneNode *sn = dynamic_cast<Ogre::SceneNode *>(
          this->dataPtr->sceneNode->getChild(i));
      for (int j = 0; j < sn->numAttachedObjects(); ++j)
      {
        Ogre::MovableObject *obj = sn->getAttachedObject(j);

        MovableText *text = dynamic_cast<MovableText *>(obj);
        if (text)
        {
          common::Color ambient, diffuse, specular, emissive;
          bool matFound = rendering::Material::GetMaterialAsColor(
              this->dataPtr->myMaterialName, ambient, diffuse, specular,
              emissive);

          if (matFound)
          {
            text->SetColor(ambient);
          }
        }
        else if (dynamic_cast<Ogre::Entity *>(obj))
          ((Ogre::Entity *)obj)->setMaterialName(this->dataPtr->myMaterialName);
        else
        {
          ((Ogre::SimpleRenderable *)obj)->setMaterial(
              this->dataPtr->myMaterialName);
        }
      }
    }
  }
  catch(Ogre::Exception &e)
  {
    gzwarn << "Unable to set Material[" << this->dataPtr->myMaterialName
           << "] to Geometry["
           << this->dataPtr->sceneNode->getName()
           << ". Object will appear white.\n";
  }

  // check if material has color components, if so, set them.
  if (matColor)
  {
    this->SetAmbient(matAmbient, false);
    this->SetDiffuse(matDiffuse, false);
    this->SetSpecular(matSpecular, false);
    this->SetEmissive(matEmissive, false);
  }

  // Re-apply the transparency filter for the last known transparency value
  this->SetTransparencyInnerLoop(this->dataPtr->sceneNode);

  // Apply material to all child visuals
  if (_cascade)
  {
    for (auto &child : this->dataPtr->children)
    {
      child->SetMaterial(_materialName, _unique, _cascade);
    }
  }

  if (this->dataPtr->useRTShader && this->dataPtr->scene->GetInitialized()
      && this->dataPtr->lighting &&
      this->GetName().find("__COLLISION_VISUAL__") == std::string::npos)
  {
    RTShaderSystem::Instance()->UpdateShaders();
  }

  this->dataPtr->sdf->GetElement("material")->GetElement("script")
      ->GetElement("name")->Set(_materialName);
}

/////////////////////////////////////////////////
void Visual::SetAmbient(const common::Color &_color, const bool _cascade)
{
  if (!this->dataPtr->lighting)
    return;

  if (this->dataPtr->myMaterialName.empty())
  {
    std::string matName = this->GetName() + "_MATERIAL_";
    Ogre::MaterialManager::getSingleton().create(matName, "General");
    this->SetMaterial(matName);
  }

  for (unsigned int i = 0; i < this->dataPtr->sceneNode->numAttachedObjects();
      ++i)
  {
    Ogre::Entity *entity = NULL;
    Ogre::MovableObject *obj = this->dataPtr->sceneNode->getAttachedObject(i);

    entity = dynamic_cast<Ogre::Entity*>(obj);

    if (!entity)
      continue;

    // For each ogre::entity
    for (unsigned int j = 0; j < entity->getNumSubEntities(); j++)
    {
      Ogre::SubEntity *subEntity = entity->getSubEntity(j);
      Ogre::MaterialPtr material = subEntity->getMaterial();

      unsigned int techniqueCount, passCount;
      Ogre::Technique *technique;
      Ogre::Pass *pass;
      Ogre::ColourValue dc;

      for (techniqueCount = 0; techniqueCount < material->getNumTechniques();
           techniqueCount++)
      {
        technique = material->getTechnique(techniqueCount);
        technique->setLightingEnabled(true);

        for (passCount = 0; passCount < technique->getNumPasses(); passCount++)
        {
          pass = technique->getPass(passCount);
          pass->setAmbient(Conversions::Convert(_color));
        }
      }
    }
  }

  if (_cascade)
  {
    for (auto &child : this->dataPtr->children)
    {
      child->SetAmbient(_color, _cascade);
    }
  }

  this->dataPtr->ambient = _color;

  this->dataPtr->sdf->GetElement("material")
      ->GetElement("ambient")->Set(_color);
}

/////////////////////////////////////////////////
void Visual::SetDiffuse(const common::Color &_color, const bool _cascade)
{
  if (!this->dataPtr->lighting)
    return;

  if (this->dataPtr->myMaterialName.empty())
  {
    std::string matName = this->GetName() + "_MATERIAL_";
    Ogre::MaterialManager::getSingleton().create(matName, "General");
    this->SetMaterial(matName);
  }

  for (unsigned int i = 0; i < this->dataPtr->sceneNode->numAttachedObjects();
      i++)
  {
    Ogre::Entity *entity = NULL;
    Ogre::MovableObject *obj = this->dataPtr->sceneNode->getAttachedObject(i);

    entity = dynamic_cast<Ogre::Entity*>(obj);

    if (!entity)
    {
      continue;
    }

    // For each ogre::entity
    for (unsigned int j = 0; j < entity->getNumSubEntities(); j++)
    {
      Ogre::SubEntity *subEntity = entity->getSubEntity(j);
      Ogre::MaterialPtr material = subEntity->getMaterial();

      unsigned int techniqueCount, passCount;
      Ogre::Technique *technique;
      Ogre::Pass *pass;
      Ogre::ColourValue dc;

      for (techniqueCount = 0; techniqueCount < material->getNumTechniques();
           techniqueCount++)
      {
        technique = material->getTechnique(techniqueCount);
        technique->setLightingEnabled(true);

        for (passCount = 0; passCount < technique->getNumPasses(); passCount++)
        {
          pass = technique->getPass(passCount);
          dc = Conversions::Convert(_color);
          pass->setDiffuse(dc);
          this->dataPtr->transparency = 1.0f - dc.a;
        }
      }
    }
  }

  if (_cascade)
  {
    for (auto &child : this->dataPtr->children)
    {
      child->SetDiffuse(_color, _cascade);
    }
  }

  this->dataPtr->diffuse = _color;

  this->dataPtr->sdf->GetElement("material")
      ->GetElement("diffuse")->Set(_color);
}

/////////////////////////////////////////////////
void Visual::SetSpecular(const common::Color &_color, const bool _cascade)
{
  if (!this->dataPtr->lighting)
    return;

  if (this->dataPtr->myMaterialName.empty())
  {
    std::string matName = this->GetName() + "_MATERIAL_";
    Ogre::MaterialManager::getSingleton().create(matName, "General");
    this->SetMaterial(matName);
  }

  for (unsigned int i = 0; i < this->dataPtr->sceneNode->numAttachedObjects();
      i++)
  {
    Ogre::Entity *entity = NULL;
    Ogre::MovableObject *obj = this->dataPtr->sceneNode->getAttachedObject(i);

    entity = dynamic_cast<Ogre::Entity*>(obj);

    if (!entity)
      continue;

    // For each ogre::entity
    for (unsigned int j = 0; j < entity->getNumSubEntities(); j++)
    {
      Ogre::SubEntity *subEntity = entity->getSubEntity(j);
      Ogre::MaterialPtr material = subEntity->getMaterial();

      unsigned int techniqueCount, passCount;
      Ogre::Technique *technique;
      Ogre::Pass *pass;
      Ogre::ColourValue dc;

      for (techniqueCount = 0; techniqueCount < material->getNumTechniques();
           techniqueCount++)
      {
        technique = material->getTechnique(techniqueCount);
        technique->setLightingEnabled(true);

        for (passCount = 0; passCount < technique->getNumPasses(); passCount++)
        {
          pass = technique->getPass(passCount);
          pass->setSpecular(Conversions::Convert(_color));
        }
      }
    }
  }

  if (_cascade)
  {
    for (auto &child : this->dataPtr->children)
    {
      child->SetSpecular(_color, _cascade);
    }
  }

  this->dataPtr->specular = _color;

  this->dataPtr->sdf->GetElement("material")
      ->GetElement("specular")->Set(_color);
}

//////////////////////////////////////////////////
void Visual::SetEmissive(const common::Color &_color, const bool _cascade)
{
  for (unsigned int i = 0; i < this->dataPtr->sceneNode->numAttachedObjects();
      i++)
  {
    Ogre::Entity *entity = NULL;
    Ogre::MovableObject *obj = this->dataPtr->sceneNode->getAttachedObject(i);

    entity = dynamic_cast<Ogre::Entity*>(obj);

    if (!entity)
      continue;

    // For each ogre::entity
    for (unsigned int j = 0; j < entity->getNumSubEntities(); j++)
    {
      Ogre::SubEntity *subEntity = entity->getSubEntity(j);
      Ogre::MaterialPtr material = subEntity->getMaterial();

      unsigned int techniqueCount, passCount;
      Ogre::Technique *technique;
      Ogre::Pass *pass;
      Ogre::ColourValue dc;

      for (techniqueCount = 0; techniqueCount < material->getNumTechniques();
          techniqueCount++)
      {
        technique = material->getTechnique(techniqueCount);

        for (passCount = 0; passCount < technique->getNumPasses();
            passCount++)
        {
          pass = technique->getPass(passCount);
          pass->setSelfIllumination(Conversions::Convert(_color));
        }
      }
    }
  }

  if (_cascade)
  {
    for (auto &child : this->dataPtr->children)
    {
      child->SetEmissive(_color, _cascade);
    }
  }

  this->dataPtr->emissive = _color;

  this->dataPtr->sdf->GetElement("material")
      ->GetElement("emissive")->Set(_color);
}

/////////////////////////////////////////////////
common::Color Visual::GetAmbient() const
{
  return this->dataPtr->ambient;
}

/////////////////////////////////////////////////
common::Color Visual::GetDiffuse() const
{
  return this->dataPtr->diffuse;
}

/////////////////////////////////////////////////
common::Color Visual::GetSpecular() const
{
  return this->dataPtr->specular;
}

/////////////////////////////////////////////////
common::Color Visual::GetEmissive() const
{
  return this->dataPtr->emissive;
}

//////////////////////////////////////////////////
void Visual::SetWireframe(bool _show)
{
  std::vector<VisualPtr>::iterator iter;
  for (iter = this->dataPtr->children.begin();
      iter != this->dataPtr->children.end(); ++iter)
  {
    (*iter)->SetWireframe(_show);
  }

  for (unsigned int i = 0; i < this->dataPtr->sceneNode->numAttachedObjects();
      i++)
  {
    Ogre::Entity *entity = NULL;
    Ogre::MovableObject *obj = this->dataPtr->sceneNode->getAttachedObject(i);

    entity = dynamic_cast<Ogre::Entity*>(obj);

    if (!entity)
      continue;

    // For each ogre::entity
    for (unsigned int j = 0; j < entity->getNumSubEntities(); j++)
    {
      Ogre::SubEntity *subEntity = entity->getSubEntity(j);
      Ogre::MaterialPtr material = subEntity->getMaterial();
      if (material.isNull())
        continue;

      unsigned int techniqueCount, passCount;
      Ogre::Technique *technique;
      Ogre::Pass *pass;

      for (techniqueCount = 0; techniqueCount < material->getNumTechniques();
           ++techniqueCount)
      {
        technique = material->getTechnique(techniqueCount);

        for (passCount = 0; passCount < technique->getNumPasses(); passCount++)
        {
          pass = technique->getPass(passCount);
          if (_show)
            pass->setPolygonMode(Ogre::PM_WIREFRAME);
          else
            pass->setPolygonMode(Ogre::PM_SOLID);
        }
      }
    }
  }
}

//////////////////////////////////////////////////
void Visual::SetTransparencyInnerLoop(Ogre::SceneNode *_sceneNode)
{
  for (unsigned int i = 0; i < _sceneNode->numAttachedObjects(); ++i)
  {
    Ogre::Entity *entity = NULL;
    Ogre::MovableObject *obj = _sceneNode->getAttachedObject(i);

    entity = dynamic_cast<Ogre::Entity*>(obj);

    if (!entity)
      continue;

    if (entity->getName().find("__COLLISION_VISUAL__") != std::string::npos)
      continue;

    // For each ogre::entity
    for (unsigned int j = 0; j < entity->getNumSubEntities(); ++j)
    {
      Ogre::SubEntity *subEntity = entity->getSubEntity(j);
      Ogre::MaterialPtr material = subEntity->getMaterial();

      unsigned int techniqueCount, passCount, unitStateCount;
      Ogre::Technique *technique;
      Ogre::Pass *pass;
      Ogre::ColourValue dc;

      for (techniqueCount = 0; techniqueCount < material->getNumTechniques();
           ++techniqueCount)
      {
        technique = material->getTechnique(techniqueCount);

        for (passCount = 0; passCount < technique->getNumPasses(); ++passCount)
        {
          pass = technique->getPass(passCount);

          // Need to fix transparency
          if (!pass->isProgrammable() &&
              pass->getPolygonMode() == Ogre::PM_SOLID)
          {
            pass->setSceneBlending(Ogre::SBT_TRANSPARENT_ALPHA);
          }

          if (this->dataPtr->transparency > 0.0)
          {
            pass->setDepthWriteEnabled(false);
            pass->setDepthCheckEnabled(true);
          }
          else
          {
            pass->setDepthWriteEnabled(true);
            pass->setDepthCheckEnabled(true);
          }

          dc = pass->getDiffuse();
          dc.a = (1.0f - this->dataPtr->transparency);
          pass->setDiffuse(dc);
          this->dataPtr->diffuse = Conversions::Convert(dc);

          for (unitStateCount = 0; unitStateCount <
              pass->getNumTextureUnitStates(); ++unitStateCount)
          {
            auto textureUnitState = pass->getTextureUnitState(unitStateCount);

            if (textureUnitState->getColourBlendMode().operation ==
                Ogre::LBX_SOURCE1)
            {
              textureUnitState->setAlphaOperation(
                  Ogre::LBX_SOURCE1, Ogre::LBS_MANUAL, Ogre::LBS_CURRENT,
                  1.0 - this->dataPtr->transparency);
            }
          }
        }
      }
    }
  }
}

//////////////////////////////////////////////////
void Visual::SetTransparency(float _trans, const bool _cascade)
{
  if (math::equal(this->dataPtr->transparency, _trans))
    return;

  this->dataPtr->transparency = std::min(
      std::max(_trans, static_cast<float>(0.0)), static_cast<float>(1.0));

  if (_cascade)
  {
    for (auto &child : this->dataPtr->children)
    {
      // Don't change some visualizations when link changes
      if (!(this->GetType() == VT_LINK &&
          (child->GetType() == VT_GUI ||
           child->GetType() == VT_PHYSICS ||
           child->GetType() == VT_SENSOR)))
      {
        child->SetTransparency(_trans);
      }
    }
  }

  this->SetTransparencyInnerLoop(this->dataPtr->sceneNode);

  // For child nodes' scene nodes
  for (unsigned int i = 0; i < this->dataPtr->sceneNode->numChildren(); ++i)
  {
    Ogre::SceneNode *childSceneNode = dynamic_cast<Ogre::SceneNode*>(
        this->dataPtr->sceneNode->getChild(i));

    this->SetTransparencyInnerLoop(childSceneNode);
  }

  if (this->dataPtr->useRTShader && this->dataPtr->scene->GetInitialized())
    RTShaderSystem::Instance()->UpdateShaders();

  this->dataPtr->sdf->GetElement("transparency")->Set(_trans);
}

//////////////////////////////////////////////////
void Visual::SetHighlighted(bool _highlighted)
{
  if (_highlighted)
  {
    math::Box bbox = this->GetBoundingBox();

    // Create the bounding box if it's not already created.
    if (!this->dataPtr->boundingBox)
    {
      this->dataPtr->boundingBox = new WireBox(shared_from_this(), bbox);
    }
    else
    {
      this->dataPtr->boundingBox->Init(bbox);
    }
    this->dataPtr->boundingBox->SetVisible(true);
  }
  else if (this->dataPtr->boundingBox)
  {
    this->dataPtr->boundingBox->SetVisible(false);
  }

  // If this is a link, highlight frame visual
  if (this->GetType() == VT_LINK)
  {
    VisualPtr linkFrameVis;
    for (auto child : this->dataPtr->children)
    {
      if (child->GetName().find("LINK_FRAME_VISUAL__") != std::string::npos)
        child->SetHighlighted(_highlighted);
    }
  }
}

//////////////////////////////////////////////////
bool Visual::GetHighlighted() const
{
  if (this->dataPtr->boundingBox)
  {
    return this->dataPtr->boundingBox->GetVisible();
  }
  return false;
}

//////////////////////////////////////////////////
float Visual::GetTransparency()
{
  return this->dataPtr->transparency;
}

//////////////////////////////////////////////////
void Visual::SetCastShadows(bool _shadows)
{
  for (int i = 0; i < this->dataPtr->sceneNode->numAttachedObjects(); i++)
  {
    Ogre::MovableObject *obj = this->dataPtr->sceneNode->getAttachedObject(i);
    obj->setCastShadows(_shadows);
  }

  if (this->IsStatic() && this->dataPtr->staticGeom)
    this->dataPtr->staticGeom->setCastShadows(_shadows);

  this->dataPtr->castShadows = _shadows;
  this->dataPtr->sdf->GetElement("cast_shadows")->Set(_shadows);
}

//////////////////////////////////////////////////
bool Visual::GetCastShadows() const
{
  return this->dataPtr->castShadows;
}

//////////////////////////////////////////////////
void Visual::SetVisible(bool _visible, bool _cascade)
{
  this->dataPtr->sceneNode->setVisible(_visible, _cascade);
  if (_cascade)
  {
    for (auto child: this->dataPtr->children)
      child->SetVisible(_visible);
  }

  this->dataPtr->visible = _visible;
}

//////////////////////////////////////////////////
uint32_t Visual::GetVisibilityFlags()
{
  return this->dataPtr->visibilityFlags;
}

//////////////////////////////////////////////////
void Visual::ToggleVisible()
{
  this->SetVisible(!this->GetVisible(), true);
}

//////////////////////////////////////////////////
bool Visual::GetVisible() const
{
  return this->dataPtr->visible;
}

//////////////////////////////////////////////////
void Visual::SetPosition(const math::Vector3 &_pos)
{
  /*if (this->IsStatic() && this->staticGeom)
  {
    this->staticGeom->reset();
    delete this->staticGeom;
    this->staticGeom = NULL;
    // this->staticGeom->setOrigin(Ogre::Vector3(pos.x, pos.y, pos.z));
  }*/
  GZ_ASSERT(this->dataPtr->sceneNode, "Visual SceneNode is NULL");
  this->dataPtr->sceneNode->setPosition(_pos.x, _pos.y, _pos.z);

  this->dataPtr->sdf->GetElement("pose")->Set(this->GetPose());
}

//////////////////////////////////////////////////
void Visual::SetRotation(const math::Quaternion &_rot)
{
  GZ_ASSERT(this->dataPtr->sceneNode, "Visual SceneNode is NULL");
  this->dataPtr->sceneNode->setOrientation(
      Ogre::Quaternion(_rot.w, _rot.x, _rot.y, _rot.z));

  this->dataPtr->sdf->GetElement("pose")->Set(this->GetPose());
}

//////////////////////////////////////////////////
void Visual::SetPose(const math::Pose &_pose)
{
  this->SetPosition(_pose.pos);
  this->SetRotation(_pose.rot);
}

//////////////////////////////////////////////////
math::Vector3 Visual::GetPosition() const
{
  return Conversions::Convert(this->dataPtr->sceneNode->getPosition());
}

//////////////////////////////////////////////////
math::Quaternion Visual::GetRotation() const
{
  return Conversions::Convert(this->dataPtr->sceneNode->getOrientation());
}

//////////////////////////////////////////////////
math::Pose Visual::GetPose() const
{
  math::Pose pos;
  pos.pos = this->GetPosition();
  pos.rot = this->GetRotation();
  return pos;
}

//////////////////////////////////////////////////
void Visual::SetWorldPose(const math::Pose &_pose)
{
  this->SetWorldPosition(_pose.pos);
  this->SetWorldRotation(_pose.rot);
}

//////////////////////////////////////////////////
void Visual::SetWorldPosition(const math::Vector3 &_pos)
{
  this->dataPtr->sceneNode->_setDerivedPosition(Conversions::Convert(_pos));
}

//////////////////////////////////////////////////
void Visual::SetWorldRotation(const math::Quaternion &_q)
{
  this->dataPtr->sceneNode->_setDerivedOrientation(Conversions::Convert(_q));
}

//////////////////////////////////////////////////
math::Pose Visual::GetWorldPose() const
{
  math::Pose pose;

  Ogre::Vector3 vpos;
  Ogre::Quaternion vquatern;

  if (this->dataPtr->sceneNode)
  {
    vpos = this->dataPtr->sceneNode->_getDerivedPosition();
    pose.pos.x = vpos.x;
    pose.pos.y = vpos.y;
    pose.pos.z = vpos.z;

    vquatern = this->dataPtr->sceneNode->_getDerivedOrientation();
    pose.rot.w = vquatern.w;
    pose.rot.x = vquatern.x;
    pose.rot.y = vquatern.y;
    pose.rot.z = vquatern.z;
  }

  return pose;
}


//////////////////////////////////////////////////
Ogre::SceneNode * Visual::GetSceneNode() const
{
  return this->dataPtr->sceneNode;
}


//////////////////////////////////////////////////
bool Visual::IsStatic() const
{
  return this->dataPtr->isStatic;
}

//////////////////////////////////////////////////
void Visual::EnableTrackVisual(VisualPtr _vis)
{
  this->dataPtr->sceneNode->setAutoTracking(true, _vis->GetSceneNode());
}

//////////////////////////////////////////////////
void Visual::DisableTrackVisual()
{
  this->dataPtr->sceneNode->setAutoTracking(false);
}

//////////////////////////////////////////////////
std::string Visual::GetNormalMap() const
{
  std::string file = this->dataPtr->sdf->GetElement("material")->GetElement(
      "shader")->GetElement("normal_map")->Get<std::string>();

  std::string uriFile = common::find_file(file);
  if (!uriFile.empty())
    file = uriFile;

  return file;
}

//////////////////////////////////////////////////
void Visual::SetNormalMap(const std::string &_nmap)
{
  this->dataPtr->sdf->GetElement("material")->GetElement(
      "shader")->GetElement("normal_map")->GetValue()->Set(_nmap);
  if (this->dataPtr->useRTShader && this->dataPtr->scene->GetInitialized())
    RTShaderSystem::Instance()->UpdateShaders();
}

//////////////////////////////////////////////////
std::string Visual::GetShaderType() const
{
  return this->dataPtr->sdf->GetElement("material")->GetElement(
      "shader")->Get<std::string>("type");
}

//////////////////////////////////////////////////
void Visual::SetShaderType(const std::string &_type)
{
  this->dataPtr->sdf->GetElement("material")->GetElement(
      "shader")->GetAttribute("type")->Set(_type);
  if (this->dataPtr->useRTShader && this->dataPtr->scene->GetInitialized())
    RTShaderSystem::Instance()->UpdateShaders();
}


//////////////////////////////////////////////////
void Visual::SetRibbonTrail(bool _value, const common::Color &_initialColor,
                            const common::Color &_changeColor)
{
  if (this->dataPtr->ribbonTrail == NULL)
  {
    this->dataPtr->ribbonTrail =
        this->dataPtr->scene->GetManager()->createRibbonTrail(
        this->GetName() + "_RibbonTrail");
    this->dataPtr->ribbonTrail->setMaterialName("Gazebo/RibbonTrail");
    // this->dataPtr->ribbonTrail->setTrailLength(100);
    this->dataPtr->ribbonTrail->setMaxChainElements(10000);
    // this->dataPtr->ribbonTrail->setNumberOfChains(1);
    this->dataPtr->ribbonTrail->setVisible(false);
    this->dataPtr->ribbonTrail->setCastShadows(false);
    this->dataPtr->ribbonTrail->setInitialWidth(0, 0.05);
    this->dataPtr->scene->GetManager()->getRootSceneNode()->attachObject(
        this->dataPtr->ribbonTrail);

    this->dataPtr->ribbonTrail->setInitialColour(0,
        Conversions::Convert(_initialColor));
    this->dataPtr->ribbonTrail->setColourChange(0,
        Conversions::Convert(_changeColor));
  }

  if (_value)
  {
    try
    {
      this->dataPtr->ribbonTrail->addNode(this->dataPtr->sceneNode);
    }
    catch(...)
    {
      gzerr << "Unable to create ribbon trail\n";
    }
  }
  else
  {
    this->dataPtr->ribbonTrail->removeNode(this->dataPtr->sceneNode);
    this->dataPtr->ribbonTrail->clearChain(0);
  }
  this->dataPtr->ribbonTrail->setVisible(_value);
}

//////////////////////////////////////////////////
DynamicLines *Visual::CreateDynamicLine(RenderOpType _type)
{
  this->dataPtr->preRenderConnection = event::Events::ConnectPreRender(
      boost::bind(&Visual::Update, this));

  DynamicLines *line = new DynamicLines(_type);
  this->dataPtr->lines.push_back(line);
  this->AttachObject(line);
  return line;
}

//////////////////////////////////////////////////
void Visual::DeleteDynamicLine(DynamicLines *_line)
{
  // delete instance from lines vector
  for (std::list<DynamicLines*>::iterator iter = this->dataPtr->lines.begin();
       iter != this->dataPtr->lines.end(); ++iter)
  {
    if (*iter == _line)
    {
      delete *iter;
      this->dataPtr->lines.erase(iter);
      break;
    }
  }
}

//////////////////////////////////////////////////
void Visual::AttachLineVertex(DynamicLines *_line, unsigned int _index)
{
  this->dataPtr->lineVertices.push_back(std::make_pair(_line, _index));
  _line->SetPoint(_index, this->GetWorldPose().pos);
}

//////////////////////////////////////////////////
std::string Visual::GetMaterialName() const
{
  return this->dataPtr->myMaterialName;
}

//////////////////////////////////////////////////
math::Box Visual::GetBoundingBox() const
{
  math::Box box;
  this->GetBoundsHelper(this->GetSceneNode(), box);
  return box;
}

//////////////////////////////////////////////////
void Visual::GetBoundsHelper(Ogre::SceneNode *node, math::Box &box) const
{
  node->_updateBounds();
  node->_update(false, true);

  Ogre::Matrix4 invTransform =
      this->dataPtr->sceneNode->_getFullTransform().inverse();

  Ogre::SceneNode::ChildNodeIterator it = node->getChildIterator();

  for (int i = 0; i < node->numAttachedObjects(); i++)
  {
    Ogre::MovableObject *obj = node->getAttachedObject(i);

    if (obj->isVisible() && obj->getMovableType() != "gazebo::dynamiclines"
        && obj->getMovableType() != "BillboardSet"
        && obj->getVisibilityFlags() != GZ_VISIBILITY_GUI)
    {
      Ogre::Any any = obj->getUserObjectBindings().getUserAny();
      if (any.getType() == typeid(std::string))
      {
        std::string str = Ogre::any_cast<std::string>(any);
        if (str.substr(0, 3) == "rot" || str.substr(0, 5) == "trans"
            || str.substr(0, 5) == "scale" ||
            str.find("_APPLY_WRENCH_") != std::string::npos)
          continue;
      }

      Ogre::AxisAlignedBox bb = obj->getBoundingBox();

      math::Vector3 min;
      math::Vector3 max;

      // Ogre does not return a valid bounding box for lights.
      if (obj->getMovableType() == "Light")
      {
        min = math::Vector3(-0.5, -0.5, -0.5);
        max = math::Vector3(0.5, 0.5, 0.5);
      }
      else
      {
        // Get transform to be applied to the current node.
        Ogre::Matrix4 transform = invTransform * node->_getFullTransform();
        // Correct precision error which makes ogre's isAffine check fail.
        transform[3][0] = transform[3][1] = transform[3][2] = 0;
        transform[3][3] = 1;
        // get oriented bounding box in object's local space
        bb.transformAffine(transform);

        min = Conversions::Convert(bb.getMinimum());
        max = Conversions::Convert(bb.getMaximum());
      }

      box.Merge(math::Box(min, max));
    }
  }

  while (it.hasMoreElements())
  {
    Ogre::SceneNode *next = dynamic_cast<Ogre::SceneNode*>(it.getNext());
    this->GetBoundsHelper(next, box);
  }
}

//////////////////////////////////////////////////
void Visual::InsertMesh(const std::string &_meshName,
                        const std::string &_subMesh,
                        bool _centerSubmesh)
{
  const common::Mesh *mesh;
  if (!common::MeshManager::Instance()->HasMesh(_meshName))
  {
    mesh = common::MeshManager::Instance()->Load(_meshName);
    if (!mesh)
    {
      gzerr << "Unable to create a mesh from " << _meshName << "\n";
      return;
    }
  }
  else
  {
    mesh = common::MeshManager::Instance()->GetMesh(_meshName);
  }

  this->InsertMesh(mesh, _subMesh, _centerSubmesh);

  // Add the mesh into OGRE
  /*if (!this->dataPtr->sceneNode->getCreator()->hasEntity(_meshName) &&
      common::MeshManager::Instance()->HasMesh(_meshName))
  {
    const common::Mesh *mesh =
      common::MeshManager::Instance()->GetMesh(_meshName);
    this->InsertMesh(mesh);
  }*/
}

//////////////////////////////////////////////////
void Visual::InsertMesh(const common::Mesh *_mesh, const std::string &_subMesh,
    bool _centerSubmesh)
{
  Ogre::MeshPtr ogreMesh;

  GZ_ASSERT(_mesh != NULL, "Unable to insert a NULL mesh");

  RenderEngine::Instance()->AddResourcePath(_mesh->GetPath());

  if (_mesh->GetSubMeshCount() == 0)
  {
    gzerr << "Visual::InsertMesh no submeshes, this is an invalid mesh\n";
    return;
  }

  // Don't re-add existing meshes
  if (Ogre::MeshManager::getSingleton().resourceExists(_mesh->GetName()))
  {
    return;
  }

  try
  {
    // Create a new mesh specifically for manual definition.
    if (_subMesh.empty())
    {
      ogreMesh = Ogre::MeshManager::getSingleton().createManual(
          _mesh->GetName(),
          Ogre::ResourceGroupManager::DEFAULT_RESOURCE_GROUP_NAME);
    }
    else
    {
      ogreMesh = Ogre::MeshManager::getSingleton().createManual(
          _mesh->GetName() + "::" + _subMesh,
          Ogre::ResourceGroupManager::DEFAULT_RESOURCE_GROUP_NAME);
    }

    Ogre::SkeletonPtr ogreSkeleton;

    if (_mesh->HasSkeleton())
    {
      common::Skeleton *skel = _mesh->GetSkeleton();
      ogreSkeleton = Ogre::SkeletonManager::getSingleton().create(
        _mesh->GetName() + "_skeleton",
        Ogre::ResourceGroupManager::DEFAULT_RESOURCE_GROUP_NAME,
        true);

      for (unsigned int i = 0; i < skel->GetNumNodes(); i++)
      {
        common::SkeletonNode *node = skel->GetNodeByHandle(i);
        Ogre::Bone *bone = ogreSkeleton->createBone(node->GetName());

        if (node->GetParent())
          ogreSkeleton->getBone(node->GetParent()->GetName())->addChild(bone);

        ignition::math::Matrix4d trans = node->Transform();
        ignition::math::Vector3d pos = trans.Translation();
        ignition::math::Quaterniond q = trans.Rotation();
        bone->setPosition(Ogre::Vector3(pos.X(), pos.Y(), pos.Z()));
        bone->setOrientation(Ogre::Quaternion(q.W(), q.X(), q.Y(), q.Z()));
        bone->setInheritOrientation(true);
        bone->setManuallyControlled(true);
        bone->setInitialState();
      }
      ogreMesh->setSkeletonName(_mesh->GetName() + "_skeleton");
    }

    for (unsigned int i = 0; i < _mesh->GetSubMeshCount(); i++)
    {
      if (!_subMesh.empty() && _mesh->GetSubMesh(i)->GetName() != _subMesh)
        continue;

      Ogre::SubMesh *ogreSubMesh;
      Ogre::VertexData *vertexData;
      Ogre::VertexDeclaration* vertexDecl;
      Ogre::HardwareVertexBufferSharedPtr vBuf;
      Ogre::HardwareIndexBufferSharedPtr iBuf;
      float *vertices;
      uint32_t *indices;

      size_t currOffset = 0;

      // Copy the original submesh. We may need to modify the vertices, and
      // we don't want to change the original.
      common::SubMesh subMesh(_mesh->GetSubMesh(i));

      // Recenter the vertices if requested.
      if (_centerSubmesh)
        subMesh.Center(ignition::math::Vector3d::Zero);

      ogreSubMesh = ogreMesh->createSubMesh();
      ogreSubMesh->useSharedVertices = false;
      if (subMesh.GetPrimitiveType() == common::SubMesh::TRIANGLES)
        ogreSubMesh->operationType = Ogre::RenderOperation::OT_TRIANGLE_LIST;
      else if (subMesh.GetPrimitiveType() == common::SubMesh::LINES)
        ogreSubMesh->operationType = Ogre::RenderOperation::OT_LINE_LIST;
      else if (subMesh.GetPrimitiveType() == common::SubMesh::LINESTRIPS)
        ogreSubMesh->operationType = Ogre::RenderOperation::OT_LINE_STRIP;
      else if (subMesh.GetPrimitiveType() == common::SubMesh::TRIFANS)
        ogreSubMesh->operationType = Ogre::RenderOperation::OT_TRIANGLE_FAN;
      else if (subMesh.GetPrimitiveType() == common::SubMesh::TRISTRIPS)
        ogreSubMesh->operationType = Ogre::RenderOperation::OT_TRIANGLE_STRIP;
      else if (subMesh.GetPrimitiveType() == common::SubMesh::POINTS)
        ogreSubMesh->operationType = Ogre::RenderOperation::OT_POINT_LIST;
      else
        gzerr << "Unknown primitive type["
              << subMesh.GetPrimitiveType() << "]\n";

      ogreSubMesh->vertexData = new Ogre::VertexData();
      vertexData = ogreSubMesh->vertexData;
      vertexDecl = vertexData->vertexDeclaration;

      // The vertexDecl should contain positions, blending weights, normals,
      // diffiuse colors, specular colors, tex coords. In that order.
      vertexDecl->addElement(0, currOffset, Ogre::VET_FLOAT3,
                             Ogre::VES_POSITION);
      currOffset += Ogre::VertexElement::getTypeSize(Ogre::VET_FLOAT3);

      // TODO: blending weights

      // normals
      if (subMesh.GetNormalCount() > 0)
      {
        vertexDecl->addElement(0, currOffset, Ogre::VET_FLOAT3,
                               Ogre::VES_NORMAL);
        currOffset += Ogre::VertexElement::getTypeSize(Ogre::VET_FLOAT3);
      }

      // TODO: diffuse colors

      // TODO: specular colors

      // two dimensional texture coordinates
      if (subMesh.GetTexCoordCount() > 0)
      {
        vertexDecl->addElement(0, currOffset, Ogre::VET_FLOAT2,
            Ogre::VES_TEXTURE_COORDINATES, 0);
        currOffset += Ogre::VertexElement::getTypeSize(Ogre::VET_FLOAT2);
      }

      // allocate the vertex buffer
      vertexData->vertexCount = subMesh.GetVertexCount();

      vBuf = Ogre::HardwareBufferManager::getSingleton().createVertexBuffer(
                 vertexDecl->getVertexSize(0),
                 vertexData->vertexCount,
                 Ogre::HardwareBuffer::HBU_STATIC_WRITE_ONLY,
                 false);

      vertexData->vertexBufferBinding->setBinding(0, vBuf);
      vertices = static_cast<float*>(vBuf->lock(
                      Ogre::HardwareBuffer::HBL_DISCARD));

      if (_mesh->HasSkeleton())
      {
        common::Skeleton *skel = _mesh->GetSkeleton();
        for (unsigned int j = 0; j < subMesh.GetNodeAssignmentsCount(); j++)
        {
          common::NodeAssignment na = subMesh.GetNodeAssignment(j);
          Ogre::VertexBoneAssignment vba;
          vba.vertexIndex = na.vertexIndex;
          vba.boneIndex = ogreSkeleton->getBone(skel->GetNodeByHandle(
                              na.nodeIndex)->GetName())->getHandle();
          vba.weight = na.weight;
          ogreSubMesh->addBoneAssignment(vba);
        }
      }

      // allocate index buffer
      ogreSubMesh->indexData->indexCount = subMesh.GetIndexCount();

      ogreSubMesh->indexData->indexBuffer =
        Ogre::HardwareBufferManager::getSingleton().createIndexBuffer(
            Ogre::HardwareIndexBuffer::IT_32BIT,
            ogreSubMesh->indexData->indexCount,
            Ogre::HardwareBuffer::HBU_STATIC_WRITE_ONLY,
            false);

      iBuf = ogreSubMesh->indexData->indexBuffer;
      indices = static_cast<uint32_t*>(
          iBuf->lock(Ogre::HardwareBuffer::HBL_DISCARD));

      unsigned int j;

      // Add all the vertices
      for (j = 0; j < subMesh.GetVertexCount(); j++)
      {
        *vertices++ = subMesh.Vertex(j).X();
        *vertices++ = subMesh.Vertex(j).Y();
        *vertices++ = subMesh.Vertex(j).Z();

        if (subMesh.GetNormalCount() > 0)
        {
          *vertices++ = subMesh.Normal(j).X();
          *vertices++ = subMesh.Normal(j).Y();
          *vertices++ = subMesh.Normal(j).Z();
        }

        if (subMesh.GetTexCoordCount() > 0)
        {
          *vertices++ = subMesh.TexCoord(j).X();
          *vertices++ = subMesh.TexCoord(j).Y();
        }
      }

      // Add all the indices
      for (j = 0; j < subMesh.GetIndexCount(); j++)
        *indices++ = subMesh.GetIndex(j);

      const common::Material *material;
      material = _mesh->GetMaterial(subMesh.GetMaterialIndex());
      if (material)
      {
        rendering::Material::Update(material);
        ogreSubMesh->setMaterialName(material->GetName());
      }
      else
      {
        ogreSubMesh->setMaterialName("Gazebo/White");
      }

      // Unlock
      vBuf->unlock();
      iBuf->unlock();
    }

    ignition::math::Vector3d max = _mesh->Max();
    ignition::math::Vector3d min = _mesh->Min();

    if (_mesh->HasSkeleton())
    {
      min = ignition::math::Vector3d(-1, -1, -1);
      max = ignition::math::Vector3d(1, 1, 1);
    }

    if (!max.IsFinite())
      gzthrow("Max bounding box is not finite[" << max << "]\n");

    if (!min.IsFinite())
      gzthrow("Min bounding box is not finite[" << min << "]\n");

    ogreMesh->_setBounds(Ogre::AxisAlignedBox(
          Ogre::Vector3(min.X(), min.Y(), min.Z()),
          Ogre::Vector3(max.X(), max.Y(), max.Z())),
          false);

    // this line makes clear the mesh is loaded (avoids memory leaks)
    ogreMesh->load();
  }
  catch(Ogre::Exception &e)
  {
    gzerr << "Unable to insert mesh[" << e.getDescription() << "]" << std::endl;
  }
}

//////////////////////////////////////////////////
void Visual::UpdateFromMsg(const boost::shared_ptr< msgs::Visual const> &_msg)
{
  // TODO: Put back in, and check for performance improvements.
  /*if (msg->has_is_static() && msg->is_static())
    this->MakeStatic();
    */

  // Set meta information
  if (_msg->has_meta())
  {
    if (_msg->meta().has_layer())
    {
      this->dataPtr->layer = _msg->meta().layer();
      rendering::Events::newLayer(this->dataPtr->layer);
    }
  }

  if (_msg->has_pose())
    this->SetPose(msgs::ConvertIgn(_msg->pose()));

  if (_msg->has_visible())
    this->SetVisible(_msg->visible());

  if (_msg->has_scale())
    this->SetScale(msgs::ConvertIgn(_msg->scale()));

  if (_msg->has_geometry() && _msg->geometry().has_type())
  {
    std::string newGeometryType =
        msgs::ConvertGeometryType(_msg->geometry().type());

    std::string geometryType = this->GetGeometryType();
    std::string geometryName = this->GetMeshName();

    std::string newGeometryName = geometryName;
    if (_msg->geometry().has_mesh() && _msg->geometry().mesh().has_filename())
        newGeometryName = _msg->geometry().mesh().filename();

    if (newGeometryType != geometryType ||
        (newGeometryType == "mesh" && newGeometryName != geometryName))
    {
      std::string origMaterial = this->dataPtr->myMaterialName;
      float origTransparency = this->dataPtr->transparency;

      sdf::ElementPtr geomElem = this->dataPtr->sdf->GetElement("geometry");
      geomElem->ClearElements();

      this->DetachObjects();

      if (newGeometryType == "box" || newGeometryType == "cylinder" ||
          newGeometryType == "sphere" || newGeometryType == "plane")
      {
        this->AttachMesh("unit_" + newGeometryType);
        sdf::ElementPtr shapeElem = geomElem->AddElement(newGeometryType);
        if (newGeometryType == "sphere" || newGeometryType == "cylinder")
          shapeElem->GetElement("radius")->Set(0.5);
      }
      else if (newGeometryType == "mesh")
      {
        std::string filename = _msg->geometry().mesh().filename();
        std::string meshName = common::find_file(filename);
        std::string submeshName;
        bool centerSubmesh = false;

        if (meshName.empty())
        {
          meshName = "unit_box";
          gzerr << "No mesh found, setting mesh to a unit box" << std::endl;
        }
        else
        {
          if (_msg->geometry().mesh().has_submesh())
            submeshName= _msg->geometry().mesh().submesh();
          if (_msg->geometry().mesh().has_center_submesh())
            centerSubmesh= _msg->geometry().mesh().center_submesh();
        }

        this->AttachMesh(meshName, submeshName, centerSubmesh);

        sdf::ElementPtr meshElem = geomElem->AddElement(newGeometryType);
        if (!filename.empty())
          meshElem->GetElement("uri")->Set(filename);
        if (!submeshName.empty())
        {
          sdf::ElementPtr submeshElem = meshElem->GetElement("submesh");
          submeshElem->GetElement("name")->Set(submeshName);
          submeshElem->GetElement("center")->Set(centerSubmesh);
        }
      }
      this->SetTransparency(origTransparency);
      this->SetMaterial(origMaterial);
    }

    math::Vector3 geomScale(1, 1, 1);

    if (_msg->geometry().type() == msgs::Geometry::BOX)
    {
      geomScale = msgs::ConvertIgn(_msg->geometry().box().size());
    }
    else if (_msg->geometry().type() == msgs::Geometry::CYLINDER)
    {
      geomScale.x = _msg->geometry().cylinder().radius() * 2.0;
      geomScale.y = _msg->geometry().cylinder().radius() * 2.0;
      geomScale.z = _msg->geometry().cylinder().length();
    }
    else if (_msg->geometry().type() == msgs::Geometry::SPHERE)
    {
      geomScale.x = geomScale.y = geomScale.z
          = _msg->geometry().sphere().radius() * 2.0;
    }
    else if (_msg->geometry().type() == msgs::Geometry::PLANE)
    {
      if (_msg->geometry().plane().has_size())
      {
        geomScale.x = _msg->geometry().plane().size().x();
        geomScale.y = _msg->geometry().plane().size().y();
      }
    }
    else if (_msg->geometry().type() == msgs::Geometry::IMAGE)
    {
      geomScale.x = geomScale.y = geomScale.z
          = _msg->geometry().image().scale();
    }
    else if (_msg->geometry().type() == msgs::Geometry::HEIGHTMAP)
    {
      geomScale = msgs::ConvertIgn(_msg->geometry().heightmap().size());
    }
    else if (_msg->geometry().type() == msgs::Geometry::MESH)
    {
      if (_msg->geometry().mesh().has_scale())
      {
        geomScale = msgs::ConvertIgn(_msg->geometry().mesh().scale());
      }
    }
    else if (_msg->geometry().type() == msgs::Geometry::EMPTY ||
        _msg->geometry().type() == msgs::Geometry::POLYLINE)
    {
      // do nothing for now - keep unit scale.
    }
    else
      gzerr << "Unknown geometry type[" << _msg->geometry().type() << "]\n";

    this->SetScale(geomScale * this->dataPtr->scale / this->DerivedScale());
  }

  if (_msg->has_material())
  {
    if (_msg->material().has_lighting())
    {
      this->SetLighting(_msg->material().lighting());
    }

    if (_msg->material().has_script())
    {
      for (int i = 0; i < _msg->material().script().uri_size(); ++i)
      {
        RenderEngine::Instance()->AddResourcePath(
            _msg->material().script().uri(i));
      }
      if (_msg->material().script().has_name() &&
          !_msg->material().script().name().empty())
      {
        this->SetMaterial(_msg->material().script().name());
      }
    }

    if (_msg->material().has_ambient())
      this->SetAmbient(msgs::Convert(_msg->material().ambient()));

    if (_msg->material().has_diffuse())
      this->SetDiffuse(msgs::Convert(_msg->material().diffuse()));

    if (_msg->material().has_specular())
      this->SetSpecular(msgs::Convert(_msg->material().specular()));

    if (_msg->material().has_emissive())
      this->SetEmissive(msgs::Convert(_msg->material().emissive()));


    if (_msg->material().has_shader_type())
    {
      if (_msg->material().shader_type() == msgs::Material::VERTEX)
      {
        this->SetShaderType("vertex");
      }
      else if (_msg->material().shader_type() == msgs::Material::PIXEL)
      {
        this->SetShaderType("pixel");
      }
      else if (_msg->material().shader_type() ==
          msgs::Material::NORMAL_MAP_OBJECT_SPACE)
      {
        this->SetShaderType("normal_map_object_space");
      }
      else if (_msg->material().shader_type() ==
          msgs::Material::NORMAL_MAP_TANGENT_SPACE)
      {
        this->SetShaderType("normal_map_tangent_space");
      }
      else
      {
        gzerr << "Unrecognized shader type" << std::endl;
      }

      if (_msg->material().has_normal_map())
        this->SetNormalMap(_msg->material().normal_map());
    }
  }

  if (_msg->has_transparency())
  {
    this->SetTransparency(_msg->transparency());
  }

  /*if (msg->points.size() > 0)
  {
    DynamicLines *lines = this->AddDynamicLine(RENDERING_LINE_LIST);
    for (unsigned int i = 0; i < msg->points.size(); i++)
      lines->AddPoint(msg->points[i]);
  }
  */
}

//////////////////////////////////////////////////
VisualPtr Visual::GetParent() const
{
  return this->dataPtr->parent;
}

//////////////////////////////////////////////////
VisualPtr Visual::GetRootVisual()
{
  VisualPtr p = shared_from_this();
  while (p->GetParent() &&
      p->GetParent() != this->dataPtr->scene->GetWorldVisual())
  {
    p = p->GetParent();
  }

  return p;
}

//////////////////////////////////////////////////
VisualPtr Visual::GetNthAncestor(unsigned int _n)
{
  // Get visual's depth
  unsigned int depth = this->GetDepth();

  // Must be deeper than ancestor
  if (depth < _n)
    return NULL;

  // Get ancestor
  VisualPtr p = shared_from_this();
  while (p->GetParent() && depth != _n)
  {
    p = p->GetParent();
    --depth;
  }

  return p;
}

/////////////////////////////////////////////////
bool Visual::IsAncestorOf(const rendering::VisualPtr _visual) const
{
  if (!_visual || !this->dataPtr->scene)
    return false;

  rendering::VisualPtr world = this->dataPtr->scene->GetWorldVisual();
  rendering::VisualPtr vis = _visual->GetParent();
  while (vis)
  {
    if (vis->GetName() == this->GetName())
      return true;
    vis = vis->GetParent();
  }

  return false;
}

/////////////////////////////////////////////////
bool Visual::IsDescendantOf(const rendering::VisualPtr _visual) const
{
  if (!_visual || !this->dataPtr->scene)
    return false;

  rendering::VisualPtr world = this->dataPtr->scene->GetWorldVisual();
  rendering::VisualPtr vis = this->GetParent();
  while (vis)
  {
    if (vis->GetName() == _visual->GetName())
      return true;
    vis = vis->GetParent();
  }

  return false;
}

//////////////////////////////////////////////////
unsigned int Visual::GetDepth() const
{
  boost::shared_ptr<Visual const> p = shared_from_this();
  unsigned int depth = 0;
  while (p->GetParent())
  {
    p = p->GetParent();
    ++depth;
  }
  return depth;
}

//////////////////////////////////////////////////
bool Visual::IsPlane() const
{
  if (this->dataPtr->sdf->HasElement("geometry"))
  {
    sdf::ElementPtr geomElem = this->dataPtr->sdf->GetElement("geometry");
    if (geomElem->HasElement("plane"))
      return true;
  }

  std::vector<VisualPtr>::const_iterator iter;
  for (iter = this->dataPtr->children.begin();
      iter != this->dataPtr->children.end(); ++iter)
  {
    if ((*iter)->IsPlane())
      return true;
  }

  return false;
}

//////////////////////////////////////////////////
std::string Visual::GetGeometryType() const
{
  if (this->dataPtr->sdf->HasElement("geometry"))
  {
    sdf::ElementPtr geomElem = this->dataPtr->sdf->GetElement("geometry");
    if (geomElem->HasElement("box"))
      return "box";
    else if (geomElem->HasElement("sphere"))
      return "sphere";
    else if (geomElem->HasElement("cylinder"))
      return "cylinder";
    else if (geomElem->HasElement("plane"))
      return "plane";
    else if (geomElem->HasElement("image"))
      return "image";
    else if (geomElem->HasElement("polyline"))
      return "polyline";
    else if (geomElem->HasElement("mesh"))
      return "mesh";
    else if (geomElem->HasElement("heightmap"))
      return "heightmap";
  }
  return "";
}

//////////////////////////////////////////////////
std::string Visual::GetMeshName() const
{
  if (!this->dataPtr->meshName.empty())
  {
    return this->dataPtr->meshName;
  }

  if (this->dataPtr->sdf->HasElement("geometry"))
  {
    sdf::ElementPtr geomElem = this->dataPtr->sdf->GetElement("geometry");
    if (geomElem->HasElement("box"))
      return "unit_box";
    else if (geomElem->HasElement("sphere"))
      return "unit_sphere";
    else if (geomElem->HasElement("cylinder"))
      return "unit_cylinder";
    else if (geomElem->HasElement("plane"))
      return "unit_plane";
    else if (geomElem->HasElement("polyline"))
    {
      std::string polyLineName = this->GetName();
      common::MeshManager *meshManager = common::MeshManager::Instance();

      if (!meshManager->IsValidFilename(polyLineName))
      {
        sdf::ElementPtr polylineElem = geomElem->GetElement("polyline");

        std::vector<std::vector<ignition::math::Vector2d> > polylines;
        while (polylineElem)
        {
          std::vector<ignition::math::Vector2d> vertices;
          sdf::ElementPtr pointElem = polylineElem->GetElement("point");
          while (pointElem)
          {
            ignition::math::Vector2d point =
              pointElem->Get<ignition::math::Vector2d>();
            vertices.push_back(point);
            pointElem = pointElem->GetNextElement("point");
          }
          polylineElem = polylineElem->GetNextElement("polyline");
          polylines.push_back(vertices);
        }

        meshManager->CreateExtrudedPolyline(polyLineName, polylines,
            geomElem->GetElement("polyline")->Get<double>("height"));
      }
      return polyLineName;
    }
    else if (geomElem->HasElement("mesh") || geomElem->HasElement("heightmap"))
    {
      sdf::ElementPtr tmpElem = geomElem->GetElement("mesh");
      std::string filename;

      std::string uri = tmpElem->Get<std::string>("uri");
      if (uri.empty())
      {
        gzerr << "<uri> element missing for geometry element:\n";
        return std::string();
      }

      filename = common::find_file(uri);

      if (filename == "__default__" || filename.empty())
        gzerr << "No mesh specified\n";

      return filename;
    }
  }

  return std::string();
}

//////////////////////////////////////////////////
std::string Visual::GetSubMeshName() const
{
  if (!this->dataPtr->subMeshName.empty())
  {
    return this->dataPtr->subMeshName;
  }

  std::string result;

  if (this->dataPtr->sdf->HasElement("geometry"))
  {
    sdf::ElementPtr geomElem = this->dataPtr->sdf->GetElement("geometry");
    if (geomElem->HasElement("mesh"))
    {
      sdf::ElementPtr tmpElem = geomElem->GetElement("mesh");
      if (tmpElem->HasElement("submesh"))
        result = tmpElem->GetElement("submesh")->Get<std::string>("name");
    }
  }

  return result;
}

//////////////////////////////////////////////////
bool Visual::GetCenterSubMesh() const
{
  bool result = false;

  if (this->dataPtr->sdf->HasElement("geometry"))
  {
    sdf::ElementPtr geomElem = this->dataPtr->sdf->GetElement("geometry");
    if (geomElem->HasElement("mesh"))
    {
      sdf::ElementPtr tmpElem = geomElem->GetElement("mesh");
      if (tmpElem->HasElement("submesh"))
        result = tmpElem->GetElement("submesh")->Get<bool>("center");
    }
  }

  return result;
}

//////////////////////////////////////////////////
void Visual::MoveToPositions(const std::vector<math::Pose> &_pts,
                             double _time,
                             boost::function<void()> _onComplete)
{
  Ogre::TransformKeyFrame *key;
  math::Vector3 start = this->GetWorldPose().pos;

  this->dataPtr->onAnimationComplete = _onComplete;

  std::string animName = this->GetName() + "_animation";

  Ogre::Animation *anim =
    this->dataPtr->sceneNode->getCreator()->createAnimation(animName, _time);
  anim->setInterpolationMode(Ogre::Animation::IM_SPLINE);

  Ogre::NodeAnimationTrack *strack = anim->createNodeTrack(0,
      this->dataPtr->sceneNode);

  key = strack->createNodeKeyFrame(0);
  key->setTranslate(Ogre::Vector3(start.x, start.y, start.z));
  key->setRotation(this->dataPtr->sceneNode->getOrientation());

  double dt = _time / (_pts.size()-1);
  double tt = 0;
  for (unsigned int i = 0; i < _pts.size(); i++)
  {
    key = strack->createNodeKeyFrame(tt);
    key->setTranslate(Ogre::Vector3(
          _pts[i].pos.x, _pts[i].pos.y, _pts[i].pos.z));
    key->setRotation(Conversions::Convert(_pts[i].rot));

    tt += dt;
  }

  this->dataPtr->animState =
    this->dataPtr->sceneNode->getCreator()->createAnimationState(animName);

  this->dataPtr->animState->setTimePosition(0);
  this->dataPtr->animState->setEnabled(true);
  this->dataPtr->animState->setLoop(false);
  this->dataPtr->prevAnimTime = common::Time::GetWallTime();

  if (!this->dataPtr->preRenderConnection)
  {
    this->dataPtr->preRenderConnection =
      event::Events::ConnectPreRender(boost::bind(&Visual::Update, this));
  }
}

//////////////////////////////////////////////////
void Visual::MoveToPosition(const math::Pose &_pose, double _time)
{
  Ogre::TransformKeyFrame *key;
  math::Vector3 start = this->GetWorldPose().pos;
  math::Vector3 rpy = _pose.rot.GetAsEuler();

  math::Quaternion rotFinal(0, rpy.y, rpy.z);

  std::string animName = this->GetName() + "_animation";

  Ogre::Animation *anim =
    this->dataPtr->sceneNode->getCreator()->createAnimation(animName, _time);
  anim->setInterpolationMode(Ogre::Animation::IM_SPLINE);

  Ogre::NodeAnimationTrack *strack =
      anim->createNodeTrack(0, this->dataPtr->sceneNode);

  key = strack->createNodeKeyFrame(0);
  key->setTranslate(Ogre::Vector3(start.x, start.y, start.z));
  key->setRotation(this->dataPtr->sceneNode->getOrientation());

  key = strack->createNodeKeyFrame(_time);
  key->setTranslate(Ogre::Vector3(_pose.pos.x, _pose.pos.y, _pose.pos.z));
  key->setRotation(Conversions::Convert(rotFinal));

  this->dataPtr->animState =
    this->dataPtr->sceneNode->getCreator()->createAnimationState(animName);

  this->dataPtr->animState->setTimePosition(0);
  this->dataPtr->animState->setEnabled(true);
  this->dataPtr->animState->setLoop(false);
  this->dataPtr->prevAnimTime = common::Time::GetWallTime();

  this->dataPtr->preRenderConnection =
    event::Events::ConnectPreRender(boost::bind(&Visual::Update, this));
}

//////////////////////////////////////////////////
void Visual::ShowBoundingBox()
{
  this->dataPtr->sceneNode->showBoundingBox(true);
}

//////////////////////////////////////////////////
void Visual::SetScene(ScenePtr _scene)
{
  this->dataPtr->scene = _scene;
}

//////////////////////////////////////////////////
ScenePtr Visual::GetScene() const
{
  return this->dataPtr->scene;
}

//////////////////////////////////////////////////
void Visual::ShowCollision(bool _show)
{
  if (this->GetName().find("__COLLISION_VISUAL__") != std::string::npos)
    this->SetVisible(_show);

  std::vector<VisualPtr>::iterator iter;
  for (iter = this->dataPtr->children.begin();
      iter != this->dataPtr->children.end(); ++iter)
  {
    (*iter)->ShowCollision(_show);
  }
}

//////////////////////////////////////////////////
void Visual::ShowSkeleton(bool _show)
{
  double transp = 0.0;
  if (_show)
    transp = 0.5;

  ///  make the rest of the model transparent
  this->SetTransparency(transp);

  if (this->GetName().find("__SKELETON_VISUAL__") != std::string::npos)
    this->SetVisible(_show);

  std::vector<VisualPtr>::iterator iter;
  for (iter = this->dataPtr->children.begin();
      iter != this->dataPtr->children.end(); ++iter)
  {
    (*iter)->ShowSkeleton(_show);
  }
}

//////////////////////////////////////////////////
void Visual::SetVisibilityFlags(uint32_t _flags)
{
  for (std::vector<VisualPtr>::iterator iter = this->dataPtr->children.begin();
       iter != this->dataPtr->children.end(); ++iter)
  {
    (*iter)->SetVisibilityFlags(_flags);
  }

  for (int i = 0; i < this->dataPtr->sceneNode->numAttachedObjects(); ++i)
  {
    this->dataPtr->sceneNode->getAttachedObject(i)->setVisibilityFlags(_flags);
  }

  for (unsigned int i = 0; i < this->dataPtr->sceneNode->numChildren(); ++i)
  {
    Ogre::SceneNode *sn =
        (Ogre::SceneNode*)(this->dataPtr->sceneNode->getChild(i));

    for (int j = 0; j < sn->numAttachedObjects(); ++j)
      sn->getAttachedObject(j)->setVisibilityFlags(_flags);
  }

  this->dataPtr->visibilityFlags = _flags;
}

//////////////////////////////////////////////////
void Visual::ShowJoints(bool _show)
{
  if (this->GetName().find("JOINT_VISUAL__") != std::string::npos)
    this->SetVisible(_show);

  for (auto &child : this->dataPtr->children)
  {
    child->ShowJoints(_show);
  }
}

//////////////////////////////////////////////////
void Visual::ShowCOM(bool _show)
{
  if (this->GetName().find("COM_VISUAL__") != std::string::npos)
    this->SetVisible(_show);

  for (auto &child : this->dataPtr->children)
  {
    child->ShowCOM(_show);
  }
}

//////////////////////////////////////////////////
void Visual::ShowInertia(bool _show)
{
  if (this->GetName().find("INERTIA_VISUAL__") != std::string::npos)
    this->SetVisible(_show);

  for (auto &child : this->dataPtr->children)
  {
    child->ShowInertia(_show);
  }
}

//////////////////////////////////////////////////
void Visual::ShowLinkFrame(bool _show)
{
  if (this->GetName().find("LINK_FRAME_VISUAL__") != std::string::npos)
    this->SetVisible(_show);

  for (auto &child : this->dataPtr->children)
  {
    child->ShowLinkFrame(_show);
  }
}

//////////////////////////////////////////////////
void Visual::SetSkeletonPose(const msgs::PoseAnimation &_pose)
{
  if (!this->dataPtr->skeleton)
  {
    gzerr << "Visual " << this->GetName() << " has no skeleton.\n";
    return;
  }

  for (int i = 0; i < _pose.pose_size(); i++)
  {
    const msgs::Pose& bonePose = _pose.pose(i);
    if (!this->dataPtr->skeleton->hasBone(bonePose.name()))
      continue;
    Ogre::Bone *bone = this->dataPtr->skeleton->getBone(bonePose.name());
    Ogre::Vector3 p(bonePose.position().x(),
                    bonePose.position().y(),
                    bonePose.position().z());
    Ogre::Quaternion quat(Ogre::Quaternion(bonePose.orientation().w(),
                                           bonePose.orientation().x(),
                                           bonePose.orientation().y(),
                                           bonePose.orientation().z()));

    bone->setManuallyControlled(true);
    bone->setPosition(p);
    bone->setOrientation(quat);
  }
}


//////////////////////////////////////////////////
void Visual::LoadPlugins()
{
  if (this->dataPtr->sdf->HasElement("plugin"))
  {
    sdf::ElementPtr pluginElem = this->dataPtr->sdf->GetElement("plugin");
    while (pluginElem)
    {
      this->LoadPlugin(pluginElem);
      pluginElem = pluginElem->GetNextElement("plugin");
    }
  }


  for (std::vector<VisualPluginPtr>::iterator iter =
      this->dataPtr->plugins.begin();
      iter != this->dataPtr->plugins.end(); ++iter)
  {
    (*iter)->Init();
  }
}

//////////////////////////////////////////////////
void Visual::LoadPlugin(const std::string &_filename,
                       const std::string &_name,
                       sdf::ElementPtr _sdf)
{
  gazebo::VisualPluginPtr plugin = gazebo::VisualPlugin::Create(_filename,
                                                              _name);

  if (plugin)
  {
    if (plugin->GetType() != VISUAL_PLUGIN)
    {
      gzerr << "Visual[" << this->GetName() << "] is attempting to load "
            << "a plugin, but detected an incorrect plugin type. "
            << "Plugin filename[" << _filename << "] name[" << _name << "]\n";
      return;
    }
    plugin->Load(shared_from_this(), _sdf);
    this->dataPtr->plugins.push_back(plugin);

    if (this->dataPtr->initialized)
      plugin->Init();
  }
}

//////////////////////////////////////////////////
void Visual::RemovePlugin(const std::string &_name)
{
  std::vector<VisualPluginPtr>::iterator iter;
  for (iter = this->dataPtr->plugins.begin();
      iter != this->dataPtr->plugins.end(); ++iter)
  {
    if ((*iter)->GetHandle() == _name)
    {
      this->dataPtr->plugins.erase(iter);
      break;
    }
  }
}

//////////////////////////////////////////////////
void Visual::LoadPlugin(sdf::ElementPtr _sdf)
{
  std::string pluginName = _sdf->Get<std::string>("name");
  std::string filename = _sdf->Get<std::string>("filename");
  this->LoadPlugin(filename, pluginName, _sdf);
}

//////////////////////////////////////////////////
uint32_t Visual::GetId() const
{
  return this->dataPtr->id;
}

//////////////////////////////////////////////////
void Visual::SetId(uint32_t _id)
{
  if (this->dataPtr->id == _id)
    return;

  // set new id and also let the scene know that the id has changed.
  this->dataPtr->scene->SetVisualId(shared_from_this(), _id);
  this->dataPtr->id = _id;
}

//////////////////////////////////////////////////
sdf::ElementPtr Visual::GetSDF() const
{
  return this->dataPtr->sdf;
}

//////////////////////////////////////////////////
Visual::VisualType Visual::GetType() const
{
  return this->dataPtr->type;
}

//////////////////////////////////////////////////
void Visual::SetType(const Visual::VisualType _type)
{
  this->dataPtr->type = _type;
}

//////////////////////////////////////////////////
void Visual::ToggleLayer(const int32_t _layer)
{
  // Visuals with negative layers are always visible
  if (this->dataPtr->layer < 0)
    return;

  if (this->dataPtr->layer == _layer)
  {
    this->ToggleVisible();
  }
}

//////////////////////////////////////////////////
Visual::VisualType Visual::ConvertVisualType(const msgs::Visual::Type &_type)
{
  Visual::VisualType visualType = Visual::VT_ENTITY;

  switch (_type)
  {
    case msgs::Visual::ENTITY:
      visualType = Visual::VT_ENTITY;
      break;
    case msgs::Visual::MODEL:
      visualType = Visual::VT_MODEL;
      break;
    case msgs::Visual::LINK:
      visualType = Visual::VT_LINK;
      break;
    case msgs::Visual::VISUAL:
      visualType = Visual::VT_VISUAL;
      break;
    case msgs::Visual::COLLISION:
      visualType = Visual::VT_COLLISION;
      break;
    case msgs::Visual::SENSOR:
      visualType = Visual::VT_SENSOR;
      break;
    case msgs::Visual::GUI:
      visualType = Visual::VT_GUI;
      break;
    case msgs::Visual::PHYSICS:
      visualType = Visual::VT_PHYSICS;
      break;
    default:
      gzerr << "Cannot convert visual type. Defaults to 'VT_ENTITY'"
          << std::endl;
      break;
  }
  return visualType;
}

//////////////////////////////////////////////////
msgs::Visual::Type Visual::ConvertVisualType(const Visual::VisualType &_type)
{
  msgs::Visual::Type visualType = msgs::Visual::ENTITY;

  switch (_type)
  {
    case Visual::VT_ENTITY:
      visualType = msgs::Visual::ENTITY;
      break;
    case Visual::VT_MODEL:
      visualType = msgs::Visual::MODEL;
      break;
    case Visual::VT_LINK:
      visualType = msgs::Visual::LINK;
      break;
    case Visual::VT_VISUAL:
      visualType = msgs::Visual::VISUAL;
      break;
    case Visual::VT_COLLISION:
      visualType = msgs::Visual::COLLISION;
      break;
    case Visual::VT_SENSOR:
      visualType = msgs::Visual::SENSOR;
      break;
    case Visual::VT_GUI:
      visualType = msgs::Visual::GUI;
      break;
    case Visual::VT_PHYSICS:
      visualType = msgs::Visual::PHYSICS;
      break;
    default:
      gzerr << "Cannot convert visual type. Defaults to 'msgs::Visual::ENTITY'"
          << std::endl;
      break;
  }
  return visualType;
}<|MERGE_RESOLUTION|>--- conflicted
+++ resolved
@@ -234,15 +234,8 @@
 {
   VisualPtr result(new Visual(_name, _newParent));
   result->Load(this->dataPtr->sdf);
-<<<<<<< HEAD
   result->SetScale(this->dataPtr->scale);
-  std::vector<VisualPtr>::iterator iter;
-  for (iter = this->dataPtr->children.begin();
-      iter != this->dataPtr->children.end(); ++iter)
-=======
-
   for (auto iter: this->dataPtr->children)
->>>>>>> f02a0143
   {
     iter->Clone(iter->GetName(), result);
   }
