/*
 * Copyright (C) 2012-2015 Open Source Robotics Foundation
 *
 * Licensed under the Apache License, Version 2.0 (the "License");
 * you may not use this file except in compliance with the License.
 * You may obtain a copy of the License at
 *
 *     http://www.apache.org/licenses/LICENSE-2.0
 *
 * Unless required by applicable law or agreed to in writing, software
 * distributed under the License is distributed on an "AS IS" BASIS,
 * WITHOUT WARRANTIES OR CONDITIONS OF ANY KIND, either express or implied.
 * See the License for the specific language governing permissions and
 * limitations under the License.
 *
*/

#ifdef _WIN32
  // Ensure that Winsock2.h is included before Windows.h, which can get
  // pulled in by anybody (e.g., Boost).
  #include <Winsock2.h>
#endif

#include "gazebo/common/MeshManager.hh"
#include "gazebo/transport/transport.hh"

#include "gazebo/rendering/Conversions.hh"
#include "gazebo/rendering/Scene.hh"
#include "gazebo/rendering/DynamicLines.hh"
#include "gazebo/rendering/LaserVisualPrivate.hh"
#include "gazebo/rendering/LaserVisual.hh"

using namespace gazebo;
using namespace rendering;

/////////////////////////////////////////////////
LaserVisual::LaserVisual(const std::string &_name, VisualPtr _vis,
                         const std::string &_topicName)
: Visual(*new LaserVisualPrivate, _name, _vis)
{
  LaserVisualPrivate *dPtr =
      reinterpret_cast<LaserVisualPrivate *>(this->dataPtr);

  dPtr->type = VT_SENSOR;

  dPtr->receivedMsg = false;

  dPtr->node = transport::NodePtr(new transport::Node());
  dPtr->node->Init(dPtr->scene->GetName());

  dPtr->laserScanSub = dPtr->node->Subscribe(_topicName,
      &LaserVisual::OnScan, this);

  dPtr->connection = event::Events::ConnectPreRender(
        boost::bind(&LaserVisual::Update, this));
}

/////////////////////////////////////////////////
LaserVisual::~LaserVisual()
{
  LaserVisualPrivate *dPtr =
      reinterpret_cast<LaserVisualPrivate *>(this->dataPtr);

<<<<<<< HEAD
  for (unsigned int i = 0; i < dPtr->rayFans.size(); ++i)
  {
    this->DeleteDynamicLine(dPtr->rayFans[i]);
    dPtr->rayFans[i] = NULL;

    this->DeleteDynamicLine(dPtr->noHitRayFans[i]);
    dPtr->noHitRayFans[i] = NULL;
  }
  dPtr->rayFans.clear();
  dPtr->noHitRayFans.clear();
=======
  for (auto ray : dPtr->rayFans)
    this->DeleteDynamicLine(ray);

  for (auto ray : dPtr->rayLines)
    this->DeleteDynamicLine(ray);

  dPtr->rayFans.clear();
  dPtr->rayLines.clear();
>>>>>>> d3c8f7fd
}

/////////////////////////////////////////////////
void LaserVisual::OnScan(ConstLaserScanStampedPtr &_msg)
{
  LaserVisualPrivate *dPtr =
      reinterpret_cast<LaserVisualPrivate *>(this->dataPtr);

  boost::mutex::scoped_lock lock(dPtr->mutex);
  dPtr->laserMsg = _msg;
  dPtr->receivedMsg = true;
}

/////////////////////////////////////////////////
void LaserVisual::Update()
{
  LaserVisualPrivate *dPtr =
      reinterpret_cast<LaserVisualPrivate *>(this->dataPtr);

  boost::mutex::scoped_lock lock(dPtr->mutex);

  // Skip the update if the user is moving the laser.
  if ((this->GetScene()->GetSelectedVisual() &&
      this->GetRootVisual()->GetName() ==
      this->GetScene()->GetSelectedVisual()->GetName()))
  {
    return;
  }

  if (!dPtr->laserMsg || !dPtr->receivedMsg)
    return;

  dPtr->receivedMsg = false;

  double verticalAngle = dPtr->laserMsg->scan().vertical_angle_min();
  math::Pose offset = msgs::Convert(dPtr->laserMsg->scan().world_pose()) -
                      this->GetWorldPose();

  unsigned int vertCount = dPtr->laserMsg->scan().has_vertical_count() ?
      dPtr->laserMsg->scan().vertical_count() : 1u;

  for (unsigned int j = 0; j < vertCount; ++j)
  {
    if (j+1 > dPtr->rayFans.size())
    {
      dPtr->rayFans.push_back(
          this->CreateDynamicLine(rendering::RENDERING_TRIANGLE_FAN));
      dPtr->rayFans[j]->setMaterial("Gazebo/BlueLaser");
      dPtr->rayFans[j]->AddPoint(math::Vector3(0, 0, 0));

<<<<<<< HEAD
      // No hit ray fans display rays that do not hit obstacles.
      dPtr->noHitRayFans.push_back(
          this->CreateDynamicLine(rendering::RENDERING_TRIANGLE_FAN));
      dPtr->noHitRayFans[j]->setMaterial("Gazebo/LightBlueLaser");
      dPtr->noHitRayFans[j]->AddPoint(math::Vector3(0, 0, 0));
=======
      dPtr->rayLines.push_back(
          this->CreateDynamicLine(rendering::RENDERING_LINE_LIST));
      dPtr->rayLines[j]->setMaterial("Gazebo/BlueLaser");
>>>>>>> d3c8f7fd

      this->SetVisibilityFlags(GZ_VISIBILITY_GUI);
    }
    dPtr->rayFans[j]->SetPoint(0, offset.pos);
    dPtr->noHitRayFans[j]->SetPoint(0, offset.pos);

    double angle = dPtr->laserMsg->scan().angle_min();
    unsigned int count = dPtr->laserMsg->scan().count();
    for (unsigned int i = 0; i < count; ++i)
    {
      double r = dPtr->laserMsg->scan().ranges(j*count + i);
      math::Quaternion ray(math::Vector3(0.0, -verticalAngle, angle));
      math::Vector3 axis = offset.rot * ray * math::Vector3(1.0, 0.0, 0.0);

      double hitRange = std::isinf(r) ? 0 : r;
      math::Vector3 pt = (axis * hitRange) + offset.pos;

      double noHitRange =
        std::isinf(r) ? dPtr->laserMsg->scan().range_max() : 0;
      math::Vector3 noHitPt = (axis * noHitRange) + offset.pos;

      // Draw the lines that represent each simulated ray
      if (i >= dPtr->rayLines[j]->GetPointCount()/2)
      {
        dPtr->rayLines[j]->AddPoint(offset.pos);
        dPtr->rayLines[j]->AddPoint(pt);
      }
      else
      {
        dPtr->rayLines[j]->SetPoint(i*2, offset.pos);
        dPtr->rayLines[j]->SetPoint(i*2+1, pt);
      }

      // Draw the triangle fan that fill in the gaps for the laser rays
      if (i+1 >= dPtr->rayFans[j]->GetPointCount())
      {
        dPtr->rayFans[j]->AddPoint(pt);
        dPtr->noHitRayFans[j]->AddPoint(noHitPt);
      }
      else
      {
        dPtr->rayFans[j]->SetPoint(i+1, pt);
        dPtr->noHitRayFans[j]->SetPoint(i+1, noHitPt);
      }

      angle += dPtr->laserMsg->scan().angle_step();
    }
    verticalAngle += dPtr->laserMsg->scan().vertical_angle_step();
  }
}

/////////////////////////////////////////////////
void LaserVisual::SetEmissive(const common::Color &/*_color*/)
{
}<|MERGE_RESOLUTION|>--- conflicted
+++ resolved
@@ -61,27 +61,18 @@
   LaserVisualPrivate *dPtr =
       reinterpret_cast<LaserVisualPrivate *>(this->dataPtr);
 
-<<<<<<< HEAD
-  for (unsigned int i = 0; i < dPtr->rayFans.size(); ++i)
-  {
-    this->DeleteDynamicLine(dPtr->rayFans[i]);
-    dPtr->rayFans[i] = NULL;
+  for (auto ray : dPtr->rayFans)
+    this->DeleteDynamicLine(ray);
 
-    this->DeleteDynamicLine(dPtr->noHitRayFans[i]);
-    dPtr->noHitRayFans[i] = NULL;
-  }
-  dPtr->rayFans.clear();
-  dPtr->noHitRayFans.clear();
-=======
-  for (auto ray : dPtr->rayFans)
+  for (auto ray : dPtr->noHitRayFans)
     this->DeleteDynamicLine(ray);
 
   for (auto ray : dPtr->rayLines)
     this->DeleteDynamicLine(ray);
 
   dPtr->rayFans.clear();
+  dPtr->noHitRayFans.clear();
   dPtr->rayLines.clear();
->>>>>>> d3c8f7fd
 }
 
 /////////////////////////////////////////////////
@@ -132,17 +123,15 @@
       dPtr->rayFans[j]->setMaterial("Gazebo/BlueLaser");
       dPtr->rayFans[j]->AddPoint(math::Vector3(0, 0, 0));
 
-<<<<<<< HEAD
       // No hit ray fans display rays that do not hit obstacles.
       dPtr->noHitRayFans.push_back(
           this->CreateDynamicLine(rendering::RENDERING_TRIANGLE_FAN));
       dPtr->noHitRayFans[j]->setMaterial("Gazebo/LightBlueLaser");
       dPtr->noHitRayFans[j]->AddPoint(math::Vector3(0, 0, 0));
-=======
+
       dPtr->rayLines.push_back(
           this->CreateDynamicLine(rendering::RENDERING_LINE_LIST));
       dPtr->rayLines[j]->setMaterial("Gazebo/BlueLaser");
->>>>>>> d3c8f7fd
 
       this->SetVisibilityFlags(GZ_VISIBILITY_GUI);
     }
@@ -168,12 +157,18 @@
       if (i >= dPtr->rayLines[j]->GetPointCount()/2)
       {
         dPtr->rayLines[j]->AddPoint(offset.pos);
-        dPtr->rayLines[j]->AddPoint(pt);
+        if (std::isinf(r))
+          dPtr->rayLines[j]->AddPoint(noHitPt);
+        else
+          dPtr->rayLines[j]->SetPoint(i*2+1, pt);
       }
       else
       {
         dPtr->rayLines[j]->SetPoint(i*2, offset.pos);
-        dPtr->rayLines[j]->SetPoint(i*2+1, pt);
+        if (std::isinf(r))
+          dPtr->rayLines[j]->SetPoint(i*2+1, noHitPt);
+        else
+          dPtr->rayLines[j]->SetPoint(i*2+1, pt);
       }
 
       // Draw the triangle fan that fill in the gaps for the laser rays
