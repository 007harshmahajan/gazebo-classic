include (${gazebo_cmake_dir}/GazeboUtils.cmake)
include (CheckCXXSourceCompiles)

include (${gazebo_cmake_dir}/FindOS.cmake)
include (FindPkgConfig)
include (${gazebo_cmake_dir}/FindFreeimage.cmake)

execute_process(COMMAND pkg-config --modversion protobuf
  OUTPUT_VARIABLE PROTOBUF_VERSION
  RESULT_VARIABLE protobuf_modversion_failed)

########################################
# 1. can not use BUILD_TYPE_PROFILE is defined after include this module
# 2. TODO: TOUPPER is a hack until we fix the build system to support standard build names
if (CMAKE_BUILD_TYPE)
  string(TOUPPER ${CMAKE_BUILD_TYPE} TMP_CMAKE_BUILD_TYPE)
  if ("${TMP_CMAKE_BUILD_TYPE}" STREQUAL "PROFILE")
    include (${gazebo_cmake_dir}/FindGooglePerfTools.cmake)
    if (GOOGLE_PERFTOOLS_FOUND)
      message(STATUS "Include google-perftools")
    else()
      BUILD_ERROR("Need google/heap-profiler.h (libgoogle-perftools-dev) tools to compile in Profile mode")
    endif()
  endif()
endif()

########################################
if (PROTOBUF_VERSION LESS 2.3.0)
  BUILD_ERROR("Incorrect version: Gazebo requires protobuf version 2.3.0 or greater")
endif()

########################################
# The Google Protobuf library for message generation + serialization
find_package(Protobuf REQUIRED)
if (NOT PROTOBUF_FOUND)
  BUILD_ERROR ("Missing: Google Protobuf (libprotobuf-dev)")
endif()
if (NOT PROTOBUF_PROTOC_EXECUTABLE)
  BUILD_ERROR ("Missing: Google Protobuf Compiler (protobuf-compiler)")
endif()
if (NOT PROTOBUF_PROTOC_LIBRARY)
  BUILD_ERROR ("Missing: Google Protobuf Compiler Library (libprotoc-dev)")
endif()

if ("${CMAKE_BUILD_TYPE}" STREQUAL "Debug")
  set (GZ_PROTOBUF_LIBRARY ${PROTOBUF_LIBRARY_DEBUG})
  set (GZ_PROTOBUF_PROTOC_LIBRARY ${PROTOBUF_PROTOC_LIBRARY_DEBUG})
else()
  set (GZ_PROTOBUF_LIBRARY ${PROTOBUF_LIBRARY})
  set (GZ_PROTOBUF_PROTOC_LIBRARY ${PROTOBUF_PROTOC_LIBRARY})
endif()

########################################
include (FindOpenGL)
if (NOT OPENGL_FOUND)
  BUILD_ERROR ("Missing: OpenGL")
else ()
 if (OPENGL_INCLUDE_DIR)
   APPEND_TO_CACHED_LIST(gazeboserver_include_dirs
                         ${gazeboserver_include_dirs_desc}
                         ${OPENGL_INCLUDE_DIR})
 endif()
 if (OPENGL_LIBRARIES)
   APPEND_TO_CACHED_LIST(gazeboserver_link_libs
                         ${gazeboserver_link_libs_desc}
                         ${OPENGL_LIBRARIES})
 endif()
endif ()

########################################
include (FindOpenAL)
if (NOT OPENAL_FOUND)
  BUILD_WARNING ("OpenAL not found, audio support will be disabled.")
  set (HAVE_OPENAL OFF CACHE BOOL "HAVE OpenAL" FORCE)
else ()
  set (HAVE_OPENAL ON CACHE BOOL "HAVE OpenAL" FORCE)
endif ()

########################################
include (FindHDF5)
find_package(HDF5)

if (NOT HDF5_FOUND)
  BUILD_WARNING("HDF5 not found")
else ()
  message(STATUS "HDF5 Found")
endif ()
########################################
# Find packages

# In Visual Studio we use configure.bat to trick all path cmake
# variables so let's consider that as a replacement for pkgconfig
if (MSVC)
  set (PKG_CONFIG_FOUND TRUE)
endif()

if (PKG_CONFIG_FOUND)
  pkg_check_modules(CURL libcurl)
  if (NOT CURL_FOUND)
    BUILD_ERROR ("Missing: libcurl. Required for connection to model database.")
  endif()

  pkg_check_modules(PROFILER libprofiler)
  if (PROFILER_FOUND)
    set (CMAKE_LINK_FLAGS_PROFILE "-Wl,--no-as-needed -lprofiler -Wl,--as-needed ${CMAKE_LINK_FLAGS_PROFILE}" CACHE INTERNAL "Link flags for profile")
  else ()
    find_library(PROFILER profiler)
    if (PROFILER)
      message (STATUS "Looking for libprofiler - found")
      set (CMAKE_LINK_FLAGS_PROFILE "-Wl,--no-as-needed -lprofiler -Wl,--as-needed ${CMAKE_LINK_FLAGS_PROFILE}" CACHE INTERNAL "Link flags for profile")
    else()
      message (STATUS "Looking for libprofiler - not found")
    endif()
  endif()

  pkg_check_modules(TCMALLOC libtcmalloc)
  if (TCMALLOC_FOUND)
    set (CMAKE_LINK_FLAGS_PROFILE "${CMAKE_LINK_FLAGS_PROFILE} -Wl,--no-as-needed -ltcmalloc -Wl,--no-as-needed"
      CACHE INTERNAL "Link flags for profile" FORCE)
  else ()
    find_library(TCMALLOC tcmalloc)
    if (TCMALLOC)
      message (STATUS "Looking for libtcmalloc - found")
      set (CMAKE_LINK_FLAGS_PROFILE "${CMAKE_LINK_FLAGS_PROFILE} -ltcmalloc"
        CACHE INTERNAL "Link flags for profile" FORCE)
    else ()
      message (STATUS "Looking for libtcmalloc - not found")
    endif()
  endif ()

  #################################################
  # Find Simbody
  set(SimTK_INSTALL_DIR ${SimTK_INSTALL_PREFIX})
  #list(APPEND CMAKE_MODULE_PATH ${SimTK_INSTALL_PREFIX}/share/cmake)
  find_package(Simbody)
  if (Simbody_FOUND)
    set (HAVE_SIMBODY TRUE)
  else()
    BUILD_WARNING ("Simbody not found, for simbody physics engine option, please install libsimbody-dev.")
    set (HAVE_SIMBODY FALSE)
  endif()

  #################################################
  # Find DART
  find_package(DARTCore 4.3.3 QUIET)
  if (DARTCore_FOUND)
    message (STATUS "Looking for DARTCore - found")
    set (HAVE_DART TRUE)
  else()
    message (STATUS "Looking for DARTCore - not found")
    BUILD_WARNING ("DART not found, for dart physics engine option, please install libdart-core4-dev.")
    set (HAVE_DART FALSE)
  endif()

  #################################################
  # Find tinyxml. Only debian distributions package tinyxml with a pkg-config
  # Use pkg_check_modules and fallback to manual detection
  # (needed, at least, for MacOS)

  # Use system installation on UNIX and Apple, and internal copy on Windows
  if (UNIX OR APPLE)
    message (STATUS "Using system tinyxml.")
    set (USE_EXTERNAL_TINYXML True)
  elseif(WIN32)
    message (STATUS "Using internal tinyxml.")
    set (USE_EXTERNAL_TINYXML False)
    add_definitions(-DTIXML_USE_STL)
  else()
    message (STATUS "Unknown platform, unable to configure tinyxml.")
    BUILD_ERROR("Unknown platform")
  endif()

  if (USE_EXTERNAL_TINYXML)
    pkg_check_modules(tinyxml tinyxml)
    if (NOT tinyxml_FOUND)
        find_path (tinyxml_INCLUDE_DIRS tinyxml.h ${tinyxml_INCLUDE_DIRS} ENV CPATH)
        find_library(tinyxml_LIBRARIES NAMES tinyxml)
        set (tinyxml_FAIL False)
        if (NOT tinyxml_INCLUDE_DIRS)
          message (STATUS "Looking for tinyxml headers - not found")
          set (tinyxml_FAIL True)
        endif()
        if (NOT tinyxml_LIBRARIES)
          message (STATUS "Looking for tinyxml library - not found")
          set (tinyxml_FAIL True)
        endif()
    endif()

    if (tinyxml_FAIL)
      message (STATUS "Looking for tinyxml.h - not found")
      BUILD_ERROR("Missing: tinyxml")
    endif()
  else()
    # Needed in WIN32 since in UNIX the flag is added in the code installed
    message (STATUS "Skipping search for tinyxml")
    set (tinyxml_INCLUDE_DIRS "")
    set (tinyxml_LIBRARIES "")
    set (tinyxml_LIBRARY_DIRS "")
  endif()

  if (NOT WIN32)
    #################################################
    # Find libtar.
    find_path (libtar_INCLUDE_DIRS libtar.h)
    find_library(libtar_LIBRARIES tar)
    set (LIBTAR_FOUND True)

    if (NOT libtar_INCLUDE_DIRS)
      message (STATUS "Looking for libtar.h - not found")
      set (LIBTAR_FOUND False)
    else ()
      message (STATUS "Looking for libtar.h - found")
      include_directories(${libtar_INCLUDE_DIRS})
    endif ()
    if (NOT libtar_LIBRARIES)
      message (STATUS "Looking for libtar.so - not found")
      set (LIBTAR_FOUND False)
    else ()
      message (STATUS "Looking for libtar.so - found")
    endif ()

    if (NOT LIBTAR_FOUND)
       BUILD_ERROR("Missing: libtar")
    endif()
  else()
    set(libtar_LIBRARIES "")
  endif()

  #################################################
  # Find TBB
  pkg_check_modules(TBB tbb)
  if (NOT TBB_FOUND)
    message(STATUS "TBB not found, attempting to detect manually")

    find_library(tbb_library tbb ENV LD_LIBRARY_PATH)
    if (tbb_library)
      set(TBB_FOUND true)
      set(TBB_LIBRARIES ${tbb_library})
    else (tbb_library)
      BUILD_ERROR ("Missing: TBB - Threading Building Blocks")
    endif(tbb_library)
  endif (NOT TBB_FOUND)

  #################################################
  # Find OGRE
  # On Windows, we assume that all the OGRE* defines are passed in manually
  # to CMake.
  if (NOT WIN32)
    execute_process(COMMAND pkg-config --modversion OGRE
                    OUTPUT_VARIABLE OGRE_VERSION)
    string(REPLACE "\n" "" OGRE_VERSION ${OGRE_VERSION})

    string (REGEX REPLACE "^([0-9]+).*" "\\1"
      OGRE_MAJOR_VERSION "${OGRE_VERSION}")
    string (REGEX REPLACE "^[0-9]+\\.([0-9]+).*" "\\1"
      OGRE_MINOR_VERSION "${OGRE_VERSION}")
    string (REGEX REPLACE "^[0-9]+\\.[0-9]+\\.([0-9]+).*" "\\1"
      OGRE_PATCH_VERSION ${OGRE_VERSION})

    set(OGRE_VERSION
      ${OGRE_MAJOR_VERSION}.${OGRE_MINOR_VERSION}.${OGRE_PATCH_VERSION})
  endif()

  pkg_check_modules(OGRE-RTShaderSystem
                    OGRE-RTShaderSystem>=${MIN_OGRE_VERSION})

  if (OGRE-RTShaderSystem_FOUND)
    set(ogre_ldflags ${OGRE-RTShaderSystem_LDFLAGS})
    set(ogre_include_dirs ${OGRE-RTShaderSystem_INCLUDE_DIRS})
    set(ogre_libraries ${OGRE-RTShaderSystem_LIBRARIES})
    set(ogre_library_dirs ${OGRE-RTShaderSystem_LIBRARY_DIRS})
    set(ogre_cflags ${OGRE-RTShaderSystem_CFLAGS})

    set (INCLUDE_RTSHADER ON CACHE BOOL "Enable GPU shaders")
  else ()
    set (INCLUDE_RTSHADER OFF CACHE BOOL "Enable GPU shaders")
  endif ()

  pkg_check_modules(OGRE OGRE>=${MIN_OGRE_VERSION})
  # There are some runtime problems to solve with ogre-1.9.
  # Please read gazebo issues: 994, 995
  if (NOT OGRE_FOUND)
    BUILD_ERROR("Missing: Ogre3d version >=${MIN_OGRE_VERSION}(http://www.orge3d.org)")
  else ()
    set(ogre_ldflags ${ogre_ldflags} ${OGRE_LDFLAGS})
    set(ogre_include_dirs ${ogre_include_dirs} ${OGRE_INCLUDE_DIRS})
    set(ogre_libraries ${ogre_libraries};${OGRE_LIBRARIES})
    set(ogre_library_dirs ${ogre_library_dirs} ${OGRE_LIBRARY_DIRS})
    set(ogre_cflags ${ogre_cflags} ${OGRE_CFLAGS})
  endif ()

  pkg_check_modules(OGRE-Terrain OGRE-Terrain)
  if (OGRE-Terrain_FOUND)
    set(ogre_ldflags ${ogre_ldflags} ${OGRE-Terrain_LDFLAGS})
    set(ogre_include_dirs ${ogre_include_dirs} ${OGRE-Terrain_INCLUDE_DIRS})
    set(ogre_libraries ${ogre_libraries};${OGRE-Terrain_LIBRARIES})
    set(ogre_library_dirs ${ogre_library_dirs} ${OGRE-Terrain_LIBRARY_DIRS})
    set(ogre_cflags ${ogre_cflags} ${OGRE-Terrain_CFLAGS})
  endif()

  pkg_check_modules(OGRE-Overlay OGRE-Overlay)
  if (OGRE-Overlay_FOUND)
    set(ogre_ldflags ${ogre_ldflags} ${OGRE-Overlay_LDFLAGS})
    set(ogre_include_dirs ${ogre_include_dirs} ${OGRE-Overlay_INCLUDE_DIRS})
    set(ogre_libraries ${ogre_libraries};${OGRE-Overlay_LIBRARIES})
    set(ogre_library_dirs ${ogre_library_dirs} ${OGRE-Overlay_LIBRARY_DIRS})
    set(ogre_cflags ${ogre_cflags} ${OGRE-Overlay_CFLAGS})
  endif()


  set (OGRE_INCLUDE_DIRS ${ogre_include_dirs}
       CACHE INTERNAL "Ogre include path")

  # Also find OGRE's plugin directory, which is provided in its .pc file as the
  # `plugindir` variable.  We have to call pkg-config manually to get it.
  # On Windows, we assume that all the OGRE* defines are passed in manually
  # to CMake.
  if (NOT WIN32)
    execute_process(COMMAND pkg-config --variable=plugindir OGRE
                    OUTPUT_VARIABLE _pkgconfig_invoke_result
                    RESULT_VARIABLE _pkgconfig_failed)
    if(_pkgconfig_failed)
      BUILD_WARNING ("Failed to find OGRE's plugin directory.  The build will succeed, but gazebo will likely fail to run.")
    else()
      # This variable will be substituted into cmake/setup.sh.in
      set (OGRE_PLUGINDIR ${_pkgconfig_invoke_result})
    endif()
  endif()

  ########################################
  # Check and find libccd (if needed)
  pkg_check_modules(CCD ccd>=1.4)
  if (NOT CCD_FOUND)
    message(STATUS "Using internal copy of libccd")
    set(CCD_INCLUDE_DIRS "${CMAKE_SOURCE_DIR}/deps/libccd/include")
    set(CCD_LIBRARY_DIRS "${CMAKE_BINARY_DIR}/deps/libccd")
    set(CCD_LIBRARIES gazebo_ccd)
  endif()

  ########################################
  # Find OpenAL
  # pkg_check_modules(OAL openal)
  # if (NOT OAL_FOUND)
  #   BUILD_WARNING ("Openal not found. Audio capabilities will be disabled.")
  #   set (HAVE_OPENAL FALSE)
  # else (NOT OAL_FOUND)
  #   set (HAVE_OPENAL TRUE)
  # endif ()

  ########################################
  # Find libswscale format
  pkg_check_modules(libswscale libswscale)
  if (NOT libswscale_FOUND)
    BUILD_WARNING ("libswscale not found. Audio-video capabilities will be disabled.")
  else()
    include_directories(${libswscale_INCLUDE_DIRS})
    link_directories(${libswscale_LIBRARY_DIRS})
  endif ()

  ########################################
  # Find AV format
  pkg_check_modules(libavformat libavformat)
  if (NOT libavformat_FOUND)
    BUILD_WARNING ("libavformat not found. Audio-video capabilities will be disabled.")
  else()
    include_directories(${libavformat_INCLUDE_DIRS})
    link_directories(${libavformat_LIBRARY_DIRS})
  endif ()

  ########################################
  # Find avcodec
  pkg_check_modules(libavcodec libavcodec)
  if (NOT libavcodec_FOUND)
    BUILD_WARNING ("libavcodec not found. Audio-video capabilities will be disabled.")
  else()
    include_directories(${libavcodec_INCLUDE_DIRS})
    link_directories(${libavcodec_LIBRARY_DIRS})
  endif ()

  ########################################
  # Find avutil
  pkg_check_modules(libavutil libavutil)
  if (NOT libavutil_FOUND)
    BUILD_WARNING ("libavutil not found. Audio-video capabilities will be disabled.")
  endif ()


  if (libavutil_FOUND AND libavformat_FOUND AND libavcodec_FOUND AND libswscale_FOUND)
    set (HAVE_FFMPEG TRUE)
  else ()
    set (HAVE_FFMPEG FALSE)
  endif ()

  ########################################
  # Find Player
  pkg_check_modules(PLAYER playercore>=3.0 playerc++ playerwkb)
  if (NOT PLAYER_FOUND)
    set (INCLUDE_PLAYER OFF CACHE BOOL "Build gazebo plugin for player")
    BUILD_WARNING ("Player not found, gazebo plugin for player will not be built.")
  else (NOT PLAYER_FOUND)
    set (INCLUDE_PLAYER ON CACHE BOOL "Build gazebo plugin for player")
    set (PLAYER_INCLUDE_DIRS ${PLAYER_INCLUDE_DIRS} CACHE INTERNAL
         "Player include directory")
    set (PLAYER_LINK_DIRS ${PLAYER_LINK_DIRS} CACHE INTERNAL
         "Player link directory")
    set (PLAYER_LINK_LIBS ${PLAYER_LIBRARIES} CACHE INTERNAL
         "Player libraries")
  endif ()

  ########################################
  # Find GNU Triangulation Surface Library
  pkg_check_modules(gts gts)
  if (gts_FOUND)
    message (STATUS "Looking for GTS - found")
    set (HAVE_GTS TRUE)
  else ()
    set (HAVE_GTS FALSE)
    BUILD_WARNING ("GNU Triangulation Surface library not found - Gazebo will not have CSG support.")
  endif ()

  #################################################
  # Find bullet
  # First and preferred option is to look for bullet standard pkgconfig,
  # so check it first. if it is not present, check for the OSRF
  # custom bullet2.82.pc file
  pkg_check_modules(BULLET bullet>=2.82)
  if (NOT BULLET_FOUND)
     pkg_check_modules(BULLET bullet2.82>=2.82)
  endif()

  if (BULLET_FOUND)
    set (HAVE_BULLET TRUE)
    add_definitions( -DLIBBULLET_VERSION=${BULLET_VERSION} )
  else()
    set (HAVE_BULLET FALSE)
    add_definitions( -DLIBBULLET_VERSION=0.0 )
    BUILD_WARNING ("Bullet > 2.82 not found, for bullet physics engine option, please install libbullet2.82-dev.")
  endif()
  
  if (BULLET_VERSION VERSION_GREATER 2.82)
    add_definitions( -DLIBBULLET_VERSION_GT_282 )
  endif()

  ########################################
  # Find libusb
  pkg_check_modules(libusb-1.0 libusb-1.0)
  if (NOT libusb-1.0_FOUND)
    BUILD_WARNING ("libusb-1.0 not found. USB peripherals support will be disabled.")
    set (HAVE_USB OFF CACHE BOOL "HAVE USB" FORCE)
  else()
    message (STATUS "Looking for libusb-1.0 - found. USB peripherals support enabled.")
    set (HAVE_USB ON CACHE BOOL "HAVE USB" FORCE)
    include_directories(${libusb-1.0_INCLUDE_DIRS})
    link_directories(${libusb-1.0_LIBRARY_DIRS})
  endif ()

  #################################################
  # Find Oculus SDK.
  pkg_check_modules(OculusVR OculusVR)

  if (HAVE_USB AND OculusVR_FOUND)
    message (STATUS "Oculus Rift support enabled.")
    set (HAVE_OCULUS ON CACHE BOOL "HAVE OCULUS" FORCE)
    include_directories(SYSTEM ${OculusVR_INCLUDE_DIRS})
    link_directories(${OculusVR_LIBRARY_DIRS})
  else ()
    BUILD_WARNING ("Oculus Rift support will be disabled.")
    set (HAVE_OCULUS OFF CACHE BOOL "HAVE OCULUS" FORCE)
  endif()
else (PKG_CONFIG_FOUND)
  set (BUILD_GAZEBO OFF CACHE INTERNAL "Build Gazebo" FORCE)
  BUILD_ERROR ("Error: pkg-config not found")
endif ()

########################################
# Find SDFormat
set (SDFormat_MIN_VERSION 3.0.4)
find_package(SDFormat ${SDFormat_MIN_VERSION})

if (NOT SDFormat_FOUND)
  message (STATUS "Looking for SDFormat - not found")
  BUILD_ERROR ("Missing: SDF version >=${SDFormat_MIN_VERSION}. Required for reading and writing SDF files.")
else()
  message (STATUS "Looking for SDFormat - found")
endif()

########################################
# Find QT
find_package (Qt4)
if (NOT QT4_FOUND)
  BUILD_ERROR("Missing: Qt4")
endif()

########################################
# Find Boost, if not specified manually
<<<<<<< HEAD
if (WIN32)
  # Boost source compiles static lib by default
  # and ogre use static too by default. No more
  # reasons to choose boost static libs
  set(Boost_USE_STATIC_LIBS        ON)
  set(Boost_USE_MULTITHREADED      ON)
  set(Boost_USE_STATIC_RUNTIME    OFF)
endif()
=======
>>>>>>> 5fd332bd
include(FindBoost)
find_package(Boost ${MIN_BOOST_VERSION} REQUIRED thread signals system filesystem program_options regex iostreams date_time)

if (NOT Boost_FOUND)
  set (BUILD_GAZEBO OFF CACHE INTERNAL "Build Gazebo" FORCE)
  BUILD_ERROR ("Boost not found. Please install thread signals system filesystem program_options regex date_time boost version ${MIN_BOOST_VERSION} or higher.")
endif()

########################################
# Find libdl
find_path(libdl_include_dir dlfcn.h /usr/include /usr/local/include)
if (NOT libdl_include_dir)
  message (STATUS "Looking for dlfcn.h - not found")
  BUILD_ERROR ("Missing libdl: Required for plugins.")
  set (libdl_include_dir /usr/include)
else (NOT libdl_include_dir)
  message (STATUS "Looking for dlfcn.h - found")
endif ()

find_library(libdl_library dl /usr/lib /usr/local/lib)
if (NOT libdl_library)
  message (STATUS "Looking for libdl - not found")
  BUILD_ERROR ("Missing libdl: Required for plugins.")
  set(libdl_library "")
else (NOT libdl_library)
  message (STATUS "Looking for libdl - found")
endif ()

########################################
# Find gdal
include (FindGDAL)
if (NOT GDAL_FOUND)
  message (STATUS "Looking for libgdal - not found")
  BUILD_WARNING ("GDAL not found, Digital elevation terrains support will be disabled.")
  set (HAVE_GDAL OFF CACHE BOOL "HAVE GDAL" FORCE)
else ()
  message (STATUS "Looking for libgdal - found")
  set (HAVE_GDAL ON CACHE BOOL "HAVE GDAL" FORCE)
endif ()

########################################
# Include man pages stuff
include (${gazebo_cmake_dir}/Ronn2Man.cmake)
include (${gazebo_cmake_dir}/Man.cmake)
add_manpage_target()

########################################
# Find Space Navigator header and library
find_library(SPNAV_LIBRARY NAMES spnav)
find_file(SPNAV_HEADER NAMES spnav.h)
if (SPNAV_LIBRARY AND SPNAV_HEADER)
  message(STATUS "Looking for libspnav and spnav.h - found")
  set(HAVE_SPNAV TRUE)
else()
  message(STATUS "Looking for libspnav and spnav.h - not found")
  set(HAVE_SPNAV FALSE)
endif()

########################################
# Find xsltproc, which is used by tools/check_test_ran.py
find_program(XSLTPROC xsltproc)
if (NOT EXISTS ${XSLTPROC})
  BUILD_WARNING("xsltproc not found. The check_test_ran.py script will cause tests to fail.")
endif()

########################################
# Find uuid-dev Library
pkg_check_modules(uuid uuid)
if (uuid_FOUND)
  message (STATUS "Looking for uuid - found")
  set (HAVE_UUID TRUE)
else ()
  set (HAVE_UUID FALSE)
  BUILD_WARNING ("uuid-dev library not found - Gazebo will not have uuid support.")
endif ()

########################################
# Find graphviz
include (${gazebo_cmake_dir}/FindGraphviz.cmake)
if (NOT GRAPHVIZ_FOUND)
  message (STATUS "Looking for libgraphviz-dev - not found")
  BUILD_WARNING ("Graphviz not found, Model editor's schematic view will be disabled.")
  set (HAVE_GRAPHVIZ OFF CACHE BOOL "HAVE GRAPHVIZ" FORCE)
else ()
  message (STATUS "Looking for libgraphviz-dev - found")
  set (HAVE_GRAPHVIZ ON CACHE BOOL "HAVE GRAPHVIZ" FORCE)
endif ()

########################################
# Find QWT (QT graphing library)
#find_path(QWT_INCLUDE_DIR NAMES qwt.h PATHS
#  /usr/include
#  /usr/local/include
#  "$ENV{LIB_DIR}/include"
#  "$ENV{INCLUDE}"
#  PATH_SUFFIXES qwt-qt4 qwt qwt5
#  )
#
#find_library(QWT_LIBRARY NAMES qwt qwt6 qwt5 PATHS
#  /usr/lib
#  /usr/local/lib
#  "$ENV{LIB_DIR}/lib"
#  "$ENV{LIB}/lib"
#  )
#
#if (QWT_INCLUDE_DIR AND QWT_LIBRARY)
#  set(HAVE_QWT TRUE)
#endif (QWT_INCLUDE_DIR AND QWT_LIBRARY)
#
#if (HAVE_QWT)
#  if (NOT QWT_FIND_QUIETLY)
#    message(STATUS "Found Qwt: ${QWT_LIBRARY}")
#  endif (NOT QWT_FIND_QUIETLY)
#else ()
#  if (QWT_FIND_REQUIRED)
#    BUILD_WARNING ("Could not find libqwt-dev. Plotting features will be disabled.")
#  endif (QWT_FIND_REQUIRED)
#endif ()<|MERGE_RESOLUTION|>--- conflicted
+++ resolved
@@ -436,7 +436,7 @@
     add_definitions( -DLIBBULLET_VERSION=0.0 )
     BUILD_WARNING ("Bullet > 2.82 not found, for bullet physics engine option, please install libbullet2.82-dev.")
   endif()
-  
+
   if (BULLET_VERSION VERSION_GREATER 2.82)
     add_definitions( -DLIBBULLET_VERSION_GT_282 )
   endif()
@@ -493,17 +493,6 @@
 
 ########################################
 # Find Boost, if not specified manually
-<<<<<<< HEAD
-if (WIN32)
-  # Boost source compiles static lib by default
-  # and ogre use static too by default. No more
-  # reasons to choose boost static libs
-  set(Boost_USE_STATIC_LIBS        ON)
-  set(Boost_USE_MULTITHREADED      ON)
-  set(Boost_USE_STATIC_RUNTIME    OFF)
-endif()
-=======
->>>>>>> 5fd332bd
 include(FindBoost)
 find_package(Boost ${MIN_BOOST_VERSION} REQUIRED thread signals system filesystem program_options regex iostreams date_time)
 
