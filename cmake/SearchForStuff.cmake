include (${gazebo_cmake_dir}/GazeboUtils.cmake)
include (${gazebo_cmake_dir}/FindSSE.cmake)
include (CheckCXXSourceCompiles)

include (${gazebo_cmake_dir}/FindOS.cmake)
include (FindPkgConfig)
include (${gazebo_cmake_dir}/FindFreeimage.cmake)

execute_process(COMMAND pkg-config --modversion protobuf
  OUTPUT_VARIABLE PROTOBUF_VERSION
  RESULT_VARIABLE protobuf_modversion_failed)

########################################
# 1. can not use BUILD_TYPE_PROFILE is defined after include this module
# 2. TODO: TOUPPER is a hack until we fix the build system to support standard build names
if (CMAKE_BUILD_TYPE)
  string(TOUPPER ${CMAKE_BUILD_TYPE} TMP_CMAKE_BUILD_TYPE)
  if ("${TMP_CMAKE_BUILD_TYPE}" STREQUAL "PROFILE")
    include (${gazebo_cmake_dir}/FindGooglePerfTools.cmake)
    if (GOOGLE_PERFTOOLS_FOUND)
      message(STATUS "Include google-perftools")
    else()
      BUILD_ERROR("Need google/heap-profiler.h (libgoogle-perftools-dev) tools to compile in Profile mode")
    endif()
  endif()
endif()

########################################
if (PROTOBUF_VERSION LESS 2.3.0)
  BUILD_ERROR("Incorrect version: Gazebo requires protobuf version 2.3.0 or greater")
endif()

########################################
# The Google Protobuf library for message generation + serialization
find_package(Protobuf REQUIRED)
if (NOT PROTOBUF_FOUND)
  BUILD_ERROR ("Missing: Google Protobuf (libprotobuf-dev)")
endif()
if (NOT PROTOBUF_PROTOC_EXECUTABLE)
  BUILD_ERROR ("Missing: Google Protobuf Compiler (protobuf-compiler)")
endif()
if (NOT PROTOBUF_PROTOC_LIBRARY)
  BUILD_ERROR ("Missing: Google Protobuf Compiler Library (libprotoc-dev)")
endif()

########################################
include (FindOpenGL)
if (NOT OPENGL_FOUND)
  BUILD_ERROR ("Missing: OpenGL")
else ()
 APPEND_TO_CACHED_LIST(gazeboserver_include_dirs
                       ${gazeboserver_include_dirs_desc}
                       ${OPENGL_INCLUDE_DIR})
 APPEND_TO_CACHED_LIST(gazeboserver_link_libs
                       ${gazeboserver_link_libs_desc}
                       ${OPENGL_LIBRARIES})
endif ()

########################################
include (FindOpenAL)
if (NOT OPENAL_FOUND)
  BUILD_WARNING ("OpenAL not found, audio support will be disabled.")
  set (HAVE_OPENAL OFF CACHE BOOL "HAVE OpenAL" FORCE)
else ()
  set (HAVE_OPENAL ON CACHE BOOL "HAVE OpenAL" FORCE)
endif ()

########################################
# Find packages
if (PKG_CONFIG_FOUND)

  pkg_check_modules(SDF sdformat>=1.4.7)
  if (NOT SDF_FOUND)
    BUILD_ERROR ("Missing: SDF. Required for reading and writing SDF files.")
  endif()

  pkg_check_modules(CURL libcurl)
  if (NOT CURL_FOUND)
    BUILD_ERROR ("Missing: libcurl. Required for connection to model database.")
  endif()

  pkg_check_modules(PROFILER libprofiler)
  if (PROFILER_FOUND)
    set (CMAKE_LINK_FLAGS_PROFILE "-Wl,--no-as-needed -lprofiler -Wl,--as-needed ${CMAKE_LINK_FLAGS_PROFILE}" CACHE INTERNAL "Link flags for profile")
  else ()
    find_library(PROFILER profiler)
    if (PROFILER)
      message (STATUS "Looking for libprofiler - found")
      set (CMAKE_LINK_FLAGS_PROFILE "-Wl,--no-as-needed -lprofiler -Wl,--as-needed ${CMAKE_LINK_FLAGS_PROFILE}" CACHE INTERNAL "Link flags for profile")
    else()
      message (STATUS "Looking for libprofiler - not found")
    endif()
  endif()

  pkg_check_modules(TCMALLOC libtcmalloc)
  if (TCMALLOC_FOUND)
    set (CMAKE_LINK_FLAGS_PROFILE "${CMAKE_LINK_FLAGS_PROFILE} -Wl,--no-as-needed -ltcmalloc -Wl,--no-as-needed"
      CACHE INTERNAL "Link flags for profile" FORCE)
  else ()
    find_library(TCMALLOC tcmalloc)
    if (TCMALLOC)
      message (STATUS "Looking for libtcmalloc - found")
      set (CMAKE_LINK_FLAGS_PROFILE "${CMAKE_LINK_FLAGS_PROFILE} -ltcmalloc"
        CACHE INTERNAL "Link flags for profile" FORCE)
    else ()
      message (STATUS "Looking for libtcmalloc - not found")
    endif()
  endif ()

  pkg_check_modules(CEGUI CEGUI)
  pkg_check_modules(CEGUI_OGRE CEGUI-OGRE)
  if (NOT CEGUI_FOUND)
    BUILD_WARNING ("CEGUI not found, opengl GUI will be disabled.")
    set (HAVE_CEGUI OFF CACHE BOOL "HAVE CEGUI" FORCE)
  else()
    message (STATUS "Looking for CEGUI, found")
    if (NOT CEGUI_OGRE_FOUND)
      BUILD_WARNING ("CEGUI-OGRE not found, opengl GUI will be disabled.")
      set (HAVE_CEGUI OFF CACHE BOOL "HAVE CEGUI" FORCE)
    else()
      set (HAVE_CEGUI ON CACHE BOOL "HAVE CEGUI")
      set (CEGUI_LIBRARIES "CEGUIBase;CEGUIOgreRenderer")
      message (STATUS "Looking for CEGUI-OGRE, found")
    endif()
  endif()

  #################################################
  # Find Simbody
  set(SimTK_INSTALL_DIR ${SimTK_INSTALL_PREFIX})
  find_package(Simbody REQUIRED)
  if (SIMBODY_FOUND)
    set (HAVE_SIMBODY TRUE)
  else()
    set (HAVE_SIMBODY FALSE)
  endif()
  
  #################################################
  # Find Simbody
  set(SimTK_INSTALL_DIR ${SimTK_INSTALL_PREFIX})
  find_package(Simbody REQUIRED)
  if (SIMBODY_FOUND)
    set (HAVE_SIMBODY TRUE)
  else()
    set (HAVE_SIMBODY FALSE)
  endif()
  
  #################################################
  # Find bullet
  pkg_check_modules(BULLET bullet>=2.81)
  if (BULLET_FOUND)
    set (HAVE_BULLET TRUE)
  else()
    set (HAVE_BULLET FALSE)
  endif()

  #################################################
  # Find tinyxml. Only debian distributions package tinyxml with a pkg-config
  find_path (tinyxml_include_dir tinyxml.h ${tinyxml_include_dirs} ENV CPATH)
  if (NOT tinyxml_include_dir)
    message (STATUS "Looking for tinyxml.h - not found")
    BUILD_ERROR("Missing: tinyxml")
  else ()
    message (STATUS "Looking for tinyxml.h - found")
    set (tinyxml_include_dirs ${tinyxml_include_dir} CACHE STRING
      "tinyxml include paths. Use this to override automatic detection.")
    set (tinyxml_libraries "tinyxml" CACHE INTERNAL "tinyxml libraries")
  endif ()

  #################################################
  # Find libtar.
  find_path (libtar_include_dir libtar.h /usr/include /usr/local/include ENV CPATH)
  if (NOT libtar_include_dir)
    message (STATUS "Looking for libtar.h - not found")
    BUILD_ERROR("Missing: libtar")
  else ()
    message (STATUS "Looking for libtar.h - found")
    set (libtar_libraries "tar" CACHE INTERNAL "tinyxml libraries")
  endif ()

  #################################################
  # Use internal CCD (built as libgazebo_ccd.so)
  #
  set(CCD_INCLUDE_DIRS "${CMAKE_SOURCE_DIR}/deps/libccd/include")
  set(CCD_LIBRARIES gazebo_ccd)

  #################################################
  # Find TBB
  pkg_check_modules(TBB tbb)
  if (NOT TBB_FOUND)
    message(STATUS "TBB not found, attempting to detect manually")

    find_library(tbb_library tbb ENV LD_LIBRARY_PATH)
    if (tbb_library)
      set(TBB_FOUND true)
      set(TBB_LIBRARIES ${tbb_library})
    else (tbb_library)
      BUILD_ERROR ("Missing: TBB - Threading Building Blocks")
    endif(tbb_library)
  endif (NOT TBB_FOUND)

  #################################################
  # Find OGRE
  execute_process(COMMAND pkg-config --modversion OGRE
                  OUTPUT_VARIABLE OGRE_VERSION)
  string(REPLACE "\n" "" OGRE_VERSION ${OGRE_VERSION})

  pkg_check_modules(OGRE-RTShaderSystem
                    OGRE-RTShaderSystem>=${MIN_OGRE_VERSION})

  if (OGRE-RTShaderSystem_FOUND)
    set(ogre_ldflags ${OGRE-RTShaderSystem_LDFLAGS})
    set(ogre_include_dirs ${OGRE-RTShaderSystem_INCLUDE_DIRS})
    set(ogre_libraries ${OGRE-RTShaderSystem_LIBRARIES})
    set(ogre_library_dirs ${OGRE-RTShaderSystem_LIBRARY_DIRS})
    set(ogre_cflags ${OGRE-RTShaderSystem_CFLAGS})

    set (INCLUDE_RTSHADER ON CACHE BOOL "Enable GPU shaders")
  else ()
    set (INCLUDE_RTSHADER OFF CACHE BOOL "Enable GPU shaders")
  endif ()

  pkg_check_modules(OGRE OGRE>=${MIN_OGRE_VERSION})
  if (NOT OGRE_FOUND)
    BUILD_ERROR("Missing: Ogre3d version >=${MIN_OGRE_VERSION}(http://www.orge3d.org)")
  else (NOT OGRE_FOUND)
    set(ogre_ldflags ${ogre_ldflags} ${OGRE_LDFLAGS})
    set(ogre_include_dirs ${ogre_include_dirs} ${OGRE_INCLUDE_DIRS})
    set(ogre_libraries ${ogre_libraries};${OGRE_LIBRARIES})
    set(ogre_library_dirs ${ogre_library_dirs} ${OGRE_LIBRARY_DIRS})
    set(ogre_cflags ${ogre_cflags} ${OGRE_CFLAGS})
  endif ()

  pkg_check_modules(OGRE-Terrain OGRE-Terrain)
  if (OGRE-Terrain_FOUND)
    set(ogre_ldflags ${ogre_ldflags} ${OGRE-Terrain_LDFLAGS})
    set(ogre_include_dirs ${ogre_include_dirs} ${OGRE-Terrain_INCLUDE_DIRS})
    set(ogre_libraries ${ogre_libraries};${OGRE-Terrain_LIBRARIES})
    set(ogre_library_dirs ${ogre_library_dirs} ${OGRE-Terrain_LIBRARY_DIRS})
    set(ogre_cflags ${ogre_cflags} ${OGRE-Terrain_CFLAGS})
  endif()

  set (OGRE_INCLUDE_DIRS ${ogre_include_dirs}
       CACHE INTERNAL "Ogre include path")

  # Also find OGRE's plugin directory, which is provided in its .pc file as the
  # `plugindir` variable.  We have to call pkg-config manually to get it.
  execute_process(COMMAND pkg-config --variable=plugindir OGRE
                  OUTPUT_VARIABLE _pkgconfig_invoke_result
                  RESULT_VARIABLE _pkgconfig_failed)
  if(_pkgconfig_failed)
    BUILD_WARNING ("Failed to find OGRE's plugin directory.  The build will succeed, but gazebo will likely fail to run.")
  else()
    # This variable will be substituted into cmake/setup.sh.in
    set (OGRE_PLUGINDIR ${_pkgconfig_invoke_result})
  endif()

  ########################################
  # Find OpenAL
  # pkg_check_modules(OAL openal)
  # if (NOT OAL_FOUND)
  #   BUILD_WARNING ("Openal not found. Audio capabilities will be disabled.")
  #   set (HAVE_OPENAL FALSE)
  # else (NOT OAL_FOUND)
  #   set (HAVE_OPENAL TRUE)
  # endif ()

  ########################################
  # Find libswscale format
  pkg_check_modules(libswscale libswscale)
  if (NOT libswscale_FOUND)
    BUILD_WARNING ("libswscale not found. Audio-video capabilities will be disabled.")
  endif ()

  ########################################
  # Find AV format
  pkg_check_modules(libavformat libavformat)
  if (NOT libavformat_FOUND)
    BUILD_WARNING ("libavformat not found. Audio-video capabilities will be disabled.")
  endif ()

  ########################################
  # Find avcodec
  pkg_check_modules(libavcodec libavcodec)
  if (NOT libavcodec_FOUND)
    BUILD_WARNING ("libavcodec not found. Audio-video capabilities will be disabled.")
  endif ()

  if (libavformat_FOUND AND libavcodec_FOUND AND libswscale_FOUND)
    set (HAVE_FFMPEG TRUE)
  else ()
    set (HAVE_FFMPEG FALSE)
  endif ()

  ########################################
  # Find Player
  pkg_check_modules(PLAYER playercore>=3.0 playerc++)
  if (NOT PLAYER_FOUND)
    set (INCLUDE_PLAYER OFF CACHE BOOL "Build gazebo plugin for player")
    BUILD_WARNING ("Player not found, gazebo plugin for player will not be built.")
  else (NOT PLAYER_FOUND)
    set (INCLUDE_PLAYER ON CACHE BOOL "Build gazebo plugin for player")
    set (PLAYER_INCLUDE_DIRS ${PLAYER_INCLUDE_DIRS} CACHE INTERNAL
         "Player include directory")
    set (PLAYER_LINK_DIRS ${PLAYER_LINK_DIRS} CACHE INTERNAL
         "Player link directory")
    set (PLAYER_LINK_LIBS ${PLAYER_LIBRARIES} CACHE INTERNAL
         "Player libraries")
  endif ()

  ########################################
  # Find GNU Triangulation Surface Library
  pkg_check_modules(gts gts)
  if (gts_FOUND)
    message (STATUS "Looking for GTS - found")
    set (HAVE_GTS TRUE)
  else ()
    set (HAVE_GTS FALSE)
    BUILD_WARNING ("GNU Triangulation Surface library not found - Gazebo will not have CSG support.")
  endif ()

<<<<<<< HEAD
=======
  #################################################
  # Find bullet
  pkg_check_modules(BULLET bullet>=2.81)
  if (BULLET_FOUND)
    set (HAVE_BULLET TRUE)
  else()
    set (HAVE_BULLET FALSE)
  endif()

>>>>>>> 43c08f8a
else (PKG_CONFIG_FOUND)
  set (BUILD_GAZEBO OFF CACHE INTERNAL "Build Gazebo" FORCE)
  BUILD_ERROR ("Error: pkg-config not found")
endif ()

find_package (Qt4)
if (NOT QT4_FOUND)
  BUILD_ERROR("Missing: Qt4")
endif()

########################################
# Find Boost, if not specified manually
include(FindBoost)
find_package(Boost ${MIN_BOOST_VERSION} REQUIRED thread signals system filesystem program_options regex iostreams date_time)

if (NOT Boost_FOUND)
  set (BUILD_GAZEBO OFF CACHE INTERNAL "Build Gazebo" FORCE)
  BUILD_ERROR ("Boost not found. Please install thread signals system filesystem program_options regex date_time boost version ${MIN_BOOST_VERSION} or higher.")
endif()

########################################
# Find avformat and avcodec
IF (HAVE_FFMPEG)
  SET (libavformat_search_path
    /usr/include /usr/include/libavformat /usr/local/include
    /usr/local/include/libavformat /usr/include/ffmpeg
  )

  SET (libavcodec_search_path
    /usr/include /usr/include/libavcodec /usr/local/include
    /usr/local/include/libavcodec /usr/include/ffmpeg
  )

  FIND_PATH(LIBAVFORMAT_PATH avformat.h ${libavformat_search_path})
  IF (NOT LIBAVFORMAT_PATH)
    MESSAGE (STATUS "Looking for avformat.h - not found")
    BUILD_WARNING ("avformat.h not found. audio/video will not be built")
    SET (LIBAVFORMAT_PATH /usr/include)
  ELSE (NOT LIBAVFORMAT_PATH)
    MESSAGE (STATUS "Looking for avformat.h - found")
  ENDIF (NOT LIBAVFORMAT_PATH)

  FIND_PATH(LIBAVCODEC_PATH avcodec.h ${libavcodec_search_path})
  IF (NOT LIBAVCODEC_PATH)
    MESSAGE (STATUS "Looking for avcodec.h - not found")
    BUILD_WARNING ("avcodec.h not found. audio/video will not be built")
    SET (LIBAVCODEC_PATH /usr/include)
  ELSE (NOT LIBAVCODEC_PATH)
    MESSAGE (STATUS "Looking for avcodec.h - found")
  ENDIF (NOT LIBAVCODEC_PATH)

ELSE (HAVE_FFMPEG)
  SET (LIBAVFORMAT_PATH /usr/include)
  SET (LIBAVCODEC_PATH /usr/include)
ENDIF (HAVE_FFMPEG)

########################################
# Find libtool
find_path(libtool_include_dir ltdl.h /usr/include /usr/local/include)
if (NOT libtool_include_dir)
  message (STATUS "Looking for ltdl.h - not found")
  BUILD_WARNING ("ltdl.h not found")
  set (libtool_include_dir /usr/include)
else (NOT libtool_include_dir)
  message (STATUS "Looking for ltdl.h - found")
endif (NOT libtool_include_dir)

find_library(libtool_library ltdl /usr/lib /usr/local/lib)
if (NOT libtool_library)
  message (STATUS "Looking for libltdl - not found")
else (NOT libtool_library)
  message (STATUS "Looking for libltdl - found")
endif (NOT libtool_library)

if (libtool_library AND libtool_include_dir)
  set (HAVE_LTDL TRUE)
else ()
  set (HAVE_LTDL FALSE)
  set (libtool_library "" CACHE STRING "" FORCE)
endif ()


########################################
# Find libdl
find_path(libdl_include_dir dlfcn.h /usr/include /usr/local/include)
if (NOT libdl_include_dir)
  message (STATUS "Looking for dlfcn.h - not found")
  BUILD_WARNING ("dlfcn.h not found, plugins will not be supported.")
  set (libdl_include_dir /usr/include)
else (NOT libdl_include_dir)
  message (STATUS "Looking for dlfcn.h - found")
endif ()

find_library(libdl_library dl /usr/lib /usr/local/lib)
if (NOT libdl_library)
  message (STATUS "Looking for libdl - not found")
  BUILD_WARNING ("libdl not found, plugins will not be supported.")
else (NOT libdl_library)
  message (STATUS "Looking for libdl - found")
endif ()

if (libdl_library AND libdl_include_dir)
  SET (HAVE_DL TRUE)
else (libdl_library AND libdl_include_dir)
  SET (HAVE_DL FALSE)
endif ()

########################################
# Include man pages stuff
include (${gazebo_cmake_dir}/Ronn2Man.cmake)
add_manpage_target()

########################################
# Find QWT (QT graphing library)
#find_path(QWT_INCLUDE_DIR NAMES qwt.h PATHS
#  /usr/include
#  /usr/local/include
#  "$ENV{LIB_DIR}/include" 
#  "$ENV{INCLUDE}" 
#  PATH_SUFFIXES qwt-qt4 qwt qwt5
#  )
#
#find_library(QWT_LIBRARY NAMES qwt qwt6 qwt5 PATHS 
#  /usr/lib
#  /usr/local/lib
#  "$ENV{LIB_DIR}/lib" 
#  "$ENV{LIB}/lib" 
#  )
#
#if (QWT_INCLUDE_DIR AND QWT_LIBRARY)
#  set(HAVE_QWT TRUE)
#endif (QWT_INCLUDE_DIR AND QWT_LIBRARY)
#
#if (HAVE_QWT)
#  if (NOT QWT_FIND_QUIETLY)
#    message(STATUS "Found Qwt: ${QWT_LIBRARY}")
#  endif (NOT QWT_FIND_QUIETLY)
#else ()
#  if (QWT_FIND_REQUIRED)
#    BUILD_WARNING ("Could not find libqwt-dev. Plotting features will be disabled.")
#  endif (QWT_FIND_REQUIRED)
#endif ()<|MERGE_RESOLUTION|>--- conflicted
+++ resolved
@@ -135,25 +135,6 @@
   endif()
   
   #################################################
-  # Find Simbody
-  set(SimTK_INSTALL_DIR ${SimTK_INSTALL_PREFIX})
-  find_package(Simbody REQUIRED)
-  if (SIMBODY_FOUND)
-    set (HAVE_SIMBODY TRUE)
-  else()
-    set (HAVE_SIMBODY FALSE)
-  endif()
-  
-  #################################################
-  # Find bullet
-  pkg_check_modules(BULLET bullet>=2.81)
-  if (BULLET_FOUND)
-    set (HAVE_BULLET TRUE)
-  else()
-    set (HAVE_BULLET FALSE)
-  endif()
-
-  #################################################
   # Find tinyxml. Only debian distributions package tinyxml with a pkg-config
   find_path (tinyxml_include_dir tinyxml.h ${tinyxml_include_dirs} ENV CPATH)
   if (NOT tinyxml_include_dir)
@@ -318,8 +299,6 @@
     BUILD_WARNING ("GNU Triangulation Surface library not found - Gazebo will not have CSG support.")
   endif ()
 
-<<<<<<< HEAD
-=======
   #################################################
   # Find bullet
   pkg_check_modules(BULLET bullet>=2.81)
@@ -329,7 +308,6 @@
     set (HAVE_BULLET FALSE)
   endif()
 
->>>>>>> 43c08f8a
 else (PKG_CONFIG_FOUND)
   set (BUILD_GAZEBO OFF CACHE INTERNAL "Build Gazebo" FORCE)
   BUILD_ERROR ("Error: pkg-config not found")
