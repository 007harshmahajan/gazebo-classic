#!/bin/sh

# Jenkins will pass -xml, in which case we want to generate XML output
xmlout=0
if test "$1" = "-xmldir" -a -n "$2"; then
  xmlout=1
  xmldir=$2
  mkdir -p $xmldir
  rm -rf $xmldir/*.xml
fi

echo "*:gazebo/common/Plugin.hh:113" > /tmp/gazebo_cpp_check.suppress
echo "*:gazebo/common/Plugin.hh:114" >> /tmp/gazebo_cpp_check.suppress
echo "*:gazebo/sdf/interface/parser.cc:544" >> /tmp/gazebo_cpp_check.suppress
echo "*:gazebo/common/STLLoader.cc:94" >> /tmp/gazebo_cpp_check.suppress
echo "*:gazebo/common/STLLoader.cc:105" >> /tmp/gazebo_cpp_check.suppress
echo "*:gazebo/common/STLLoader.cc:126" >> /tmp/gazebo_cpp_check.suppress
echo "*:gazebo/common/STLLoader.cc:149" >> /tmp/gazebo_cpp_check.suppress
echo "*:examples/plugins/custom_messages/custom_messages.cc:22" >> /tmp/gazebo_cpp_check.suppress

#cppcheck
<<<<<<< HEAD
cppcheck --enable=all -q --suppressions-list=/tmp/gazebo_cpp_check.suppress --xml `find ./gazebo ./tools ./plugins ./examples ./test/regression ./interfaces -name "*.cc"` -I gazebo -I gazebo/rendering/skyx/include -I . -I build -I build/gazebo -I build/gazebo/msgs -I deps/opende/include --check-config
=======
if [ $xmlout -eq 1 ]; then
  (cppcheck --enable=all -q --suppressions-list=/tmp/gazebo_cpp_check.suppress --xml `find ./gazebo ./tools ./plugins ./examples ./test/regression ./interfaces -name "*.cc"`) 2> $xmldir/cppcheck.xml
else
  cppcheck --enable=all -q --suppressions-list=/tmp/gazebo_cpp_check.suppress `find ./gazebo ./tools ./plugins ./examples ./test/regression ./interfaces -name "*.cc"`
fi
>>>>>>> f7c73e35

# cpplint
if [ $xmlout -eq 1 ]; then
  (find ./gazebo ./tools ./plugins ./examples ./test/regression ./interfaces -print0 -name "*.cc" -o -name "*.hh" -o -name "*.c" -o -name "*.h" | xargs -0 python tools/cpplint.py 2>&1) | python tools/cpplint_to_cppcheckxml.py 2> $xmldir/cpplint.xml
else
  find ./gazebo ./tools ./plugins ./examples ./test/regression ./interfaces -print0 -name "*.cc" -o -name "*.hh" -o -name "*.c" -o -name "*.h" | xargs -0 python tools/cpplint.py 2>&1
fi<|MERGE_RESOLUTION|>--- conflicted
+++ resolved
@@ -19,15 +19,11 @@
 echo "*:examples/plugins/custom_messages/custom_messages.cc:22" >> /tmp/gazebo_cpp_check.suppress
 
 #cppcheck
-<<<<<<< HEAD
-cppcheck --enable=all -q --suppressions-list=/tmp/gazebo_cpp_check.suppress --xml `find ./gazebo ./tools ./plugins ./examples ./test/regression ./interfaces -name "*.cc"` -I gazebo -I gazebo/rendering/skyx/include -I . -I build -I build/gazebo -I build/gazebo/msgs -I deps/opende/include --check-config
-=======
 if [ $xmlout -eq 1 ]; then
-  (cppcheck --enable=all -q --suppressions-list=/tmp/gazebo_cpp_check.suppress --xml `find ./gazebo ./tools ./plugins ./examples ./test/regression ./interfaces -name "*.cc"`) 2> $xmldir/cppcheck.xml
+  (cppcheck --enable=all -q --suppressions-list=/tmp/gazebo_cpp_check.suppress --xml `find ./gazebo ./tools ./plugins ./examples ./test/regression ./interfaces -name "*.cc"` -I gazebo -I gazebo/rendering/skyx/include -I . -I build -I build/gazebo -I build/gazebo/msgs -I deps/opende/include --check-config) 2> $xmldir/cppcheck.xml
 else
-  cppcheck --enable=all -q --suppressions-list=/tmp/gazebo_cpp_check.suppress `find ./gazebo ./tools ./plugins ./examples ./test/regression ./interfaces -name "*.cc"`
+  cppcheck --enable=all -q --suppressions-list=/tmp/gazebo_cpp_check.suppress `find ./gazebo ./tools ./plugins ./examples ./test/regression ./interfaces -name "*.cc"` -I gazebo -I gazebo/rendering/skyx/include -I . -I build -I build/gazebo -I build/gazebo/msgs -I deps/opende/include --check-config
 fi
->>>>>>> f7c73e35
 
 # cpplint
 if [ $xmlout -eq 1 ]; then
