#!/usr/bin/env ruby
#/ Usage: <progname> [options]...
#/ Get info on pull requests from gazebo's bitbucket repository
# based on http://www.alphadevx.com/a/88-Writing-a-REST-Client-in-Ruby

# to install dependencies on Ubuntu (tested with Precise, Quantal, and Raring):
#sudo apt-get install rubygems ruby-rest-client ruby-json
require 'rubygems'
require 'rest_client'
require 'json'
require 'optparse'
require 'date'

$stderr.sync = true

class BitbucketPullRequests
  # Pull request summary
  class Summary
    attr_reader :id
    attr_reader :source
    attr_reader :destination
    attr_reader :branch
    attr_reader :createdOn

    def initialize(jsonHash)
      @id          = jsonHash["id"]
<<<<<<< HEAD
      @source      = jsonHash["source"]["commit"]["hash"]
      @destination = jsonHash["destination"]["commit"]["hash"]
      @branch      = jsonHash["source"]["branch"]["name"]
      @createdOn   = jsonHash["created_on"]
=======
      @source      = " "*12
      @destination = " "*12
      @branch      = ""
      source       = jsonHash["source"]["commit"]
      destination  = jsonHash["destination"]["commit"]
      branch       = jsonHash["source"]["branch"]
      @source      = source["hash"]      if !source.nil?
      @destination = destination["hash"] if !destination.nil?
      @branch      = branch["name"]      if !branch.nil?
>>>>>>> 9dee87e3
    end

    def to_s
      @id.to_s.rjust(5, ' ') + "    " +
        DateTime.parse(@createdOn).strftime("%Y-%m-%d") + "    " +
        @source + "    " +
        @destination + "    " +
        @branch + "\n"
    end

    def date_and_string
      [@createdOn, self.to_s]
    end
  end

  # constructor
  def initialize(options)
    @url_pullrequests = 'https://bitbucket.org/api/2.0/repositories/osrf/gazebo/pullrequests'
    @options = options
  end

  # helpers for RestClient.get calls
  def getUrl(url)
    puts url if @options["show-url"]
    RestClient.get(url)
  end
  def getJson(url)
    json = JSON.parse(getUrl(url).body)
    if @options["verbose"]
      puts JSON.pretty_generate(json)
    end
    json
  end

  # summary of open pull requests
  def listPullRequests()
    jsonHash = getJson(@url_pullrequests + "/?state=OPEN")

    output = ""

    # Hash of pull requests.
    pullrequests = {}
    jsonHash["values"].each { |pr|
      date, str = Summary.new(pr).date_and_string
      pullrequests[date] = str
    }

    while jsonHash.has_key? "next"
      jsonHash = getJson(jsonHash["next"])
      jsonHash["values"].each { |pr|
        date, str = Summary.new(pr).date_and_string
        pullrequests[date] = str
      }
    end

    # Generate output sorted by creation time
    pullrequests.keys.sort.each { |k| output += pullrequests[k] }

    return output
  end

  # summary of one pull request
  def getPullRequestSummary(id)
    jsonHash = getJson(@url_pullrequests + "/" + id.to_s)
    return Summary.new(jsonHash)
  end

  # diff of pull request
  def getPullRequestDiff(id)
    response = getUrl(@url_pullrequests + "/" + id.to_s + "/diff")
    puts response if @options["verbose"]
    return response
  end

  # list of files changed by pull request
  def getPullRequestFiles(id)
    files = []
    diff = getPullRequestDiff(id)
    diff.lines.map(&:chomp).each do |line|
      if line.start_with? '+++ b/'
        line["+++ b/"] = ""
        files << line
      end
    end
    return files
  end

  # get ids for open pull requests
  def getOpenPullRequests()
    jsonHash = getJson(@url_pullrequests + "/?state=OPEN")
    ids = []
    jsonHash["values"].each { |pr| ids << pr["id"].to_i }
    while jsonHash.has_key? "next"
      jsonHash = getJson(jsonHash["next"])
      jsonHash["values"].each { |pr| ids << pr["id"].to_i }
    end
    return ids
  end

  # check changed files in pull request by id
  def checkPullRequest(id, fork=true)
    summary = getPullRequestSummary(id)
    puts "checking pull request #{id}, branch #{summary.branch}"
    files = getPullRequestFiles(id)
    files_list = ""
    files.each { |f| files_list += " " + f }
    hg_root = `hg root`.chomp
    `hg log -r #{summary.destination} 2>&1`
    if $? != 0
      puts "Unknown revision #{summary.destination}, try: hg pull"
      return
    end
    `hg log -r #{summary.source} 2>&1`
    if $? != 0
      puts "Unknown revision #{summary.source}, try: hg pull " +
           "(it could also be a fork)"
      return
    end
    ancestor=`hg log -r "ancestor(#{summary.source},#{summary.destination})" | head -1 | sed -e 's@.*:@@'`.chomp
    if ancestor != summary.destination
      puts "Need to merge branch #{summary.branch} with #{summary.destination}"
    end
    if fork
      # this will allow real-time console output
      exec "echo #{files_list} | sh #{hg_root}/tools/code_check.sh --quick #{summary.source}"
    else
      puts `echo #{files_list} | sh "#{hg_root}"/tools/code_check.sh --quick #{summary.source}`
    end
  end
end

# default options
options  = {}
options["list"]     = false
options["summary"]  = nil
options["check"]    = false
options["check_id"] = nil
options["diff"]     = nil
options["files"]    = nil
options["show-url"] = false
options["verbose"]  = false

opt_parser = OptionParser.new do |o|
  o.on("-l", "--list",
       "List open pull requests with fields:\n" + " "*37 +
       "[id] [source] [dest] [branch]") { |o| options["list"] = o }
  o.on("-c", "--check [id]", Integer,
       "")  { |o| options["check_id"] = o; options["check"] = true }
  o.on("-d", "--diff [id]", Integer,
       "Show diff from pull request") { |o| options["diff"] = o }
  o.on("-f", "--files [id]", Integer,
       "Show changed files in a pull request") { |o| options["files"] = o }
  o.on("-s", "--summary [id]", Integer,
       "Summarize a pull request with fields:\n" + " "*37 +
       "[id] [source] [dest] [branch]")  { |o| options["summary"] = o }
  o.on("-u", "--show-url",
       "Show urls accessed") { |o| options["show-url"] = o }
  o.on("-v", "--verbose",
       "Verbose output") { |o| options["verbose"] = o }
  o.on("-h", "--help", "Display this help message") do
    puts opt_parser
    exit
  end
end
opt_parser.parse!

client = BitbucketPullRequests.new(options)
if options["list"]
  puts client.listPullRequests()
elsif !options["summary"].nil?
  puts client.getPullRequestSummary(options["summary"])
elsif !options["diff"].nil?
  puts client.getPullRequestDiff(options["diff"])
elsif !options["files"].nil?
  puts client.getPullRequestFiles(options["files"])
elsif options["check"]
  if options["check_id"].nil?
    # check all open pull requests
    client.getOpenPullRequests().each { |id|
      client.checkPullRequest(id, false)
    }
  else
    client.checkPullRequest(options["check_id"])
  end
else
  puts opt_parser
end<|MERGE_RESOLUTION|>--- conflicted
+++ resolved
@@ -24,12 +24,6 @@
 
     def initialize(jsonHash)
       @id          = jsonHash["id"]
-<<<<<<< HEAD
-      @source      = jsonHash["source"]["commit"]["hash"]
-      @destination = jsonHash["destination"]["commit"]["hash"]
-      @branch      = jsonHash["source"]["branch"]["name"]
-      @createdOn   = jsonHash["created_on"]
-=======
       @source      = " "*12
       @destination = " "*12
       @branch      = ""
@@ -39,7 +33,7 @@
       @source      = source["hash"]      if !source.nil?
       @destination = destination["hash"] if !destination.nil?
       @branch      = branch["name"]      if !branch.nil?
->>>>>>> 9dee87e3
+      @createdOn   = jsonHash["created_on"]
     end
 
     def to_s
