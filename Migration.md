# Note on deprecations
A tick-tock release cycle allows easy migration to new software versions.
Obsolete Gazebo code is marked as deprecated for one major release.
Deprecated code produces compile-time warnings. These warning serve as
notification to users that their code should be upgraded. The next major
release will remove the deprecated code.

<<<<<<< HEAD
## Gazebo 8.x to 9.x

### -g command line argument to load plugins in gzclient

1. During the gazebo 8.x series the `-g` was used to load System plugins in the
   client side instead of GUI plugins. In gazebo 9.x the `-g` loads GUI
   plugins. The `--gui-client-plugin` argument introduced in gazebo 8.2 load GUI
   plugins and will remain the exactly the same.   

### Modifications

1. **gazebo/gui/JointControlWidget.hh**
    + ***Removed:*** gazebo::transport::Publisher for topic(s) `~/.../joint_cmd`
    + ***Replacement:*** ignition::transport::Publisher for topic(s) `/.../joint_cmd`

### Deprecations

1. **gazebo/physics/JointController.hh**
    + ***Deprecation:*** private: void OnJointCmd(ConstJointCmdPtr &_msg);
    + ***Replacement:*** private: void OnJointCommand(const ignition::msgs::JointCmd &_msg);

## Gazebo 7.X to 8.X

### Build system

1. ***Disable tests compilation by default:*** tests compilation has been
   excluded from the make all (default make) target.  cmake will generate make
   targets for all the tests in the code, individual test compilation can be
   trigger by using: make <binary_test_name> (i.e make UNIT_gz_TEST).
   For compiling the whole test suite see the new 'make tests' target.

1. ***New 'tests' target for make***: a new 'tests' target has been implemented.
   it will compile all the tests present in the code by calling 'make tests'.

1. ***Deprecate ENABLE_TESTS_COMPILATION parameter:***  the previous cmake
   parameter to control tests make target generation has been deprecated. Tests
   compilation is disabled by default.

### Additions

1. **gazebo/common/Material.hh**
    + changed default lighting value to true

1. **gazebo/common/Event.hh**
    + public: bool Connection::Id() const;
    + public: bool Event::Signaled() const;
    + public: void Event::SetSignaled(const bool);

### Modifications

1. **gazebo/gui/**
    + Dropped support for Qt4 and migrated the gui library to use Qt5.

1. **gazebo/physics/RayShape.hh**
    + Changed `math::Vector3 relativeStartPos` to `ignition::math::Vector3d relativeStartPos`
    + Changed `math::Vector3 relativeEndPos` to `ignition::math::Vector3d relativeEndPos`
    + Changed `math::Vector3 globalStartPos` to `ignition::math::Vector3d globalStartPos`
    + Changed `math::Vector3 globalEndPos` to `ignition::math::Vector3d globalEndPos`

1. **gazebo/physics/MultiRayShape.hh**
    + Changed `protected: math::Pose offset;` to `protected: ignition::math::Pose3d offset;`

1. **gazebo/physics/Contact.hh**
    + Changed `math::Vector3 positions[MAX_CONTACT_JOINTS]` to `ignition::math::Vector3d positions[MAX_CONTACT_JOINTS]`
    + Changed `math::Vector3 normals[MAX_CONTACT_JOINTS]` to `ignition::math::Vector3d normals[MAX_CONTACT_JOINTS]`

1. **gazebo/physics/Entity.hh**
    + `gazebo::math::Pose worldPose` replaced with `ignition::math::Pose3d worldPose`
    + `gazebo::math::Pose animationStartPose` replaced with `ignition::math::Pose3d animationStartPose`
    + `gazebo::math::Pose dirtyPose` replaced with `ignition::math::Pose3d dirtyPose`
    + `gazebo::math::Pose initialRelativePose` replaced with `ignition::math::Pose3d initialRelativePose`

1. **gazebo/physics/Model.hh**
    + Changed `std::vector<math::Pose> attachedModelsOffset` to `std::vector<ignition::math::Pose3d> attachedModelsOffset`.

1. **gazebo/physics/Joint.hh**
    + `gazebo::math::Vector3 anchorPos` replaced with `ignition::math::Vector3d anchorPos`
    + `gazebo::math::Pose anchorPose` replaced with `ignition::math::Pose3d anchorPose`
    + `gazebo::math::Pose parentAnchorPose` replaced with `ignition::math::Pose3d parentAnchorPose`
    + `gazebo::math::Angle lowerLimit` replaced with `double lowerLimit`
    + `gazebo::math::Angle upperLimit` replaced with `double upperLimit`
    + `gazebo::math::Angle staticAngle` replaced with `double staticAngle`

1. **gazebo/test/ServerFixture.hh**
    + ***Deprecation:*** all public methods using gazebo::math
    + ***Replacement:*** same signatures for methods just replacing gazebo::math by ignition::math

1. **physics/SurfaceParams.hh**
    + Changed the type of `FrictionPyramid::direction1` from
    `gazebo::math::Vector3` to `ignition::math::Vector3d`.

1. **gazebo/physics/Population.hh**
    + `gazebo::math::Vector3 size` replaced with `ignition::math::Vector3d size`
    + `gazebo::math::Vector3 step` replaced with `ignition::math::Vector3d step`
    + `gazebo::math::Pose pose` replaced with `ignition::math::Pose3d pose`

1. **plugins/events/Region.hh**
    + ***Deprecation:*** public: bool Contains(const math::Vector3 &_p) const
    + ***Replacement:*** public: bool Contains(const ignition::math::Vector3d &_p) const
    + changed type from `std::vector<math::Box> boxes` to `std::vector<ignition::math::Box> boxes`

1. **plugins/events/EventSource.hh**
    + changed type from `typedef boost::shared_ptr<EventSource> EventSourcePtr` to `typedef std::shared_ptr<EventSource> EventSourcePtr`

1. **plugins/BuoyancyPlugin.hh**
    + VolumeProperties: changed type from `public: math::Vector3 cov` to `public ignition::math::Vector3d cov`

1. **plugins/ArrangePlugin.hh**
    + Object: changed type from `public: math::Pose pose` to `public: ignition::math::Pose3d pose`
    + changed type from `typedef boost::shared_ptr<Object> ObjectPtr` to `std::shared_ptr<Object> ObjectPtr`
    + changed type from `typedef std::map<std::string, math::Pose> Pose_M` to `typedef std::map<std::string, ignition::math::Pose3d> Pose_M`

1. **plugins/LiftDragPlugin.hh**
    + changed type from `protected: math::Vector3 cp` to `protected: ignition::math::Vector3d cp`
    + changed type from `protected: math::Vector3 forward` to `protected: ignition::math::Vector3d forward`
    + changed type from `protected: math::Vector3 upward` to `protected: ignition::math::Vector3d upward`
    + changed type from `protected: math::Vector3 velSmooth` to `protected: ignition::math::Vector3d velSmooth`

1. **gazebo/physics/dart/**
    + Updated to support version 5 of DART physics engine.

1. **gazebo/rendering/Road2d.hh**
    + Modified to inherit from Visual class.

1. **gazebo/common/Event.hh**
    + Connection(Event*, int) constructor changed to
      Connection(Event*, const int)
    + EventTPrivate no longer inherits from EventPrivate
    + EventT::Connect(const boost::function<T> &) changed to
      EventT::Connect(const std::function<T> &)

1. **gazebo/sensors/DepthCameraSensor.hh**
    + Modified to inherit from CameraSensor class.

1. **gazebo/gui/model/ModelEditorEvents.hh**
    + ***Removed:*** ConnectSetSelectedLink
    + ***Replacement:*** ConnectSetSelectedEntity
    + ***Removed:*** DisconnectSetSelectedLink
    + ***Replacement:*** DisconnectSetSelectedEntity
    + ***Removed:*** setSelectedLink
    + ***Replacement:*** setSelectedEntity
    + ***Removed:*** event::EventT<void (std::string)> requestModelPluginRemoval;
    + ***Replacement:*** event::EventT<void (std::string, bool)> requestModelPluginRemoval;
    + ***Removed:*** event::EventT<void (std::string, std::string, std::string)> requestModelPluginInsertion;
    + ***Replacement:*** event::EventT<void (std::string, std::string, std::string, bool)> requestModelPluginInsertion;

1. **gazebo/gui/GuiEvents.hh**
    + ***Removed:*** event::EventT<void (const std::string &, const gazebo::math::Vector3 &)> Events::scaleEntity
    + ***Replacement:*** event::EventT<void (const std::string &, const ignition::math::Vector3d &)> Events::scaleEntity

1. **gazebo/common/CommonTypes.hh**
    + ***Removed:*** GAZEBO_DEPRECATED
1. **gazebo/util/system.hh**
    + ***Replacement:*** GAZEBO_DEPRECATED

1. **gazebo/common/CommonTypes.hh**
    + ***Removed:*** GAZEBO_FORCEINLINE
1. **gazebo/util/system.hh**
    + ***Replacement:*** GAZEBO_FORCEINLINE

1. **gazebo/rendering/OculusCamera.hh**
    + ***Removed:*** public: virtual bool MoveToPosition(const math::Pose &_pose, double _time)

1. **gazebo/rendering/UserCamera.hh**
    + ***Removed:*** public: virtual bool MoveToPosition(const math::Pose &_pose, double _time)

### Deprecations

1. **gazebo/physics/RayShape.hh**
    + ***Deprecation:*** void SetPoints(const math::Vector3 &_posStart, const math::Vector3 &_posEnd)
    + ***Replacement:*** void SetPoints(const ignition::math::Vector3d &_posStart, const ignition::math::Vector3d &_posEnd)
    + ***Deprecation:*** virtual void GetRelativePoints(math::Vector3 &_posA, math::Vector3 &_posB)
    + ***Replacement:*** virtual void RelativePoints(ignition::math::Vector3d &_posA, ignition::math::Vector3d &_posB)
    + ***Deprecation:*** virtual void GetGlobalPoints(math::Vector3 &_posA, math::Vector3 &_posB)
    + ***Replacement:*** virtual void GlobalPoints(ignition::math::Vector3d &_posA, ignition::math::Vector3d &_posB)

1. **gazebo/physics/MeshShape.hh**
    + ***Deprecation:*** math::Vector3 GetSize() const
    + ***Replacement:*** ignition::math::Vector3d Size() const

1. **gazebo/physics/MapShape.hh**
    + ***Deprecation:*** math::Vector3 GetScale() const
    + ***Replacement:*** ignition::math::Vector3d Scale() const

1. **gazebo/physics/BoxShape.hh**
    + ***Deprecation:*** void SetSize(const math::Vector3 &_size)
    + ***Replacement:*** void SetSize(const ignition::math::Vector3d &_size)
    + ***Deprecation:*** math::Vector3 GetSize() const
    + ***Replacement:*** ignition::math::Vector3d Size() const

1. **gazebo/rendering/MovableText.hh**
    + ***Deprecation:*** math::Box GetAABB()
    + ***Replacement:*** ignition::math::Box AABB()

1. **gazebo/physics/Road.hh**
    + ***Deprecation:*** const std::vector<math::Vector3> &GetPoints() const
    + ***Replacement:*** const std::vector<ignition::math::Vector3d> &Points() const

1. **gazebo/physics/Collision.hh**
    + ***Deprecation:*** inline virtual const math::Pose GetWorldPose() const
    + ***Replacement:*** inline virtual const ignition::math::Pose3d &WorldPose() const
    + ***Deprecation:*** virtual math::Box GetBoundingBox() const
    + ***Replacement:*** virtual ignition::math::Box BoundingBox() const
    + ***Deprecation:*** void SetScale(const math::Vector3 &_scale)
    + ***Replacement:*** void SetScale(const ignition::math::Vector3d &_scale)

1. **gazebo/physics/Model.hh**
    + ***Deprecation:*** virtual math::Box GetBoundingBox() const
    + ***Replacement:*** virtual ignition::math::Box BoundingBox() const
    + ***Deprecation:*** void SetLinearVel(const math::Vector3 &_vel)
    + ***Replacement:*** void SetLinearVel(const ignition::math::Vector3d &_vel)
    + ***Deprecation:*** void SetAngularVel(const math::Vector3 &_vel)
    + ***Replacement:*** void SetAngularVel(const ignition::math::Vector3d &_vel)
    + ***Deprecation:*** void SetLinearAccel(const math::Vector3 &_vel)
    + ***Replacement:*** void SetLinearAccel(const ignition::math::Vector3d &_vel)

    + ***Deprecation:*** void SetAngularAccel(const math::Vector3 &_vel)
    + ***Replacement:*** void SetAngularAccel(const ignition::math::Vector3d &_vel)
    + ***Deprecation:*** void AttachStaticModel(ModelPtr &_model, math::Pose _offset)
    + ***Replacement:*** void AttachStaticModel(ModelPtr &_model, ignition::math::Pose3d _offset)

    + ***Deprecation:*** void SetLinkWorldPose(const math::Pose &_pose, std::string _linkName)
    + ***Replacement:*** void SetLinkWorldPose(const ignition::math::Pose3d &_pose, std::string _linkName)

    + ***Deprecation:*** void SetLinkWorldPose(const math::Pose &_pose, const LinkPtr &_link)
    + ***Replacement:*** void SetLinkWorldPose(const ignition::math::Pose3d &_pose, const LinkPtr &_link)

1. **gazebo/physics/Joint.hh**
    + ***Deprecation:*** math::Pose GetInitialAnchorPose() const
    + ***Replacement:*** ignition::math::Pose3d InitialAnchorPose() const
    + ***Deprecation:*** math::Pose GetWorldPose() const
    + ***Replacement:*** ignition::math::Pose3d WorldPose() const
    + ***Deprecation:*** math::Pose GetAnchorErrorPose() const
    + ***Replacement:*** ignition::math::Pose3d AnchorErrorPose() const
    + ***Deprecation:*** math::Quaternion GetAxisFrame(unsigned int _index) const
    + ***Replacement:*** ignition::math::Quaterniond AxisFrame(const unsigned int _index) const
    + ***Deprecation:*** math::Quaternion GetAxisFrameOffset(unsigned int _index) const
    + ***Replacement:*** ignition::math::Quaterniond AxisFrameOffset(const unsigned int _index) const
    + ***Deprecation:*** math::Pose ComputeChildLinkPose(unsigned int _index, double _position)
    + ***Replacement:*** ignition::math::Pose3d ChildLinkPose(const unsigned int _index, const double _position)
    + ***Deprecation:*** virtual unsigned int GetAngleCount() const = 0
    + ***Replacement:*** virtual unsigned int DOF() const = 0
    + ***Deprecation:*** math::Angle GetAngle(unsigned int _index) const
    + ***Replacement:*** virtual double Position(const unsigned int _index = 0) const final
    + ***Deprecation:*** virtual math::Angle GetAngleImpl(unsigned int _index) const = 0
    + ***Replacement:*** virtual double PositionImpl(const unsigned int _index = 0) const = 0
    + ***Deprecation:*** bool SetHighStop(unsigned int _index, const math::Angle &_angle)
    + ***Replacement:*** virtual void SetUpperLimit(const unsigned int _index, const double _limit)
    + ***Deprecation:*** void SetUpperLimit(unsigned int _index, math::Angle _limit)
    + ***Replacement:*** virtual void SetUpperLimit(const unsigned int _index, const double _limit)
    + ***Deprecation:*** bool SetLowStop(unsigned int _index, const math::Angle &_angle)
    + ***Replacement:*** virtual oid SetLowerLimit(const unsigned int _index, const double _limit)
    + ***Deprecation:*** void SetLowerLimit(unsigned int _index, math::Angle _limit)
    + ***Replacement:*** virtual oid SetLowerLimit(const unsigned int _index, const double _limit)
    + ***Deprecation:*** virtual math::Angle GetHighStop(unsigned int _index) = 0
    + ***Replacement:*** virtual double UpperLimit(const unsigned int _index = 0) const
    + ***Deprecation:*** math::Angle GetUpperLimit(unsigned int _index) const
    + ***Replacement:*** virtual double UpperLimit(const unsigned int _index = 0) const
    + ***Deprecation:*** virtual math::Angle GetLowStop(unsigned int _index) = 0
    + ***Replacement:*** virtual double LowerLimit(const unsigned int _index = 0) const
    + ***Deprecation:*** math::Angle GetLowerLimit(unsigned int _index) const
    + ***Replacement:*** virtual double LowerLimit(const unsigned int _index = 0) const
    + ***Deprecation:*** void Load(LinkPtr _parent, LinkPtr _child, const math::Pose &_pose)
    + ***Replacement:*** void Load(LinkPtr _parent, LinkPtr _child, const ignition::math::Pose3d &_pose)
    + ***Deprecation:*** void SetAxis(unsigned int _index, const math::Vector3 &_axis) = 0
    + ***Replacement:*** void SetAxis(const unsigned int _index, const ignition::math::Vector3d &_axis) = 0
    + ***Deprecation:*** math::Vector3 GetLocalAxis(unsigned int _index) const
    + ***Replacement:*** ignition::math::Vector3d LocalAxis(const unsigned int _index) const
    + ***Deprecation:*** math::Vector3 GetGlobalAxis(unsigned int _index)
    + ***Replacement:*** ignition::math::Vector3d GlobalAxis(unsigned int _index) const
    + ***Deprecation:*** void SetAnchor(unsigned int _index, const math::Vector3 &_anchor) = 0
    + ***Replacement:*** void SetAnchor(const unsigned int _index, const ignition::math::Vector3d &_anchor) = 0
    + ***Deprecation:*** math::Vector3 GetAnchor(unsigned int _index) const = 0
    + ***Replacement:*** ignition::math::Vector3d Anchor(const unsigned int _index) const = 0
    + ***Deprecation:*** math::Vector3 GetLinkForce(unsigned int _index) const = 0
    + ***Replacement:*** ignition::math::Vector3d LinkForce(const unsigned int _index) const = 0
    + ***Deprecation:*** math::Vector3 GetLinkTorque(unsigned int _index) const = 0
    + ***Replacement:*** ignition::math::Vector3d LinkTorque(const unsigned int _index) const = 0
    + ***Deprecation:*** double GetInertiaRatio(const math::Vector3 &_axis) const
    + ***Replacement:*** double InertiaRatio(const ignition::math::Vector3d &_axis) const

1. **gazebo/physics/Shape.hh**
    + ***Deprecation:*** void SetScale(const math::Vector3 &_scale)
    + ***Replacement:*** void SetScale(const ignition::math::Vector3d &_scale)
    + ***Deprecation:*** math::Vector3 GetScale() const
    + ***Replacement:*** ignition::math::Vector3d Scale() const

1. **gazebo/physics/HeightmapShape.hh**
    + ***Deprecation:*** math::Vector2i GetVertexCount() const
    + ***Replacement:*** ignition::math::Vector2i VertexCount() const
    + ***Deprecation:*** math::Vector3 GetSize() const
    + ***Replacement:*** ignition::math::Vector3d Size() const
    + ***Deprecation:*** math::Vector3 GetPos() const
    + ***Replacement:*** ignition::math::Vector3d Pos() const

1. **gazebo/physics/Entity.hh**
    + ***Deprecation:*** const math::Pose GetDirtyPose() const
    + ***Replacement:*** const ignition::math::Pose3d &DirtyPose() const
    + ***Deprecation:*** inline virtual const math::Pose GetWorldPose() const
    + ***Replacement:*** inline virtual const ignition::math::Pose3d &WorldPose() const
    + ***Deprecation:*** void SetInitialRelativePose(const math::Pose &_pose)
    + ***Replacement:*** void SetInitialRelativePose(const ignition::math::Pose3d &_pose)
    + ***Deprecation:*** math::Pose GetInitialRelativePose() const
    + ***Replacement:*** ignition::math::Pose3d InitialRelativePose() const
    + ***Deprecation:*** virtual math::Box GetBoundingBox() const
    + ***Replacement:*** virtual ignition::math::Box BoundingBox() const
    + ***Deprecation:*** void SetRelativePose(const math::Pose &_pose, bool _notify = true, bool _publish = true)
    + ***Replacement:*** void SetRelativePose(const ignition::math::Pose3d &_pose, const bool _notify = true, const bool _publish = true)
    + ***Deprecation:*** void SetWorldPose(const math::Pose &_pose, bool _notify = true, bool _publish = true)
    + ***Replacement:*** void SetWorldPose(const ignition::math::Pose3d &_pose, const bool _notify = true, const bool _publish = true)
    + ***Deprecation:*** virtual math::Vector3 GetRelativeLinearVel() const
    + ***Replacement:*** virtual ignition::math::Vector3d RelativeLinearVel() const
    + ***Deprecation:*** virtual math::Vector3 GetWorldLinearVel() const
    + ***Replacement:*** virtual ignition::math::Vector3d WorldLinearVel() const
    + ***Deprecation:*** virtual math::Vector3 GetRelativeAngularVel() const
    + ***Replacement:*** virtual ignition::math::Vector3d RelativeAngularVel() const
    + ***Deprecation:*** virtual math::Vector3 GetWorldAngularVel() const
    + ***Replacement:***  virtual ignition::math::Vector3d WorldAngularVel() const
    + ***Deprecation:*** virtual math::Vector3 GetRelativeLinearAccel() const
    + ***Replacement:***  virtual ignition::math::Vector3d RelativeLinearAccel() const
    + ***Deprecation:*** virtual math::Vector3 GetWorldLinearAccel() const
    + ***Replacement:***  virtual ignition::math::Vector3d WorldLinearAccel() const
    + ***Deprecation:*** virtual math::Vector3 GetRelativeAngularAccel() const
    + ***Replacement:*** virtual ignition::math::Vector3d RelativeAngularAccel() const
    + ***Deprecation:*** virtual math::Vector3 GetWorldAngularAccel() const
    + ***Replacement:*** virtual ignition::math::Vector3d WorldAngularAccel() const
    + ***Deprecation:*** math::Box GetCollisionBoundingBox() const
    + ***Replacement:*** ignition::math::Box CollisionBoundingBox() const
    + ***Deprecation:*** math::Pose GetRelativePose() const
    + ***Replacement:*** ignition::math::Pose3d RelativePose() const
    + ***Deprecation:*** void SetWorldTwist(const math::Vector3 &_linear, const math::Vector3 &_angular, bool _updateChildren = true)
    + ***Replacement:*** void SetWorldTwist(const ignition::math::Vector3d &_linear, const ignition::math::Vector3d &_angular, const bool _updateChildren = true)

1. **gazebo/physics/PlaneShape.hh**
    + ***Deprecation:*** void SetSize(const math::Vector2d &_size)
    + ***Replacement:*** void SetSize(const ignition::math::Vector2d &_size)
    + ***Deprecation:*** math::Vector2d GetSize() const
    + ***Replacement:*** ignition::math::Vector2d Size() const
    + ***Deprecation:*** void SetNormal(const math::Vector3 &_norm)
    + ***Replacement:*** void SetNormal(const ignition::math::Vector3d &_norm)
    + ***Deprecation:*** math::Vector3 GetNormal() const
    + ***Replacement:*** ignition::math::Vector3d Normal() const
    + ***Deprecation:*** void SetAltitude(const math::Vector3 &_pos)
    + ***Replacement:*** void SetAltitude(const ignition::math::Vector3d &_pos)

1. **gazebo/physics/CollisionState.hh**
    + ***Deprecation:*** const math::Pose &GetPose() const
    + ***Replacement:*** const ignition::math::Pose3d &Pose() const

1. **gazebo/physics/JointState.hh**
    + ***Deprecation:*** math::Angle GetAngle(unsigned int _axis) const
    + ***Replacement:*** double Position(const unsigned int _axis = 0) const
    + ***Deprecation:*** const std::vector<math::Angle> GetAngles() const
    + ***Replacement:*** const std::vector<double> &Positions() const

1. **gazebo/physics/LinkState.hh**
    + ***Deprecation:*** const math::Pose &GetPose() const
    + ***Replacement:*** const ignition::math::Pose3d &Pose() const
    + ***Deprecation:*** const math::Pose GetVelocity() const
    + ***Replacement:*** const ignition::math::Pose3d &Velocity() const
    + ***Deprecation:*** const math::Pose GetAcceleration() const
    + ***Replacement:*** const ignition::math::Pose3d &Acceleration() const
    + ***Deprecation:*** const math::Pose GetWrench() const
    + ***Replacement:*** const ignition::math::Pose3d &Wrench() const

1. **gazebo/physics/ModelState.hh**
    + ***Deprecation:*** const math::Pose &GetPose() const
    + ***Replacement:*** const ignition::math::Pose3d &Pose() const

1. **gazebo/rendering/Distortion.hh**
    + ***Deprecation:*** double GetK1() const
    + ***Replacement:*** double K1() const
    + ***Deprecation:*** double GetK2() const
    + ***Replacement:*** double K2() const
    + ***Deprecation:*** double GetK3() const
    + ***Replacement:*** double K3() const
    + ***Deprecation:*** double GetP1() const
    + ***Replacement:*** double P1() const
    + ***Deprecation:*** double GetP2() const
    + ***Replacement:*** double P2() const
    + ***Deprecation:*** math::Vector2d GetCenter() const
    + ***Replacement:*** ignition::math::Vector2d Center() const
    + ***Deprecation:*** static math::Vector2d Distort(const math::Vector2d &_in, const math::Vector2d &_center, double _k1, double _k2, double _k3, double _p1, double _p2)
    + ***Replacement:*** static ignition::math::Vector2d Distort( const ignition::math::Vector2d &_in, const ignition::math::Vector2d &_center, double _k1, double _k2, double _k3, double _p1, double _p2)

1. **gazebo/rendering/COMVisual.hh**
    + ***Deprecation:*** math::Pose GetInertiaPose() const
    + ***Replacement:*** ignition::math::Pose3d InertiaPose() const

1. **gazebo/rendering/JointVisual.hh**
    + ***Deprecation:*** void Load(ConstJointPtr &_msg, const math::Pose &_worldPose)
    + ***Replacement:*** void Load(ConstJointPtr &_msg, const ignition::math::Pose3d &_worldPose)
    + ***Deprecation:*** ArrowVisualPtr CreateAxis(const math::Vector3 &_axis, bool _useParentFrame, msgs::Joint::Type _type)
    + ***Replacement:*** ArrowVisualPtr CreateAxis(const ignition::math::Vector3d &_axis, const bool _useParentFrame, const msgs::Joint::Type _type)
    + ***Deprecation:*** void UpdateAxis(ArrowVisualPtr _arrowVisual, const math::Vector3 &_axis, bool _useParentFrame, msgs::Joint::Type _type)
    + ***Replacement:*** void UpdateAxis(ArrowVisualPtr _arrowVisual, const ignition::math::Vector3d &_axis, const bool _useParentFrame, const msgs::Joint::Type _type)

1. **gazebo/rendering/OrbitViewController.hh**
    + ***Deprecation:*** virtual void Init(const math::Vector3 &_focalPoint, const double _yaw = 0, const double _pitch = 0)
    + ***Replacement:*** virtual void Init(const ignition::math::Vector3d &_focalPoint, const double _yaw = 0, const double _pitch = 0)
    + ***Deprecation:*** void SetFocalPoint(const math::Vector3 &_fp)
    + ***Replacement:*** void SetFocalPoint(const ignition::math::Vector3d &_fp)
    + ***Deprecation:*** math::Vector3 GetFocalPoint() const
    + ***Replacement:*** ignition::math::Vector3d FocalPoint() const
    + ***Deprecation:*** void TranslateLocal(const math::Vector3 &_vec)
    + ***Replacement:*** void TranslateLocal(const ignition::math::Vector3d &_vec)
    + ***Deprecation:*** void TranslateGlobal(const math::Vector3 &_vec)
    + ***Replacement:*** void TranslateGlobal(const ignition::math::Vector3d &_vec)

1. **gazebo/rendering/OrthoViewController.hh**
    + ***Deprecation:*** virtual void Init(const math::Vector3 &_focalPoint, const double _yaw = 0, const double _pitch = 0)
    + ***Replacement:*** virtual void Init(const ignition::math::Vector3d &_focalPoint, const double _yaw = 0, const double _pitch = 0)

1. **gazebo/rendering/Projector.hh**
    + ***Deprecation:*** void Load(const std::string &_name, const math::Pose &_pose = math::Pose(0, 0, 0, 0, 0, 0), const std::string &_textureName = "", double _nearClip = 0.25, double _farClip = 15.0, double _fov = IGN_PI * 0.25)
    + ***Replacement:*** void Load(const std::string &_name, const ignition::math::Pose3d &_pose = ignition::math::Pose3d::Zero, const std::string &_textureName = "", const double _nearClip = 0.25, const double _farClip = 15.0, const double _fov = IGN_PI * 0.25);
    + ***Deprecation:*** void SetPose(const math::Pose &_pose)
    + ***Replacement:*** void SetPose(const ignition::math::Pose3d &_pose)

1. **gazebo/rendering/UserCamera.hh**
    + ***Deprecation:*** void SetViewController(const std::string &_type, const math::Vector3 &_pos)
    + ***Replacement:*** void SetViewController(const std::string &_type, const ignition::math::Vector3d &_pos)
    + ***Deprecation:*** void SetFocalPoint(const math::Vector3 &_pt)
    + ***Replacement:*** void SetFocalPoint(const ignition::math::Vector3d &_pt)
    + ***Deprecation:*** VisualPtr GetVisual(const math::Vector2i &_mousePos) const
    + ***Replacement:*** VisualPtr Visual(const ignition::math::Vector2i &_mousePos) const
    + ***Deprecation:*** VisualPtr GetVisual(const math::Vector2i &_mousePos, std::string &_mod)
    + ***Replacement:*** VisualPtr Visual(const ignition::math::Vector2i &_mousePos, std::string &_mod) const
    + ***Deprecation:*** void SetDefaultPose(const math::Pose &_pose)
    + ***Replacement:*** void SetInitialPose(const ignition::math::Pose3d &_pose)
    + ***Deprecation:*** math::Pose3 DefaultPose() const
    + ***Replacement:*** ignition::math::Pose3d InitialPose() const

1. **gazebo/rendering/ViewController.hh**
    + ***Deprecation:*** virtual void Init(const math::Vector3 &_focalPoint, const double _yaw = 0, const double _pitch = 0)
    + ***Replacement:*** virtual void Init(const ignition::math::Vector3d &_focalPoint, const double _yaw = 0, const double _pitch = 0)

1. **gazebo/physics/Gripper.hh**
    + ***Deprecation:*** std::string GetName() const
    + ***Replacement:*** std::string Name() const

1. **gazebo/physics/World.hh**
    + ***Deprecation:*** bool GetRunning() const
    + ***Replacement:*** bool Running() const;
    + ***Deprecation:*** std::string GetName() const
    + ***Replacement:*** std::string Name() const
    + ***Deprecation:*** PhysicsEnginePtr GetPhysicsEngine() const
    + ***Replacement:*** PhysicsEnginePtr Physics() const
    + ***Deprecation:*** PresetManagerPtr GetPresetManager() const
    + ***Replacement:*** PresetManagerPtr PresetMgr() const
    + ***Deprecation:*** common::SphericalCoordinatesPtr GetSphericalCoordinates() const
    + ***Replacement:*** common::SphericalCoordinatesPtr SphericalCoords() const
    + ***Deprecation:*** unsigned int GetModelCount() const
    + ***Replacement:*** unsigned int ModelCount() const
    + ***Deprecation:*** ModelPtr GetModel(unsigned int _index) const
    + ***Replacement:*** ModelPtr ModelByIndex(const unsigned int _index) const
    + ***Deprecation:*** Model_V GetModels() const
    + ***Replacement:*** Model_V Models() const
    + ***Deprecation:*** common::Time GetSimTime() const
    + ***Replacement:*** common::Time SimTime() const
    + ***Deprecation:*** common::Time GetPauseTime() const
    + ***Replacement:*** common::Time PauseTime() const
    + ***Deprecation:*** common::Time GetStartTime() const
    + ***Replacement:*** common::Time StartTime() const
    + ***Deprecation:*** common::Time GetRealTime() const
    + ***Replacement:*** common::Time RealTime() const
    + ***Deprecation:*** BasePtr GetByName(const std::string &_name)
    + ***Replacement:*** BasePtr BaseByName(const std::string &_name) const
    + ***Deprecation:*** ModelPtr GetModel(const std::string &_name)
    + ***Replacement:*** ModelPtr ModelByName(const std::string &_name) const
    + ***Deprecation:*** LightPtr Light(const std::string &_name) const
    + ***Replacement:*** LightPtr LightByName(const std::string &_name) const
    + ***Deprecation:*** EntityPtr GetEntity(const std::string &_name)
    + ***Replacement:*** EntityPtr EntityByName(const std::string &_name) const
    + ***Deprecation:*** ModelPtr GetModelBelowPoint(const math::Vector3 &_pt)
    + ***Replacement:*** ModelPtr ModelBelowPoint(const ignition::math::Vector3d &_pt) const
    + ***Deprecation:*** EntityPtr GetEntityBelowPoint(const math::Vector3 &_pt)
    + ***Replacement:*** EntityPtr EntityBelowPoint(const ignition::math::Vector3d &_pt) const
    + ***Deprecation:*** std::mutex &GetSetWorldPoseMutex() const
    + ***Replacement:*** std::mutex &WorldPoseMutex() const
    + ***Deprecation:*** bool GetEnablePhysicsEngine()
    + ***Replacement:*** bool PhysicsEnabled() const
    + ***Deprecation:*** void EnablePhysicsEngine(const bool _enable)
    + ***Replacement:*** void SetPhysicsEnabled(const bool _enable)
    + ***Deprecation:*** uint32_t GetIterations() const
    + ***Replacement:*** uint32_t Iterations() const
    + ***Deprecation:*** msgs::Scene GetSceneMsg() const
    + ***Replacement:*** msgs::Scene SceneMsg() const

1. **gazebo/rendering/Visual.hh**
    + ***Deprecation:*** public: void SetScale(const math::Vector3 &_scale)
    + ***Replacement:*** public: void SetScale(const ignition::math::Vector3d &_scale)
    + ***Deprecation:*** public: void SetPosition(const math::Vector3 &_pos)
    + ***Replacement:*** public: void SetPosition(const ignition::math::Vector3d &_pos)
    + ***Deprecation:*** std::string GetName() const
    + ***Replacement:*** std::string Name() const
    + ***Deprecation:*** math::Vector3 GetScale()
    + ***Replacement:*** ignition::math::Vector3d Scale() const
    + ***Deprecation:*** void SetRotation(const math::Quaternion &_rot)
    + ***Replacement:*** void SetRotation(const ignition::math::Quaterniond &_rot)
    + ***Deprecation:*** void SetPose(const math::Pose &_pose)
    + ***Replacement:*** void SetPose(const ignition::math::Pose3d &_pose)
    + ***Deprecation:*** math::Vector3 GetPosition() const
    + ***Replacement:*** ignition::math::Vector3d Position() const
    + ***Deprecation:*** math::Quaternion GetRotation() const
    + ***Replacement:*** ignition::math::Quaterniond Rotation() const
    + ***Deprecation:*** math::Pose GetPose() const
    + ***Replacement:*** ignition::math::Pose3d Pose()
    + ***Deprecation:*** math::Pose GetWorldPose() const
    + ***Replacement:*** ignition::math::Pose3d WorldPose() const
    + ***Deprecation:*** void SetWorldPosition(const math::Vector3 &_pos)
    + ***Replacement:*** void SetWorldPosition(const ignition::math::Vector3d &_pos)
    + ***Deprecation:*** void SetWorldRotation(const math::Quaternion &_pos)
    + ***Replacement:*** void SetWorldRotation(const ignition::math::Quaterniond &_pos)
    + ***Deprecation:*** math::Box GetBoundingBox() const
    + ***Replacement:*** ignition::math::Box BoundingBox() const
    + ***Deprecation:*** void MoveToPosition(const math::Pose &_pose, double _time)
    + ***Replacement:*** void MoveToPosition(const ignition::math::Pose3d &_pose, const double _time)
    + ***Deprecation:*** void MoveToPositions(const std::vector<math::Pose> &_pts, double _time, std::function<void()> _onComplete = nullptr)
    + ***Replacement:*** void MoveToPositions(const std::vector<ignition::math::Pose3d> &_pts, const double _time, std::function<void()> _onComplete = nullptr)
    + ***Deprecation:*** void SetWorldPose(const math::Pose &_pose)
    + ***Replacement:*** void SetWorldPose(const ignition::math::Pose3d &_pose)

1. **gazebo/rendering/Camera.hh**
    + ***Deprecation:*** public: virtual void SetWorldPose(const math::Pose &_pose)
    + ***Replacement:*** public: virtual void SetWorldPose(const ignition::math::Pose3d &_pose)

1. **gazebo/rendering/WireBox.hh**
    + ***Deprecation:*** public: explicit WireBox(VisualPtr _parent, const math::Box &_box)
    + ***Replacement:*** public: explicit WireBox(VisualPtr _parent, const ignition::math::Box &_box);
    + ***Deprecation:*** public: void Init(const math::Box &_box)
    + ***Replacement:*** public: void Init(const ignition::math::Box &_box)
    + ***Deprecation:*** public: bool GetVisible() const
    + ***Replacement:*** public: bool Visible() const
    + ***Deprecation:*** public: math::Box GetBox() const
    + ***Replacement:*** public: ignition::math::Box Box()

1. **gazebo/gui/ModelManipulator.hh**
    + ***Deprecation:*** public: void RotateEntity(rendering::VisualPtr &_vis,
                                                   const math::Vector3 &_axis,
                                                   bool _local = false);
    + ***Replacement:*** public: void RotateEntity(rendering::VisualPtr &_vis,
                                                   const ignition::math::Vector3d &_axis,
                                                   const bool _local = false)
    + ***Deprecation:*** public: void TranslateEntity(rendering::VisualPtr &_vis,
                                                      const math::Vector3 &_axis,
                                                      bool _local = false)
    + ***Replacement:*** public: void TranslateEntity(rendering::VisualPtr &_vis,
                                                      const ignition::math::Vector3d &_axis,
                                                      const bool _local = false);
    + ***Deprecation:*** public: void ScaleEntity(rendering::VisualPtr &_vis,
                                                  const math::Vector3 &_axis,
                                                  bool _local = false)
    + ***Replacement:*** public: void ScaleEntity(rendering::VisualPtr &_vis,
                                                  const ignition::math::Vector3d &_axis,
                                                  const bool _local = false)
    + ***Deprecation:*** public: static math::Vector3 SnapPoint(const math::Vector3 &_point,
                                                                double _interval = 1.0,
                                                                double _sensitivity = 0.4);
    + ***Replacement:*** public: static ignition::math::Vector3d SnapPoinit(const ignition::math::Vector3d &_point,
                                                                            const double _interval = 1.0,
                                                                            const double _sensitivity = 0.4)
    + ***Deprecation:*** public: static math::Vector3 GetMousePositionOnPlane(rendering::CameraPtr _camera,
                                                                              const common::MouseEvent &_event)
    + ***Replacement:*** public: static ignition::math::Vector3d MousePositionOnPlane(rendering::CameraPtr _camera,
                                                                                      const common::MouseEvent &_event)
    + ***Deprecation:*** public: static math::Vector3 GetMouseMoveDistance(rendering::CameraPtr _camera,
                                                                           const math::Vector2i &_start,
                                                                           const math::Vector2i &_end,
                                                                           const math::Pose &_pose,
                                                                           const math::Vector3 &_axis,
                                                                           bool _local)
    + ***Replacement:*** public: static ignition::math::Vector3d MouseMoveDistance(rendering::CameraPtr _camera,
                                                                                   const ignition::math::Vector2i &_start,
                                                                                   const ignition::math::Vector2i &_end,
                                                                                   const ignition::math::Pose3d &_pose,
                                                                                   const ignition::math::Vector3d &_axis,
                                                                                   const bool _local)

1. **gazebo/gui/ModelSnap.hh**
    + ***Deprecation:*** public: void Snap(const std::vector<math::Vector3> &_triangleSrc,
                                           const std::vector<math::Vector3> &_triangleDest,
                                           rendering::VisualPtr _visualSrc)
    + ***Replacement:*** public: void Snap(const ignition::math::Triangle3d &_triangleSrc,
                                           const ignition::math::Triangle3d &_triangleDest,
                                           rendering::VisualPtr _visualSrc);
    + ***Deprecation:*** public: void GetSnapTransform(const std::vector<math::Vector3> &_triangleSrc,
                                                       const std::vector<math::Vector3> &_triangleDest,
                                                       const math::Pose &_poseSrc, math::Vector3 &_trans,
                                                       math::Quaternion &_rot)
    + ***Replacement:*** public: void SnapTransform(const ignition::math::Triangle3d &_triangleSrc,
                                                    const ignition::math::Triangle3d &_triangleDest,
                                                    const ignition::math::Pose3d &_poseSrc,
                                                    ignition::math::Vector3d &_trans,
                                                    ignition::math::Quaterniond &_rot)

1. **gazebo/rendering/RayQuery.hh**
    + ***Deprecation:*** public: bool SelectMeshTriangle(int _x, int _y,
                                                         VisualPtr _visual,
                                                         math::Vector3 &_intersect,
                                                         std::vector<math::Vector3> &_vertices)
    + ***Replacement:*** public: bool SelectMeshTriangle(const int _x, const int _y,
                                                         const VisualPtr _visual,
                                                         ignition::math::Vector3d &_intersect,
                                                         ignition::math::Triangle3d &_triangle)

1. **gazebo/rendering/Road2d.hh**
    + ***Deprecation:*** public: void Load(VisualPtr);
    + ***Replacement:*** public: void Load(msgs::Road);

1. **gazebo/common/Event.hh**
    + ***Deprecation:*** public: void Event::Disconnect(ConnectionPtr);
    + ***Deprecation:*** public: void EventT::Disconnect(ConnectionPtr);
    + ***Replacement:*** Delete the Connection object, perhaps by calling
    reset() on its smart pointer.
    + ***Deprecation:*** public: bool Event::GetSignaled() const;
    + ***Replacement:*** public: bool Event::Signaled() const;
    + ***Deprecation:*** public: bool Connection::GetId() const;
    + ***Replacement:*** public: bool Connection::Id() const;

1. **gazebo/common/Events.hh**
    + ***Deprecation:*** public: void Events::Disconnect.*(ConnectionPtr);
    + ***Replacement:*** Delete the Connection object, perhaps by calling
    reset() on its smart pointer.

1. **gazebo/gui/GuiEvents.hh**
    + ***Deprecation:*** public: void Events::Disconnect.*(ConnectionPtr);
    + ***Replacement:*** Delete the Connection object, perhaps by calling
    reset() on its smart pointer.

1. **gazebo/gui/building/BuildingEditorEvents.hh**
    + ***Deprecation:*** public: void Events::Disconnect.*(ConnectionPtr);
    + ***Replacement:*** Delete the Connection object, perhaps by calling
    reset() on its smart pointer.

1. **gazebo/gui/model/ModelEditorEvents.hh**
    + ***Deprecation:*** public: void Events::Disconnect.*(ConnectionPtr);
    + ***Replacement:*** Delete the Connection object, perhaps by calling
    reset() on its smart pointer.

1. **gazebo/physics/Inertial.hh**
    + ***Deprecation:*** public: math::Matrix3 GetMOI() const
    + ***Replacement:*** public: ignition::math::Matrix3d MOI() const
    + ***Deprecation:*** public: math::Matrix3 GetMOI(const math::Pose) const
    + ***Replacement:*** public: ignition::math::Matrix3d MOI(const ignition::math::Pose3d) const
    + ***Deprecation:*** public: void SetMOI(const math::Matrix3)
    + ***Replacement:*** public: void SetMOI(const ignition::math::Matrix3d)

    + ***Deprecation:*** double GetMass() const
    + ***Replacement:*** double Mass() const
    + ***Deprecation:*** void SetCoG(const math::Vector3 &_center)
    + ***Replacement:*** void SetCoG(const ignition::math::Vector3d &_center)
    + ***Deprecation:*** void SetCoG(const math::Pose &_c)
    + ***Replacement:*** void SetCoG(const ignition::math::Pose3d &_c)
    + ***Deprecation:*** math::Vector3 GetCoG() const
    + ***Replacement:*** const ignition::math::Vector3d &CoG() const
    + ***Deprecation:*** const math::Pose GetPose() const
    + ***Replacement:*** const ignition::math::Pose3d Pose() const
    + ***Deprecation:*** math::Vector3 GetPrincipalMoments() const
    + ***Replacement:*** ignition::math::Vector3d PrincipalMoments() const
    + ***Deprecation:*** math::Vector3 GetProductsofInertia() const
    + ***Replacement:*** ignition::math::Vector3d ProductsOfInertia() const
    + ***Deprecation:*** double GetIXX() const
    + ***Replacement:*** double IXX() const
    + ***Deprecation:*** double GetIYY() const
    + ***Replacement:*** double IYY() const
    + ***Deprecation:*** double GetIZZ() const
    + ***Replacement:*** double IZZ() const
    + ***Deprecation:*** double GetIXY() const
    + ***Replacement:*** double IXY() const
    + ***Deprecation:*** double GetIXZ() const
    + ***Replacement:*** double IXZ() const
    + ***Deprecation:*** double GetIYZ() const
    + ***Replacement:*** double IYZ() const
    + ***Deprecation:*** void Rotate(const math::Quaternion &_rot)
    + ***Replacement:*** void Rotate(const ignition::math::Quaterniond &_rot)
    + ***Deprecation:*** Inertial GetInertial(const math::Pose &_frameOffset) const
    + ***Replacement:*** Inertial operator()(const ignition::math::Pose3d &_frameOffset) const

1. **gazebo/physics/Joint.hh**
    + ***Deprecation:*** public: void Joint::DisconnectJointUpdate(ConnectionPtr);
    + ***Replacement:*** Delete the Connection object, perhaps by calling
    reset() on its smart pointer.

1. **gazebo/physics/Link.hh**
    + ***Deprecation:*** public: math::Matrix3 GetWorldInertiaMatrix() const
    + ***Replacement:*** public: ignition::math::Matrix3d WorldInertiaMatrix() const
    + ***Deprecation:*** public: void Link::DisconnectEnabled(ConnectionPtr);
    + ***Replacement:*** Delete the Connection object, perhaps by calling
    reset() on its smart pointer.
    + ***Deprecation:*** virtual math::Box GetBoundingBox() const
    + ***Replacement:*** virtual ignition::math::Box BoundingBox() const
    + ***Deprecation:*** void SetScale(const math::Vector3 &_scale)
    + ***Replacement:*** void SetScale(const ignition::math::Vector3d &_scale)
    + ***Deprecation:*** virtual void SetLinearVel(const math::Vector3 &_vel)
    + ***Replacement:*** virtual void SetLinearVel(const ignition::math::Vector3d &_vel)
    + ***Deprecation:*** virtual void SetAngularVel(const math::Vector3 &_vel)
    + ***Replacement:*** virtual void SetAngularVel(const ignition::math::Vector3d &_vel)
    + ***Deprecation:*** void SetLinearAccel(const math::Vector3 &_accel)
    + ***Replacement:*** void SetLinearAccel(const ignition::math::Vector3d &_accel)
    + ***Deprecation:*** void SetAngularAccel(const math::Vector3 &_accel)
    + ***Replacement:*** void SetAngularAccel(const ignition::math::Vector3d &_accel)
    + ***Deprecation:*** virtual void SetForce(const math::Vector3 &_force)
    + ***Replacement:*** virtual void SetForce(const ignition::math::Vector3d &_force)
    + ***Deprecation:*** virtual void SetTorque(const math::Vector3 &_torque)
    + ***Replacement:***virtual void SetTorque(const ignition::math::Vector3d &_torque)
    + ***Deprecation:*** virtual void AddForce(const math::Vector3 &_force)
    + ***Replacement:*** virtual void AddForce(const ignition::math::Vector3d &_force)
    + ***Deprecation:*** virtual void AddRelativeForce(const math::Vector3 &_force)
    + ***Replacement:*** virtual void AddRelativeForce(const ignition::math::Vector3d &_force)
    + ***Deprecation:*** virtual void AddForceAtWorldPosition(const math::Vector3 &_force, const math::Vector3 &_pos)
    + ***Replacement:*** virtual void AddForceAtWorldPosition(const ignition::math::Vector3d &_force, const ignition::math::Vector3d &_pos)
    + ***Deprecation:*** virtual void AddForceAtRelativePosition( const math::Vector3 &_force, const math::Vector3 &_relPos)
    + ***Replacement:*** virtual void AddForceAtRelativePosition(const ignition::math::Vector3d &_force, const ignition::math::Vector3d &_relPos)
    + ***Deprecation:*** virtual void AddLinkForce(const math::Vector3 &_force, const math::Vector3 &_offset = math::Vector3::Zero)
    + ***Replacement:*** virtual void AddLinkForce(const ignition::math::Vector3d &_force, const ignition::math::Vector3d &_offset = ignition::math::Vector3d::Zero)
    + ***Deprecation:*** virtual void AddTorque(const math::Vector3 &_torque)
    + ***Replacement:*** virtual void AddTorque(const ignition::math::Vector3d &_torque)
    + ***Deprecation:*** virtual void AddRelativeTorque(const math::Vector3 &_torque)
    + ***Replacement:*** virtual void AddRelativeTorque(const ignition::math::Vector3d &_torque)
    + ***Deprecation:*** math::Pose GetWorldCoGPose() const
    + ***Replacement:*** ignition::math::Pose3d WorldCoGPose() const
    + ***Deprecation:*** virtual math::Vector3 GetWorldLinearVel() const
    + ***Replacement:*** virtual ignition::math::Vector3d WorldLinearVel() const
    + ***Deprecation:*** virtual math::Vector3 GetWorldLinearVel(const math::Vector3 &_offset) const
    + ***Replacement:*** virtual ignition::math::Vector3d WorldLinearVel(const ignition::math::Vector3d &_offset) const
    + ***Deprecation:*** virtual math::Vector3 GetWorldLinearVel(const math::Vector3 &_offset, const math::Quaternion &_q) const
    + ***Replacement:***  virtual ignition::math::Vector3d WorldLinearVel(const ignition::math::Vector3d &_offset, const ignition::math::Quaterniond &_q) const
    + ***Deprecation:*** virtual math::Vector3 GetWorldCoGLinearVel() const
    + ***Replacement:*** virtual ignition::math::Vector3d WorldCoGLinearVel() const
    + ***Deprecation:*** math::Vector3 GetRelativeLinearVel() const
    + ***Replacement:*** ignition::math::Vector3d RelativeLinearVel() const
    + ***Deprecation:*** math::Vector3 GetRelativeAngularVel() const
    + ***Replacement:*** ignition::math::Vector3d RelativeAngularVel() const
    + ***Deprecation:*** math::Vector3 GetRelativeLinearAccel() const
    + ***Replacement:*** ignition::math::Vector3d RelativeLinearAccel() const
    + ***Deprecation:*** math::Vector3 GetWorldLinearAccel() const
    + ***Replacement:*** ignition::math::Vector3d WorldLinearAccel() const
    + ***Deprecation:*** math::Vector3 GetRelativeAngularAccel() const
    + ***Replacement:*** ignition::math::Vector3d RelativeAngularAccel() const
    + ***Deprecation:*** math::Vector3 GetWorldAngularMomentum() const
    + ***Replacement:*** ignition::math::Vector3d WorldAngularMomentum() const
    + ***Deprecation:*** math::Vector3 GetWorldAngularAccel() const
    + ***Replacement:*** ignition::math::Vector3d WorldAngularAccel() const
    + ***Deprecation:*** math::Vector3 GetRelativeForce()
    + ***Replacement:*** ignition::math::Vector3d RelativeForce() const
    + ***Deprecation:*** virtual math::Vector3 GetWorldForce() const
    + ***Replacement:*** virtual ignition::math::Vector3d WorldForce() const
    + ***Deprecation:*** math::Vector3 GetRelativeTorque() const
    + ***Replacement:*** ignition::math::Vector3d RelativeTorque() const
    + ***Deprecation:*** virtual math::Vector3 GetWorldTorque() const
    + ***Replacement:*** virtual ignition::math::Vector3d WorldTorque() const
    + ***Deprecation:*** math::Pose GetWorldInertialPose() const
    + ***Replacement:*** ignition::math::Pose3d WorldInertialPose() const
    + ***Deprecation:*** void AttachStaticModel(ModelPtr &_model, const math::Pose &_offset)
    + ***Replacement:*** void AttachStaticModel(ModelPtr &_model, const ignition::math::Pose3d &_offset)

1. **gazebo/physics/MultiRayShape.hh**
    + ***Deprecation:*** public: void MultiRayShape::DisconnectNewLaserScans(ConnectionPtr);
    + ***Replacement:*** Delete the Connection object, perhaps by calling
    reset() on its smart pointer.
    + ***Deprecation:*** math::Angle GetMinAngle() const
    + ***Replacement:*** ignition::math::Angle MinAngle() const
    + ***Deprecation:*** math::Angle GetMaxAngle() const
    + ***Replacement:*** ignition::math::Angle MaxAngle() const
    + ***Deprecation:*** math::Angle GetVerticalMinAngle() const
    + ***Replacement:*** ignition::math::Angle VerticalMinAngle() const
    + ***Deprecation:*** math::Angle GetVerticalMaxAngle() const
    + ***Replacement:*** ignition::math::Angle VerticalMaxAngle() const
    + ***Deprecation:*** void AddRay(const math::Vector3 &_start, const math::Vector3 &_end)
    + ***Replacement:*** void AddRay(const ignition::math::Vector3d &_start, const ignition::math::Vector3d &_end)

1. **gazebo/physics/PhysicsEngine.hh**
    + ***Deprecation:*** virtual void SetGravity(const gazebo::math::Vector3 &_gravity) = 0
    + ***Replacement:*** virtual void SetGravity(const ignition::math::Vector3d &_gravity) = 0

1. **gazebo/physics/PhysicsEngine.hh**
    + ***Deprecation:*** public: math::Vector3 GetGravity const
1. **gazebo/physics/World.hh**
    + ***Replacement:*** public: ignition::math::Vector3 Gravity const

1. **gazebo/physics/PhysicsEngine.hh**
    + ***Deprecation:*** public: ignition::math::Vector3d MagneticField const
1. **gazebo/physics/World.hh**
    + ***Replacement:*** public: ignition::math::Vector3d MagneticField const

1. **gazebo/rendering/Conversions.hh**
    + ***Deprecation:*** public: static Ogre::Quaternion Convert(const math::Quaternion &)
    + ***Replacement:*** public: static Ogre::Quaternion Convert(const ignition::math::Quaterniond &)
    + ***Deprecation:*** public: static Ogre::Vector3 Convert(const math::Vector3 &)
    + ***Replacement:*** public: static Ogre::Vector3 Convert(const ignition::math::Vector3d &)
    + ***Deprecation:*** public: static math::Quaternion Convert(const Ogre::Quaternion &)
    + ***Replacement:*** public: static ignition::math::Quaterniond ConvertIgn(const Ogre::Quaternion &)
    + ***Deprecation:*** public: static math::Vector3 Convert(const Ogre::Vector3 &)
    + ***Replacement:*** public: static ignition::math::Vector3d ConvertIgn(const Ogre::Vector3 &)

1. **gazebo/physics/simbody/SimbodyPhysics.hh**
    + ***Deprecation:*** static SimTK::Quaternion QuadToQuad(const math::Quaternion &_q)
    + ***Replacement:*** static SimTK::Quaternion QuadToQuad(const ignition::math::Quaterniond &_q)
    + ***Deprecation:*** static math::Quaternion QuadToQuad(const SimTK::Quaternion &_q)
    + ***Replacement:*** static ignition::math::Quaterniond QuadToQuadIgn(const SimTK::Quaternion &_q)
    + ***Deprecation:*** static SimTK::Vec3 Vector3ToVec3(const math::Vector3 &_v)
    + ***Replacement:*** static SimTK::Vec3 Vector3ToVec3(const ignition::math::Vector3d &_v)
    + ***Deprecation:*** static math::Vector3 Vec3ToVector3(const SimTK::Vec3 &_v) GAZEBO_DEPRECATED(8.0)
    + ***Replacement:*** static ignition::math::Vector3d Vec3ToVector3Ign(const SimTK::Vec3 &_v)
    + ***Deprecation:*** static SimTK::Transform Pose2Transform(const math::Pose &_pose)
    + ***Replacement:*** static SimTK::Transform Pose2Transform(const ignition::math::Pose3d &_pose)
    + ***Deprecation:*** static math::Pose Transform2Pose(const SimTK::Transform &_xAB)
    + ***Replacement:*** static ignition::math::Pose3d Transform2PoseIgn(const SimTK::Transform &_xAB)

1. **gazebo/physics/dart/DARTTypes.hh**
    + ***Deprecation:*** static Eigen::Vector3d ConvVec3(const math::Vector3 &_vec3)
    + ***Replacement:*** static Eigen::Vector3d ConvVec3(const ignition::math::Vector3d &_vec3)
    + ***Deprecation:*** static math::Vector3 ConvVec3(const Eigen::Vector3d &_vec3)
    + ***Replacement:*** static ignition::math::Vector3d ConvVec3Ign(const Eigen::Vector3d &_vec3)
    + ***Deprecation:*** static Eigen::Quaterniond ConvQuat(const math::Quaternion &_quat)
    + ***Replacement:*** static Eigen::Quaterniond ConvQuat(const ignition::math::Quaterniond &_quat)
    + ***Deprecation:*** static math::Quaternion ConvQuat(const Eigen::Quaterniond &_quat)
    + ***Replacement:*** static ignition::math::Quaterniond ConvQuatIgn(const Eigen::Quaterniond &_quat)
    + ***Deprecation:*** static Eigen::Isometry3d ConvPose(const math::Pose &_pose)
    + ***Replacement:*** static Eigen::Isometry3d ConvPose(const ignition::math::Pose3d &_pose)
    + ***Deprecation:*** static math::Pose ConvPose(const Eigen::Isometry3d &_T)
    + ***Replacement:*** static ignition::math::Pose3d ConvPoseIgn(const Eigen::Isometry3d &_T)

1. **gazebo/physics/dart/DARTCollision.hh**
    + ***Deprecation:*** public: dart::dynamics::Shape *GetDARTCollisionShape() const
    + ***Replacement:*** public: dart::dynamics::ShapePtr DARTCollisionShape() const
    + ***Deprecation:*** public: void SetDARTCollisionShape(dart::dynamics::Shape*,...)
    + ***Replacement:*** public: void SetDARTCollisionShape(dart::dynamics::ShapePtr,...)

1. **gazebo/physics/dart/DARTCylinderShape.hh**
    + ***Deprecation:*** public: DARTCylinderShape(CollisionPtr)
    + ***Replacement:*** public: DARTCylinderShape(DARTCollisionPtr)

1. **gazebo/physics/dart/DARTHeightmapShape.hh**
    + ***Deprecation:*** public: DARTHeightmapShape(CollisionPtr)
    + ***Replacement:*** public: DARTHeightmapShape(DARTCollisionPtr)
    + ***Deprecation:*** public: dart::simulation::World *GetDARTWorld() const
    + ***Replacement:*** public: dart::simulation::WorldPtr DARTWorld() const

1. **gazebo/physics/dart/DARTMesh.hh**
    + ***Deprecation:*** void Init(const common::SubMesh *_subMesh, DARTCollisionPtr _collision, const math::Vector3 &_scale)
    + ***Replacement:*** void Init(const common::SubMesh *_subMesh, DARTCollisionPtr _collision, const ignition::math::Vector3d &_scale)
    + ***Deprecation:*** void Init(const common::Mesh *_mesh, DARTCollisionPtr _collision, const math::Vector3 &_scale)
    + ***Replacement:*** void Init(const common::Mesh *_mesh, DARTCollisionPtr _collision, const ignition::math::Vector3d &_scale)

1. **gazebo/physics/dart/DARTMeshShape.hh**
    + ***Deprecation:*** public: DARTMeshShape(CollisionPtr)
    + ***Replacement:*** public: DARTMeshShape(DARTCollisionPtr)

1. **gazebo/physics/dart/DARTModel.hh**
    + ***Deprecation:*** public: dart::dynamics::Skeleton *GetDARTSkeleton() const
    + ***Replacement:*** public: dart::dynamics::SkeletonPtr DARTSkeleton() const
    + ***Deprecation:*** public: dart::simulation::World *GetDARTWorld() const
    + ***Replacement:*** public: dart::simulation::WorldPtr DARTWorld() const

1. **gazebo/physics/dart/DARTMultiRayShape.hh**
    + ***Deprecation:*** public: DARTMultiRayShape(CollisionPtr)
    + ***Replacement:*** public: DARTMultiRayShape(DARTCollisionPtr)

1. **gazebo/physics/dart/DARTPhysics.hh**
    + ***Deprecation:*** public: dart::simulation::World *GetDARTWorld() const
    + ***Replacement:*** public: dart::simulation::WorldPtr DARTWorld() const

1. **gazebo/physics/dart/DARTPlaneShape.hh**
    + ***Deprecation:*** public: DARTPlaneShape(CollisionPtr)
    + ***Replacement:*** public: DARTPlaneShape(DARTCollisionPtr)

1. **gazebo/physics/ode/ODEMesh.hh**
    + ***Deprecation:*** void Init(const common::SubMesh *_subMesh, ODECollisionPtr _collision, const math::Vector3 &_scale)
    + ***Replacement:*** void Init(const common::SubMesh *_subMesh, ODECollisionPtr _collision, const ignition::math::Vector3d &_scale)
    + ***Deprecation:*** void Init(const common::Mesh *_mesh, ODECollisionPtr _collision, const math::Vector3 &_scale)
    + ***Replacement:*** void Init(const common::Mesh *_mesh, ODECollisionPtr _collision, const ignition::math::Vector3d &_scale)

1. **gazebo/physics/bullet/BulletTypes.hh**
    + ***Deprecation:*** static math::Vector4 ConvertVector4(const btVector4 &_bt)
    + ***Replacement:*** static ignition::math::Vector4d ConvertVector4dIgn(const btVector4 &_bt)
    + ***Deprecation:*** static btVector4 ConvertVector4(const math::Vector4 &_vec)
    + ***Replacement:*** static btVector4 ConvertVector4dIgn(const ignition::math::Vector4d &_vec)
    + ***Deprecation:*** static math::Vector3 ConvertVector3(const btVector3 &_bt)
    + ***Replacement:*** static ignition::math::Vector3d ConvertVector3Ign
    + ***Deprecation:*** static btVector3 ConvertVector3(const math::Vector3 &_vec)
    + ***Replacement:*** static btVector3 ConvertVector3(const ignition::math::Vector3d &_vec)
    + ***Deprecation:*** static math::Pose ConvertPose(const btTransform &_bt)
    + ***Replacement:*** static ignition::math::Pose3d ConvertPoseIgn(const btTransform &_bt)
    + ***Deprecation:*** static math::Pose ConvertPose(const btTransform &_bt)
    + ***Replacement:*** static btTransform ConvertPose(const math::Pose &_pose)

1. **gazebo/physics/bullet/BulletBallJoint.hh**
    + ***Deprecation:*** void Init(const common::SubMesh *_subMesh, BulletCollisionPtr _collision, const math::Vector3 &_scale)
    + ***Replacement:*** void Init(const common::SubMesh *_subMesh, BulletCollisionPtr _collision, const ignition::math::Vector3d &_scale)
    + ***Deprecation:*** void Init(const common::Mesh *_mesh, BulletCollisionPtr _collision, const math::Vector3 &_scale)
    + ***Replacement:*** void Init(const common::Mesh *_mesh, BulletCollisionPtr _collision, const math::Vector3 &_scale)

1. **gazebo/physics/bullet/BulletBallJoint.hh**
    + ***Deprecation:*** virtual math::Vector3 GetAxis(unsigned int _index) const
    + ***Replacement:*** Use Joint::LocalAxis or Joint::GlobalAxis

1. **gazebo/physics/bullet/BulletHinge2Joint.hh**
    + ***Deprecation:*** virtual math::Vector3 GetAxis(unsigned int _index) const
    + ***Replacement:*** Use Joint::LocalAxis or Joint::GlobalAxis

1. **gazebo/physics/simbody/SimbodyBallJoint.hh**
    + ***Deprecation:*** virtual math::Vector3 GetAxis(unsigned int _index) const
    + ***Replacement:*** Use Joint::LocalAxis or Joint::GlobalAxis

1. **gazebo/physics/simbody/SimbodyHinge2Joint.hh**
    + ***Deprecation:*** virtual math::Vector3 GetAxis(unsigned int _index) const
    + ***Replacement:*** Use Joint::LocalAxis or Joint::GlobalAxis

1. **gazebo/physics/simbody/SimbodyUniversalJoint.hh**
    + ***Deprecation:*** virtual math::Vector3 GetAxis(unsigned int _index) const
    + ***Replacement:*** Use Joint::LocalAxis or Joint::GlobalAxis

1. **gazebo/physics/simbody/SimbodyLink.hh**
    + ***Deprecation:*** void SetDirtyPose(const math::Pose &_pose)
    + ***Replacement:*** void SetDirtyPose(const ignition::math::Pose3d &_pose)

1. **gazebo/physics/simbody/SimbodyMesh.hh**
    + ***Deprecation:*** void Init(const common::SubMesh *_subMesh, SimbodyCollisionPtr _collision, const math::Vector3 &_scale)
    + ***Replacement:*** void Init(const common::SubMesh *_subMesh, SimbodyCollisionPtr _collision, const ignition::math::Vector3d &_scale)
    + ***Deprecation:*** void Init(const common::Mesh *_mesh, SimbodyCollisionPtr _collision, const math::Vector3 &_scale)
    + ***Replacement:*** void Init(const common::Mesh *_mesh, SimbodyCollisionPtr _collision, const ignition::math::Vector3d &_scale)

1. **gazebo/rendering/Grid.hh**
    + ***Deprecation:*** public: Ogre::SceneNode *GetSceneNode()
    + ***Replacement:*** public: Ogre::SceneNode *SceneNode() const
    + ***Deprecation:*** public: common::Color GetColor() const
    + ***Replacement:*** public: common::Color Color() const
    + ***Deprecation:*** public: uint32_t GetCellCount() const
    + ***Replacement:*** public: uint32_t CellCount() const
    + ***Deprecation:*** public: float GetCellLength() const
    + ***Replacement:*** public: float CellLength() const
    + ***Deprecation:*** public: float GetLineWidth() const
    + ***Replacement:*** public: float LineWidth() const
    + ***Deprecation:*** public: uint32_t GetHeight() const
    + ***Replacement:*** public: uint32_t Height() const

1. **gazebo/rendering/Camera.hh**
    + ***Deprecation:*** public: void Camera::DisconnectNewImageFrame(ConnectionPtr);
    + ***Replacement:*** Delete the Connection object, perhaps by calling
    reset() on its smart pointer.

1. **gazebo/rendering/DepthCamera.hh**
    + ***Deprecation:*** public: void DepthCamera::DisconnectNewDepthFrame(ConnectionPtr);
    + ***Deprecation:*** public: void DepthCamera::DisconnectNewRGBPointCloud(ConnectionPtr);
    + ***Replacement:*** Delete the Connection object, perhaps by calling
    reset() on its smart pointer.

1. **gazebo/rendering/GpuLaser.hh**
    + ***Deprecation:*** public: void GpuLaser::DisconnectNewLaserFrame(ConnectionPtr);
    + ***Replacement:*** Delete the Connection object, perhaps by calling
    reset() on its smart pointer.

1. **gazebo/sensors/ForceTorqueSensor.hh**
    + ***Deprecation:*** public: void ForceTorqueSensor::DisconnectUpdate(ConnectionPtr);
    + ***Replacement:*** Delete the Connection object, perhaps by calling
    reset() on its smart pointer.

1. **gazebo/sensors/GpuRaySensor.hh**
    + ***Deprecation:*** public: void GpuRaySensor::DisconnectNewLaserFrame(ConnectionPtr);
    + ***Replacement:*** Delete the Connection object, perhaps by calling
    reset() on its smart pointer.

1. **gazebo/sensors/Sensor.hh**
    + ***Deprecation:*** public: void Sensor::DisconnectUpdated(ConnectionPtr);
    + ***Replacement:*** Delete the Connection object, perhaps by calling
    reset() on its smart pointer.

1. **gazebo/sensors/SonarSensor.hh**
    + ***Deprecation:*** public: void SonarSensor::DisconnectUpdate(ConnectionPtr);
    + ***Replacement:*** Delete the Connection object, perhaps by calling
    reset() on its smart pointer.

1. **gazebo/transport/Connection.hh**
    + ***Deprecation:*** public: void Connection::DisconnectShutdown(ConnectionPtr);
    + ***Replacement:*** Delete the Connection object, perhaps by calling
    reset() on its smart pointer.

1. **plugins/events/EventSource.hh**
    + ***Deprecation:*** public: void SimEventConnector::DisconnectSpawnModel(ConnectionPtr);
    + ***Replacement:*** Delete the Connection object, perhaps by calling
    reset() on its smart pointer.

1. **gazebo/math/Filter.hh**
    + ***Deprecation:*** public:   gazebo::math::BiQuad
    + ***Replacement:*** public: ignition::math::BiQuad
    + ***Deprecation:*** public:   gazebo::math::BiQuadVector3
    + ***Replacement:*** public: ignition::math::BiQuadVector3
    + ***Deprecation:*** public:   gazebo::math::Filter
    + ***Replacement:*** public: ignition::math::Filter
    + ***Deprecation:*** public:   gazebo::math::OnePole
    + ***Replacement:*** public: ignition::math::OnePole
    + ***Deprecation:*** public:   gazebo::math::OnePoleQuaternion
    + ***Replacement:*** public: ignition::math::OnePoleQuaternion
    + ***Deprecation:*** public:   gazebo::math::OnePoleVector3
    + ***Replacement:*** public: ignition::math::OnePoleVector3

1. **gazebo/math/Helpers.hh**
    + ***Deprecation:*** GZ_DBL_INF
    + ***Replacement:*** ignition::math::INF_D
    + ***Deprecation:*** GZ_DBL_MIN
    + ***Replacement:*** ignition::math::MIN_D
    + ***Deprecation:*** GZ_DBL_MAX
    + ***Replacement:*** ignition::math::MAX_D
    + ***Deprecation:*** GZ_FLT_MIN
    + ***Replacement:*** ignition::math::MIN_F
    + ***Deprecation:*** GZ_FLT_MAX
    + ***Replacement:*** ignition::math::MAX_F
    + ***Deprecation:*** GZ_INT32_MIN
    + ***Replacement:*** ignition::math::MIN_I32
    + ***Deprecation:*** GZ_INT32_MAX
    + ***Replacement:*** ignition::math::MAX_I32
    + ***Deprecation:*** GZ_UINT32_MIN
    + ***Replacement:*** ignition::math::MIN_UI32
    + ***Deprecation:*** GZ_UINT32_MAX
    + ***Replacement:*** ignition::math::MAX_UI32
    + ***Deprecation:*** static const double gazebo::math::NAN_D
    + ***Replacement:*** static const double ignition::math::NAN_D
    + ***Deprecation:*** static const int gazebo::math::NAN_I
    + ***Replacement:*** static const int ignition::math::NAN_I
    + ***Deprecation:*** public: T   gazebo::math::clamp(T, T, T)
    + ***Replacement:*** public: T ignition::math::clamp(T, T, T)
    + ***Deprecation:*** public: bool   gazebo::math::equal(T, T, T)
    + ***Replacement:*** public: bool ignition::math::equal(T, T, T)
    + ***Deprecation:*** public: double   gazebo::math::fixnan(double)
    + ***Replacement:*** public: double ignition::math::fixnan(double)
    + ***Deprecation:*** public: float   gazebo::math::fixnan(float)
    + ***Replacement:*** public: float ignition::math::fixnan(float)
    + ***Deprecation:*** public: bool   gazebo::math::isnan(double)
    + ***Replacement:*** public: bool ignition::math::isnan(double)
    + ***Deprecation:*** public: bool   gazebo::math::isnan(float)
    + ***Replacement:*** public: bool ignition::math::isnan(float)
    + ***Deprecation:*** public: bool   gazebo::math::isPowerOfTwo(unsigned int)
    + ***Replacement:*** public: bool ignition::math::isPowerOfTwo(unsigned int)
    + ***Deprecation:*** public: T   gazebo::math::max(const std::vector<T> &)
    + ***Replacement:*** public: T ignition::math::max(const std::vector<T> &)
    + ***Deprecation:*** public: T   gazebo::math::mean(const std::vector<T> &)
    + ***Replacement:*** public: T ignition::math::mean(const std::vector<T> &)
    + ***Deprecation:*** public: T   gazebo::math::min(const std::vector<T> &)
    + ***Replacement:*** public: T ignition::math::min(const std::vector<T> &)
    + ***Deprecation:*** public: double   gazebo::math::parseFloat(const std::string &)
    + ***Replacement:*** public: double ignition::math::parseFloat(const std::string &)
    + ***Deprecation:*** public: int   gazebo::math::parseInt(const std::string &)
    + ***Replacement:*** public: int ignition::math::parseInt(const std::string &)
    + ***Deprecation:*** public: T   gazebo::math::precision(const T &, const unsigned int &)
    + ***Replacement:*** public: T ignition::math::precision(const T &, const unsigned int &)
    + ***Deprecation:*** public: unsigned int   gazebo::math::roundUpPowerOfTwo(unsigned int)
    + ***Replacement:*** public: unsigned int ignition::math::roundUpPowerOfTwo(unsigned int)
    + ***Deprecation:*** public: T   gazebo::math::variance(const std::vector<T> &)
    + ***Replacement:*** public: T ignition::math::variance(const std::vector<T> &)

1. **gazebo/math/Box.hh**
    + ***Deprecation:*** public:   gazebo::math::Box
    + ***Replacement:*** public: ignition::math::Box

1. **gazebo/math/Kmeans.hh**
    + ***Deprecation:*** public:   gazebo::math::Kmeans
    + ***Replacement:*** public: ignition::math::Kmeans

1. **gazebo/math/Matrix3.hh**
    + ***Deprecation:*** public:   gazebo::math::Matrix3
    + ***Replacement:*** public: ignition::math::Matrix3

1. **gazebo/math/Matrix4.hh**
    + ***Deprecation:*** public:   gazebo::math::Matrix4
    + ***Replacement:*** public: ignition::math::Matrix4

1. **gazebo/math/Quaternion.hh**
    + ***Deprecation:*** public:   gazebo::math::Quaternion
    + ***Replacement:*** public: ignition::math::Quaterniond

1. **gazebo/math/Plane.hh**
    + ***Deprecation:*** public:   gazebo::math::Plane
    + ***Replacement:*** public: ignition::math::Plane

1. **gazebo/math/Angle.hh**
    + ***Deprecation:*** public:   gazebo::math::Angle
    + ***Replacement:*** public: ignition::math::Angle
    + ***Deprecation:*** GZ_DTOR
    + ***Replacement:*** IGN_DTOR
    + ***Deprecation:*** GZ_RTOD
    + ***Replacement:*** IGN_RTOD
    + ***Deprecation:*** GZ_NORMALIZE
    + ***Replacement:*** IGN_NORMALIZE

1. **gazebo/math/Rand.hh**
    + ***Deprecation:*** public: static double   gazebo::math::GetDblNormal(double, double)
    + ***Replacement:*** public: static double ignition::math::DblNormal(double, double)
    + ***Deprecation:*** public: static int   gazebo::math::GetIntNormal(int, int)
    + ***Replacement:*** public: static int ignition::math::IntNormal(int, int)
    + ***Deprecation:*** public: static double   gazebo::math::GetDblUniform(double, double)
    + ***Replacement:*** public: static double ignition::math::DblUniform(double, double)
    + ***Deprecation:*** public: static int   gazebo::math::GetIntUniform(int, int)
    + ***Replacement:*** public: static int ignition::math::IntUniform(int, int)
    + ***Deprecation:*** public: static       uint32_t gazebo::math::GetSeed()
    + ***Replacement:*** public: static unsigned int ignition::math::Seed()
    + ***Deprecation:*** public: static   void gazebo::math::SetSeed(uint32_t)
    + ***Replacement:*** public: static void ignition::math::Seed(unsigned int)

1. **gazebo/math/RotationSpline.hh**
    + ***Deprecation:*** public:   gazebo::math::RotationSpline
    + ***Replacement:*** public: ignition::math::RotationSpline

1. **gazebo/math/SignalStats.hh**
    + ***Deprecation:*** public:   gazebo::math::SignalStatistic
    + ***Replacement:*** public: ignition::math::SignalStatistic
    + ***Deprecation:*** public:   gazebo::math::SignalStats
    + ***Replacement:*** public: ignition::math::SignalStats

1. **gazebo/math/Spline.hh**
    + ***Deprecation:*** public:   gazebo::math::Spline
    + ***Replacement:*** public: ignition::math::Spline

1. **gazebo/math/Vector2d.hh**
    + ***Deprecation:*** public:   gazebo::math::Vector2d
    + ***Replacement:*** public: ignition::math::Vector2d

1. **gazebo/math/Vector2i.hh**
    + ***Deprecation:*** public:   gazebo::math::Vector2i
    + ***Replacement:*** public: ignition::math::Vector2i

1. **gazebo/math/Vector3Stats.hh**
    + ***Deprecation:*** public:   gazebo::math::Vector3Stats
    + ***Replacement:*** public: ignition::math::Vector3Stats

1. **gazebo/math/Vector4.hh**
    + ***Deprecation:*** public:   gazebo::math::Vector4
    + ***Replacement:*** public: ignition::math::Vector4d

### Deletions

1. **gazebo/common/Event.hh**
    + ConnectionPrivate class
    + Connection() constructor
    + EventPrivate class
    + Event(EventPrivate&) constructor

1. **gazebo/gui/EntityMaker.hh**
    + EntityMakerPrivate class
    + Entity(EntityMakerPrivate&) constructor
    + EntityMakerPrivate *dataPtr

1. **gazebo/physics/Link.hh**
    + std::vector<std::string> cgVisuals
=======
## Gazebo 7.10.0 to 7.X

### Modifications

1. Shadows ambient factor has been reduced - they will now appear darker than before. Also increased shadow texture resolution and reduced effect of jagged shadow edges.
   Please see [Pull request 2805](https://bitbucket.org/osrf/gazebo/pull-request/2805)
   for more details.
>>>>>>> c02a72f9

## Gazebo 7.9.0 to 7.X

### Modifications

1. **gazebo/physics/ode/ODEPhysics.cc**
   `ODEPhysics::Collide` combines surface slip parameters with a sum
   instead of `std::min`.
   Please see [Pull request 2717](https://bitbucket.org/osrf/gazebo/pull-request/2717)
   for more details.

## Gazebo 7.8.0 to 7.X

### Modifications

1. **gz log**
   Gazebo log files no longer store velocity data and have reduced floating point precision.
   See [pull request 2715](https://bitbucket.org/osrf/gazebo/pull-requests/2715/add-log-record-filter-options)
   for further details.

## Gazebo 7.3.1 to 7.4

### Deprecations

1. **gazebo/sensors/ImuSensor.hh**
    + ***Deprecation:** public: void SetWorldToReferencePose(const ignition::math::Pose3d &)
    + ***Replacement:** public: void SetWorldToReferenceOrientation(const ignition::math::Quaterniond &)

## Gazebo 7.1.0 to 7.X

### Additions

1. **gazebo/physics/ode/ODEJoint.hh**
    + public: virtual void Fini();

1. **gazebo/physics/bullet/BulletJoint.hh**
    + public: virtual void Fini();

### Deprecations

1. **gazebo::common::VisualPlugin**
    The custom inner xml inside visual plugins used to be wrapped in an extra
    <sdf> tag. Now the inner xml should be accessed directly from the plugin's
    sdf. For example, for the following plugin:

          <visual ...>
            <plugin ...>
              <param>true</param>
            </plugin>
          </visual>

     <param> should be accessed with:

          auto param = _sdf->GetElement("param");

     The old behaviour is still supported on Gazebo7, that is:

          auto param = _sdf->GetElement("sdf")->GetElement("param");

     but this behaviour will be removed on Gazebo8.

    + [pull request #2394](https://bitbucket.org/osrf/gazebo/pull-request/2394)

## Gazebo 6.X to 7.X

### Additions

1. **gazebo/physics/Model.hh**
    + public: gazebo::physics::JointPtr CreateJoint(
        const std::string &_name, const std::string &_type,
        physics::LinkPtr _parent, physics::LinkPtr _child);
    + public: bool RemoveJoint(const std::string &_name);
    + public: boost::shared_ptr<Model> shared_from_this();

1. **gazebo/physics/SurfaceParams.hh**
    + public: double PoissonsRatio() const;
    + public: void SetPoissonsRatio(double _ratio);
    + public: double ElasticModulus() const;
    + public: void SetElasticModulus(double _modulus);

### Modifications

1. **gazebo/sensor/SensorTypes.hh**
    + All `typedef`'s of `shared_ptr`'s to Sensor's are changed
      from `boost::shared_ptr` to `std::shared_ptr`.
      Any downstream code that does a pointer cast
      (such as `dynamic_pointer_cast` or `static_pointer_cast`)
      will need to switch from `boost::*_pointer_cast` to `std::*_pointer_cast`.
    + [pull request #2079](https://bitbucket.org/osrf/gazebo/pull-request/2079)

1. **gazebo/sensors/Sensor.hh**
    + ***Removed:*** public: template<typename T> event::ConnectionPtr ConnectUpdated(T _subscriber);
    + ***Replacement:*** public: event::ConnectionPtr ConnectUpdated(std::function<void()> _subscriber);

1. **gazebo/rendering/GpuLaser.hh**
    + ***Removed:*** public: void SetCameraCount(double _cameraCount);
    + ***Replacement:*** public: void SetCameraCount(const unsigned int _cameraCount);
    + ***Removed:*** public: template<typename T> event::ConnectionPtr ConnectNewLaserFrame(T _subscriber);
    + ***Replacement:*** public: event::ConnectionPtr ConnectNewLaserFrame(std::function<void (const float *_frame, unsigned int _width, unsigned int _height, unsigned int _depth, const std::string &_format)> _subscriber);

1. **gazebo/rendering/DepthCamera.hh**
    + ***Removed:*** public: template<typename T> event::ConnectionPtr ConnectNewDepthFrame(T _subscriber)
    + ***Replacement:*** public: event::ConnectionPtr ConnectNewDepthFrame(std::function<void (const float *, unsigned int, unsigned int, unsigned int, const std::string &)>  _subscriber);
    + ***Removed:*** public: template<typename T> event::ConnectionPtr ConnectNewRGBPointCloud(T _subscriber)
    + ***Replacement:*** public: event::ConnectionPtr ConnectNewRGBPointCloud(std::function<void (const float *, unsigned int, unsigned int, unsigned int, const std::string &)>  _subscriber);

1. **gazebo/physics/Actor.hh**
    + Type change of `protected: math::Vector3 lastPos;` to `protected: ignition::math::Vector3d lastPos;`

1. **gazebo/physics/ContactManager.hh**
    + Remove contact filters with names that contain `::`.
      The `CreateFilter`, `HasFilter`, and `RemoveFilter` functions
      now convert `::` strings to `/` in the filter name before acting.
      These were not being deleted properly in previous versions.

1. **gazebo/rendering/RenderTypes.hh**
    + typedefs for Visual and its derived classes have been changed from boost to std pointers.
    + [pull request #1924](https://bitbucket.org/osrf/gazebo/pull-request/1924)

1. **gazebo/gui/model/ModelEditorEvents.hh**
    + ***Removed:*** public: static event::EventT<void (bool, bool, const math::Pose &, const std::string &)> modelPropertiesChanged
    + ***Replacement:*** public: static event::EventT<void (bool, bool)> modelPropertiesChanged
    + ***Note:*** Removed last two arguments, model pose and name, from the function

1. **gazebo/rendering/Camera.hh**
    + ***Removed:*** public: void SetClipDist();
    + ***Replacement:*** public: virtual void SetClipDist();
    + ***Removed:*** public: template<typename T> event::ConnectionPtr ConnectNewImageFrame(T _subscriber);
    + ***Replacement:*** public: event::ConnectionPtr ConnectNewImageFrame(std::function<void (const unsigned char *, unsigned int, unsigned int, unsigned int, const std::string &)> _subscriber);

1. **gazebo/msgs/logical_camera_sensors.proto**
    + The `near` and `far` members have been replaced with `near_clip` and `far_clip`
    + [Pull request #1942](https://bitbucket.org/osrf/gazebo/pull-request/1942)

1. **Light topic**
    + ***Removed:*** ~/light
    + ***Replacement:*** ~/factory/light - for spawning new lights
    + ***Replacement:*** ~/light/modify - for modifying existing lights
    * [Pull request #1920](https://bitbucket.org/osrf/gazebo/pull-request/1920)

1. **gazebo/rendering/Visual.hh**
    + ***Removed:*** public: void SetVisible(bool _visible, bool _cascade = true);
    + ***Replacement:*** public: virtual void SetVisible(bool _visible, bool _cascade = true);

1. **gazebo/rendering/OribitViewController.hh**
    + ***Removed:*** public: OrbitViewController(UserCameraPtr _camera);
    + ***Replacement:*** public: OrbitViewController(UserCameraPtr _camera, const std::string &_name = "OrbitViewController");

1. **gazebo/test/ServerFixture.hh**
    + ***Removed:*** protected: void RunServer(const std::string &_worldFilename);
    + ***Removed:*** protected: void RunServer(const std::string &_worldFilename,
      bool _paused, const std::string &_physics, const std::vector<std::string> &
      _systemPlugins = {});
    + ***Replacement:*** void ServerFixture::RunServer(const std::vector<:string>
      &_args)
    * [Pull request #1874](https://bitbucket.org/osrf/gazebo/pull-request/1874)

1. **gazebo/gui/building/BuildingMaker.hh**
    * Doesn't inherit from gui::EntityMaker anymore
    * [Pull request #1828](https://bitbucket.org/osrf/gazebo/pull-request/1828)

1. **gazebo/gui/EntityMaker.hh**
    + ***Removed:*** EntityMaker();
    + ***Replacement:*** EntityMaker(EntityMakerPrivate &_dataPtr);
    + ***Removed:*** public: virtual void Start(const rendering::UserCameraPtr _camera) = 0;
    + ***Replacement:*** public: virtual void Start();
    + ***Removed:*** public: virtual void Stop() = 0;
    + ***Replacement:*** public: virtual void Stop();

1. **gazebo/gui/ModelAlign.hh**
    + ***Removed:*** public: void AlignVisuals(std::vector<rendering::VisualPtr> _visuals, const std::string &_axis, const std::string &_config, const std::string &_target, bool _publish = true);
    + ***Replacement:*** public: void AlignVisuals(std::vector<rendering::VisualPtr> _visuals, const std::string &_axis, const std::string &_config, const std::string &_target, bool _publish = true, const bool _inverted = false);

1. **gazebo/gui/GuiEvents.hh**
    + ***Removed:*** public: static event::EventT<void (std::string, std::string, std::string, bool)> alignMode; std::string, std::string, bool)> alignMode;
    + ***Replacement:*** public: static event::EventT<void (std::string, std::string, std::string, bool)> alignMode; std::string, std::string, bool, bool)> alignMode;

### Deprecations

1. **gazebo/util/OpenAL.hh**
    + ***Deprecation:*** public: bool GetOnContact() const;
    + ***Replacement:*** public: bool OnContact() const;
    + ***Deprecation:*** public: std::vector<std::string> GetCollisionNames() const;
    + ***Replacement:*** public: std::vector<std::string> CollisionNames() const;

1. **gazebo/util/LogRecord.hh**
    + ***Deprecation:*** public: bool GetPaused() const;
    + ***Replacement:*** public: bool Paused() const;
    + ***Deprecation:*** public: bool GetRunning() const;
    + ***Replacement:*** public: bool Running() const;
    + ***Deprecation:*** public: const std::string &GetEncoding() const;
    + ***Replacement:*** public: const std::string &Encoding() const;
    + ***Deprecation:*** public: std::string GetFilename(const std::string &_name = "") const;
    + ***Replacement:*** public: std::string Filename(const std::string &_name = "") const;
    + ***Deprecation:*** public: unsigned int GetFileSize(const std::string &_name = "") const
    + ***Replacement:*** public: unsigned int FileSize(const std::string &_name = "") const;
    + ***Deprecation:*** public: std::string GetBasePath() const;
    + ***Replacement:*** public: std::string BasePath() const;
    + ***Deprecation:*** public: common::Time GetRunTime() const;
    + ***Replacement:*** public: common::Time RunTime() const;
    + ***Deprecation:*** public: bool GetFirstUpdate() const;
    + ***Replacement:*** public: bool FirstUpdate() const;
    + ***Deprecation:*** public: unsigned int GetBufferSize() const;
    + ***Replacement:*** public: unsigned int BufferSize() const;

1. **gazebo/rendering/Scene.hh**
    + ***Deprecation:*** public: Ogre::SceneManager *GetManager() const;
    + ***Replacement:*** public: Ogre::SceneManager *OgreSceneManager() const;
    + ***Deprecation:*** public: std::string GetName() const;
    + ***Replacement:*** public: std::string Name() const;
    + ***Deprecation:*** public: common::Color GetAmbientColor() const;
    + ***Replacement:*** public: common::Color AmbientColor() const;
    + ***Deprecation:*** public: common::Color GetBackgroundColor();
    + ***Replacement:*** public: common::Color BackgroundColor() const;
    + ***Deprecation:*** public: uint32_t GetGridCount();
    + ***Replacement:*** public: uint32_t GridCount() const;
    + ***Deprecation:*** public: uint32_t GetOculusCameraCount() const;
    + ***Replacement:*** public: uint32_t OculusCameraCount() const;
    + ***Deprecation:*** public: uint32_t GetCameraCount() const;
    + ***Replacement:*** public: uint32_t CameraCount() const;
    + ***Deprecation:*** public: uint32_t GetUserCameraCount() const;
    + ***Replacement:*** public: uint32_t UserCameraCount() const;
    + ***Deprecation:*** public: uint32_t GetLightCount() const;
    + ***Replacement:*** public: uint32_t LightCount() const;
    + ***Deprecation:*** public: VisualPtr GetVisualAt(CameraPtr _camera, const math::Vector2i &_mousePos, std::string &_mod)
    + ***Replacement:*** public: VisualPtr VisualAt(CameraPtr _camera, const ignition::math::Vector2i &_mousePos, std::string &_mod);
    + ***Deprecation:*** public: VisualPtr GetVisualAt(CameraPtr _camera, const math::Vector2i &_mousePos)
    + ***Replacement:*** public: VisualPtr VisualAt(CameraPtr _camera, const ignition::math::Vector2i &_mousePos);
    + ***Deprecation:*** public: VisualPtr GetVisualBelow(const std::string &_visualName);
    + ***Replacement:*** public: VisualPtr VisualBelow(const std::string &_visualName);
    + ***Deprecation:*** public: void GetVisualsBelowPoint(const math::Vector3 &_pt, std::vector<VisualPtr> &_visuals);
    + ***Replacement:*** public: void VisualsBelowPoint(const ignition::math::Vector3d &_pt, std::vector<VisualPtr> &_visuals);
    + ***Deprecation:*** public: double GetHeightBelowPoint(const math::Vector3 &_pt);
    + ***Replacement:*** public: double HeightBelowPoint(const ignition::math::Vector3d &_pt);
    + ***Deprecation:*** public: bool GetFirstContact(CameraPtr _camera, const math::Vector2i &_mousePos, math::Vector3 &_position)
    + ***Replacement:*** public: bool FirstContact(CameraPtr _camera, const ignition::math::Vector2i &_mousePos, ignition::math::Vector3d &_position);
    + ***Deprecation:*** public: void DrawLine(const math::Vector3 &_start, const math::Vector3 &_end, const std::string &_name)
    + ***Replacement:*** public: void DrawLine(const ignition::math::Vector3d &_start, const ignition::math::Vector3d &_end, const std::string &_name);
    + ***Deprecation:*** public: uint32_t GetId() const;
    + ***Replacement:*** public: uint32_t Id() const;
    + ***Deprecation:*** public: std::string GetIdString() const;
    + ***Replacement:*** public: std::string IdString() const;
    + ***Deprecation:*** public: bool GetShadowsEnabled() const;
    + ***Replacement:*** public: bool ShadowsEnabled() const;
    + ***Deprecation:*** public: VisualPtr GetWorldVisual() const;
    + ***Replacement:*** public: VisualPtr WorldVisual() const;
    + ***Deprecation:*** public: VisualPtr GetSelectedVisual() const;
    + ***Replacement:*** public: VisualPtr SelectedVisual() const;
    + ***Deprecation:*** public: bool GetShowClouds() const;
    + ***Replacement:*** public: bool ShowClouds() const;
    + ***Deprecation:*** public: bool GetInitialized() const;
    + ***Replacement:*** public: bool Initialized() const;
    + ***Deprecation:*** public: common::Time GetSimTime() const;
    + ***Replacement:*** public: common::Time SimTime() const;
    + ***Deprecation:*** public: uint32_t GetVisualCount() const
    + ***Replacement:*** public: uint32_t VisualCount() const;

1. **gazebo/rendering/DepthCamera.hh**
    + ***Deprecation:*** public: virtual const float *GetDepthData();
    + ***Replacement:*** public: virtual const float *DepthData() const;

1. **gazebo/rendering/Heightmap.hh**
    + ***Deprecation:*** public: double GetHeight(double _x, double _y, double _z = 1000);
    + ***Replacement:*** public: double Height(const double _x, const double _y, const double _z = 1000) const;
    + ***Deprecation:*** public: bool Flatten(CameraPtr _camera, math::Vector2i _mousePos, double _outsideRadius, double _insideRadius, double _weight = 0.1)
    + ***Replacement:*** public: bool Flatten(CameraPtr _camera, const ignition::math::Vector2i &_mousePos, const double _outsideRadius, const double _insideRadius, const double _weight = 0.1);
    + ***Deprecation:*** public: bool Smooth(CameraPtr _camera, math::Vector2i _mousePos, double _outsideRadius, double _insideRadius, double _weight = 0.1);
    + ***Replacement:*** public: bool Smooth(CameraPtr _camera, const ignition::math::Vector2i &_mousePos, const double _outsideRadius, const double _insideRadius, const double _weight = 0.1);
    + ***Deprecation:*** public: bool Raise(CameraPtr _camera, math::Vector2i _mousePos,
 double _outsideRadius, double _insideRadius, double _weight = 0.1)
    + ***Replacement:*** public: bool Raise(CameraPtr _camera, const ignition::math::Vector2i &_mousePos, const double _outsideRadius, const double _insideRadius, const double _weight = 0.1)
    + ***Deprecation:*** public: bool Lower(CameraPtr _camera, math::Vector2i _mousePos, double _outsideRadius, double _insideRadius, double _weight = 0.1)
    + ***Replacement:*** public: bool Lower(CameraPtr _camera, const ignition::math::Vector2i &_mousePos, const double _outsideRadius, const double _insideRadius, const double _weight = 0.1)
    + ***Deprecation:*** public: double GetAvgHeight(Ogre::Vector3 _pos, double _brushSize);
    + ***Replacement:*** public: double AvgHeight(const ignition::math::Vector3d &_pos, const double _brushSize) const
    + ***Deprecation:*** public: Ogre::TerrainGroup *GetOgreTerrain() const;
    + ***Replacement:*** public: Ogre::TerrainGroup *OgreTerrain() const;
    + ***Deprecation:*** public: common::Image GetImage() const;
    + ***Replacement:*** public: public: common::Image Image() const;
    + ***Deprecation:*** public: Ogre::TerrainGroup::RayResult GetMouseHit(CameraPtr _camera, math::Vector2i _mousePos);
    + ***Replacement:*** public: Ogre::TerrainGroup::RayResult MouseHit(CameraPtr _camera, const ignition::math::Vector2i &_mousePos) const;
    + ***Deprecation:*** public: unsigned int GetTerrainSubdivisionCount() const;
    + ***Replacement:*** public: unsigned int TerrainSubdivisionCount() const;

1. **gazebo/rendering/RenderEngine.hh**
    + ***Deprecation:*** public: unsigned int GetSceneCount() const;
    + ***Replacement:*** public: unsigned int SceneCount() const;
    + ***Deprecation:*** public: Ogre::OverlaySystem *GetOverlaySystem() const;
    + ***Replacement:*** public: Ogre::OverlaySystem *OverlaySystem() const;

1. **gazebo/rendering/GpuLaser.hh**
    + ***Deprecation:*** public: const float *GetLaserData();
    + ***Replacement:*** public: const float *LaserData() const;
    + ***Deprecation:*** public: double GetHorzHalfAngle() const;
    + ***Replacement:*** public: double HorzHalfAngle() const;
    + ***Deprecation:*** public: double GetVertHalfAngle() const;
    + ***Replacement:*** public: double VertHalfAngle() const;
    + ***Deprecation:*** public: double GetHorzFOV() const;
    + ***Replacement:*** public: double HorzFOV() const;
    + ***Deprecation:*** public: double GetCosHorzFOV() const;
    + ***Replacement:*** public: double CosHorzFOV() const;
    + ***Deprecation:*** public: double GetVertFOV() const;
    + ***Replacement:*** public: double VertFOV() const;
    + ***Deprecation:*** public: double GetCosVertFOV() const;
    + ***Replacement:*** public: double CosVertFOV() const;
    + ***Deprecation:*** public: double GetNearClip() const;
    + ***Replacement:*** public: double NearClip() const;
    + ***Deprecation:*** public: double GetFarClip() const;
    + ***Replacement:*** public: double FarClip() const;
    + ***Deprecation:*** public: double CameraCount() const;
    + ***Replacement:*** public: unsigned int CameraCount() const;
    + ***Deprecation:*** public: double GetRayCountRatio() const;
    + ***Replacement:*** public: double RayCountRatio() const;

1. **gazebo/rendering/DynamicLines.hh**
    + ***Deprecation:*** public: void AddPoint(const math::Vector3 &_pt,const common::Color &_color = common::Color::White)
    + ***Replacement:*** public: void AddPoint(const ignition::math::Vector3d &_pt,const common::Color &_color = common::Color::White);
    + ***Deprecation:*** public: void SetPoint(unsigned int _index, const math::Vector3 &_value)
    + ***Replacement:*** public: void SetPoint(unsigned int _index,const ignition::math::Vector3d &_value);
    + ***Deprecation:*** public: math::Vector3 GetPoint(unsigned int _index) const
    + ***Replacement:*** public: ignition::math::Vector3d Point(const unsigned int _index) const;

1. **gazebo/rendering/WindowManager.hh**
    + ***Deprecation:*** public: uint32_t GetAvgFPS(uint32_t _id);
    + ***Replacement:*** public: uint32_t AvgFPS(const uint32_t _id) const;
    + ***Deprecation:*** public: uint32_t GetTriangleCount(uint32_t _id);
    + ***Replacement:*** public: uint32_t TriangleCount(const uint32_t _id) const;
    + ***Deprecation:*** public: Ogre::RenderWindow *GetWindow(uint32_t _id);
    + ***Replacement:*** public: Ogre::RenderWindow *Window(const uint32_t _id) const;

1. **gazebo/rendering/Light.hh**
    + ***Deprecation:*** public: std::string GetName() const;
    + ***Replacement:*** public: std::string Name() const;
    + ***Deprecation:*** public: std::string GetType() const;
    + ***Replacement:*** public: std::string Type() const;
    + ***Deprecation:*** public: public: void SetPosition(const math::Vector3 &_p);
    + ***Replacement:*** public: void SetPosition(const ignition::math::Vector3d &_p);
    + ***Deprecation:*** public: math::Vector3 GetPosition();
    + ***Replacement:*** public: ignition::math::Vector3d Position() const;
    + ***Deprecation:*** public: void SetRotation(const math::Quaternion &_q);
    + ***Replacement:*** public: void SetRotation(const ignition::math::Quaterniond &_q);
    + ***Deprecation:*** public: math::Quaternion GetRotation() const;
    + ***Replacement:*** public: ignition::math::Quaterniond Rotation() const;
    + ***Deprecation:*** public: bool GetVisible() const;
    + ***Replacement:*** public: bool Visible() const;
    + ***Deprecation:*** public: common::Color GetDiffuseColor() const;
    + ***Replacement:*** public: common::Color DiffuseColor() const;
    + ***Deprecation:*** public: common::Color GetSpecularColor() const;
    + ***Replacement:*** public: common::Color SpecularColor() const;
    + ***Deprecation:*** public: void SetDirection(const math::Vector3 &_dir);
    + ***Replacement:*** public: void SetDirection(const ignition::math::Vector3d &_dir);
    + ***Deprecation:*** public: math::Vector3 GetDirection() const;
    + ***Replacement:*** public: ignition::math::Vector3d Direction() const;

1. **gazebo/util/Diagnostics.hh**
    + ***Deprecation:*** public: int GetTimerCount() const;
    + ***Replacement:*** public: int TimerCount() const;
    + ***Deprecation:*** public: common::Time GetTime(int _index) const;
    + ***Replacement:*** public: common::Time Time(const int _index) const;
    + ***Deprecation:*** public: common::Time GetTime(const std::string &_label) const;
    + ***Replacement:*** public: common::Time Time(const std::string &_label) const;
    + ***Deprecation:*** public: std::string GetLabel(int _index) const;
    + ***Replacement:*** public: std::string Label(const int _index) const;
    + ***Deprecation:*** public: boost::filesystem::path GetLogPath() const
    + ***Replacement:*** public: boost::filesystem::path LogPath() const;

1. **gazebo/sensors/CameraSensor.hh**
    + ***Deprecation:** public: virtual std::string GetTopic() const;
    + ***Replacement:** public: virtual std::string Topic() const;
    + ***Deprecation:** public: rendering::CameraPtr GetCamera() const
    + ***Replacement:** public: rendering::CameraPtr Camera() const;
    + ***Deprecation:** public: unsigned int GetImageWidth() const;
    + ***Replacement:** public: unsigned int ImageWidth() const;
    + ***Deprecation:** public: unsigned int GetImageHeight() const;
    + ***Replacement:** public: unsigned int ImageHeight() const;
    + ***Deprecation:** public: const unsigned char *GetImageData();
    + ***Replacement:** const unsigned char *ImageData() const;

1. **gazebo/util/LogPlay.hh**
    + ***Deprecation:*** public: std::string GetLogVersion() const;
    + ***Replacement:*** public: std::string LogVersion() const;
    + ***Deprecation:*** public: std::string GetGazeboVersion() const;
    + ***Replacement:*** public: std::string GazeboVersion() const;
    + ***Deprecation:*** public: uint32_t GetRandSeed() const
    + ***Replacement:*** public: uint32_t RandSeed() const;
    + ***Deprecation:*** public: common::Time GetLogStartTime() const;
    + ***Replacement:*** public: common::Time LogStartTime() const;
    + ***Deprecation:*** public: common::Time GetLogEndTime() const;
    + ***Replacement:*** public: common::Time LogEndTime() const;
    + ***Deprecation:*** public: std::string GetFilename() const;
    + ***Replacement:*** public: std::string Filename() const;
    + ***Deprecation:*** public: std::string GetFullPathFilename() const;
    + ***Replacement:*** public: std::string FullPathFilename() const;
    + ***Deprecation:*** public: uintmax_t GetFileSize() const
    + ***Replacement:*** public: uintmax_t FileSize() const;
    + ***Deprecation:*** public: unsigned int GetChunkCount() const;
    + ***Replacement:*** public: unsigned int ChunkCount() const;
    + ***Deprecation:*** public: bool GetChunk(unsigned int _index, std::string &_data);
    + ***Replacement:*** public: bool Chunk(const unsigned int _index, std::string &_data) const;
    + ***Deprecation:*** public: std::string GetEncoding() const
    + ***Replacement:*** public: std::string Encoding() const;
    + ***Deprecation:*** public: std::string GetHeader() const
    + ***Replacement:*** public: std::string Header() const;
    + ***Deprecation:*** public: uint64_t GetInitialIterations() const
    + ***Replacement:*** public: uint64_t InitialIterations() const;

1. **gazebo/sensors/ContactSensor.hh**
    + ***Deprecation:** public: msgs::Contacts GetContacts() const;
    + ***Replacement:** public: msgs::Contacts Contacts() const;
    + ***Deprecation:** public: std::map<std::string, physics::Contact> GetContacts(const std::string &_collisionName);
    + ***Replacement:** public: std::map<std::string, physics::Contact> Contacts(const std::string &_collisionName) const;

1. **gazebo/sensors/DepthCameraSensor.hh**
    + ***Deprecation:** public: rendering::DepthCameraPtr GetDepthCamera() const
    + ***Replacement:** public: rendering::DepthCameraPtr DepthCamera() const;

1. **gazebo/sensors/ForceTorqueSensor.hh**
    + ***Deprecation:** public: virtual std::string GetTopic() const
    + ***Replacement:** public: virtual std::string Topic() const;
    + ***Deprecation:** public: physics::JointPtr GetJoint() const;
    + ***Replacement:** public: physics::JointPtr Joint() const;

1. **gazebo/sensors/GpsSensor.hh**
    + ***Deprecation:** public: double GetAltitude();
    + ***Replacement:** public: double Altitude() const;

1. **gazebo/sensors/GpuRaySensor.hh**
    + ***Deprecation:** public: virtual std::string GetTopic() const;
    + ***Replacement:** public: virtual std::string Topic() const;
    + ***Deprecation:** public: rendering::GpuLaserPtr GetLaserCamera() const
    + ***Replacement:** public: rendering::GpuLaserPtr LaserCamera() const;
    + ***Deprecation:** public: double GetAngleResolution() const
    + ***Replacement:** public: double AngleResolution() const;
    + ***Deprecation:** public: double GetRangeMin() const
    + ***Replacement:** public: double RangeMin() const;
    + ***Deprecation:** public: double GetRangeMax() const
    + ***Replacement:** public: double RangeMax() const;
    + ***Deprecation:** public: double GetRangeResolution() const
    + ***Replacement:** public: double RangeResolution() const;
    + ***Deprecation:** public: int GetRayCount() const
    + ***Replacement:** public: int RayCount() const;
    + ***Deprecation:** public: int GetRangeCount() const
    + ***Replacement:** public: int RangeCount() const;
    + ***Deprecation:** public: int GetVerticalRayCount() const
    + ***Replacement:** public: int VerticalRayCount()
    + ***Deprecation:** public: int GetVerticalRangeCount() const;
    + ***Replacement:** public: int VerticalRangeCount() const;
    + ***Deprecation:** public: double GetVerticalAngleResolution() const
    + ***Replacement:** public: double VerticalAngleResolution() const;
    + ***Deprecation:** public: double GetRange(int _index)
    + ***Replacement:** public: double Range(const int _index) const;
    + ***Deprecation:** public: void GetRanges(std::vector<double> &_ranges)
    + ***Replacement:** public: void Ranges(std::vector<double> &_ranges) const
    + ***Deprecation:** public: double GetRetro(int _index) const
    + ***Replacement:** public: double Retro(const int _index) const;
    + ***Deprecation:** public: int GetFiducial(int _index) const
    + ***Replacement:** public: int Fiducial(const unsigned int _index) const;
    + ***Deprecation:** public: unsigned int GetCameraCount() const
    + ***Replacement:** public: unsigned int CameraCount() const;
    + ***Deprecation:** public: double GetRayCountRatio()
    + ***Replacement:** public: double RayCountRatio() const;
    + ***Deprecation:** public: double GetRangeCountRatio() const
    + ***Replacement:** public: double RangeCountRatio() const;
    + ***Deprecation:** public: double GetHorzFOV() const
    + ***Replacement:** public: double HorzFOV() const;
    + ***Deprecation:** public: double GetCosHorzFOV() const
    + ***Replacement:** public: double CosHorzFOV() const;
    + ***Deprecation:** public: double GetVertFOV() const
    + ***Replacement:** public: double VertFOV() const;
    + ***Deprecation:** public: double GetCosVertFOV() const
    + ***Replacement:** public: double CosVertFOV() const;
    + ***Deprecation:** public: double GetHorzHalfAngle() const
    + ***Replacement:** public: double HorzHalfAngle() const;
    + ***Deprecation:** public: double GetVertHalfAngle() const
    + ***Replacement:** public: double VertHalfAngle() const;

1. **gazebo/sensors/ImuSensor.hh**
    + ***Deprecation:** public: msgs::IMU GetImuMessage() const
    + ***Replacement:** public: msgs::IMU ImuMessage() const;

1. **gazebo/sensors/MultiCameraSensor.hh**
    + ***Deprecation:** public: virtual std::string GetTopic() const;
    + ***Replacement:** public: virtual std::string Topic() const;
    + ***Deprecation:** public: unsigned int GetCameraCount() const
    + ***Replacement:** public: unsigned int CameraCount() const;
    + ***Deprecation:** public: rendering::CameraPtr GetCamera(unsigned int _index) const
    + ***Replacement:** public: rendering::CameraPtr Camera(const unsigned int _index) const;
    + ***Deprecation:** public: unsigned int GetImageWidth(unsigned int _index) const
    + ***Replacement:** public: unsigned int ImageWidth(const unsigned int _index) const;
    + ***Deprecation:** public: unsigned int GetImageHeight(unsigned int _index) const
    + ***Replacement:** public: unsigned int ImageHeight(const unsigned int _index) const;
    + ***Deprecation:** public: const unsigned char *GetImageData(unsigned int _index)
    + ***Replacement:** public: const unsigned char *ImageData(const unsigned int _index);

1. **gazebo/sensors/RaySensor.hh**
    + ***Deprecation:** public: virtual std::string GetTopic() const;
    + ***Replacement:** public: virtual std::string Topic() const;
    + ***Deprecation:** public: double GetAngleResolution() const
    + ***Replacement:** public: double AngleResolution() const;
    + ***Deprecation:** public: double GetRangeMin() const
    + ***Replacement:** public: double RangeMin() const;
    + ***Deprecation:** public: double GetRangeMax() const
    + ***Replacement:** public: double RangeMax() const;
    + ***Deprecation:** public: double GetRangeResolution() const
    + ***Replacement:** public: double RangeResolution() const;
    + ***Deprecation:** public: int GetRayCount() const
    + ***Replacement:** public: int RayCount() const;
    + ***Deprecation:** public: int GetRangeCount() const
    + ***Replacement:** public: int RangeCount() const;
    + ***Deprecation:** public: int GetVerticalRayCount() const
    + ***Replacement:** public: int VerticalRayCount() const
    + ***Deprecation:** public: int GetVerticalRangeCount() const
    + ***Replacement:** public: int VerticalRangeCount() const;
    + ***Deprecation:** public: double GetVerticalAngleResolution() const
    + ***Replacement:** public: double VerticalAngleResolution() const;
    + ***Deprecation:** public: double GetRange(unsigned int _index)
    + ***Replacement:** public: double Range(const unsigned int _index) const;
    + ***Deprecation:** public: void GetRanges(std::vector<double> &_ranges)
    + ***Replacement:** public: void Ranges(std::vector<double> &_ranges) const;
    + ***Deprecation:** public: double GetRetro(unsigned int _index)
    + ***Replacement:** public: double Retro(const unsigned int _index) const;
    + ***Deprecation:** public: int GetFiducial(unsigned int _index)
    + ***Replacement:** public: int Fiducial(const unsigned int _index) const;
    + ***Deprecation:** public: physics::MultiRayShapePtr GetLaserShape()
    + ***Replacement:** public: physics::MultiRayShapePtr LaserShape() const;

1. **gazebo/sensors/Sensor.hh**
    + ***Deprecation:** public: std::string GetParentName() const
    + ***Replacement:** public: std::string ParentName() const;
    + ***Deprecation:** public: double GetUpdateRate()
    + ***Replacement:** public: double UpdateRate() const;
    + ***Deprecation:** public: std::string GetName() const
    + ***Replacement:** public: std::string Name() const;
    + ***Deprecation:** public: std::string GetScopedName() const
    + ***Replacement:** public: std::string ScopedName() const;
    + ***Deprecation:** public: std::string GetType() const
    + ***Replacement:** public: std::string Type() const;
    + ***Deprecation:** public: common::Time GetLastUpdateTime()
    + ***Replacement:** public: common::Time LastUpdateTime() const;
    + ***Deprecation:** public: common::Time GetLastMeasurementTime()
    + ***Replacement:** public: common::Time LastMeasurementTime() const;
    + ***Deprecation:** public: bool GetVisualize() const
    + ***Replacement:** public: bool Visualize() const;
    + ***Deprecation:** public: virtual std::string GetTopic() const
    + ***Replacement:** public: virtual std::string Topic() const;
    + ***Deprecation:** public: std::string GetWorldName() const
    + ***Replacement:** public: std::string WorldName() const;
    + ***Deprecation:** public: SensorCategory GetCategory() const
    + ***Replacement:** public: SensorCategory Category() const;
    + ***Deprecation:** public: uint32_t GetId() const
    + ***Replacement:** public: uint32_t Id() const;
    + ***Deprecation:** public: uint32_t GetParentId() const
    + ***Replacement:** public: uint32_t ParentId() const;
    + ***Deprecation:** public: NoisePtr GetNoise(const SensorNoiseType _type) const
    + ***Replacement:** public: NoisePtr Noise(const SensorNoiseType _type) const;

1. **gazebo/sensors/SonarSensor.hh**
    + ***Deprecation:** public: virtual std::string GetTopic() const;
    + ***Replacement:** public: virtual std::string Topic() const;
    + ***Deprecation:** public: double GetRangeMin() const
    + ***Replacement:** public: double RangeMin() const;
    + ***Deprecation:** public: double GetRangeMax() const
    + ***Replacement:** public: double RangeMax() const;
    + ***Deprecation:** public: double GetRadius() const
    + ***Replacement:** public: double Radius() const;
    + ***Deprecation:** public: double GetRange()
    + ***Replacement:** public: double Range();

1. **gazebo/sensors/WirelessReceiver.hh**
    + ***Deprecation:** public: double GetMinFreqFiltered() const
    + ***Replacement:** public: double MinFreqFiltered() const;
    + ***Deprecation:** public: double GetMaxFreqFiltered() const
    + ***Replacement:** public: double MaxFreqFiltered() const;
    + ***Deprecation:** public: double GetSensitivity() const
    + ***Replacement:** public: double Sensitivity() const;

1. **gazebo/sensors/WirelessTransceiver.hh**
    + ***Deprecation:** public: virtual std::string GetTopic() const;
    + ***Replacement:** public: virtual std::string Topic() const;
    + ***Deprecation:** public: double GetGain() const
    + ***Replacement:** public: double Gain() const;
    + ***Deprecation:** public: double GetPower() const
    + ***Replacement:** public: double Power() const;

1. **gazebo/sensors/WirelessTransmitter.hh**
    + ***Deprecation:** public: std::string GetESSID() const
    + ***Replacement:** public: std::string ESSID() const;
    + ***Deprecation:** public: double GetFreq() const
    + ***Replacement:** public: double Freq() const;

1. **gazebo/rendering/ApplyWrenchVisual.hh**
    + ***Deprecation:*** public: void SetCoM(const math::Vector3 &_comVector)
    + ***Replacement:*** public: void SetCoM(const ignition::math::Vector3d &_comVector);
    + ***Deprecation:*** public: void SetForcePos(const math::Vector3 &_forcePosVector)
    + ***Replacement:*** public: void SetForcePos(const ignition::math::Vector3d &_forcePosVector);
    + ***Deprecation:*** public: void SetForce(const math::Vector3 &_forceVector,const bool _rotatedByMouse);
    + ***Replacement:*** public: void SetForce(const ignition::math::Vector3d &_forceVector, const bool _rotatedByMouse);
    + ***Deprecation:*** public: void SetTorque(const math::Vector3 &_torqueVector,const bool _rotatedByMouse);
    + ***Replacement:*** public: void SetTorque(const ignition::math::Vector3d &_torqueVector, const bool _rotatedByMouse);

1. **gazebo/rendering/AxisVisual.hh**
    + ***Deprecation:*** public: void ScaleXAxis(const math::Vector3 &_scale)
    + ***Replacement:*** public: void ScaleXAxis(const ignition::math::Vector3d &_scale);
    + ***Deprecation:*** public: void ScaleYAxis(const math::Vector3 &_scale)
    + ***Replacement:*** public: void ScaleYAxis(const ignition::math::Vector3d &_scale);
    + ***Deprecation:*** public: void ScaleZAxis(const math::Vector3 &_scale)
    + ***Replacement:*** public: void ScaleZAxis(const ignition::math::Vector3d &_scale);

1. **gazebo/gui/CloneWindow.hh**
    + ***Deprecation:*** int GetPort()
    + ***Replacement:*** int Port() const

1. **gazebo/gui/ConfigWidget.hh**
    + ***Deprecation:*** public: google::protobuf::Message *GetMsg()
    + ***Replacement:*** public: google::protobuf::Message *Msg()
    + ***Deprecation:*** public: std::string GetHumanReadableKey(const std::string &_key)
    + ***Replacement:*** public: std::string HumanReadableKey(const std::string &_key) const
    + ***Deprecation:*** public: std::string GetUnitFromKey(const std::string &_key, const std::string &_jointType = "")
    + ***Replacement:*** public: std::string UnitFromKey(const std::string &_key, const std::string &_jointType = "") const
    + ***Deprecation:*** public: void GetRangeFromKey(const std::string &_key, double &_min, double &_max)
    + ***Replacement:*** public: void RangeFromKey(const std::string &_key, double &_min, double &_max) const
    + ***Deprecation:*** public: bool GetWidgetVisible(const std::string &_name)
    + ***Replacement:*** public: bool WidgetVisible(const std::string &_name) const
    + ***Deprecation:*** public: bool GetWidgetReadOnly(const std::string &_name) const
    + ***Replacement:*** public: bool WidgetReadOnly(const std::string &_name) const
    + ***Deprecation:*** public: bool SetVector3WidgetValue(const std::string &_name, const math::Vector3 &_value)
    + ***Replacement:*** public: bool SetVector3dWidgetValue(const std::string &_name, const ignition::math::Vector3d &_value)
    + ***Deprecation:*** public: bool SetPoseWidgetValue(const std::string &_name, const math::Pose &_value)
    + ***Replacement:*** public: bool SetPoseWidgetValue(const std::string &_name, const ignition::math::Pose3d &_value)
    + ***Deprecation:*** public: bool SetGeometryWidgetValue(const std::string &_name, const std::string &_value, const math::Vector3 &_dimensions, const std::string &_uri = "")
    + ***Replacement:*** public: bool SetGeometryWidgetValue(const std::string &_name, const std::string &_value, const ignition::math::Vector3d &_dimensions, const std::string &_uri = "")
    + ***Deprecation:*** public: int GetIntWidgetValue(const std::string &_name) const
    + ***Replacement:*** public: int IntWidgetValue(const std::string &_name) const
    + ***Deprecation:*** public: unsigned int GetUIntWidgetValue(const std::string &_name) const
    + ***Replacement:*** public: unsigned int UIntWidgetValue(const std::string &_name) const
    + ***Deprecation:*** public: double GetDoubleWidgetValue(const std::string &_name) const
    + ***Replacement:*** public: double DoubleWidgetValue(const std::string &_name) const
    + ***Deprecation:*** public: bool GetBoolWidgetValue(const std::string &_name) const
    + ***Replacement:*** public: bool BoolWidgetValue(const std::string &_name) const
    + ***Deprecation:*** public: std::string GetStringWidgetValue(const std::string &_name) const
    + ***Replacement:*** public: std::string StringWidgetValue(const std::string &_name) const
    + ***Deprecation:*** public: math::Vector3 GetVector3WidgetValue(const std::string &_name)
    + ***Replacement:*** public: ignition::math::Vector3d Vector3dWidgetValue(const std::string &_name) const
    + ***Deprecation:*** public: common::Color GetColorWidgetValue(const std::string &_name) const
    + ***Replacement:*** public: common::Color ColorWidgetValue(const std::string &_name) const
    + ***Deprecation:*** public: math::Pose GetPoseWidgetValue(const std::string &_name) const
    + ***Replacement:*** public: ignition::math::Pose3d PoseWidgetValue(const std::string &_name) const
    + ***Deprecation:*** public: std::string GetGeometryWidgetValue(const std::string &_name, math::Vector3 &_dimensions, std::string &_uri) const
    + ***Replacement:*** public: std::string GeometryWidgetValue(const std::string &_name, ignition::math::Vector3d &_dimensions, std::string &_uri) const
    + ***Deprecation:*** public: std::string GetEnumWidgetValue(const std::string &_name) const
    + ***Replacement:*** public: std::string EnumWidgetValue(const std::string &_name) const

1. **gazebo/gui/GLWidget.hh**
    + ***Deprecation:*** rendering::UserCameraPtr GetCamera() const
    + ***Replacement:*** rendering::UserCameraPtr Camera() const
    + ***Deprecation:*** rendering::ScenePtr GetScene() const
    + ***Replacement:*** rendering::ScenePtr Scene() const

1. **gazebo/gui/KeyEventHandler.hh**
    + ***Deprecation:*** bool GetAutoRepeat() const
    + ***Replacement:*** bool AutoRepeat() const

1. **gazebo/gui/MainWindow.hh**
    + ***Deprecation:*** gui::RenderWidget *GetRenderWidget() const
    + ***Replacement:*** gui::RenderWidget *RenderWidget() const
    + ***Deprecation:*** gui::Editor *GetEditor(const std::string &_name) const
    + ***Replacement:*** gui::Editor *Editor(const std::string &_name) const

1. **gazebo/rendering/Camera.hh**
    + ***Deprecation:*** public: DistortionPtr GetDistortion() const;
    + ***Replacement:*** public: DistortionPtr LensDistortion() const;
    + ***Deprecation:*** public: double GetRenderRate() const;
    + ***Replacement:*** public: double RenderRate() const;
    + ***Deprecation:*** public: bool GetInitialized() const;
    + ***Replacement:*** public: bool Initialized() const;
    + ***Deprecation:*** public: unsigned int GetWindowId() const;
    + ***Replacement:*** public: unsigned int WindowId() const;
    + ***Deprecation:*** public: math::Vector3 GetWorldPosition() const
    + ***Replacement:*** public: ignition::math::Vector3d WorldPosition() const;
    + ***Deprecation:*** public: math::Quaternion GetWorldRotation() const
    + ***Replacement:*** public: ignition::math::Quaterniond WorldRotation() const;
    + ***Deprecation:*** public: virtual void SetWorldPose(const math::Pose &_pose)
    + ***Replacement:*** public: virtual void SetWorldPose(const ignition::math::Pose3d &_pose);
    + ***Deprecation:***  public: math::Pose GetWorldPose() const
    + ***Replacement:*** public: ignition::math::Pose3d WorldPose() const;
    + ***Deprecation:*** public: void SetWorldPosition(const math::Vector3 &_pos);
    + ***Replacement:*** public: void SetWorldPosition(const ignition::math::Vector3d &_pos);
    + ***Deprecation:*** public: void SetWorldRotation(const math::Quaternion &_quat);
    + ***Replacement:*** public: void SetWorldRotation(const ignition::math::Quaterniond &_quat);
    + ***Deprecation:*** public: void Translate(const math::Vector3 &_direction)
    + ***Replacement:*** public: void Translate(const ignition::math::Vector3d &_direction);
    + ***Deprecation:***  public: void Roll(const math::Angle &_angle, Ogre::Node::TransformSpace _relativeTo =Ogre::Node::TS_LOCAL);
    + ***Replacement:*** public: void Roll(const ignition::math::Angle &_angle, ReferenceFrame _relativeTo = RF_LOCAL);
    + ***Deprecation:***  public: void Pitch(const math::Angle &_angle, Ogre::Node::TransformSpace _relativeTo =Ogre::Node::TS_LOCAL);
    + ***Replacement:*** public: void Pitch(const ignition::math::Angle &_angle, ReferenceFrame _relativeTo = RF_LOCAL);
    + ***Deprecation:***  public: void Yaw(const math::Angle &_angle, Ogre::Node::TransformSpace _relativeTo =Ogre::Node::TS_WORLD);
    + ***Replacement:*** public: void Yaw(const ignition::math::Angle &_angle, ReferenceFrame _relativeTo = RF_WORLD);
    + ***Deprecation:*** public: void SetHFOV(math::Angle _angle);
    + ***Replacement:*** public: void SetHFOV(const ignition::math::Angle &_angle);
    + ***Deprecation:*** public: math::Angle GetHFOV() const
    + ***Replacement:*** public: ignition::math::Angle HFOV() const;
    + ***Deprecation:*** public: math::Angle GetVFOV() const;
    + ***Replacement:*** public: ignition::math::Angle VFOV() const;
    + ***Deprecation:*** public: virtual unsigned int GetImageWidth() const;
    + ***Replacement:*** public: virtual unsigned int ImageWidth() const;
    + ***Deprecation:*** public: unsigned int GetTextureWidth() const;
    + ***Replacement:*** public: unsigned int TextureWidth() const;
    + ***Deprecation:*** public: virtual unsigned int GetImageHeight() const;
    + ***Replacement:*** public: virtual unsigned int ImageHeight() const;
    + ***Deprecation:*** public: unsigned int GetImageDepth() const;
    + ***Replacement:*** public: unsigned int ImageDepth() const;
    + ***Deprecation:*** public: std::string GetImageFormat() const;
    + ***Replacement:*** public: std::string ImageFormat() const;
    + ***Deprecation:*** public: unsigned int GetTextureHeight() const;
    + ***Replacement:*** public: unsigned int TextureHeight() const;
    + ***Deprecation:*** public: size_t GetImageByteSize() const;
    + ***Replacement:*** public: size_t ImageByteSize() const;
    + ***Deprecation:*** public: static size_t GetImageByteSize(unsigned int _width, unsigned int _height, const std::string &_format);
    + ***Replacement:*** static size_t ImageByteSize(const unsigned int _width, const unsigned int _height, const std::string &_format);
    + ***Deprecation:*** public: double GetZValue(int _x, int _y);
    + ***Replacement:*** public: double ZValue(const int _x, const int _y);
    + ***Deprecation:*** public: double GetNearClip();
    + ***Replacement:*** public: double NearClip() const;
    + ***Deprecation:*** public: double GetFarClip();
    + ***Replacement:*** public: double FarClip() const;
    + ***Deprecation:*** public: bool GetCaptureData() const;
    + ***Replacement:*** public: bool CaptureData() const;
    + ***Deprecation:*** public: Ogre::Camera *GetOgreCamera() const;
    + ***Replacement:*** public: Ogre::Camera *OgreCamera() const;
    + ***Deprecation:*** public: Ogre::Viewport *GetViewport() const;
    + ***Replacement:*** public: Ogre::Viewport *OgreViewport() const;
    + ***Deprecation:*** public: unsigned int GetViewportWidth() const;
    + ***Replacement:*** public: unsigned int ViewportWidth() const;
    + ***Deprecation:*** public: unsigned int GetViewportHeight() const;
    + ***Replacement:*** public: unsigned int ViewportHeight() const;
    + ***Deprecation:*** public: math::Vector3 GetUp();
    + ***Replacement:*** public: ignition::math::Vector3d Up() const;
    + ***Deprecation:*** public: math::Vector3 GetRight();
    + ***Replacement:*** public: ignition::math::Vector3d Right() const;
    + ***Deprecation:*** public: virtual float GetAvgFPS() const;
    + ***Replacement:*** public: virtual float AvgFPS() const;
    + ***Deprecation:*** public: virtual unsigned int GetTriangleCount() const;
    + ***Replacement:*** public: virtual unsigned int TriangleCount() const;
    + ***Deprecation:*** public: float GetAspectRatio() const;
    + ***Replacement:*** public: float AspectRatio() const;
    + ***Deprecation:*** public: Ogre::SceneNode *GetSceneNode() const;
    + ***Replacement:*** public: Ogre::SceneNode *SceneNode() const;
    + ***Deprecation:*** public: virtual const unsigned char *GetImageData(unsigned int i = 0);
    + ***Replacement:*** public: virtual const unsigned char *ImageData(unsigned int i = 0) const;
    + ***Deprecation:*** public: std::string GetName() const;
    + ***Replacement:*** public: std::string Name() const;
    + ***Deprecation:*** public: std::string GetScopedName() const;
    + ***Replacement:*** public: std::string ScopedName() const;
    + ***Deprecation:*** public: void GetCameraToViewportRay(int _screenx, int _screeny,math::Vector3 &_origin, math::Vector3 &_dir);
    + ***Replacement:*** public: void CameraToViewportRay(const int _screenx, const int _screeny,ignition::math::Vector3d &_origin,ignition::math::Vector3d &_dir) const;
    + ***Deprecation:*** public: bool GetWorldPointOnPlane(int _x, int _y,const math::Plane &_plane, math::Vector3 &_result);
    + ***Replacement:*** public: bool WorldPointOnPlane(const int _x, const int _y, const ignition::math::Planed &_plane,ignition::math::Vector3d &_result);
    + ***Deprecation:*** public: Ogre::Texture *GetRenderTexture() const;
    + ***Replacement:*** public: Ogre::Texture *RenderTexture() const;
    + ***Deprecation:*** public: math::Vector3 GetDirection();
    + ***Replacement:*** public: ignition::math::Vector3d Direction() const;
    + ***Deprecation:*** public: common::Time GetLastRenderWallTime();
    + ***Replacement:*** public: common::Time LastRenderWallTime() const;
    + ***Deprecation:*** public: virtual bool MoveToPosition(const math::Pose &_pose,double _time);
    + ***Replacement:***  public: virtual bool MoveToPosition(const ignition::math::Pose3d &_pose,double _time);
    + ***Deprecation:*** public: bool MoveToPositions(const std::vector<math::Pose> &_pts,double _time,boost::function<void()> _onComplete = NULL);
    + ***Replacement:*** public: bool MoveToPositions(const std::vector<ignition::math::Pose3d> &_pts,double _time,boost::function<void()> _onComplete = NULL);
    + ***Deprecation:*** public: std::string GetScreenshotPath() const;
    + ***Replacement:*** public: std::string ScreenshotPath() const;
    + ***Deprecation:*** public: std::string GetProjectionType() const;
    + ***Replacement:*** public: std::string ProjectionType() const;

1. **gazebo/gui/RTShaderSystem.hh**
    + ***Deprecation:*** void AttachEntity(Visual *vis)
    + ***No replacement for AttachEntity ***

1. **gazebo/gui/RTShaderSystem.hh**
    + ***Deprecation:*** void DetachEntity(Visual *_vis)
    + ***No replacement for DetachEntity ***

1. **gazebo/physics/Model.hh**
    + ***Deprecation:*** public: void SetScale(const math::Vector3 &_scale);
    + ***Replacement:*** public: void SetScale(const ignition::math::Vector3d &_scale, const bool _publish = false);

### Deletions

1. **plugins/rest_web/RestUiLogoutDialog.hh.hh**

1. **gazebo rendering libraries**
    * The following libraries have been removed: `libgazebo_skyx`, `libgazebo_selection_buffer`, `libgazebo_rendering_deferred`. Gazebo now combines all the different rendering libraries into `libgazebo_rendering.so`.
    * [Pull request #1817](https://bitbucket.org/osrf/gazebo/pull-request/1817)

1. **gazebo physics libraries**
    * The following libraries have been removed: `libgazebo_ode_physics`, `libgazebo_simbody_physics`, `libgazebo_dart_physics`, and `libgazebo_bullet_physics`. Gazebo now combines all the different physics engine libraries into `libgazebo_physics.so`.
    * [Pull request #1814](https://bitbucket.org/osrf/gazebo/pull-request/1814)

1. **gazebo/gui/BoxMaker.hh**

1. **gazebo/gui/CylinderMaker.hh**

1. **gazebo/gui/SphereMaker.hh**

1. **gazebo/gui/MeshMaker.hh**

1. **gazebo/gui/EntityMaker.hh**
    + public: typedef boost::function<void(const math::Vector3 &pos,
                  const math::Vector3 &scale)> CreateCallback;
    + public: static void SetSnapToGrid(bool _snap);
    + public: virtual bool IsActive() const = 0;
    + public: virtual void OnMousePush(const common::MouseEvent &_event);
    + public: virtual void OnMouseDrag(const common::MouseEvent &_event);
    + protected: math::Vector3 GetSnappedPoint(math::Vector3 _p);

1. **gazebo/sensors/ForceTorqueSensor.hh**
    + public: math::Vector3 GetTorque() const
    + public: math::Vector3 GetForce() const

1. **gazebo/sensors/GpsSensor.hh**
    + public: math::Angle GetLongitude()
    + public: math::Angle GetLatitude()

1. **gazebo/sensors/GpuRaySensor.hh**
    + public: math::Angle GetAngleMin() const
    + public: math::Angle GetAngleMax() const
    + public: math::Angle GetVerticalAngleMin() const
    + public: math::Angle GetVerticalAngleMax() const

1. **gazebo/sensors/ImuSensor.hh**
    + public: math::Vector3 GetAngularVelocity() const
    + public: math::Vector3 GetLinearAcceleration() const
    + public: math::Quaternion GetOrientation() const

1. **gazebo/sensors/RFIDSensor.hh**
    + private: bool CheckTagRange(const math::Pose &_pose)

1. **gazebo/sensors/RFIDTag.hh**
    + public: math::Pose GetTagPose() const

1. **gazebo/sensors/RaySensor.hh**
    + public: math::Angle GetAngleMin() const
    + public: math::Angle GetAngleMax() const
    + public: math::Angle GetVerticalAngleMin() const
    + public: math::Angle GetVerticalAngleMax() const

1. **gazebo/sensors/Sensor.hh**
    + public: virtual math::Pose GetPose() const
    + public: NoisePtr GetNoise(unsigned int _index = 0) const

1. **gazebo/sensors/WirelessTransmitter.hh**
    + public: double GetSignalStrength(const math::Pose &_receiver, const double _rxGain)

## Gazebo 5.X to 6.X

### Deprecations

1. **gazebo/common/Color.hh**
    + ***Deprecation:*** math::Vector3 GetAsHSV() const;
    + ***Replacement:*** ignition::math::Vector3d HSV() const;

1. **gazebo/common/Dem.hh**
    + ***Deprecation:*** void GetGeoReferenceOrigin(math::Angle &_latitude,math::Angle &_longitude);
    + ***Replacement:*** void GetGeoReferenceOrigin(ignition::math::Angle &_latitude,  ignition::math::Angle &_longitude) const;
    + ***Deprecation:***void FillHeightMap(int _subSampling, unsigned int _vertSize, const math::Vector3 &_size, const math::Vector3 &_scale, bool _flipY, std::vector<float> &_heights);
    + ***Replacement:***void FillHeightMap(const int _subSampling, const unsigned int _vertSize, const ignition::math::Vector3d &_size, const ignition::math::Vector3d &_scale, const bool _flipY, std::vector<float> &_heights);

1. **gazebo/common/GTSMeshUtils.hh**
    + ***Deprecation:***static bool DelaunayTriangulation(const std::vector<math::Vector2d> &_vertices, const std::vector<math::Vector2i> &_edges, SubMesh *_submesh);
    + ***Replacement:***static bool DelaunayTriangulation( const std::vector<ignition::math::Vector2d> &_vertices, const std::vector<ignition::math::Vector2i> &_edges, SubMesh *_submesh);

1. **gazebo/common/HeightmapData.hh**
    + ***Deprecation:***virtual void FillHeightMap(int _subSampling,unsigned int _vertSize, const math::Vector3 &_size,const math::Vector3 &_scale, bool _flipY, std::vector<float> &_heights);
    + ***Replacement:***void FillHeightMap(int _subSampling,unsigned int _vertSize, const ignition::math::Vector3d &_size,const ignition::math::Vector3d &_scale, bool _flipY,std::vector<float> &_heights);

1. **gazebo/common/KeyFrame.hh**
    + ***Deprecation:***void SetTranslation(const math::Vector3 &_trans);
    + ***Replacement:***void Translation(const ignition::math::Vector3d &_trans);
    + ***Deprecation:***math::Vector3 GetTranslation() const;
    + ***Replacement:***ignition::math::Vector3d Translation() const;
    + ***Deprecation:***void SetRotation(const math::Quaternion &_rot);
    + ***Replacement:***void Rotation(const ignition::math::Quaterniond &_rot);
    + ***Deprecation:***math::Quaternion GetRotation();
    + ***Replacement:***ignition::math::Quaterniond Rotation() const;

1. **gazebo/common/Mesh.hh**
    + ***Deprecation:***math::Vector3 GetMax() const;
    + ***Replacement:***ignition::math::Vector3d Max() const;
    + ***Deprecation:***math::Vector3 GetMin() const;
    + ***Replacement:***ignition::math::Vector3d Min() const;
    + ***Deprecation:***void GetAABB(math::Vector3 &_center, math::Vector3 &_min_xyz,math::Vector3 &_max_xyz) const;
    + ***Replacement:***void GetAABB(ignition::math::Vector3d &_center,ignition::math::Vector3d &_minXYZ,ignition::math::Vector3d &_maxXYZ) const;
    + ***Deprecation:***void GenSphericalTexCoord(const math::Vector3 &_center);
    + ***Replacement:***void GenSphericalTexCoord(const ignition::math::Vector3d &_center);
    + ***Deprecation:***void SetScale(const math::Vector3 &_factor);
    + ***Replacement:***void SetScale(const ignition::math::Vector3d &_factor);
    + ***Deprecation:***void Center(const math::Vector3 &_center = math::Vector3::Zero);
    + ***Replacement:***void Center(const ignition::math::Vector3d &_center =ignition::math::Vector3d::Zero);
    + ***Deprecation:***void Translate(const math::Vector3 &_vec);
    + ***Replacement:***void Translate(const ignition::math::Vector3d &_vec);
    + ***Deprecation:*** void CopyVertices(const std::vector<math::Vector3> &_verts);
    + ***Replacement:***void CopyVertices(const std::vector<ignition::math::Vector3d> &_verts);
    + ***Deprecation:***void CopyNormals(const std::vector<math::Vector3> &_norms);
    + ***Replacement:***void CopyNormals( const std::vector<ignition::math::Vector3d> &_norms);
    + ***Deprecation:***void AddVertex(const math::Vector3 &_v);
    + ***Replacement:***void AddVertex(const ignition::math::Vector3d &_v);
    + ***Deprecation:***void AddNormal(const math::Vector3 &_n);
    + ***Replacement:***void AddNormal(const ignition::math::Vector3d &_n);
    + ***Deprecation:***math::Vector3 GetVertex(unsigned int _i) const;
    + ***Replacement:***ignition::math::Vector3d Vertex(unsigned int _i) const;
    + ***Deprecation:***void SetVertex(unsigned int _i, const math::Vector3 &_v);
    + ***Replacement:***void SetVertex(unsigned int _i,const ignition::math::Vector3d &_v);
    + ***Deprecation:***math::Vector3 GetNormal(unsigned int _i) const;
    + ***Replacement:***ignition::math::Vector3d Normal(unsigned int _i) const;
    + ***Deprecation:***void SetNormal(unsigned int _i, const math::Vector3 &_n);
    + ***Replacement:***void SetNormal(unsigned int _i,const ignition::math::Vector3d &_n);
    + ***Deprecation:***math::Vector2d GetTexCoord(unsigned int _i) const;
    + ***Replacement:***ignition::math::Vector2d TexCoord(unsigned int _i) const;
    + ***Deprecation:***void SetTexCoord(unsigned int _i, const math::Vector2d &_t);
    + ***Replacement:***void SetTexCoord(unsigned int _i,const ignition::math::Vector2d &_t);
    + ***Deprecation:***math::Vector3 GetMax() const;
    + ***Replacement:***ignition::math::Vector3d Max() const;
    + ***Deprecation:***math::Vector3 GetMin() const;
    + ***Replacement:***ignition::math::Vector3d Min() const;
    + ***Deprecation:***bool HasVertex(const math::Vector3 &_v) const;
    + ***Replacement:***bool HasVertex(const ignition::math::Vector3d &_v) const;
    + ***Deprecation:***unsigned int GetVertexIndex(const math::Vector3 &_v) const;
    + ***Replacement:***unsigned int GetVertexIndex( const ignition::math::Vector3d &_v) const;
    + ***Deprecation:***void GenSphericalTexCoord(const math::Vector3 &_center);
    + ***Replacement:***void GenSphericalTexCoord(const ignition::math::Vector3d &_center);
    + ***Deprecation:***void Center(const math::Vector3 &_center = math::Vector3::Zero);
    + ***Replacement:***void Center(const ignition::math::Vector3d &_center =ignition::math::Vector3d::Zero);
    + ***Deprecation:***void Translate(const math::Vector3 &_vec) ;
    + ***Replacement:***void Translate(const ignition::math::Vector3d &_vec);
    + ***Deprecation:***void SetScale(const math::Vector3 &_factor);
    + ***Replacement:***void SetScale(const ignition::math::Vector3d &_factor);

1. **gazebo/common/MeshCSG.hh**
    + ***Deprecation:***Mesh *CreateBoolean(const Mesh *_m1, const Mesh *_m2,const int _operation, const math::Pose &_offset = math::Pose::Zero);
    + ***Replacement:***Mesh *CreateBoolean(const Mesh *_m1, const Mesh *_m2,const int _operation,const ignition::math::Pose3d &_offset = ignition::math::Pose3d::Zero);

1. **gazebo/common/MeshManager.hh**
    + ***Deprecation:***void GetMeshAABB(const Mesh *_mesh,math::Vector3 &_center,math::Vector3 &_minXYZ,math::Vector3 &_maxXYZ);
    + ***Replacement:***void GetMeshAABB(const Mesh *_mesh,ignition::math::Vector3d &_center,ignition::math::Vector3d &_min_xyz,ignition::math::Vector3d &_max_xyz);
    + ***Deprecation:***void GenSphericalTexCoord(const Mesh *_mesh,math::Vector3 _center);
    + ***Replacement:*** void GenSphericalTexCoord(const Mesh *_mesh,const ignition::math::Vector3d &_center);
    + ***Deprecation:***void CreateBox(const std::string &_name, const math::Vector3 &_sides,const math::Vector2d &_uvCoords);
    + ***Replacement:***void CreateBox(const std::string &_name,const ignition::math::Vector3d &_sides,const ignition::math::Vector2d &_uvCoords);
    + ***Deprecation:***void CreateExtrudedPolyline(const std::string &_name, const std::vector<std::vector<math::Vector2d> > &_vertices,double _height);
    + ***Replacement:*** void CreateExtrudedPolyline(const std::string &_name,const std::vector<std::vector<ignition::math::Vector2d> > &_vertices, double _height);
    + ***Deprecation:***void CreatePlane(const std::string &_name,const math::Plane &_plane,const math::Vector2d &_segments,const math::Vector2d &_uvTile);
    + ***Replacement:***void CreatePlane(const std::string &_name,const ignition::math::Planed &_plane,const ignition::math::Vector2d &_segments, const ignition::math::Vector2d &_uvTile);
    + ***Deprecation:***void CreatePlane(const std::string &_name,const math::Vector3 &_normal,double _d,const math::Vector2d &_size,const math::Vector2d &_segments,const math::Vector2d &_uvTile);
    + ***Replacement:***void CreatePlane(const std::string &_name,const ignition::math::Vector3d &_normal,const double _d,const ignition::math::Vector2d &_size,const ignition::math::Vector2d &_segments, const ignition::math::Vector2d &_uvTile);
    + ***Deprecation:***void CreateBoolean(const std::string &_name, const Mesh *_m1,const Mesh *_m2, const int _operation,const math::Pose &_offset = math::Pose::Zero);
    + ***Replacement:***void CreateBoolean(const std::string &_name, const Mesh *_m1,const Mesh *_m2, const int _operation,const ignition::math::Pose3d &_offset = ignition::math::Pose3d::Zero);

1. **gazebo/common/SVGLoader.hh**
    + ***Deprecation:***static void PathsToClosedPolylines(const std::vector<common::SVGPath> &_paths, double _tol,std::vector< std::vector<math::Vector2d> > &_closedPolys,std::vector< std::vector<math::Vector2d> > &_openPolys);
    + ***Replacement:***static void PathsToClosedPolylines(const std::vector<common::SVGPath> &_paths,double _tol,std::vector< std::vector<ignition::math::Vector2d> > &_closedPolys,std::vector< std::vector<ignition::math::Vector2d> > &_openPolys);

1. **gazebo/common/Skeleton.hh**
    + ***Deprecation:***void SetBindShapeTransform(math::Matrix4 _trans);
    + ***Replacement:***void SetBindShapeTransform(const ignition::math::Matrix4d &_trans);
    + ***Deprecation:***math::Matrix4 GetBindShapeTransform();
    + ***Replacement:***ignition::math::Matrix4d BindShapeTransform();
    + ***Deprecation:***void SetTransform(math::Matrix4 _trans,bool _updateChildren = true);
    + ***Replacement:***void SetTransform(const ignition::math::Matrix4d &_trans,bool _updateChildren = true);
    + ***Deprecation:***void SetModelTransform(math::Matrix4 _trans,bool _updateChildren = true);
    + ***Replacement:***void SetModelTransform(const ignition::math::Matrix4d &_trans,bool _updateChildren = true);
    + ***Deprecation:***void SetInitialTransform(math::Matrix4 _tras);
    + ***Replacement:***void SetInitialTransform(const ignition::math::Matrix4d &_tras);
    + ***Deprecation:***math::Matrix4 GetTransform();
    + ***Replacement:***ignition::math::Matrix4d Transform();
    + ***Deprecation:***void SetInverseBindTransform(math::Matrix4 _invBM);
    + ***Replacement:***void SetInverseBindTransform(const ignition::math::Matrix4d &_invBM);
    + ***Deprecation:***math::Matrix4 GetInverseBindTransform();
    + ***Replacement:***ignition::math::Matrix4d InverseBindTransform();
    + ***Deprecation:***math::Matrix4 GetModelTransform();
    + ***Replacement:***ignition::math::Matrix4d ModelTransform() const;
    + ***Deprecation:***NodeTransform(math::Matrix4 _mat, std::string _sid = "_default_",TransformType _type = MATRIX);
    + ***Replacement:***NodeTransform(const ignition::math::Matrix4d &_mat,const std::string &_sid = "_default_",TransformType _type = MATRIX);
    + ***Deprecation:***void Set(math::Matrix4 _mat);
    + ***Replacement:***void Set(const ignition::math::Matrix4d &_mat);
    + ***Deprecation:***math::Matrix4 Get();
    + ***Replacement:***ignition::math::Matrix4d GetTransform() const;
    + ***Deprecation:***void SetSourceValues(math::Matrix4 _mat);
    + ***Replacement:***void SetSourceValues(const ignition::math::Matrix4d &_mat);
    + ***Deprecation:***void SetSourceValues(math::Vector3 _vec);
    + ***Replacement:*** void SetSourceValues(const ignition::math::Vector3d &_vec);
    + ***Deprecation:***void SetSourceValues(math::Vector3 _axis, double _angle);
    + ***Replacement:***void SetSourceValues(const ignition::math::Vector3d &_axis,const double _angle);
    + ***Deprecation:***math::Matrix4 operator* (math::Matrix4 _m);
    + ***Replacement:***ignition::math::Matrix4d operator*(const ignition::math::Matrix4d &_m);

1. **gazebo/common/SkeletonAnimation.hh**
    + ***Deprecation:***void AddKeyFrame(const double _time, const math::Matrix4 &_trans);
    + ***Replacement:***void AddKeyFrame(const double _time,const ignition::math::Matrix4d &_trans);
    + ***Deprecation:***void AddKeyFrame(const double _time,const math::Pose &_pose);
    + ***Replacement:***void AddKeyFrame(const double _time,const ignition::math::Pose3d &_pose);
    + ***Deprecation:***void GetKeyFrame(const unsigned int _i, double &_time,math::Matrix4 &_trans);
    + ***Replacement:***void GetKeyFrame(const unsigned int _i, double &_time,ignition::math::Matrix4d &_trans) const;
    + ***Deprecation:***std::pair<double, math::Matrix4> GetKeyFrame(const unsigned int _i);
    + ***Replacement:***std::pair<double, ignition::math::Matrix4d> KeyFrame(const unsigned int _i) const;
    + ***Deprecation:***math::Matrix4 GetFrameAt(double _time, bool _loop = true) const;
    + ***Replacement:***ignition::math::Matrix4d FrameAt(double _time, bool _loop = true) const;
    + ***Deprecation:***void AddKeyFrame(const std::string &_node, const double _time, const math::Matrix4 &_mat);
    + ***Replacement:***void AddKeyFrame(const std::string &_node, const double _time,const ignition::math::Matrix4d &_mat);
    + ***Deprecation:***void AddKeyFrame(const std::string &_node, const double _time,const math::Pose &_pose);
    + ***Replacement:***void AddKeyFrame(const std::string &_node, const double _time,const ignition::math::Pose3d &_pose);
    + ***Deprecation:*** math::Matrix4 GetNodePoseAt(const std::string &_node,const double _time, const bool _loop = true);
    + ***Replacement:***ignition::math::Matrix4d NodePoseAt(const std::string &_node,const double _time, const bool _loop = true);
    + ***Deprecation:***std::map<std::string, math::Matrix4> GetPoseAt(const double _time, const bool _loop = true) const;
    + ***Replacement:***std::map<std::string, ignition::math::Matrix4d> PoseAt(const double _time, const bool _loop = true) const;
    + ***Deprecation:***std::map<std::string, math::Matrix4> GetPoseAtX(const double _x, const std::string &_node, const bool _loop = true) const;
    + ***Replacement:***std::map<std::string, ignition::math::Matrix4d> PoseAtX(const double _x, const std::string &_node, const bool _loop = true) const;

1. **gazebo/common/SphericalCoordinates.hh**
    + ***Deprecation:***SphericalCoordinates(const SurfaceType _type,const math::Angle &_latitude,const math::Angle &_longitude,double _elevation,const math::Angle &_heading);
    + ***Replacement:***SphericalCoordinates(const SurfaceType _type,const ignition::math::Angle &_latitude,const ignition::math::Angle &_longitude,double _elevation,const ignition::math::Angle &_heading);
    + ***Deprecation:***math::Vector3 SphericalFromLocal(const math::Vector3 &_xyz) const;
    + ***Replacement:***ignition::math::Vector3d SphericalFromLocal(const ignition::math::Vector3d &_xyz) const;
    + ***Deprecation:***math::Vector3 GlobalFromLocal(const math::Vector3 &_xyz) const;
    + ***Replacement:***ignition::math::Vector3d GlobalFromLocal(const ignition::math::Vector3d &_xyz) const;
    + ***Deprecation:***static double Distance(const math::Angle &_latA,const math::Angle &_lonA,const math::Angle &_latB,const math::Angle &_lonB);
    + ***Replacement:***static double Distance(const ignition::math::Angle &_latA,const ignition::math::Angle &_lonA,const ignition::math::Angle &_latB,const ignition::math::Angle &_lonB);
    + ***Deprecation:*** math::Angle GetLatitudeReference() const;
    + ***Replacement:***ignition::math::Angle LatitudeReference() const;
    + ***Deprecation:***math::Angle GetLongitudeReference() const;
    + ***Replacement:***ignition::math::Angle LongitudeReference() const;
    + ***Deprecation:***math::Angle GetHeadingOffset() const;
    + ***Replacement:***ignition::math::Angle HeadingOffset() const;
    + ***Deprecation:***void SetLatitudeReference(const math::Angle &_angle);
    + ***Replacement:***void SetLatitudeReference(const ignition::math::Angle &_angle);
    + ***Deprecation:***void SetLongitudeReference(const math::Angle &_angle);
    + ***Replacement:***void SetLongitudeReference(const ignition::math::Angle &_angle);
    + ***Deprecation:***void SetHeadingOffset(const math::Angle &_angle);
    + ***Replacement:***void SetHeadingOffset(const ignition::math::Angle &_angle);

### Modifications

1. **gazebo/common/MouseEvent.hh**
    * Replaced all member variables with functions that use Ignition Math.
    * [Pull request #1777](https://bitbucket.org/osrf/gazebo/pull-request/1777)

1. **gazebo/msgs/world_stats.proto**
    + ***Removed:*** optional bool log_playback = 8;
    + ***Replacement:*** optional LogPlaybackStatistics log_playback_stats = 8;

1. **gazebo/physics/JointState.hh**
    + ***Removed:*** public: JointState(JointPtr _joint, const common::Time
    &_realTime, const common::Time &_simTime)
    + ***Replacement:*** public: JointState(JointPtr _joint, const common::Time
    &_realTime, const common::Time &_simTime, const uint64_t _iterations)

1. **gazebo/physics/LinkState.hh**
    + ***Removed:*** public: LinkState(const LinkPtr _link, const common::Time
    &_realTime, const common::Time &_simTime)
    + ***Replacement:*** public: LinkState(const LinkPtr _link,
    const common::Time &_realTime, const common::Time &_simTime, const uint64_t
    _iterations)
    + ***Removed:*** public: void Load(const LinkPtr _link, const common::Time
    &_realTime, const common::Time &_simTime)
    + ***Replacement:*** public: void Load(const LinkPtr _link, const
    common::Time &_realTime, const common::Time &_simTime, const uint64_t
    _iterations)

1. **gazebo/physics/ModelState.hh**
    + ***Removed:*** public: ModelState(const ModelPtr _model, const
    common::Time &_realTime, const common::Time &_simTime)
    + ***Replacement:*** public: ModelState(const ModelPtr _model, const
    common::Time &_realTime, const common::Time &_simTime, const uint64_t
    _iterations)
    + ***Removed:*** public: void Load(const ModelPtr _model, const common::Time
    &_realTime, const common::Time &_simTime)
    + ***Replacement:*** public: void Load(const ModelPtr _model, const
    common::Time &_realTime, const common::Time &_simTime, const uint64_t
    _iterations)

1. **gazebo/physics/State.hh**
    + ***Removed:*** public: State(const std::string &_name, const
    common::Time &_realTime, const common::Time &_simTime)
    + ***Replacement:*** public: State(const std::string &_name,
    const common::Time &_realTime, const common::Time &_simTime, const uint64_t
    _iterations)

1. **gazebo/physics/ModelState.hh**
    + ***Removed:*** public: void Load(const ModelPtr _model, const common::Time
    &_realTime, const common::Time &_simTime)
    + ***Replacement:*** public: void Load(const ModelPtr _model, const
    common::Time &_realTime, const common::Time &_simTime, const uint64_t
    _iterations)

1. ignition-math is now a dependency. Many classes and functions are modified to use ignition-math, please see the pull request listing below for individual changes.
    + [http://ignitionrobotics.org/libraries/math](http://ignitionrobotics.org/libraries/math)
    + [Gazebo migration](https://bitbucket.org/osrf/gazebo/src/583edbeb90759d43d994cc57c0797119dd6d2794/ign-math-migration.md)
    * [Pull request #1756](https://bitbucket.org/osrf/gazebo/pull-request/1756)
    * [Pull request #1766](https://bitbucket.org/osrf/gazebo/pull-request/1766)
    * [Pull request #1774](https://bitbucket.org/osrf/gazebo/pull-request/1774)
    * [Pull request #1771](https://bitbucket.org/osrf/gazebo/pull-request/1771)
    * [Pull request #1776](https://bitbucket.org/osrf/gazebo/pull-request/1776)
    * [Pull request #1777](https://bitbucket.org/osrf/gazebo/pull-request/1777)
    * [Pull request #1772](https://bitbucket.org/osrf/gazebo/pull-request/1772)
    * [Pull request #1773](https://bitbucket.org/osrf/gazebo/pull-request/1773)
    * [Pull request #1778](https://bitbucket.org/osrf/gazebo/pull-request/1778)

1. Gazebo client's should now use `gazebo/gazebo_client.hh` and `libgazebo_client.so` instead of `gazebo/gazebo.hh` and `libgazebo.so`. This separates running a Gazebo server from a Gazebo client.
    + ***Removed:*** bool gazebo::setupClient(int _argc = 0, char **_argv = 0);
    + ***Replacement:*** bool gazebo::client::setup(int _argc = 0, char **_argv = 0);

1. **gazebo/rendering/GpuLaser.hh**
    + ***Removed:*** protected: double near
    + ***Replacement:*** protected: double nearClip

1. **gazebo/rendering/GpuLaser.hh**
    + ***Removed:*** protected: double far
    + ***Replacement:*** protected: double farClip

1. **gazebo/rendering/Visual.hh**
    + ***Removed:*** public: void Fini();
    + ***Replacement:*** public: virtual void Fini();

1. **gazebo/common/MeshManager.hh**
    + ***Removed:*** void CreateExtrudedPolyline(const std::string &_name, const std::vector<math::Vector2d> &_vertices, const double &_height, const math::Vector2d &_uvCoords)
    + ***Replacement:*** void CreateExtrudedPolyline(const std::string &_name, const const std::vector<std::vector<math::Vector2d> > &_vertices, const double &_height, const math::Vector2d &_uvCoords)

1. **gazebo/common/GTSMeshUtils.hh**
    + ***Removed:*** public: static bool CreateExtrudedPolyline(const std::vector<math::Vector2d> &_vertices, const double &_height, SubMesh *_submesh)
    + ***Replacement:*** public: static bool DelaunayTriangulation(const std::vector<std::vector<math::Vector2d> > &_path, SubMesh *_submesh)

1. **gazebo/physics/PolylineShape.hh**
    + ***Removed:*** public: std::vector<math::Vector2d> GetVertices() const
    + ***Replacement:*** public: std::vector<std::vector<math::Vector2d> > GetVertices() const

1. **gazebo/physics/SurfaceParams.hh**
    + ***Removed:*** public: FrictionPyramid frictionPyramid
    + ***Replacement:*** public: FrictionPyramidPtr GetFrictionPyramid() const

### Deletions

1. **gazebo/gui/RenderWidget.hh**
    + The ShowEditor(bool _show)

### Additions

1. **gazebo/msgs/log_playback_control.proto**
    + New message to control the playback from a log file.

1. **gazebo/util/LogPlay.hh**
    + public: bool Rewind()

1. **gazebo/physics/LinkState.hh**
    + public: virtual void SetIterations(const uint64_t _iterations)

1. **gazebo/physics/ModelState.hh**
    + public: virtual void SetIterations(const uint64_t _iterations)

1. **gazebo/physics/State.hh**
    + public: uint64_t GetIterations() const
    + public: virtual void SetIterations(const uint64_t _iterations)

1. **gazebo/physics/WorldState.hh**
    + public: virtual void SetIterations(const uint64_t _iterations)

1. **gazebo/util/LogPlay.hh**
    + public: uint64_t GetInitialIterations() const
    + public: bool HasIterations() const

## Gazebo 4.X to 5.X

### C++11 compiler required

Gazebo 5.x uses features from the new c++11 standard. This requires to have a compatible c++11 compiler. Note that some platforms (like Ubuntu Precise) do not include one by default.

### Modifications

1. Privatized World::dirtyPoses
    + World::dirtyPoses used to be a public attribute. This is now a private attribute, and specific "friends" have been added to the World file.

1. Privatized Scene::skyx
    + Scene::skyx used to be a public attribute. This is now a private attribute, and a GetSkyX() funcion has been added to access the sky object.

1. **gazebo/rendering/Visual.hh**
    + The GetBoundingBox() function now returns a local bounding box without scale applied.

1. **gazebo/math/Box.hh**
    + The constructor that takes two math::Vector3 values now treats these as two corners, and computes the minimum and maximum values automatically. This change is API and ABI compatible.

1. **Informational logs:** The log files will be created inside
  ~/.gazebo/server-<GAZEBO_MASTER_PORT> and
  ~/.gazebo/client-<GAZEBO_MASTER_PORT>. The motivation for this
  change is to avoid name collisions when cloning a simulation. If the
  environment variable GAZEBO_MASTER_URI is not present or invalid,
  <GAZEBO_MASTER_PORT> will be replaced by "default".

1. **gazebo/common/Plugin.hh**
    + ***Removed:*** protected: std::string Plugin::handle
    + ***Replacement:*** protected: std::string Plugin::handleName

1. **gazebo/gui/KeyEventHandler.hh**
    + ***Removed:*** public: void HandlePress(const common::KeyEvent &_event);
    + ***Replacement:*** public: bool HandlePress(const common::KeyEvent &_event);

1. **gazebo/gui/KeyEventHandler.hh**
    + ***Removed:*** public: void HandleRelease(const common::KeyEvent &_event);
    + ***Replacement:*** public: bool HandleRelease(const common::KeyEvent &_event);

1. **gazebo/rendering/UserCamera.hh**
    + ***Removed:*** private: void OnJoy(ConstJoystickPtr &_msg)
    + ***Replacement:*** private: void OnJoyTwist(ConstJoystickPtr &_msg)

1. **gazebo/rendering/Camera.hh**
    + ***Deprecation:*** public: void RotatePitch(math::Angle _angle);
    + ***Replacement:*** public: void Pitch(const math::Angle &_angle,
                                        Ogre::Node::TransformSpace _relativeTo = Ogre::Node::TS_LOCAL);
    + ***Deprecation:*** public: void RotateYaw(math::Angle _angle);
    + ***Replacement:*** public: void Yaw(const math::Angle &_angle,
                                        Ogre::Node::TransformSpace _relativeTo = Ogre::Node::TS_LOCAL);

1. **gazebo/rendering/AxisVisual.hh**
    + ***Removed:*** public: void ShowRotation(unsigned int _axis)
    + ***Replacement:*** public: void ShowAxisRotation(unsigned int _axis, bool _show)

1. **gazebo/rendering/ArrowVisual.hh**
    + ***Removed:*** public: void ShowRotation()
    + ***Replacement:*** public: void ShowRotation(bool _show)

### Deletions

1. **gazebo/physics/Collision.hh**
    + unsigned int GetShapeType()

1. **gazebo/physics/World.hh**
    + EntityPtr GetSelectedEntity() const

1. **gazebo/physics/bullet/BulletJoint.hh**
    + void SetAttribute(Attribute, unsigned int, double)

1. **gazebo/physics/simbody/SimbodyJoint.hh**
    + void SetAttribute(Attribute, unsigned int, double)


## Gazebo 3.1 to 4.0

### New Deprecations

1. **gazebo/physics/Collision.hh**
    + ***Deprecation*** unsigned int GetShapeType()
    + ***Replacement*** unsigned int GetShapeType() const

1. **gazebo/physics/Joint.hh**
    + ***Deprecation*** virtual double GetMaxForce(unsigned int)
    + ***Deprecation*** virtual void SetMaxForce(unsigned int, double)
    + ***Deprecation*** virtual void SetAngle(unsigned int, math::Angle)
    + ***Replacement*** virtual void SetPosition(unsigned int, double)

### Modifications
1. **gazebo/physics/Model.hh**
    + ***Removed:*** Link_V GetLinks() const `ABI Change`
    + ***Replacement:***  const Link_V &GetLinks() const

1. **gzprop command line tool**
    + The `gzprop` command line tool outputs a zip file instead of a tarball.

### Additions

1. **gazebo/msgs/msgs.hh**
    + sdf::ElementPtr LightToSDF(const msgs::Light &_msg, sdf::ElementPtr _sdf = sdf::ElementPtr())

1. **gazebo/rendering/Light.hh**
    + math::Quaternion GetRotation() const
    + void SetRotation(const math::Quaternion &_q)
    + LightPtr Clone(const std::string &_name, ScenePtr _scene)

1. **gazebo/rendering/Scene.hh**
    + void AddLight(LightPtr _light)
    + void RemoveLight(LightPtr _light)

1. **gazebo/gui/GuiEvents.hh**
    + template<typename T> static event::ConnectionPtr ConnectLightUpdate(T _subscriber)
    + static void DisconnectLightUpdate(event::ConnectionPtr _subscriber)

1. **gazebo/gui/ModelMaker.hh**
    + bool InitFromModel(const std::string & _modelName)

1. **gazebo/gui/LightMaker.hh**
    + bool InitFromLight(const std::string & _lightName)

1. **gazebo/common/Mesh.hh**
    + int GetMaterialIndex(const Material *_mat) const

1. **gazebo/math/Filter.hh**
    + ***New classes:*** Filter, OnePole, OnePoleQuaternion, OnePoleVector3, BiQuad, and BiQuadVector3

1. **gazebo/physics/Joint.hh**
      + bool FindAllConnectedLinks(const LinkPtr &_originalParentLink,
          Link_V &_connectedLinks);
      + math::Pose ComputeChildLinkPose( unsigned int _index,
          double _position);

1. **gazebo/physics/Link.hh**
      + void Move(const math::Pose &_worldRefernceFrameSrc,
                        const math::Pose &_worldRefernceFrameDst);
      + bool FindAllConnectedLinksHelper(
          const LinkPtr &_originalParentLink,
          Link_V &_connectedLinks, bool _fistLink = false);
      + bool ContainsLink(const Link_V &_vector, const LinkPtr &_value);
      + msgs::Visual GetVisualMessage(const std::string &_name)

### Modifications
1. **gazebo/physics/Model.hh**
    + ***Removed:*** Link_V GetLinks() const `ABI Change`
    + ***Replacement:***  const Link_V &GetLinks() const

1. **gazebo/physics/Base.cc**
    + ***Removed*** std::string GetScopedName() const
    + ***Replaced*** std::string GetScopedName(bool _prependWorldName=false) const

## Gazebo 3.0 to 3.1

### Additions

1. **gazebo/physics/World.hh**
      + void RemoveModel(const std::string &_name);
      + void RemoveModel(ModelPtr _model);

1. **gazebo/physics/JointController.hh**
    + void SetPositionPID(const std::string &_jointName, const common::PID &_pid);
    + void SetVelocityPID(const std::string &_jointName, const common::PID &_pid);

## Gazebo 2.0 to 3.0

### New Deprecations

1. **gazebo/physics/Joint.hh**
    + ***Deprecation*** virtual void ApplyDamping()
    + ***Replacement*** virtual void ApplyStiffnessDamping()
    ---
    + ***Deprecation*** double GetDampingCoefficient() const
    + ***Replacement*** double GetDamping(int _index)

1. **gazebo/physics/ode/ODEJoint.hh**
    + ***Deprecation*** void CFMDamping()
    + ***Replacement*** void ApplyImplicitStiffnessDamping()

1. **gazebo/physics/ScrewJoint.hh**
    + ***Deprecation*** virtual void SetThreadPitch(unsigned int _index, double _threadPitch) = 0
    + ***Replacement*** virtual void SetThreadPitch(double _threadPitch) = 0
    ---
    + ***Deprecation*** virtual void GetThreadPitch(unsigned int _index) = 0
    + ***Replacement*** virtual void GetThreadPitch() = 0

1. **gazebo/physics/bullet/BulletScrewJoint.hh**
    + ***Deprecation*** protected: virtual void Load(sdf::ElementPtr _sdf)
    + ***Replacement*** public: virtual void Load(sdf::ElementPtr _sdf)

1. **gazebo/physics/PhysicsEngine.hh**
    + ***Deprecation*** virtual void SetSORPGSPreconIters(unsigned int _iters)
    + ***Replacement*** virtual bool SetParam(const std::string &_key, const boost::any &_value)
    ---
    + ***Deprecation*** virtual void SetSORPGSIters(unsigned int _iters)
    + ***Replacement*** virtual bool SetParam(const std::string &_key, const boost::any &_value)
    ---
    + ***Deprecation*** virtual void SetSORPGSW(double _w)
    + ***Replacement*** virtual bool SetParam(const std::string &_key, const boost::any &_value)
    ---
    + ***Deprecation*** virtual int GetSORPGSPreconIters()
    + ***Replacement*** virtual boost::any GetParam(const std::string &_key) const
    ---
    + ***Deprecation*** virtual int GetSORPGSIters()
    + ***Replacement*** virtual boost::any GetParam(const std::string &_key) const
    ---
    + ***Deprecation*** virtual double GetSORPGSW()
    + ***Replacement*** virtual boost::any GetParam(const std::string &_key) const

1. **gazebo/physics/bullet/BulletPhysics.hh**
    + ***Deprecation*** virtual bool SetParam(BulletParam _param, const boost::any &_value)
    + ***Replacement*** virtual bool SetParam(const std::string &_key, const boost::any &_value)
    ---
    + ***Deprecation*** virtual boost::any GetParam(BulletParam _param) const
    + ***Replacement*** virtual boost::any GetParam(const std::string &_key) const

1. **gazebo/physics/ode/ODEPhysics.hh**
    + ***Deprecation*** virtual bool SetParam(ODEParam _param, const boost::any &_value)
    + ***Replacement*** virtual bool SetParam(const std::string &_key, const boost::any &_value)
    ---
    + ***Deprecation*** virtual boost::any GetParam(ODEParam _param) const
    + ***Replacement*** virtual boost::any GetParam(const std::string &_key) const

1. **gazebo/physics/dart/DARTPhysics.hh**
    + ***Deprecation*** virtual boost::any GetParam(DARTParam _param) const
    + ***Replacement*** virtual boost::any GetParam(const std::string &_key) const

1. **gazebo/physics/Joint.hh**
    + ***Deprecation*** virtual double GetAttribute(const std::string &_key, unsigned int _index) = 0
    + ***Replacement*** virtual double GetParam(const std::string &_key, unsigned int _index) = 0;

1. **gazebo/physics/bullet/BulletJoint.hh**
    + ***Deprecation*** virtual double GetAttribute(const std::string &_key, unsigned int _index)
    + ***Replacement*** virtual double GetParam(const std::string &_key, unsigned int _index)

1. **gazebo/physics/bullet/BulletScrewJoint.hh**
    + ***Deprecation*** virtual double GetAttribute(const std::string &_key, unsigned int _index)
    + ***Replacement*** virtual double GetParam(const std::string &_key, unsigned int _index)

1. **gazebo/physics/dart/DARTJoint.hh**
    + ***Deprecation*** virtual double GetParam(const std::string &_key, unsigned int _index)
    + ***Replacement*** virtual double GetAttribute(const std::string &_key, unsigned int _index)

1. **gazebo/physics/ode/ODEJoint.hh**
    + ***Deprecation*** virtual double GetParam(const std::string &_key, unsigned int _index)
    + ***Replacement*** virtual double GetAttribute(const std::string &_key, unsigned int _index)

1. **gazebo/physics/ode/ODEScrewJoint.hh**
    + ***Deprecation*** virtual double GetParam(const std::string &_key, unsigned int _index)
    + ***Replacement*** virtual double GetAttribute(const std::string &_key, unsigned int _index)

1. **gazebo/physics/ode/ODEUniversalJoint.hh**
    + ***Deprecation*** virtual double GetParam(const std::string &_key, unsigned int _index)
    + ***Replacement*** virtual double GetAttribute(const std::string &_key, unsigned int _index)

1. **gazebo/physics/simbody/SimbodyJoint.hh**
    + ***Deprecation*** virtual double GetParam(const std::string &_key, unsigned int _index)
    + ***Replacement*** virtual double GetAttribute(const std::string &_key, unsigned int _index)

1. **gazebo/physics/simbody/SimbodyScrewJoint.hh**
    + ***Deprecation*** virtual double GetParam(const std::string &_key, unsigned int _index)
    + ***Replacement*** virtual double GetAttribute(const std::string &_key, unsigned int _index)

1. **gazebo/physics/Joint.hh**
    + ***Deprecation*** virtual void SetAttribute(const std::string &_key, unsigned int _index, const boost::any &_value) = 0
    + ***Replacement*** virtual bool SetParam(const std::string &_key, unsigned int _index, const boost::any &_value) = 0

1. **gazebo/physics/bullet/BulletJoint.hh**
    + ***Deprecation*** virtual void SetAttribute(const std::string &_key, unsigned int _index, const boost::any &_value)
    + ***Replacement*** virtual bool SetParam(const std::string &_key, unsigned int _index, const boost::any &_value)

1. **gazebo/physics/dart/DARTJoint.hh**
    + ***Deprecation*** virtual void SetAttribute(const std::string &_key, unsigned int _index, const boost::any &_value)
    + ***Replacement*** virtual bool SetParam(const std::string &_key, unsigned int _index, const boost::any &_value)

1. **gazebo/physics/ode/ODEJoint.hh**
    + ***Deprecation*** virtual void SetAttribute(const std::string &_key, unsigned int _index, const boost::any &_value)
    + ***Replacement*** virtual bool SetParam(const std::string &_key, unsigned int _index, const boost::any &_value)

1. **gazebo/physics/ode/ODEScrewJoint.hh**
    + ***Deprecation*** virtual void SetAttribute(const std::string &_key, unsigned int _index, const boost::any &_value)
    + ***Replacement*** virtual bool SetParam(const std::string &_key, unsigned int _index, const boost::any &_value)

1. **gazebo/physics/ode/ODEUniversalJoint.hh**
    + ***Deprecation*** virtual void SetAttribute(const std::string &_key, unsigned int _index, const boost::any &_value)
    + ***Replacement*** virtual bool SetParam(const std::string &_key, unsigned int _index, const boost::any &_value)

1. **gazebo/physics/simbody/SimbodyJoint.hh**
    + ***Deprecation*** virtual void SetAttribute(const std::string &_key, unsigned int _index, const boost::any &_value)
    + ***Replacement*** virtual bool SetParam(const std::string &_key, unsigned int _index, const boost::any &_value)

1. **gazebo/physics/simbody/SimbodyScrewJoint.hh**
    + ***Deprecation*** virtual void SetAttribute(const std::string &_key, unsigned int _index, const boost::any &_value)
    + ***Replacement*** virtual bool SetParam(const std::string &_key, unsigned int _index, const boost::any &_value)

### Modifications
1. **gazebo/physics/Entity.hh**
    + ***Removed:*** inline const math::Pose &GetWorldPose() const `ABI change`
    + ***Replacement:*** inline virutal const math::Pose &GetWorldPose() const
1. **gazebo/physics/Box.hh**
    + ***Removed:*** bool operator==(const Box &_b) `ABI Change`
    + ***Replacement:***  bool operator==(const Box &_b) const

1. **gazebo/gui/GuiIface.hh**
    + ***Removed:*** void load() `ABI change`
    + ***Replacement:*** bool load()
    + ***Note:*** Changed return type from void to bool.
1. **Functions in joint classes use unsigned int, instead of int**
    + All functions in Joint classes (gazebo/physics/\*Joint\*) and subclasses (gazebo/physics/[ode,bullet,simbody,dart]/\*Joint\*) now use unsigned integers instead of integers when referring to a specific joint axis.
    + Add const to Joint::GetInitialAnchorPose(), Joint::GetStopDissipation(), Joint::GetStopStiffness()
1. **gazebo/sensors/Noise.hh** `ABI change`
    + ***Removed:*** void Noise::Load(sdf::ElementPtr _sdf)
    + ***Replacement:*** virtual void Noise::Load(sdf::ElementPtr _sdf)
    + ***Removed:*** void Noise::~Noise()
    + ***Replacement:*** virtual void Noise::~Noise()
    + ***Removed:*** void Noise::Apply() const
    + ***Replacement:*** void Noise::Apply()
    + ***Note:*** Make Noise a base class and refactored out GaussianNoiseModel to its own class.
1. **gazebo/transport/ConnectionManager.hh**
    + ***Removed:*** bool ConnectionManager::Init(const std::string &_masterHost, unsigned int _masterPort) `ABI change`
    + ***Replacement:*** bool ConnectionManager::Init(const std::string &_masterHost, unsigned int _masterPort, uint32_t _timeoutIterations = 30)
    + ***Note:*** No changes to downstream code required. A third parameter has been added that specifies the number of timeout iterations. This parameter has a default value of 30.
1. **gazebo/transport/TransportIface.hh**
    + ***Removed:*** bool init(const std::string &_masterHost = "", unsigned int _masterPort = 0) `ABI change`
    + ***Replacement:*** bool init(const std::string &_masterHost = "", unsigned int _masterPort = 0, uint32_t _timeoutIterations = 30)
    + ***Note:*** No changes to downstream code required. A third parameter has been added that specifies the number of timeout iterations. This parameter has a default value of 30.
1. **gazebo/transport/Publication.hh**
    + ***Removed:*** void Publish(MessagePtr _msg, boost::function<void(uint32_t)> _cb, uint32_t _id) `ABI change`
    + ***Replacement:*** int Publish(MessagePtr _msg, boost::function<void(uint32_t)> _cb, uint32_t _id)
    + ***Note:*** Only the return type changed.

1. **gazebo/common/ModelDatabase.hh** `API change`
    + ***Removed:*** void ModelDatabase::GetModels(boost::function<void (const std::map<std::string, std::string> &)> _func)
    + ***Replacement:*** event::ConnectionPtr ModelDatabase::GetModels(boost::function<void (const std::map<std::string, std::string> &)> _func)
    + ***Note:*** The replacement function requires that the returned connection shared pointer remain valid in order to receive the GetModels callback. Reset the shared pointer to stop receiving GetModels callback.

1. **gazebo/physics/Collision.hh** `API change`
    + ***Modified:*** SurfaceParamsPtr Collision::surface
    + ***Note:*** Changed from `private` to `protected`

1. **gazebo/physics/MultiRayShape.hh** `API change`
    + ***Removed:*** double MultiRayShape::GetRange(int _index)
    + ***Replacement:*** double MultiRayShape::GetRange(unsigned int _index)
    + ***Removed:*** double MultiRayShape::GetRetro(int _index)
    + ***Replacement:*** double MultiRayShape::GetRetro(unsigned int _index)
    + ***Removed:*** double MultiRayShape::GetFiducial(int _index)
    + ***Replacement:*** double MultiRayShape::GetFiducial(unsigned int _index)
    + ***Note:*** Changed argument type from int to unsigned int.

1. **gazebo/physics/SurfaceParams.hh**
    + ***Removed:*** void FillMsg(msgs::Surface &_msg)
    + ***Replacement:*** virtual void FillMsg(msgs::Surface &_msg)

1. **gazebo/sensors/RaySensor.hh** `API change`
    + ***Removed:*** double RaySensor::GetRange(int _index)
    + ***Replacement:*** double RaySensor::GetRange(unsigned int _index)
    + ***Removed:*** double RaySensor::GetRetro(int _index)
    + ***Replacement:*** double RaySensor::GetRetro(unsigned int _index)
    + ***Removed:*** double RaySensor::GetFiducial(int _index)
    + ***Replacement:*** double RaySensor::GetFiducial(unsigned int _index)
    + ***Note:*** Changed argument type from int to unsigned int.

1. **gazebo/physics/PhysicsEngine.hh**
    + ***Removed*** virtual void SetParam(const std::string &_key, const boost::any &_value)
    + ***Replacement*** virtual bool SetParam(const std::string &_key, const boost::any &_value)

1. **gazebo/physics/ode/ODEPhysics.hh**
    + ***Removed*** virtual void SetParam(const std::string &_key, const boost::any &_value)
    + ***Replacement*** virtual bool SetParam(const std::string &_key, const boost::any &_value)

1. **gazebo/physics/bullet/BulletPhysics.hh**
    + ***Removed*** virtual void SetParam(const std::string &_key, const boost::any &_value)
    + ***Replacement*** virtual bool SetParam(const std::string &_key, const boost::any &_value)

1. **gazebo/physics/BallJoint.hh**
    + ***Removed*** virtual void SetHighStop(unsigned int /*_index*/, const math::Angle &/*_angle*/)
    + ***Replacement*** virtual bool SetHighStop(unsigned int /*_index*/, const math::Angle &/*_angle*/)
    ---
    + ***Removed*** virtual void SetLowStop(unsigned int /*_index*/, const math::Angle &/*_angle*/)
    + ***Replacement*** virtual bool SetLowStop(unsigned int /*_index*/, const math::Angle &/*_angle*/)

1. **gazebo/physics/Joint.hh**
    + ***Removed*** virtual void SetHighStop(unsigned int _index, const math::Angle &_angle)
    + ***Replacement*** virtual bool SetHighStop(unsigned int _index, const math::Angle &_angle)
    ---
    + ***Removed*** virtual void SetLowStop(unsigned int _index, const math::Angle &_angle)
    + ***Replacement*** virtual bool SetLowStop(unsigned int _index, const math::Angle &_angle)

1. **gazebo/physics/bullet/BulletBallJoint.hh**
    + ***Removed*** virtual void SetHighStop(unsigned int _index, const math::Angle &_angle)
    + ***Replacement*** virtual bool SetHighStop(unsigned int _index, const math::Angle &_angle)
    ---
    + ***Removed*** virtual void SetLowStop(unsigned int _index, const math::Angle &_angle)
    + ***Replacement*** virtual bool SetLowStop(unsigned int _index, const math::Angle &_angle)

1. **gazebo/physics/bullet/BulletHinge2Joint.hh**
    + ***Removed*** virtual void SetHighStop(unsigned int _index, const math::Angle &_angle)
    + ***Replacement*** virtual bool SetHighStop(unsigned int _index, const math::Angle &_angle)
    ---
    + ***Removed*** virtual void SetLowStop(unsigned int _index, const math::Angle &_angle)
    + ***Replacement*** virtual bool SetLowStop(unsigned int _index, const math::Angle &_angle)

1. **gazebo/physics/bullet/BulletHingeJoint.hh**
    + ***Removed*** virtual void SetHighStop(unsigned int _index, const math::Angle &_angle)
    + ***Replacement*** virtual bool SetHighStop(unsigned int _index, const math::Angle &_angle)
    ---
    + ***Removed*** virtual void SetLowStop(unsigned int _index, const math::Angle &_angle)
    + ***Replacement*** virtual bool SetLowStop(unsigned int _index, const math::Angle &_angle)

1. **gazebo/physics/bullet/BulletScrewJoint.hh**
    + ***Removed*** virtual void SetHighStop(unsigned int _index, const math::Angle &_angle)
    + ***Replacement*** virtual bool SetHighStop(unsigned int _index, const math::Angle &_angle)
    ---
    + ***Removed*** virtual void SetLowStop(unsigned int _index, const math::Angle &_angle)
    + ***Replacement*** virtual bool SetLowStop(unsigned int _index, const math::Angle &_angle)

1. **gazebo/physics/bullet/BulletSliderJoint.hh**
    + ***Removed*** virtual void SetHighStop(unsigned int _index, const math::Angle &_angle)
    + ***Replacement*** virtual bool SetHighStop(unsigned int _index, const math::Angle &_angle)
    ---
    + ***Removed*** virtual void SetLowStop(unsigned int _index, const math::Angle &_angle)
    + ***Replacement*** virtual bool SetLowStop(unsigned int _index, const math::Angle &_angle)

1. **gazebo/physics/bullet/BulletUniversalJoint.hh**
    + ***Removed*** virtual void SetHighStop(unsigned int _index, const math::Angle &_angle)
    + ***Replacement*** virtual bool SetHighStop(unsigned int _index, const math::Angle &_angle)
    ---
    + ***Removed*** virtual void SetLowStop(unsigned int _index, const math::Angle &_angle)
    + ***Replacement*** virtual bool SetLowStop(unsigned int _index, const math::Angle &_angle)

1. **gazebo/physics/dart/DARTJoint.hh**
    + ***Removed*** virtual void SetHighStop(unsigned int _index, const math::Angle &_angle)
    + ***Replacement*** virtual bool SetHighStop(unsigned int _index, const math::Angle &_angle)
    ---
    + ***Removed*** virtual void SetLowStop(unsigned int _index, const math::Angle &_angle)
    + ***Replacement*** virtual bool SetLowStop(unsigned int _index, const math::Angle &_angle)

1. **gazebo/physics/ode/ODEJoint.hh**
    + ***Removed*** virtual void SetHighStop(unsigned int _index, const math::Angle &_angle)
    + ***Replacement*** virtual bool SetHighStop(unsigned int _index, const math::Angle &_angle)
    ---
    + ***Removed*** virtual void SetLowStop(unsigned int _index, const math::Angle &_angle)
    + ***Replacement*** virtual bool SetLowStop(unsigned int _index, const math::Angle &_angle)

1. **gazebo/physics/ode/ODEUniversalJoint.hh**
    + ***Removed*** virtual void SetHighStop(unsigned int _index, const math::Angle &_angle)
    + ***Replacement*** virtual bool SetHighStop(unsigned int _index, const math::Angle &_angle)
    ---
    + ***Removed*** virtual void SetLowStop(unsigned int _index, const math::Angle &_angle)
    + ***Replacement*** virtual bool SetLowStop(unsigned int _index, const math::Angle &_angle)

1. **gazebo/physics/simbody/SimbodyJoint.hh**
    + ***Removed*** virtual void SetHighStop(unsigned int _index, const math::Angle &_angle)
    + ***Replacement*** virtual bool SetHighStop(unsigned int _index, const math::Angle &_angle)
    ---
    + ***Removed*** virtual void SetLowStop(unsigned int _index, const math::Angle &_angle)
    + ***Replacement*** virtual bool SetLowStop(unsigned int _index, const math::Angle &_angle)

1. **gazebo/physics/simbody/SimbodyScrewJoint.hh**
    + ***Removed*** virtual void SetHighStop(unsigned int _index, const math::Angle &_angle)
    + ***Replacement*** virtual bool SetHighStop(unsigned int _index, const math::Angle &_angle)
    ---
    + ***Removed*** virtual void SetLowStop(unsigned int _index, const math::Angle &_angle)
    + ***Replacement*** virtual bool SetLowStop(unsigned int _index, const math::Angle &_angle)

### Additions

1. **gazebo/physics/Joint.hh**
      + bool FindAllConnectedLinks(const LinkPtr &_originalParentLink,
          Link_V &_connectedLinks);
      + math::Pose ComputeChildLinkPose( unsigned int _index,
          double _position);

1. **gazebo/physics/Link.hh**
      + void MoveFrame(const math::Pose &_worldReferenceFrameSrc,
                       const math::Pose &_worldReferenceFrameDst);
      + bool FindAllConnectedLinksHelper(
          const LinkPtr &_originalParentLink,
          Link_V &_connectedLinks, bool _fistLink = false);
      + bool ContainsLink(const Link_V &_vector, const LinkPtr &_value);

1. **gazebo/physics/Collision.hh**
    + void SetWorldPoseDirty()
    + virtual const math::Pose &GetWorldPose() const
1. **gazebo/physics/JointController.hh**
      + common::Time GetLastUpdateTime() const
      + std::map<std::string, JointPtr> GetJoints() const
      + bool SetPositionTarget(const std::string &_jointName, double _target)
      + bool SetVelocityTarget(const std::string &_jointName, double _target)
      + std::map<std::string, common::PID> GetPositionPIDs() const
      + std::map<std::string, common::PID> GetVelocityPIDs() const
      + std::map<std::string, double> GetForces() const
      + std::map<std::string, double> GetPositions() const
      + std::map<std::string, double> GetVelocities() const


1. **gazebo/common/PID.hh**
      + double GetPGain() const
      + double GetIGain() const
      + double GetDGain() const
      + double GetIMax() const
      + double GetIMin() const
      + double GetCmdMax() const
      + double GetCmdMin() const


1. **gazebo/transport/TransportIface.hh**
    +  transport::ConnectionPtr connectToMaster()

1. **gazebo/physics/World.hh**
    +  msgs::Scene GetSceneMsg() const
1. **gazebo/physics/ContactManager.hh**
    + unsigned int GetFilterCount()
    + bool HasFilter(const std::string &_name)
    + void RemoveFilter(const std::string &_name)

1. **gazebo/physics/Joint.hh**
    + virtual void Fini()
    + math::Pose GetAnchorErrorPose() const
    + math::Quaternion GetAxisFrame(unsigned int _index) const
    + double GetWorldEnergyPotentialSpring(unsigned int _index) const
    + math::Pose GetParentWorldPose() const
    + double GetSpringReferencePosition(unsigned int) const
    + math::Pose GetWorldPose() const
    + virtual void SetEffortLimit(unsigned _index, double _stiffness)
    + virtual void SetStiffness(unsigned int _index, double _stiffness) = 0
    + virtual void SetStiffnessDamping(unsigned int _index, double _stiffness, double _damping, double _reference = 0) = 0
    + bool axisParentModelFrame[MAX_JOINT_AXIS]
    + protected: math::Pose parentAnchorPose
    + public: double GetInertiaRatio(const math::Vector3 &_axis) const

1. **gazebo/physics/Link.hh**
    + double GetWorldEnergy() const
    + double GetWorldEnergyKinetic() const
    + double GetWorldEnergyPotential() const
    + bool initialized

1. **gazebo/physics/Model.hh**
    + double GetWorldEnergy() const
    + double GetWorldEnergyKinetic() const
    + double GetWorldEnergyPotential() const

1. **gazebo/physics/SurfaceParams.hh**
    + FrictionPyramid()
    + ~FrictionPyramid()
    + double GetMuPrimary()
    + double GetMuSecondary()
    + void SetMuPrimary(double _mu)
    + void SetMuSecondary(double _mu)
    + math::Vector3 direction1
    + ***Note:*** Replaces mu, m2, fdir1 variables

1. **gazebo/physics/bullet/BulletSurfaceParams.hh**
    + BulletSurfaceParams()
    + virtual ~BulletSurfaceParams()
    + virtual void Load(sdf::ElementPtr _sdf)
    + virtual void FillMsg(msgs::Surface &_msg)
    + virtual void ProcessMsg(msgs::Surface &_msg)
    + FrictionPyramid frictionPyramid

1. **gazebo/physics/ode/ODESurfaceParams.hh**
    + virtual void FillMsg(msgs::Surface &_msg)
    + virtual void ProcessMsg(msgs::Surface &_msg)
    + double bounce
    + double bounce
    + double bounceThreshold
    + double kp
    + double kd
    + double cfm
    + double erp
    + double maxVel
    + double minDepth
    + FrictionPyramid frictionPyramid
    + double slip1
    + double slip2

1. **gazebo/rendering/Light.hh**
    + bool GetVisible() const
    + virtual void LoadFromMsg(const msgs::Light &_msg)

1. **gazebo/sensors/ForceTorqueSensor.hh**
    + physics::JointPtr GetJoint() const

1. **gazebo/sensors/Noise.hh**
    + virtual double ApplyImpl(double _in)
    + virtual void Fini()
    + virtual void SetCustomNoiseCallback(boost::function<double (double)> _cb)

1. **gazebo/sensors/Sensor.hh**
    + NoisePtr GetNoise(unsigned int _index = 0) const

1. **gazebo/sensors/GaussianNoiseModel.hh**

1. **gazebo/physics/ode/ODEUniversalJoint.hh**
    + virtual void SetHighStop(unsigned int _index, const math::Angle &_angle)
    + virtual void SetLowStop(unsigned int _index, const math::Angle &_angle)
    + virtual void SetAttribute(const std::string &_key, unsigned int _index, const boost::any &_value)
    + virtual double GetAttribute(const std::string &_key, unsigned int _index)

1. **gazebo/physics/simbody/SimbodyScrewJoint.hh**
    + virtual void SetThreadPitch(double _threadPitch)
    + virtual void GetThreadPitch()

1. **gazebo/physics/ode/ODEScrewJoint.hh**
    + virtual void SetThreadPitch(double _threadPitch)
    + virtual void GetThreadPitch()

1. **gazebo/physics/ScrewJoint.hh**
    + virtual math::Vector3 GetAnchor(unsigned int _index) const
    + virtual void SetAnchor(unsigned int _index, const math::Vector3 &_anchor)

1. **gazebo/physics/bullet/BulletJoint.hh**
    + virtual math::Angle GetHighStop(unsigned int _index)
    + virtual math::Angle GetLowStop(unsigned int _index)

1. **gazebo/physics/simbody/SimbodyPhysics.hh**
    + virtual boost::any GetParam(const std::string &_key) const
    + virtual bool SetParam(const std::string &_key, const boost::any &_value)

1. **gazebo/physics/dart/DARTPhysics.hh**
    + virtual boost::any GetParam(const std::string &_key) const
    + virtual bool SetParam(const std::string &_key, const boost::any &_value)

1. **gazebo/physics/Joint.hh**
    + math::Quaternion GetAxisFrameOffset(unsigned int _index) const

### Deletions

1. **Removed libtool**
    + Libtool used to be an option for loading plugins. Now, only libdl is supported.

1. **gazebo/physics/Base.hh**
    + Base_V::iterator childrenEnd

1. **gazebo/sensors/Noise.hh**
    + double Noise::GetMean() const
    + double Noise::GetStdDev() const
    + double Noise::GetBias() const
    + ***Note:*** Moved gaussian noise functions to a new GaussianNoiseModel class

1. **gazebo/physics/SurfaceParams.hh**
    + double bounce
    + double bounce
    + double bounceThreshold
    + double kp
    + double kd
    + double cfm
    + double erp
    + double maxVel
    + double minDepth
    + double mu1
    + double mu2
    + double slip1
    + double slip2
    + math::Vector3 fdir1
    + ***Note:*** These parameters were moved to FrictionPyramid,
      ODESurfaceParams, and BulletSurfaceParams.


## Gazebo 1.9 to 2.0

### New Deprecations

1. **gazebo/gazebo.hh**
    + ***Deprecation*** void fini()
    + ***Deprecation*** void stop()
    + ***Replacement*** bool shutdown()
    + ***Note*** Replace fini and stop with shutdown
    ---
    + ***Deprecation*** bool load()
    + ***Deprecation*** bool init()
    + ***Deprecation*** bool run()
    + ***Replacement*** bool setupClient()
        + Use this function to setup gazebo for use as a client
    + ***Replacement*** bool setupServer()
        + Use this function to setup gazebo for use as a server
    + ***Note*** Replace load+init+run with setupClient/setupServer
    ---
    + ***Deprecation*** std::string find_file(const std::string &_file)
    + ***Replacement*** std::string common::find_file(const std::string &_file)
    ---
    + ***Deprecation*** void add_plugin(const std::string &_filename)
    + ***Replacement*** void addPlugin(const std::string &_filename)
    ---
    + ***Deprecation*** void print_version()
    + ***Replacement*** void printVersion()
1. **gazebo/physics/World.hh**
    + ***Deprecation*** void World::StepWorld(int _steps)
    + ***Replacement*** void World::Step(unsigned int _steps)
1. **gazebo/sensors/SensorsIface.hh**
    + ***Deprecation*** std::string sensors::create_sensor(sdf::ElementPtr _elem, const std::string &_worldName,const std::string &_parentName)
    + ***Replacement*** std::string sensors::create_sensor(sdf::ElementPtr _elem, const std::string &_worldName, const std::string &_parentName, uint32_t _parentId)
1. **gazebo/sensors/Sensor.hh**
    + ***Deprecation*** void Sensor::SetParent(const std::string &_name)
    + ***Replacement*** void Sensor::SetParent(const std::string &_name, uint32_t _id)
1. **gazebo/sensors/SensorManager.hh**
    + ***Deprecation*** std::string CreateSensor(sdf::ElementPtr _elem, const std::string &_worldName,  const std::string &_parentName)
    + ***Replacement*** std::string CreateSensor(sdf::ElementPtr _elem, const std::string &_worldName, const std::string &_parentName, uint32_t _parentId)
1. **gazebo/sensors/Collision.hh**
    + ***Deprecation*** void Collision::SetContactsEnabled(bool _enable)
    + ***Replacement*** Use [ContactManager](http://gazebosim.org/api/2.0.0/classgazebo_1_1physics_1_1ContactManager.html).
    ---
    + ***Deprecation*** bool Colliion::GetContactsEnabled() const
    + ***Replacement*** Use [ContactManager](http://gazebosim.org/api/2.0.0/classgazebo_1_1physics_1_1ContactManager.html).
    ---
    + ***Deprecation*** void AddContact(const Contact &_contact)
    + ***Replacement*** Use [ContactManager](http://gazebosim.org/api/2.0.0/classgazebo_1_1physics_1_1ContactManager.html).

### Modifications

1. File rename: `gazebo/common/Common.hh` to `gazebo/common/CommonIface.hh`
1. File rename: `gazebo/physics/Physics.hh` to `gazebo/physics/PhysicsIface.hh`
1. File rename: `gazebo/rendering/Rendering.hh` to `gazebo/rendering/RenderingIface.hh`
1. File rename: `gazebo/sensors/Sensors.hh` to `gazebo/sensors/SensorsIface.hh`
1. File rename: `gazebo/transport/Transport.hh` to `gazebo/transport/TransportIface.hh`
1. File rename: `gazebo/gui/Gui.hh` to `gazebo/gui/GuiIface.hh`
1. File rename: `<model>/manifest.xml` to `<model>/model.config`
1. File rename: `<model_database>/manifest.xml` to `<model_database>/database.config`
1. **gazebo/msgs/physics.proto**
    + ***Removed*** optional double dt
    + ***Replacement*** optional double min_step_size
    ---
    + ***Removed*** optional double update_rate
    + ***Replacement*** optional double real_time_update_rate
1. **gazebo/physics/ModelState.hh**
    + ***Removed*** LinkState ModelState::GetLinkState(int _index) `API change`
    + ***Replacement*** LinkState ModelState::GetLinkState(const std::string &_linkName) const
1. **gazebo/physics/PhyscisEngine.hh**
    + ***Removed*** void PhysicsEngine::SetUpdateRate(double _value) `API change`
    + ***Replacement*** void PhyscisEngine::SetRealTimeUpdateRate(double _rate)
    ---
    + ***Removed*** double PhysicsEngine::GetUpdateRate() `API change`
    + ***Replacement*** double PhysicsEngine::GetRealTimeUpdateRate() const
    ---
    + ***Removed*** void PhysicsEngine::SetStepTime(double _value) `API change`
    + ***Replacement*** void PhysicsEngine::SetMaxStepSize(double _stepSize)
    ---
    + ***Removed*** double PhysicsEngine::GetStepTime() `API change`
    + ***Replacement*** double PhysicsEngine::GetMaxStepSize() const
1. **gazebo/physics/Joint.hh**
    + ***Removed:*** Joint::Load(LinkPtr _parent, LinkPtr _child, const math::Vector3 &_pos) `API chance`
    + ***Replacement:*** Joint::Load(LinkPtr _parent, LinkPtr _child, const math::Pose &_pose)
    ---
    + ***Removed:*** public: double GetInertiaRatio(unsigned int _index) const
    + ***Replacement:*** public: double GetInertiaRatio(const unsigned int _index) const
1. **gazebo/common/Events.hh**
    + ***Removed:*** Events::ConnectWorldUpdateStart(T _subscriber) `API change`
    + ***Replacement*** ConnectionPtr Events::ConnectWorldUpdateBegin(T _subscriber)
    ---
    + ***Removed:*** Events::DisconnectWorldUpdateStart(T _subscriber) `API change`
    + ***Replacement*** ConnectionPtr Events::DiconnectWorldUpdateBegin(T _subscriber)
1. **gazebo/physics/Link.hh**
    + ***Removed*** void Link::RemoveChildJoint(JointPtr _joint) `API change`
    + ***Replacement*** void Link::RemoveChildJoint(const std::string &_jointName)
    ---
    + ***Removed*** void Link::RemoveParentJoint(const std::string &_jointName) `API change`
    + ***Replacement*** void Link::RemoveParentJoint(const std::string &_jointName)
1. **gazebo/physics/MeshShape.hh**
    + ***Removed*** std::string MeshShape::GetFilename() const `API change`
    + ***Replacement*** std::string MeshShape::GetURI() const
    ---
    + ***Removed*** void MeshShape::SetFilename() const `API change`
    + ***Replacement*** std::string MeshShape::SetMesh(const std::string &_uri, const std::string &_submesh = "", bool _center = false) const
1. **gazebo/common/Time.hh**
    + ***Removed*** static Time::NSleep(Time _time) `API change`
    + ***Replacement*** static Time NSleep(unsigned int _ns)

### Deletions

1. **gazebo/physics/Collision.hh**
    + template<typename T> event::ConnectionPtr ConnectContact(T _subscriber)
    + template<typename T> event::ConnectionPtr DisconnectContact(T _subscriber)
    + ***Note:*** The ContactManager::CreateFilter functions can be used to
      create a gazebo topic with contact messages filtered by the name(s)
      of collision shapes. The topic can then be subscribed with a callback
      to replicate this removed functionality. See
      [gazebo pull request #713](https://bitbucket.org/osrf/gazebo/pull-request/713)
      for an example migration.<|MERGE_RESOLUTION|>--- conflicted
+++ resolved
@@ -5,7 +5,6 @@
 notification to users that their code should be upgraded. The next major
 release will remove the deprecated code.
 
-<<<<<<< HEAD
 ## Gazebo 8.x to 9.x
 
 ### -g command line argument to load plugins in gzclient
@@ -1151,7 +1150,7 @@
 
 1. **gazebo/physics/Link.hh**
     + std::vector<std::string> cgVisuals
-=======
+
 ## Gazebo 7.10.0 to 7.X
 
 ### Modifications
@@ -1159,7 +1158,6 @@
 1. Shadows ambient factor has been reduced - they will now appear darker than before. Also increased shadow texture resolution and reduced effect of jagged shadow edges.
    Please see [Pull request 2805](https://bitbucket.org/osrf/gazebo/pull-request/2805)
    for more details.
->>>>>>> c02a72f9
 
 ## Gazebo 7.9.0 to 7.X
 
@@ -1180,7 +1178,7 @@
    See [pull request 2715](https://bitbucket.org/osrf/gazebo/pull-requests/2715/add-log-record-filter-options)
    for further details.
 
-## Gazebo 7.3.1 to 7.4
+## Gazebo 7.3.1 to 7.X
 
 ### Deprecations
 
