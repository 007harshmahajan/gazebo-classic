--- conflicted
+++ resolved
@@ -43,10 +43,6 @@
     + public: template <typename T>
       static T any\_cast<T>(const boost::any &)
 
-<<<<<<< HEAD
-1. **gazebo/physics/World.hh**
-    + public: const `sdf::World` GetSDFDom() const
-=======
 1. **gazebo/physics/PhysicsTypes.hh**
     + Defined function signature for API to update the poses of objects in a named scene
     + using UpdateScenePosesFunc =
@@ -59,7 +55,9 @@
 1. **gazebo/rendering/Scene.hh**
     + API for directly updating the poses of objects in a scene
     + void UpdatePoses(const msgs::PosesStamped &)
->>>>>>> 98e5eb70
+
+1. **gazebo/physics/World.hh**
+    + public: const `sdf::World` GetSDFDom() const
 
 ### Modifications
 
