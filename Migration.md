## Gazebo 3.0 to 4.0

<<<<<<< HEAD
### New Deprecations

1. **gazebo/physics/Joint.hh**
    + ***Deprecation*** virtual void SetAngle(unsigned int, math::Angle)
    + ***Replacement*** virtual void SetPosition(unsigned int, double)

### Additions

1. **gazebo/physics/Joint.hh**
      + bool FindAllConnectedLinks(const LinkPtr &_originalParentLink,
          Link_V &_connectedLinks);
      + math::Pose ComputeChildLinkPose( unsigned int _index,
          double _position);

1. **gazebo/physics/Link.hh**
      + void Move(const math::Pose &_worldRefernceFrameSrc,
                        const math::Pose &_worldRefernceFrameDst);
      + bool FindAllConnectedLinksHelper(
          const LinkPtr &_originalParentLink,
          Link_V &_connectedLinks, bool _fistLink = false);
      + bool ContainsLink(const Link_V &_vector, const LinkPtr &_value);
=======
### Modifications
1. **gazebo/physics/Model.hh**
    + ***Removed:*** Link_V GetLinks() const `ABI Change`
    + ***Replacement:***  const Link_V &GetLinks() const
>>>>>>> b3292c09

## Gazebo 2.0 to 3.0

### New Deprecations

1. **gazebo/physics/Joint.hh**
    + ***Deprecation*** virtual void ApplyDamping()
    + ***Replacement*** virtual void ApplyStiffnessDamping()
    ---
    + ***Deprecation*** double GetDampingCoefficient() const
    + ***Replacement*** double GetDamping(int _index)

1. **gazebo/physics/ode/ODEJoint.hh**
    + ***Deprecation*** void CFMDamping()
    + ***Replacement*** void ApplyImplicitStiffnessDamping()

1. **gazebo/physics/ScrewJoint.hh**
    + ***Deprecation*** virtual void SetThreadPitch(unsigned int _index, double _threadPitch) = 0
    + ***Replacement*** virtual void SetThreadPitch(double _threadPitch) = 0
    ---
    + ***Deprecation*** virtual void GetThreadPitch(unsigned int _index) = 0
    + ***Replacement*** virtual void GetThreadPitch() = 0

1. **gazebo/physics/bullet/BulletScrewJoint.hh**
    + ***Deprecation*** protected: virtual void Load(sdf::ElementPtr _sdf)
    + ***Replacement*** public: virtual void Load(sdf::ElementPtr _sdf)

1. **gazebo/physics/PhysicsEngine.hh**
    + ***Deprecation*** virtual void SetSORPGSPreconIters(unsigned int _iters)
    + ***Replacement*** virtual bool SetParam(const std::string &_key, const boost::any &_value)
    ---
    + ***Deprecation*** virtual void SetSORPGSIters(unsigned int _iters)
    + ***Replacement*** virtual bool SetParam(const std::string &_key, const boost::any &_value)
    ---
    + ***Deprecation*** virtual void SetSORPGSW(double _w)
    + ***Replacement*** virtual bool SetParam(const std::string &_key, const boost::any &_value)
    ---
    + ***Deprecation*** virtual int GetSORPGSPreconIters()
    + ***Replacement*** virtual boost::any GetParam(const std::string &_key) const
    ---
    + ***Deprecation*** virtual int GetSORPGSIters()
    + ***Replacement*** virtual boost::any GetParam(const std::string &_key) const
    ---
    + ***Deprecation*** virtual double GetSORPGSW()
    + ***Replacement*** virtual boost::any GetParam(const std::string &_key) const

1. **gazebo/physics/bullet/BulletPhysics.hh**
    + ***Deprecation*** virtual bool SetParam(BulletParam _param, const boost::any &_value)
    + ***Replacement*** virtual bool SetParam(const std::string &_key, const boost::any &_value)
    ---
    + ***Deprecation*** virtual boost::any GetParam(BulletParam _param) const
    + ***Replacement*** virtual boost::any GetParam(const std::string &_key) const

1. **gazebo/physics/ode/ODEPhysics.hh**
    + ***Deprecation*** virtual bool SetParam(ODEParam _param, const boost::any &_value)
    + ***Replacement*** virtual bool SetParam(const std::string &_key, const boost::any &_value)
    ---
    + ***Deprecation*** virtual boost::any GetParam(ODEParam _param) const
    + ***Replacement*** virtual boost::any GetParam(const std::string &_key) const

1. **gazebo/physics/dart/DARTPhysics.hh**
    + ***Deprecation*** virtual boost::any GetParam(DARTParam _param) const
    + ***Replacement*** virtual boost::any GetParam(const std::string &_key) const

1. **gazebo/physics/Joint.hh**
    + ***Deprecation*** virtual double GetAttribute(const std::string &_key, unsigned int _index) = 0
    + ***Replacement*** virtual double GetParam(const std::string &_key, unsigned int _index) = 0;

1. **gazebo/physics/bullet/BulletJoint.hh**
    + ***Deprecation*** virtual double GetAttribute(const std::string &_key, unsigned int _index)
    + ***Replacement*** virtual double GetParam(const std::string &_key, unsigned int _index)

1. **gazebo/physics/bullet/BulletScrewJoint.hh**
    + ***Deprecation*** virtual double GetAttribute(const std::string &_key, unsigned int _index)
    + ***Replacement*** virtual double GetParam(const std::string &_key, unsigned int _index)
 
1. **gazebo/physics/dart/DARTJoint.hh**
    + ***Deprecation*** virtual double GetParam(const std::string &_key, unsigned int _index)
    + ***Replacement*** virtual double GetAttribute(const std::string &_key, unsigned int _index)

1. **gazebo/physics/ode/ODEJoint.hh**
    + ***Deprecation*** virtual double GetParam(const std::string &_key, unsigned int _index)
    + ***Replacement*** virtual double GetAttribute(const std::string &_key, unsigned int _index)

1. **gazebo/physics/ode/ODEScrewJoint.hh**
    + ***Deprecation*** virtual double GetParam(const std::string &_key, unsigned int _index)
    + ***Replacement*** virtual double GetAttribute(const std::string &_key, unsigned int _index)

1. **gazebo/physics/ode/ODEUniversalJoint.hh**
    + ***Deprecation*** virtual double GetParam(const std::string &_key, unsigned int _index)
    + ***Replacement*** virtual double GetAttribute(const std::string &_key, unsigned int _index)

1. **gazebo/physics/simbody/SimbodyJoint.hh**
    + ***Deprecation*** virtual double GetParam(const std::string &_key, unsigned int _index)
    + ***Replacement*** virtual double GetAttribute(const std::string &_key, unsigned int _index)

1. **gazebo/physics/simbody/SimbodyScrewJoint.hh**
    + ***Deprecation*** virtual double GetParam(const std::string &_key, unsigned int _index)
    + ***Replacement*** virtual double GetAttribute(const std::string &_key, unsigned int _index)

1. **gazebo/physics/Joint.hh**
    + ***Deprecation*** virtual void SetAttribute(const std::string &_key, unsigned int _index, const boost::any &_value) = 0
    + ***Replacement*** virtual bool SetParam(const std::string &_key, unsigned int _index, const boost::any &_value) = 0

1. **gazebo/physics/bullet/BulletJoint.hh**
    + ***Deprecation*** virtual void SetAttribute(const std::string &_key, unsigned int _index, const boost::any &_value)
    + ***Replacement*** virtual bool SetParam(const std::string &_key, unsigned int _index, const boost::any &_value)

1. **gazebo/physics/dart/DARTJoint.hh**
    + ***Deprecation*** virtual void SetAttribute(const std::string &_key, unsigned int _index, const boost::any &_value)
    + ***Replacement*** virtual bool SetParam(const std::string &_key, unsigned int _index, const boost::any &_value)

1. **gazebo/physics/ode/ODEJoint.hh**
    + ***Deprecation*** virtual void SetAttribute(const std::string &_key, unsigned int _index, const boost::any &_value)
    + ***Replacement*** virtual bool SetParam(const std::string &_key, unsigned int _index, const boost::any &_value)

1. **gazebo/physics/ode/ODEScrewJoint.hh**
    + ***Deprecation*** virtual void SetAttribute(const std::string &_key, unsigned int _index, const boost::any &_value)
    + ***Replacement*** virtual bool SetParam(const std::string &_key, unsigned int _index, const boost::any &_value)

1. **gazebo/physics/ode/ODEUniversalJoint.hh**
    + ***Deprecation*** virtual void SetAttribute(const std::string &_key, unsigned int _index, const boost::any &_value)
    + ***Replacement*** virtual bool SetParam(const std::string &_key, unsigned int _index, const boost::any &_value)

1. **gazebo/physics/simbody/SimbodyJoint.hh**
    + ***Deprecation*** virtual void SetAttribute(const std::string &_key, unsigned int _index, const boost::any &_value)
    + ***Replacement*** virtual bool SetParam(const std::string &_key, unsigned int _index, const boost::any &_value)

1. **gazebo/physics/simbody/SimbodyScrewJoint.hh**
    + ***Deprecation*** virtual void SetAttribute(const std::string &_key, unsigned int _index, const boost::any &_value)
    + ***Replacement*** virtual bool SetParam(const std::string &_key, unsigned int _index, const boost::any &_value)

### Modifications
1. **gazebo/physics/Box.hh**
    + ***Removed:*** bool operator==(const Box &_b) `ABI Change`
    + ***Replacement:***  bool operator==(const Box &_b) const

1. **gazebo/gui/GuiIface.hh**
    + ***Removed:*** void load() `ABI change`
    + ***Replacement:*** bool load()
    + ***Note:*** Changed return type from void to bool.
1. **Functions in joint classes use unsigned int, instead of int**
    + All functions in Joint classes (gazebo/physics/\*Joint\*) and subclasses (gazebo/physics/[ode,bullet,simbody,dart]/\*Joint\*) now use unsigned integers instead of integers when referring to a specific joint axis.
    + Add const to Joint::GetInitialAnchorPose(), Joint::GetStopDissipation(), Joint::GetStopStiffness()
1. **gazebo/sensors/Noise.hh** `ABI change`
    + ***Removed:*** void Noise::Load(sdf::ElementPtr _sdf)
    + ***Replacement:*** virtual void Noise::Load(sdf::ElementPtr _sdf)
    + ***Removed:*** void Noise::~Noise()
    + ***Replacement:*** virtual void Noise::~Noise()
    + ***Removed:*** void Noise::Apply() const
    + ***Replacement:*** void Noise::Apply()
    + ***Note:*** Make Noise a base class and refactored out GaussianNoiseModel to its own class.
1. **gazebo/transport/ConnectionManager.hh**
    + ***Removed:*** bool ConnectionManager::Init(const std::string &_masterHost, unsigned int _masterPort) `ABI change`
    + ***Replacement:*** bool ConnectionManager::Init(const std::string &_masterHost, unsigned int _masterPort, uint32_t _timeoutIterations = 30)
    + ***Note:*** No changes to downstream code required. A third parameter has been added that specifies the number of timeout iterations. This parameter has a default value of 30.
1. **gazebo/transport/TransportIface.hh**
    + ***Removed:*** bool init(const std::string &_masterHost = "", unsigned int _masterPort = 0) `ABI change`
    + ***Replacement:*** bool init(const std::string &_masterHost = "", unsigned int _masterPort = 0, uint32_t _timeoutIterations = 30)
    + ***Note:*** No changes to downstream code required. A third parameter has been added that specifies the number of timeout iterations. This parameter has a default value of 30.
1. **gazebo/transport/Publication.hh**
    + ***Removed:*** void Publish(MessagePtr _msg, boost::function<void(uint32_t)> _cb, uint32_t _id) `ABI change`
    + ***Replacement:*** int Publish(MessagePtr _msg, boost::function<void(uint32_t)> _cb, uint32_t _id)
    + ***Note:*** Only the return type changed.

1. **gazebo/common/ModelDatabase.hh** `API change`
    + ***Removed:*** void ModelDatabase::GetModels(boost::function<void (const std::map<std::string, std::string> &)> _func)
    + ***Replacement:*** event::ConnectionPtr ModelDatabase::GetModels(boost::function<void (const std::map<std::string, std::string> &)> _func)
    + ***Note:*** The replacement function requires that the returned connection shared pointer remain valid in order to receive the GetModels callback. Reset the shared pointer to stop receiving GetModels callback.

1. **gazebo/physics/Collision.hh** `API change`
    + ***Modified:*** SurfaceParamsPtr Collision::surface
    + ***Note:*** Changed from `private` to `protected`

1. **gazebo/physics/MultiRayShape.hh** `API change`
    + ***Removed:*** double MultiRayShape::GetRange(int _index)
    + ***Replacement:*** double MultiRayShape::GetRange(unsigned int _index)
    + ***Removed:*** double MultiRayShape::GetRetro(int _index)
    + ***Replacement:*** double MultiRayShape::GetRetro(unsigned int _index)
    + ***Removed:*** double MultiRayShape::GetFiducial(int _index)
    + ***Replacement:*** double MultiRayShape::GetFiducial(unsigned int _index)
    + ***Note:*** Changed argument type from int to unsigned int.

1. **gazebo/physics/SurfaceParams.hh**
    + ***Removed:*** void FillMsg(msgs::Surface &_msg)
    + ***Replacement:*** virtual void FillMsg(msgs::Surface &_msg)

1. **gazebo/sensors/RaySensor.hh** `API change`
    + ***Removed:*** double RaySensor::GetRange(int _index)
    + ***Replacement:*** double RaySensor::GetRange(unsigned int _index)
    + ***Removed:*** double RaySensor::GetRetro(int _index)
    + ***Replacement:*** double RaySensor::GetRetro(unsigned int _index)
    + ***Removed:*** double RaySensor::GetFiducial(int _index)
    + ***Replacement:*** double RaySensor::GetFiducial(unsigned int _index)
    + ***Note:*** Changed argument type from int to unsigned int.

1. **gazebo/physics/PhysicsEngine.hh**
    + ***Removed*** virtual void SetParam(const std::string &_key, const boost::any &_value)
    + ***Replacement*** virtual bool SetParam(const std::string &_key, const boost::any &_value)

1. **gazebo/physics/ode/ODEPhysics.hh**
    + ***Removed*** virtual void SetParam(const std::string &_key, const boost::any &_value)
    + ***Replacement*** virtual bool SetParam(const std::string &_key, const boost::any &_value)

1. **gazebo/physics/bullet/BulletPhysics.hh**
    + ***Removed*** virtual void SetParam(const std::string &_key, const boost::any &_value)
    + ***Replacement*** virtual bool SetParam(const std::string &_key, const boost::any &_value)

1. **gazebo/physics/BallJoint.hh**
    + ***Removed*** virtual void SetHighStop(unsigned int /*_index*/, const math::Angle &/*_angle*/)
    + ***Replacement*** virtual bool SetHighStop(unsigned int /*_index*/, const math::Angle &/*_angle*/)
    ---
    + ***Removed*** virtual void SetLowStop(unsigned int /*_index*/, const math::Angle &/*_angle*/)
    + ***Replacement*** virtual bool SetLowStop(unsigned int /*_index*/, const math::Angle &/*_angle*/)
 
1. **gazebo/physics/Joint.hh**
    + ***Removed*** virtual void SetHighStop(unsigned int _index, const math::Angle &_angle)
    + ***Replacement*** virtual bool SetHighStop(unsigned int _index, const math::Angle &_angle)
    ---
    + ***Removed*** virtual void SetLowStop(unsigned int _index, const math::Angle &_angle)
    + ***Replacement*** virtual bool SetLowStop(unsigned int _index, const math::Angle &_angle)

1. **gazebo/physics/bullet/BulletBallJoint.hh**
    + ***Removed*** virtual void SetHighStop(unsigned int _index, const math::Angle &_angle)
    + ***Replacement*** virtual bool SetHighStop(unsigned int _index, const math::Angle &_angle)
    ---
    + ***Removed*** virtual void SetLowStop(unsigned int _index, const math::Angle &_angle)
    + ***Replacement*** virtual bool SetLowStop(unsigned int _index, const math::Angle &_angle)
 
1. **gazebo/physics/bullet/BulletHinge2Joint.hh**
    + ***Removed*** virtual void SetHighStop(unsigned int _index, const math::Angle &_angle)
    + ***Replacement*** virtual bool SetHighStop(unsigned int _index, const math::Angle &_angle)
    ---
    + ***Removed*** virtual void SetLowStop(unsigned int _index, const math::Angle &_angle)
    + ***Replacement*** virtual bool SetLowStop(unsigned int _index, const math::Angle &_angle)

1. **gazebo/physics/bullet/BulletHingeJoint.hh**
    + ***Removed*** virtual void SetHighStop(unsigned int _index, const math::Angle &_angle)
    + ***Replacement*** virtual bool SetHighStop(unsigned int _index, const math::Angle &_angle)
    ---
    + ***Removed*** virtual void SetLowStop(unsigned int _index, const math::Angle &_angle)
    + ***Replacement*** virtual bool SetLowStop(unsigned int _index, const math::Angle &_angle)

1. **gazebo/physics/bullet/BulletScrewJoint.hh**
    + ***Removed*** virtual void SetHighStop(unsigned int _index, const math::Angle &_angle)
    + ***Replacement*** virtual bool SetHighStop(unsigned int _index, const math::Angle &_angle)
    ---
    + ***Removed*** virtual void SetLowStop(unsigned int _index, const math::Angle &_angle)
    + ***Replacement*** virtual bool SetLowStop(unsigned int _index, const math::Angle &_angle)

1. **gazebo/physics/bullet/BulletSliderJoint.hh**
    + ***Removed*** virtual void SetHighStop(unsigned int _index, const math::Angle &_angle)
    + ***Replacement*** virtual bool SetHighStop(unsigned int _index, const math::Angle &_angle)
    ---
    + ***Removed*** virtual void SetLowStop(unsigned int _index, const math::Angle &_angle)
    + ***Replacement*** virtual bool SetLowStop(unsigned int _index, const math::Angle &_angle)

1. **gazebo/physics/bullet/BulletUniversalJoint.hh**
    + ***Removed*** virtual void SetHighStop(unsigned int _index, const math::Angle &_angle)
    + ***Replacement*** virtual bool SetHighStop(unsigned int _index, const math::Angle &_angle)
    ---
    + ***Removed*** virtual void SetLowStop(unsigned int _index, const math::Angle &_angle)
    + ***Replacement*** virtual bool SetLowStop(unsigned int _index, const math::Angle &_angle)

1. **gazebo/physics/dart/DARTJoint.hh**
    + ***Removed*** virtual void SetHighStop(unsigned int _index, const math::Angle &_angle)
    + ***Replacement*** virtual bool SetHighStop(unsigned int _index, const math::Angle &_angle)
    ---
    + ***Removed*** virtual void SetLowStop(unsigned int _index, const math::Angle &_angle)
    + ***Replacement*** virtual bool SetLowStop(unsigned int _index, const math::Angle &_angle)

1. **gazebo/physics/ode/ODEJoint.hh**
    + ***Removed*** virtual void SetHighStop(unsigned int _index, const math::Angle &_angle)
    + ***Replacement*** virtual bool SetHighStop(unsigned int _index, const math::Angle &_angle)
    ---
    + ***Removed*** virtual void SetLowStop(unsigned int _index, const math::Angle &_angle)
    + ***Replacement*** virtual bool SetLowStop(unsigned int _index, const math::Angle &_angle)

1. **gazebo/physics/ode/ODEUniversalJoint.hh**
    + ***Removed*** virtual void SetHighStop(unsigned int _index, const math::Angle &_angle)
    + ***Replacement*** virtual bool SetHighStop(unsigned int _index, const math::Angle &_angle)
    ---
    + ***Removed*** virtual void SetLowStop(unsigned int _index, const math::Angle &_angle)
    + ***Replacement*** virtual bool SetLowStop(unsigned int _index, const math::Angle &_angle)

1. **gazebo/physics/simbody/SimbodyJoint.hh**
    + ***Removed*** virtual void SetHighStop(unsigned int _index, const math::Angle &_angle)
    + ***Replacement*** virtual bool SetHighStop(unsigned int _index, const math::Angle &_angle)
    ---
    + ***Removed*** virtual void SetLowStop(unsigned int _index, const math::Angle &_angle)
    + ***Replacement*** virtual bool SetLowStop(unsigned int _index, const math::Angle &_angle)

1. **gazebo/physics/simbody/SimbodyScrewJoint.hh**
    + ***Removed*** virtual void SetHighStop(unsigned int _index, const math::Angle &_angle)
    + ***Replacement*** virtual bool SetHighStop(unsigned int _index, const math::Angle &_angle)
    ---
    + ***Removed*** virtual void SetLowStop(unsigned int _index, const math::Angle &_angle)
    + ***Replacement*** virtual bool SetLowStop(unsigned int _index, const math::Angle &_angle)

### Additions

1. **gazebo/physics/JointController.hh**
      + common::Time GetLastUpdateTime() const
      + std::map<std::string, JointPtr> GetJoints() const
      + bool SetPositionTarget(const std::string &_jointName, double _target)
      + bool SetVelocityTarget(const std::string &_jointName, double _target)
      + std::map<std::string, common::PID> GetPositionPIDs() const
      + std::map<std::string, common::PID> GetVelocityPIDs() const
      + std::map<std::string, double> GetForces() const
      + std::map<std::string, double> GetPositions() const
      + std::map<std::string, double> GetVelocities() const


1. **gazebo/common/PID.hh**
      + double GetPGain() const
      + double GetIGain() const
      + double GetDGain() const
      + double GetIMax() const
      + double GetIMin() const
      + double GetCmdMax() const
      + double GetCmdMin() const


1. **gazebo/transport/TransportIface.hh**
    +  transport::ConnectionPtr connectToMaster()

1. **gazebo/physics/World.hh**
    +  msgs::Scene GetSceneMsg() const
1. **gazebo/physics/ContactManager.hh**
    + unsigned int GetFilterCount()
    + bool HasFilter(const std::string &_name)
    + void RemoveFilter(const std::string &_name)

1. **gazebo/physics/Joint.hh**
    + virtual void Fini()
    + math::Pose GetAnchorErrorPose() const
    + math::Quaternion GetAxisFrame(unsigned int _index) const
    + double GetWorldEnergyPotentialSpring(unsigned int _index) const
    + math::Pose GetParentWorldPose() const
    + double GetSpringReferencePosition(unsigned int) const
    + math::Pose GetWorldPose() const
    + virtual void SetEffortLimit(unsigned _index, double _stiffness)
    + virtual void SetStiffness(unsigned int _index, double _stiffness) = 0
    + virtual void SetStiffnessDamping(unsigned int _index, double _stiffness, double _damping, double _reference = 0) = 0
    + bool axisParentModelFrame[MAX_JOINT_AXIS]
    + protected: math::Pose parentAnchorPose
    + public: double GetInertiaRatio(const math::Vector3 &_axis) const

1. **gazebo/physics/Link.hh**
    + double GetWorldEnergy() const
    + double GetWorldEnergyKinetic() const
    + double GetWorldEnergyPotential() const
    + bool initialized

1. **gazebo/physics/Model.hh**
    + double GetWorldEnergy() const
    + double GetWorldEnergyKinetic() const
    + double GetWorldEnergyPotential() const

1. **gazebo/physics/SurfaceParams.hh**
    + FrictionPyramid()
    + ~FrictionPyramid()
    + double GetMuPrimary()
    + double GetMuSecondary()
    + void SetMuPrimary(double _mu)
    + void SetMuSecondary(double _mu)
    + math::Vector3 direction1
    + ***Note:*** Replaces mu, m2, fdir1 variables

1. **gazebo/physics/bullet/BulletSurfaceParams.hh**
    + BulletSurfaceParams()
    + virtual ~BulletSurfaceParams()
    + virtual void Load(sdf::ElementPtr _sdf)
    + virtual void FillMsg(msgs::Surface &_msg)
    + virtual void ProcessMsg(msgs::Surface &_msg)
    + FrictionPyramid frictionPyramid

1. **gazebo/physics/ode/ODESurfaceParams.hh**
    + virtual void FillMsg(msgs::Surface &_msg)
    + virtual void ProcessMsg(msgs::Surface &_msg)
    + double bounce
    + double bounce
    + double bounceThreshold
    + double kp
    + double kd
    + double cfm
    + double erp
    + double maxVel
    + double minDepth
    + FrictionPyramid frictionPyramid
    + double slip1
    + double slip2

1. **gazebo/rendering/Light.hh**
    + bool GetVisible() const
    + virtual void LoadFromMsg(const msgs::Light &_msg)

1. **gazebo/sensors/ForceTorqueSensor.hh**
    + physics::JointPtr GetJoint() const

1. **gazebo/sensors/Noise.hh**
    + virtual double ApplyImpl(double _in)
    + virtual void Fini()
    + virtual void SetCustomNoiseCallback(boost::function<double (double)> _cb)

1. **gazebo/sensors/Sensor.hh**
    + NoisePtr GetNoise(unsigned int _index = 0) const

1. **gazebo/sensors/GaussianNoiseModel.hh**

1. **gazebo/physics/ode/ODEUniversalJoint.hh**
    + virtual void SetHighStop(unsigned int _index, const math::Angle &_angle)
    + virtual void SetLowStop(unsigned int _index, const math::Angle &_angle)
    + virtual void SetAttribute(const std::string &_key, unsigned int _index, const boost::any &_value)
    + virtual double GetAttribute(const std::string &_key, unsigned int _index)

1. **gazebo/physics/simbody/SimbodyScrewJoint.hh**
    + virtual void SetThreadPitch(double _threadPitch)
    + virtual void GetThreadPitch() 

1. **gazebo/physics/ode/ODEScrewJoint.hh**
    + virtual void SetThreadPitch(double _threadPitch)
    + virtual void GetThreadPitch() 

1. **gazebo/physics/ScrewJoint.hh**
    + virtual math::Vector3 GetAnchor(unsigned int _index) const
    + virtual void SetAnchor(unsigned int _index, const math::Vector3 &_anchor)

1. **gazebo/physics/bullet/BulletJoint.hh**
    + virtual math::Angle GetHighStop(unsigned int _index)
    + virtual math::Angle GetLowStop(unsigned int _index)

1. **gazebo/physics/simbody/SimbodyPhysics.hh**
    + virtual boost::any GetParam(const std::string &_key) const
    + virtual bool SetParam(const std::string &_key, const boost::any &_value)

1. **gazebo/physics/dart/DARTPhysics.hh**
    + virtual boost::any GetParam(const std::string &_key) const
    + virtual bool SetParam(const std::string &_key, const boost::any &_value)

1. **gazebo/physics/Joint.hh**
    + math::Quaternion GetAxisFrameOffset(unsigned int _index) const

### Deletions

1. **Removed libtool**
    + Libtool used to be an option for loading plugins. Now, only libdl is supported.

1. **gazebo/physics/Base.hh**
    + Base_V::iterator childrenEnd

1. **gazebo/sensors/Noise.hh**
    + double Noise::GetMean() const
    + double Noise::GetStdDev() const
    + double Noise::GetBias() const
    + ***Note:*** Moved gaussian noise functions to a new GaussianNoiseModel class

1. **gazebo/physics/SurfaceParams.hh**
    + double bounce
    + double bounce
    + double bounceThreshold
    + double kp
    + double kd
    + double cfm
    + double erp
    + double maxVel
    + double minDepth
    + double mu1
    + double mu2
    + double slip1
    + double slip2
    + math::Vector3 fdir1
    + ***Note:*** These parameters were moved to FrictionPyramid,
      ODESurfaceParams, and BulletSurfaceParams.


## Gazebo 1.9 to 2.0

### New Deprecations

1. **gazebo/gazebo.hh**
    + ***Deprecation*** void fini()
    + ***Deprecation*** void stop()
    + ***Replacement*** bool shutdown()
    + ***Note*** Replace fini and stop with shutdown
    ---
    + ***Deprecation*** bool load()
    + ***Deprecation*** bool init()
    + ***Deprecation*** bool run()
    + ***Replacement*** bool setupClient()
        + Use this function to setup gazebo for use as a client
    + ***Replacement*** bool setupServer()
        + Use this function to setup gazebo for use as a server
    + ***Note*** Replace load+init+run with setupClient/setupServer
    ---
    + ***Deprecation*** std::string find_file(const std::string &_file)
    + ***Replacement*** std::string common::find_file(const std::string &_file)
    ---
    + ***Deprecation*** void add_plugin(const std::string &_filename)
    + ***Replacement*** void addPlugin(const std::string &_filename)
    ---
    + ***Deprecation*** void print_version()
    + ***Replacement*** void printVersion()
1. **gazebo/physics/World.hh**
    + ***Deprecation*** void World::StepWorld(int _steps)
    + ***Replacement*** void World::Step(unsigned int _steps)
1. **gazebo/sensors/SensorsIface.hh**
    + ***Deprecation*** std::string sensors::create_sensor(sdf::ElementPtr _elem, const std::string &_worldName,const std::string &_parentName)
    + ***Replacement*** std::string sensors::create_sensor(sdf::ElementPtr _elem, const std::string &_worldName, const std::string &_parentName, uint32_t _parentId)
1. **gazebo/sensors/Sensor.hh**
    + ***Deprecation*** void Sensor::SetParent(const std::string &_name)
    + ***Replacement*** void Sensor::SetParent(const std::string &_name, uint32_t _id)
1. **gazebo/sensors/SensorManager.hh**
    + ***Deprecation*** std::string CreateSensor(sdf::ElementPtr _elem, const std::string &_worldName,  const std::string &_parentName)
    + ***Replacement*** std::string CreateSensor(sdf::ElementPtr _elem, const std::string &_worldName, const std::string &_parentName, uint32_t _parentId)
1. **gazebo/sensors/Collision.hh**
    + ***Deprecation*** void Collision::SetContactsEnabled(bool _enable)
    + ***Replacement*** Use [ContactManager](http://gazebosim.org/api/2.0.0/classgazebo_1_1physics_1_1ContactManager.html).
    ---
    + ***Deprecation*** bool Colliion::GetContactsEnabled() const
    + ***Replacement*** Use [ContactManager](http://gazebosim.org/api/2.0.0/classgazebo_1_1physics_1_1ContactManager.html).
    ---
    + ***Deprecation*** void AddContact(const Contact &_contact)
    + ***Replacement*** Use [ContactManager](http://gazebosim.org/api/2.0.0/classgazebo_1_1physics_1_1ContactManager.html).

### Modifications

1. File rename: `gazebo/common/Common.hh` to `gazebo/common/CommonIface.hh`
1. File rename: `gazebo/physics/Physics.hh` to `gazebo/physics/PhysicsIface.hh`
1. File rename: `gazebo/rendering/Rendering.hh` to `gazebo/rendering/RenderingIface.hh`
1. File rename: `gazebo/sensors/Sensors.hh` to `gazebo/sensors/SensorsIface.hh`
1. File rename: `gazebo/transport/Transport.hh` to `gazebo/transport/TransportIface.hh`
1. File rename: `gazebo/gui/Gui.hh` to `gazebo/gui/GuiIface.hh`
1. File rename: `<model>/manifest.xml` to `<model>/model.config`
1. File rename: `<model_database>/manifest.xml` to `<model_database>/database.config`
1. **gazebo/msgs/physics.proto**
    + ***Removed*** optional double dt
    + ***Replacement*** optional double min_step_size
    ---
    + ***Removed*** optional double update_rate
    + ***Replacement*** optional double real_time_update_rate
1. **gazebo/physics/ModelState.hh**
    + ***Removed*** LinkState ModelState::GetLinkState(int _index) `API change`
    + ***Replacement*** LinkState ModelState::GetLinkState(const std::string &_linkName) const
1. **gazebo/physics/PhyscisEngine.hh**
    + ***Removed*** void PhysicsEngine::SetUpdateRate(double _value) `API change`
    + ***Replacement*** void PhyscisEngine::SetRealTimeUpdateRate(double _rate)
    ---
    + ***Removed*** double PhysicsEngine::GetUpdateRate() `API change`
    + ***Replacement*** double PhysicsEngine::GetRealTimeUpdateRate() const
    ---
    + ***Removed*** void PhysicsEngine::SetStepTime(double _value) `API change`
    + ***Replacement*** void PhysicsEngine::SetMaxStepSize(double _stepSize)
    ---
    + ***Removed*** double PhysicsEngine::GetStepTime() `API change`
    + ***Replacement*** double PhysicsEngine::GetMaxStepSize() const
1. **gazebo/physics/Joint.hh**
    + ***Removed:*** Joint::Load(LinkPtr _parent, LinkPtr _child, const math::Vector3 &_pos) `API chance`
    + ***Replacement:*** Joint::Load(LinkPtr _parent, LinkPtr _child, const math::Pose &_pose)
    ---
    + ***Removed:*** public: double GetInertiaRatio(unsigned int _index) const
    + ***Replacement:*** public: double GetInertiaRatio(const unsigned int _index) const
1. **gazebo/common/Events.hh**
    + ***Removed:*** Events::ConnectWorldUpdateStart(T _subscriber) `API change`
    + ***Replacement*** ConnectionPtr Events::ConnectWorldUpdateBegin(T _subscriber)
    ---
    + ***Removed:*** Events::DisconnectWorldUpdateStart(T _subscriber) `API change`
    + ***Replacement*** ConnectionPtr Events::DiconnectWorldUpdateBegin(T _subscriber)
1. **gazebo/physics/Link.hh**
    + ***Removed*** void Link::RemoveChildJoint(JointPtr _joint) `API change`
    + ***Replacement*** void Link::RemoveChildJoint(const std::string &_jointName)
    ---
    + ***Removed*** void Link::RemoveParentJoint(const std::string &_jointName) `API change`
    + ***Replacement*** void Link::RemoveParentJoint(const std::string &_jointName)
1. **gazebo/physics/MeshShape.hh**
    + ***Removed*** std::string MeshShape::GetFilename() const `API change`
    + ***Replacement*** std::string MeshShape::GetURI() const
    ---
    + ***Removed*** void MeshShape::SetFilename() const `API change`
    + ***Replacement*** std::string MeshShape::SetMesh(const std::string &_uri, const std::string &_submesh = "", bool _center = false) const
1. **gazebo/common/Time.hh**
    + ***Removed*** static Time::NSleep(Time _time) `API change`
    + ***Replacement*** static Time NSleep(unsigned int _ns)

### Deletions

1. **gazebo/physics/Collision.hh**
    + template<typename T> event::ConnectionPtr ConnectContact(T _subscriber)
    + template<typename T> event::ConnectionPtr DisconnectContact(T _subscriber)
    + ***Note:*** The ContactManager::CreateFilter functions can be used to
      create a gazebo topic with contact messages filtered by the name(s)
      of collision shapes. The topic can then be subscribed with a callback
      to replicate this removed functionality. See
      [gazebo pull request #713](https://bitbucket.org/osrf/gazebo/pull-request/713)
      for an example migration.<|MERGE_RESOLUTION|>--- conflicted
+++ resolved
@@ -1,11 +1,15 @@
 ## Gazebo 3.0 to 4.0
 
-<<<<<<< HEAD
 ### New Deprecations
 
 1. **gazebo/physics/Joint.hh**
     + ***Deprecation*** virtual void SetAngle(unsigned int, math::Angle)
     + ***Replacement*** virtual void SetPosition(unsigned int, double)
+
+### Modifications
+1. **gazebo/physics/Model.hh**
+    + ***Removed:*** Link_V GetLinks() const `ABI Change`
+    + ***Replacement:***  const Link_V &GetLinks() const
 
 ### Additions
 
@@ -22,12 +26,6 @@
           const LinkPtr &_originalParentLink,
           Link_V &_connectedLinks, bool _fistLink = false);
       + bool ContainsLink(const Link_V &_vector, const LinkPtr &_value);
-=======
-### Modifications
-1. **gazebo/physics/Model.hh**
-    + ***Removed:*** Link_V GetLinks() const `ABI Change`
-    + ***Replacement:***  const Link_V &GetLinks() const
->>>>>>> b3292c09
 
 ## Gazebo 2.0 to 3.0
 
