## Gazebo 5.X to 6.X

### Modifications

<<<<<<< HEAD
1. ignition-math is now a dependency. 
    + [http://ignitionrobotics.org/libraries/math](http://ignitionrobotics.org/libraries/math)
    + [Gazebo migration](https://bitbucket.org/osrf/gazebo/src/583edbeb90759d43d994cc57c0797119dd6d2794/ign-math-migration.md)
=======
1. Gazebo client's should now use `gazebo/gazebo_client.hh` and `libgazebo_client.so` instead of `gazebo/gazebo.hh` and `libgazebo.so`. This separates running a Gazebo server from a Gazebo client.

1. **gazebo/rendering/GpuLaser.hh**
    + ***Removed:*** protected: double near
    + ***Replacement:*** protected: double nearClip

1. **gazebo/rendering/GpuLaser.hh**
    + ***Removed:*** protected: double far
    + ***Replacement:*** protected: double farClip
>>>>>>> 4ca8528f

1. **gazebo/common/MeshManager.hh**
    + ***Removed:*** void CreateExtrudedPolyline(const std::string &_name, const std::vector<math::Vector2d> &_vertices, const double &_height, const math::Vector2d &_uvCoords)
    + ***Replacement:*** void CreateExtrudedPolyline(const std::string &_name, const const std::vector<std::vector<math::Vector2d> > &_vertices, const double &_height, const math::Vector2d &_uvCoords)

1. **gazebo/common/GTSMeshUtils.hh**
    + ***Removed:*** public: static bool CreateExtrudedPolyline(const std::vector<math::Vector2d> &_vertices, const double &_height, SubMesh *_submesh)
    + ***Replacement:*** public: static bool DelaunayTriangulation(const std::vector<std::vector<math::Vector2d> > &_path, SubMesh *_submesh)

1. **gazebo/physics/PolylineShape.hh**
    + ***Removed:*** public: std::vector<math::Vector2d> GetVertices() const
    + ***Replacement:*** public: std::vector<std::vector<math::Vector2d> > GetVertices() const

1. **gazebo/physics/SurfaceParams.hh**
    + ***Removed:*** public: FrictionPyramid frictionPyramid
    + ***Replacement:*** public: FrictionPyramidPtr GetFrictionPyramid() const

### Deletions

1. **gazebo/gui/RenderWidget.hh**
    + The ShowEditor(bool _show)


## Gazebo 4.X to 5.X

### C++11 compiler required

Gazebo 5.x uses features from the new c++11 standard. This requires to have a compatible c++11 compiler. Note that some platforms (like Ubuntu Precise) do not include one by default.

### Modifications

1. Privatized World::dirtyPoses
    + World::dirtyPoses used to be a public attribute. This is now a private attribute, and specific "friends" have been added to the World file.

1. Privatized Scene::skyx
    + Scene::skyx used to be a public attribute. This is now a private attribute, and a GetSkyX() funcion has been added to access the sky object.

1. **gazebo/rendering/Visual.hh**
    + The GetBoundingBox() function now returns a local bounding box without scale applied.

1. **gazebo/math/Box.hh**
    + The constructor that takes two math::Vector3 values now treats these as two corners, and computes the minimum and maximum values automatically. This change is API and ABI compatible.

1. **Informational logs:** The log files will be created inside
  ~/.gazebo/server-<GAZEBO_MASTER_PORT> and
  ~/.gazebo/client-<GAZEBO_MASTER_PORT>. The motivation for this
  change is to avoid name collisions when cloning a simulation. If the
  environment variable GAZEBO_MASTER_URI is not present or invalid,
  <GAZEBO_MASTER_PORT> will be replaced by "default".

1. **gazebo/common/Plugin.hh**
    + ***Removed:*** protected: std::string Plugin::handle
    + ***Replacement:*** protected: std::string Plugin::handleName

1. **gazebo/gui/KeyEventHandler.hh**
    + ***Removed:*** public: void HandlePress(const common::KeyEvent &_event);
    + ***Replacement:*** public: bool HandlePress(const common::KeyEvent &_event);

1. **gazebo/gui/KeyEventHandler.hh**
    + ***Removed:*** public: void HandleRelease(const common::KeyEvent &_event);
    + ***Replacement:*** public: bool HandleRelease(const common::KeyEvent &_event);

1. **gazebo/rendering/UserCamera.hh**
    + ***Removed:*** private: void OnJoy(ConstJoystickPtr &_msg)
    + ***Replacement:*** private: void OnJoyTwist(ConstJoystickPtr &_msg)

1. **gazebo/rendering/Camera.hh**
    + ***Deprecation:*** public: void RotatePitch(math::Angle _angle);
    + ***Replacement:*** public: void Pitch(const math::Angle &_angle,
                                        Ogre::Node::TransformSpace _relativeTo = Ogre::Node::TS_LOCAL);
    + ***Deprecation:*** public: void RotateYaw(math::Angle _angle);
    + ***Replacement:*** public: void Yaw(const math::Angle &_angle,
                                        Ogre::Node::TransformSpace _relativeTo = Ogre::Node::TS_LOCAL);

1. **gazebo/rendering/AxisVisual.hh**
    + ***Removed:*** public: void ShowRotation(unsigned int _axis)
    + ***Replacement:*** public: void ShowAxisRotation(unsigned int _axis, bool _show)

1. **gazebo/rendering/ArrowVisual.hh**
    + ***Removed:*** public: void ShowRotation()
    + ***Replacement:*** public: void ShowRotation(bool _show)

### Deletions

1. **gazebo/physics/Collision.hh**
    + unsigned int GetShapeType()

1. **gazebo/physics/World.hh**
    + EntityPtr GetSelectedEntity() const

1. **gazebo/physics/bullet/BulletJoint.hh**
    + void SetAttribute(Attribute, unsigned int, double)

1. **gazebo/physics/simbody/SimbodyJoint.hh**
    + void SetAttribute(Attribute, unsigned int, double)


## Gazebo 3.1 to 4.0

### New Deprecations

1. **gazebo/physics/Collision.hh**
    + ***Deprecation*** unsigned int GetShapeType()
    + ***Replacement*** unsigned int GetShapeType() const

1. **gazebo/physics/Joint.hh**
    + ***Deprecation*** virtual double GetMaxForce(unsigned int)
    + ***Deprecation*** virtual void SetMaxForce(unsigned int, double)
    + ***Deprecation*** virtual void SetAngle(unsigned int, math::Angle)
    + ***Replacement*** virtual void SetPosition(unsigned int, double)

### Modifications
1. **gazebo/physics/Model.hh**
    + ***Removed:*** Link_V GetLinks() const `ABI Change`
    + ***Replacement:***  const Link_V &GetLinks() const

1. **gzprop command line tool**
    + The `gzprop` command line tool outputs a zip file instead of a tarball.

### Additions

1. **gazebo/msgs/msgs.hh**
    + sdf::ElementPtr LightToSDF(const msgs::Light &_msg, sdf::ElementPtr _sdf = sdf::ElementPtr())

1. **gazebo/rendering/Light.hh**
    + math::Quaternion GetRotation() const
    + void SetRotation(const math::Quaternion &_q)
    + LightPtr Clone(const std::string &_name, ScenePtr _scene)

1. **gazebo/rendering/Scene.hh**
    + void AddLight(LightPtr _light)
    + void RemoveLight(LightPtr _light)

1. **gazebo/gui/GuiEvents.hh**
    + template<typename T> static event::ConnectionPtr ConnectLightUpdate(T _subscriber)
    + static void DisconnectLightUpdate(event::ConnectionPtr _subscriber)

1. **gazebo/gui/ModelMaker.hh**
    + bool InitFromModel(const std::string & _modelName)

1. **gazebo/gui/LightMaker.hh**
    + bool InitFromLight(const std::string & _lightName)

1. **gazebo/common/Mesh.hh**
    + int GetMaterialIndex(const Material *_mat) const

1. **gazebo/math/Filter.hh**
    + ***New classes:*** Filter, OnePole, OnePoleQuaternion, OnePoleVector3, BiQuad, and BiQuadVector3

1. **gazebo/physics/Joint.hh**
      + bool FindAllConnectedLinks(const LinkPtr &_originalParentLink,
          Link_V &_connectedLinks);
      + math::Pose ComputeChildLinkPose( unsigned int _index,
          double _position);

1. **gazebo/physics/Link.hh**
      + void Move(const math::Pose &_worldRefernceFrameSrc,
                        const math::Pose &_worldRefernceFrameDst);
      + bool FindAllConnectedLinksHelper(
          const LinkPtr &_originalParentLink,
          Link_V &_connectedLinks, bool _fistLink = false);
      + bool ContainsLink(const Link_V &_vector, const LinkPtr &_value);
      + msgs::Visual GetVisualMessage(const std::string &_name)

### Modifications
1. **gazebo/physics/Model.hh**
    + ***Removed:*** Link_V GetLinks() const `ABI Change`
    + ***Replacement:***  const Link_V &GetLinks() const

1. **gazebo/physics/Base.cc**
    + ***Removed*** std::string GetScopedName() const
    + ***Replaced*** std::string GetScopedName(bool _prependWorldName=false) const

## Gazebo 3.0 to 3.1

### Additions

1. **gazebo/physics/World.hh**
      + void RemoveModel(const std::string &_name);
      + void RemoveModel(ModelPtr _model);

1. **gazebo/physics/JointController.hh**
    + void SetPositionPID(const std::string &_jointName, const common::PID &_pid);
    + void SetVelocityPID(const std::string &_jointName, const common::PID &_pid);

## Gazebo 2.0 to 3.0

### New Deprecations

1. **gazebo/physics/Joint.hh**
    + ***Deprecation*** virtual void ApplyDamping()
    + ***Replacement*** virtual void ApplyStiffnessDamping()
    ---
    + ***Deprecation*** double GetDampingCoefficient() const
    + ***Replacement*** double GetDamping(int _index)

1. **gazebo/physics/ode/ODEJoint.hh**
    + ***Deprecation*** void CFMDamping()
    + ***Replacement*** void ApplyImplicitStiffnessDamping()

1. **gazebo/physics/ScrewJoint.hh**
    + ***Deprecation*** virtual void SetThreadPitch(unsigned int _index, double _threadPitch) = 0
    + ***Replacement*** virtual void SetThreadPitch(double _threadPitch) = 0
    ---
    + ***Deprecation*** virtual void GetThreadPitch(unsigned int _index) = 0
    + ***Replacement*** virtual void GetThreadPitch() = 0

1. **gazebo/physics/bullet/BulletScrewJoint.hh**
    + ***Deprecation*** protected: virtual void Load(sdf::ElementPtr _sdf)
    + ***Replacement*** public: virtual void Load(sdf::ElementPtr _sdf)

1. **gazebo/physics/PhysicsEngine.hh**
    + ***Deprecation*** virtual void SetSORPGSPreconIters(unsigned int _iters)
    + ***Replacement*** virtual bool SetParam(const std::string &_key, const boost::any &_value)
    ---
    + ***Deprecation*** virtual void SetSORPGSIters(unsigned int _iters)
    + ***Replacement*** virtual bool SetParam(const std::string &_key, const boost::any &_value)
    ---
    + ***Deprecation*** virtual void SetSORPGSW(double _w)
    + ***Replacement*** virtual bool SetParam(const std::string &_key, const boost::any &_value)
    ---
    + ***Deprecation*** virtual int GetSORPGSPreconIters()
    + ***Replacement*** virtual boost::any GetParam(const std::string &_key) const
    ---
    + ***Deprecation*** virtual int GetSORPGSIters()
    + ***Replacement*** virtual boost::any GetParam(const std::string &_key) const
    ---
    + ***Deprecation*** virtual double GetSORPGSW()
    + ***Replacement*** virtual boost::any GetParam(const std::string &_key) const

1. **gazebo/physics/bullet/BulletPhysics.hh**
    + ***Deprecation*** virtual bool SetParam(BulletParam _param, const boost::any &_value)
    + ***Replacement*** virtual bool SetParam(const std::string &_key, const boost::any &_value)
    ---
    + ***Deprecation*** virtual boost::any GetParam(BulletParam _param) const
    + ***Replacement*** virtual boost::any GetParam(const std::string &_key) const

1. **gazebo/physics/ode/ODEPhysics.hh**
    + ***Deprecation*** virtual bool SetParam(ODEParam _param, const boost::any &_value)
    + ***Replacement*** virtual bool SetParam(const std::string &_key, const boost::any &_value)
    ---
    + ***Deprecation*** virtual boost::any GetParam(ODEParam _param) const
    + ***Replacement*** virtual boost::any GetParam(const std::string &_key) const

1. **gazebo/physics/dart/DARTPhysics.hh**
    + ***Deprecation*** virtual boost::any GetParam(DARTParam _param) const
    + ***Replacement*** virtual boost::any GetParam(const std::string &_key) const

1. **gazebo/physics/Joint.hh**
    + ***Deprecation*** virtual double GetAttribute(const std::string &_key, unsigned int _index) = 0
    + ***Replacement*** virtual double GetParam(const std::string &_key, unsigned int _index) = 0;

1. **gazebo/physics/bullet/BulletJoint.hh**
    + ***Deprecation*** virtual double GetAttribute(const std::string &_key, unsigned int _index)
    + ***Replacement*** virtual double GetParam(const std::string &_key, unsigned int _index)

1. **gazebo/physics/bullet/BulletScrewJoint.hh**
    + ***Deprecation*** virtual double GetAttribute(const std::string &_key, unsigned int _index)
    + ***Replacement*** virtual double GetParam(const std::string &_key, unsigned int _index)

1. **gazebo/physics/dart/DARTJoint.hh**
    + ***Deprecation*** virtual double GetParam(const std::string &_key, unsigned int _index)
    + ***Replacement*** virtual double GetAttribute(const std::string &_key, unsigned int _index)

1. **gazebo/physics/ode/ODEJoint.hh**
    + ***Deprecation*** virtual double GetParam(const std::string &_key, unsigned int _index)
    + ***Replacement*** virtual double GetAttribute(const std::string &_key, unsigned int _index)

1. **gazebo/physics/ode/ODEScrewJoint.hh**
    + ***Deprecation*** virtual double GetParam(const std::string &_key, unsigned int _index)
    + ***Replacement*** virtual double GetAttribute(const std::string &_key, unsigned int _index)

1. **gazebo/physics/ode/ODEUniversalJoint.hh**
    + ***Deprecation*** virtual double GetParam(const std::string &_key, unsigned int _index)
    + ***Replacement*** virtual double GetAttribute(const std::string &_key, unsigned int _index)

1. **gazebo/physics/simbody/SimbodyJoint.hh**
    + ***Deprecation*** virtual double GetParam(const std::string &_key, unsigned int _index)
    + ***Replacement*** virtual double GetAttribute(const std::string &_key, unsigned int _index)

1. **gazebo/physics/simbody/SimbodyScrewJoint.hh**
    + ***Deprecation*** virtual double GetParam(const std::string &_key, unsigned int _index)
    + ***Replacement*** virtual double GetAttribute(const std::string &_key, unsigned int _index)

1. **gazebo/physics/Joint.hh**
    + ***Deprecation*** virtual void SetAttribute(const std::string &_key, unsigned int _index, const boost::any &_value) = 0
    + ***Replacement*** virtual bool SetParam(const std::string &_key, unsigned int _index, const boost::any &_value) = 0

1. **gazebo/physics/bullet/BulletJoint.hh**
    + ***Deprecation*** virtual void SetAttribute(const std::string &_key, unsigned int _index, const boost::any &_value)
    + ***Replacement*** virtual bool SetParam(const std::string &_key, unsigned int _index, const boost::any &_value)

1. **gazebo/physics/dart/DARTJoint.hh**
    + ***Deprecation*** virtual void SetAttribute(const std::string &_key, unsigned int _index, const boost::any &_value)
    + ***Replacement*** virtual bool SetParam(const std::string &_key, unsigned int _index, const boost::any &_value)

1. **gazebo/physics/ode/ODEJoint.hh**
    + ***Deprecation*** virtual void SetAttribute(const std::string &_key, unsigned int _index, const boost::any &_value)
    + ***Replacement*** virtual bool SetParam(const std::string &_key, unsigned int _index, const boost::any &_value)

1. **gazebo/physics/ode/ODEScrewJoint.hh**
    + ***Deprecation*** virtual void SetAttribute(const std::string &_key, unsigned int _index, const boost::any &_value)
    + ***Replacement*** virtual bool SetParam(const std::string &_key, unsigned int _index, const boost::any &_value)

1. **gazebo/physics/ode/ODEUniversalJoint.hh**
    + ***Deprecation*** virtual void SetAttribute(const std::string &_key, unsigned int _index, const boost::any &_value)
    + ***Replacement*** virtual bool SetParam(const std::string &_key, unsigned int _index, const boost::any &_value)

1. **gazebo/physics/simbody/SimbodyJoint.hh**
    + ***Deprecation*** virtual void SetAttribute(const std::string &_key, unsigned int _index, const boost::any &_value)
    + ***Replacement*** virtual bool SetParam(const std::string &_key, unsigned int _index, const boost::any &_value)

1. **gazebo/physics/simbody/SimbodyScrewJoint.hh**
    + ***Deprecation*** virtual void SetAttribute(const std::string &_key, unsigned int _index, const boost::any &_value)
    + ***Replacement*** virtual bool SetParam(const std::string &_key, unsigned int _index, const boost::any &_value)

### Modifications
1. **gazebo/physics/Entity.hh**
    + ***Removed:*** inline const math::Pose &GetWorldPose() const `ABI change`
    + ***Replacement:*** inline virutal const math::Pose &GetWorldPose() const
1. **gazebo/physics/Box.hh**
    + ***Removed:*** bool operator==(const Box &_b) `ABI Change`
    + ***Replacement:***  bool operator==(const Box &_b) const

1. **gazebo/gui/GuiIface.hh**
    + ***Removed:*** void load() `ABI change`
    + ***Replacement:*** bool load()
    + ***Note:*** Changed return type from void to bool.
1. **Functions in joint classes use unsigned int, instead of int**
    + All functions in Joint classes (gazebo/physics/\*Joint\*) and subclasses (gazebo/physics/[ode,bullet,simbody,dart]/\*Joint\*) now use unsigned integers instead of integers when referring to a specific joint axis.
    + Add const to Joint::GetInitialAnchorPose(), Joint::GetStopDissipation(), Joint::GetStopStiffness()
1. **gazebo/sensors/Noise.hh** `ABI change`
    + ***Removed:*** void Noise::Load(sdf::ElementPtr _sdf)
    + ***Replacement:*** virtual void Noise::Load(sdf::ElementPtr _sdf)
    + ***Removed:*** void Noise::~Noise()
    + ***Replacement:*** virtual void Noise::~Noise()
    + ***Removed:*** void Noise::Apply() const
    + ***Replacement:*** void Noise::Apply()
    + ***Note:*** Make Noise a base class and refactored out GaussianNoiseModel to its own class.
1. **gazebo/transport/ConnectionManager.hh**
    + ***Removed:*** bool ConnectionManager::Init(const std::string &_masterHost, unsigned int _masterPort) `ABI change`
    + ***Replacement:*** bool ConnectionManager::Init(const std::string &_masterHost, unsigned int _masterPort, uint32_t _timeoutIterations = 30)
    + ***Note:*** No changes to downstream code required. A third parameter has been added that specifies the number of timeout iterations. This parameter has a default value of 30.
1. **gazebo/transport/TransportIface.hh**
    + ***Removed:*** bool init(const std::string &_masterHost = "", unsigned int _masterPort = 0) `ABI change`
    + ***Replacement:*** bool init(const std::string &_masterHost = "", unsigned int _masterPort = 0, uint32_t _timeoutIterations = 30)
    + ***Note:*** No changes to downstream code required. A third parameter has been added that specifies the number of timeout iterations. This parameter has a default value of 30.
1. **gazebo/transport/Publication.hh**
    + ***Removed:*** void Publish(MessagePtr _msg, boost::function<void(uint32_t)> _cb, uint32_t _id) `ABI change`
    + ***Replacement:*** int Publish(MessagePtr _msg, boost::function<void(uint32_t)> _cb, uint32_t _id)
    + ***Note:*** Only the return type changed.

1. **gazebo/common/ModelDatabase.hh** `API change`
    + ***Removed:*** void ModelDatabase::GetModels(boost::function<void (const std::map<std::string, std::string> &)> _func)
    + ***Replacement:*** event::ConnectionPtr ModelDatabase::GetModels(boost::function<void (const std::map<std::string, std::string> &)> _func)
    + ***Note:*** The replacement function requires that the returned connection shared pointer remain valid in order to receive the GetModels callback. Reset the shared pointer to stop receiving GetModels callback.

1. **gazebo/physics/Collision.hh** `API change`
    + ***Modified:*** SurfaceParamsPtr Collision::surface
    + ***Note:*** Changed from `private` to `protected`

1. **gazebo/physics/MultiRayShape.hh** `API change`
    + ***Removed:*** double MultiRayShape::GetRange(int _index)
    + ***Replacement:*** double MultiRayShape::GetRange(unsigned int _index)
    + ***Removed:*** double MultiRayShape::GetRetro(int _index)
    + ***Replacement:*** double MultiRayShape::GetRetro(unsigned int _index)
    + ***Removed:*** double MultiRayShape::GetFiducial(int _index)
    + ***Replacement:*** double MultiRayShape::GetFiducial(unsigned int _index)
    + ***Note:*** Changed argument type from int to unsigned int.

1. **gazebo/physics/SurfaceParams.hh**
    + ***Removed:*** void FillMsg(msgs::Surface &_msg)
    + ***Replacement:*** virtual void FillMsg(msgs::Surface &_msg)

1. **gazebo/sensors/RaySensor.hh** `API change`
    + ***Removed:*** double RaySensor::GetRange(int _index)
    + ***Replacement:*** double RaySensor::GetRange(unsigned int _index)
    + ***Removed:*** double RaySensor::GetRetro(int _index)
    + ***Replacement:*** double RaySensor::GetRetro(unsigned int _index)
    + ***Removed:*** double RaySensor::GetFiducial(int _index)
    + ***Replacement:*** double RaySensor::GetFiducial(unsigned int _index)
    + ***Note:*** Changed argument type from int to unsigned int.

1. **gazebo/physics/PhysicsEngine.hh**
    + ***Removed*** virtual void SetParam(const std::string &_key, const boost::any &_value)
    + ***Replacement*** virtual bool SetParam(const std::string &_key, const boost::any &_value)

1. **gazebo/physics/ode/ODEPhysics.hh**
    + ***Removed*** virtual void SetParam(const std::string &_key, const boost::any &_value)
    + ***Replacement*** virtual bool SetParam(const std::string &_key, const boost::any &_value)

1. **gazebo/physics/bullet/BulletPhysics.hh**
    + ***Removed*** virtual void SetParam(const std::string &_key, const boost::any &_value)
    + ***Replacement*** virtual bool SetParam(const std::string &_key, const boost::any &_value)

1. **gazebo/physics/BallJoint.hh**
    + ***Removed*** virtual void SetHighStop(unsigned int /*_index*/, const math::Angle &/*_angle*/)
    + ***Replacement*** virtual bool SetHighStop(unsigned int /*_index*/, const math::Angle &/*_angle*/)
    ---
    + ***Removed*** virtual void SetLowStop(unsigned int /*_index*/, const math::Angle &/*_angle*/)
    + ***Replacement*** virtual bool SetLowStop(unsigned int /*_index*/, const math::Angle &/*_angle*/)

1. **gazebo/physics/Joint.hh**
    + ***Removed*** virtual void SetHighStop(unsigned int _index, const math::Angle &_angle)
    + ***Replacement*** virtual bool SetHighStop(unsigned int _index, const math::Angle &_angle)
    ---
    + ***Removed*** virtual void SetLowStop(unsigned int _index, const math::Angle &_angle)
    + ***Replacement*** virtual bool SetLowStop(unsigned int _index, const math::Angle &_angle)

1. **gazebo/physics/bullet/BulletBallJoint.hh**
    + ***Removed*** virtual void SetHighStop(unsigned int _index, const math::Angle &_angle)
    + ***Replacement*** virtual bool SetHighStop(unsigned int _index, const math::Angle &_angle)
    ---
    + ***Removed*** virtual void SetLowStop(unsigned int _index, const math::Angle &_angle)
    + ***Replacement*** virtual bool SetLowStop(unsigned int _index, const math::Angle &_angle)

1. **gazebo/physics/bullet/BulletHinge2Joint.hh**
    + ***Removed*** virtual void SetHighStop(unsigned int _index, const math::Angle &_angle)
    + ***Replacement*** virtual bool SetHighStop(unsigned int _index, const math::Angle &_angle)
    ---
    + ***Removed*** virtual void SetLowStop(unsigned int _index, const math::Angle &_angle)
    + ***Replacement*** virtual bool SetLowStop(unsigned int _index, const math::Angle &_angle)

1. **gazebo/physics/bullet/BulletHingeJoint.hh**
    + ***Removed*** virtual void SetHighStop(unsigned int _index, const math::Angle &_angle)
    + ***Replacement*** virtual bool SetHighStop(unsigned int _index, const math::Angle &_angle)
    ---
    + ***Removed*** virtual void SetLowStop(unsigned int _index, const math::Angle &_angle)
    + ***Replacement*** virtual bool SetLowStop(unsigned int _index, const math::Angle &_angle)

1. **gazebo/physics/bullet/BulletScrewJoint.hh**
    + ***Removed*** virtual void SetHighStop(unsigned int _index, const math::Angle &_angle)
    + ***Replacement*** virtual bool SetHighStop(unsigned int _index, const math::Angle &_angle)
    ---
    + ***Removed*** virtual void SetLowStop(unsigned int _index, const math::Angle &_angle)
    + ***Replacement*** virtual bool SetLowStop(unsigned int _index, const math::Angle &_angle)

1. **gazebo/physics/bullet/BulletSliderJoint.hh**
    + ***Removed*** virtual void SetHighStop(unsigned int _index, const math::Angle &_angle)
    + ***Replacement*** virtual bool SetHighStop(unsigned int _index, const math::Angle &_angle)
    ---
    + ***Removed*** virtual void SetLowStop(unsigned int _index, const math::Angle &_angle)
    + ***Replacement*** virtual bool SetLowStop(unsigned int _index, const math::Angle &_angle)

1. **gazebo/physics/bullet/BulletUniversalJoint.hh**
    + ***Removed*** virtual void SetHighStop(unsigned int _index, const math::Angle &_angle)
    + ***Replacement*** virtual bool SetHighStop(unsigned int _index, const math::Angle &_angle)
    ---
    + ***Removed*** virtual void SetLowStop(unsigned int _index, const math::Angle &_angle)
    + ***Replacement*** virtual bool SetLowStop(unsigned int _index, const math::Angle &_angle)

1. **gazebo/physics/dart/DARTJoint.hh**
    + ***Removed*** virtual void SetHighStop(unsigned int _index, const math::Angle &_angle)
    + ***Replacement*** virtual bool SetHighStop(unsigned int _index, const math::Angle &_angle)
    ---
    + ***Removed*** virtual void SetLowStop(unsigned int _index, const math::Angle &_angle)
    + ***Replacement*** virtual bool SetLowStop(unsigned int _index, const math::Angle &_angle)

1. **gazebo/physics/ode/ODEJoint.hh**
    + ***Removed*** virtual void SetHighStop(unsigned int _index, const math::Angle &_angle)
    + ***Replacement*** virtual bool SetHighStop(unsigned int _index, const math::Angle &_angle)
    ---
    + ***Removed*** virtual void SetLowStop(unsigned int _index, const math::Angle &_angle)
    + ***Replacement*** virtual bool SetLowStop(unsigned int _index, const math::Angle &_angle)

1. **gazebo/physics/ode/ODEUniversalJoint.hh**
    + ***Removed*** virtual void SetHighStop(unsigned int _index, const math::Angle &_angle)
    + ***Replacement*** virtual bool SetHighStop(unsigned int _index, const math::Angle &_angle)
    ---
    + ***Removed*** virtual void SetLowStop(unsigned int _index, const math::Angle &_angle)
    + ***Replacement*** virtual bool SetLowStop(unsigned int _index, const math::Angle &_angle)

1. **gazebo/physics/simbody/SimbodyJoint.hh**
    + ***Removed*** virtual void SetHighStop(unsigned int _index, const math::Angle &_angle)
    + ***Replacement*** virtual bool SetHighStop(unsigned int _index, const math::Angle &_angle)
    ---
    + ***Removed*** virtual void SetLowStop(unsigned int _index, const math::Angle &_angle)
    + ***Replacement*** virtual bool SetLowStop(unsigned int _index, const math::Angle &_angle)

1. **gazebo/physics/simbody/SimbodyScrewJoint.hh**
    + ***Removed*** virtual void SetHighStop(unsigned int _index, const math::Angle &_angle)
    + ***Replacement*** virtual bool SetHighStop(unsigned int _index, const math::Angle &_angle)
    ---
    + ***Removed*** virtual void SetLowStop(unsigned int _index, const math::Angle &_angle)
    + ***Replacement*** virtual bool SetLowStop(unsigned int _index, const math::Angle &_angle)

### Additions

1. **gazebo/physics/Joint.hh**
      + bool FindAllConnectedLinks(const LinkPtr &_originalParentLink,
          Link_V &_connectedLinks);
      + math::Pose ComputeChildLinkPose( unsigned int _index,
          double _position);

1. **gazebo/physics/Link.hh**
      + void MoveFrame(const math::Pose &_worldReferenceFrameSrc,
                       const math::Pose &_worldReferenceFrameDst);
      + bool FindAllConnectedLinksHelper(
          const LinkPtr &_originalParentLink,
          Link_V &_connectedLinks, bool _fistLink = false);
      + bool ContainsLink(const Link_V &_vector, const LinkPtr &_value);

1. **gazebo/physics/Collision.hh**
    + void SetWorldPoseDirty()
    + virtual const math::Pose &GetWorldPose() const
1. **gazebo/physics/JointController.hh**
      + common::Time GetLastUpdateTime() const
      + std::map<std::string, JointPtr> GetJoints() const
      + bool SetPositionTarget(const std::string &_jointName, double _target)
      + bool SetVelocityTarget(const std::string &_jointName, double _target)
      + std::map<std::string, common::PID> GetPositionPIDs() const
      + std::map<std::string, common::PID> GetVelocityPIDs() const
      + std::map<std::string, double> GetForces() const
      + std::map<std::string, double> GetPositions() const
      + std::map<std::string, double> GetVelocities() const


1. **gazebo/common/PID.hh**
      + double GetPGain() const
      + double GetIGain() const
      + double GetDGain() const
      + double GetIMax() const
      + double GetIMin() const
      + double GetCmdMax() const
      + double GetCmdMin() const


1. **gazebo/transport/TransportIface.hh**
    +  transport::ConnectionPtr connectToMaster()

1. **gazebo/physics/World.hh**
    +  msgs::Scene GetSceneMsg() const
1. **gazebo/physics/ContactManager.hh**
    + unsigned int GetFilterCount()
    + bool HasFilter(const std::string &_name)
    + void RemoveFilter(const std::string &_name)

1. **gazebo/physics/Joint.hh**
    + virtual void Fini()
    + math::Pose GetAnchorErrorPose() const
    + math::Quaternion GetAxisFrame(unsigned int _index) const
    + double GetWorldEnergyPotentialSpring(unsigned int _index) const
    + math::Pose GetParentWorldPose() const
    + double GetSpringReferencePosition(unsigned int) const
    + math::Pose GetWorldPose() const
    + virtual void SetEffortLimit(unsigned _index, double _stiffness)
    + virtual void SetStiffness(unsigned int _index, double _stiffness) = 0
    + virtual void SetStiffnessDamping(unsigned int _index, double _stiffness, double _damping, double _reference = 0) = 0
    + bool axisParentModelFrame[MAX_JOINT_AXIS]
    + protected: math::Pose parentAnchorPose
    + public: double GetInertiaRatio(const math::Vector3 &_axis) const

1. **gazebo/physics/Link.hh**
    + double GetWorldEnergy() const
    + double GetWorldEnergyKinetic() const
    + double GetWorldEnergyPotential() const
    + bool initialized

1. **gazebo/physics/Model.hh**
    + double GetWorldEnergy() const
    + double GetWorldEnergyKinetic() const
    + double GetWorldEnergyPotential() const

1. **gazebo/physics/SurfaceParams.hh**
    + FrictionPyramid()
    + ~FrictionPyramid()
    + double GetMuPrimary()
    + double GetMuSecondary()
    + void SetMuPrimary(double _mu)
    + void SetMuSecondary(double _mu)
    + math::Vector3 direction1
    + ***Note:*** Replaces mu, m2, fdir1 variables

1. **gazebo/physics/bullet/BulletSurfaceParams.hh**
    + BulletSurfaceParams()
    + virtual ~BulletSurfaceParams()
    + virtual void Load(sdf::ElementPtr _sdf)
    + virtual void FillMsg(msgs::Surface &_msg)
    + virtual void ProcessMsg(msgs::Surface &_msg)
    + FrictionPyramid frictionPyramid

1. **gazebo/physics/ode/ODESurfaceParams.hh**
    + virtual void FillMsg(msgs::Surface &_msg)
    + virtual void ProcessMsg(msgs::Surface &_msg)
    + double bounce
    + double bounce
    + double bounceThreshold
    + double kp
    + double kd
    + double cfm
    + double erp
    + double maxVel
    + double minDepth
    + FrictionPyramid frictionPyramid
    + double slip1
    + double slip2

1. **gazebo/rendering/Light.hh**
    + bool GetVisible() const
    + virtual void LoadFromMsg(const msgs::Light &_msg)

1. **gazebo/sensors/ForceTorqueSensor.hh**
    + physics::JointPtr GetJoint() const

1. **gazebo/sensors/Noise.hh**
    + virtual double ApplyImpl(double _in)
    + virtual void Fini()
    + virtual void SetCustomNoiseCallback(boost::function<double (double)> _cb)

1. **gazebo/sensors/Sensor.hh**
    + NoisePtr GetNoise(unsigned int _index = 0) const

1. **gazebo/sensors/GaussianNoiseModel.hh**

1. **gazebo/physics/ode/ODEUniversalJoint.hh**
    + virtual void SetHighStop(unsigned int _index, const math::Angle &_angle)
    + virtual void SetLowStop(unsigned int _index, const math::Angle &_angle)
    + virtual void SetAttribute(const std::string &_key, unsigned int _index, const boost::any &_value)
    + virtual double GetAttribute(const std::string &_key, unsigned int _index)

1. **gazebo/physics/simbody/SimbodyScrewJoint.hh**
    + virtual void SetThreadPitch(double _threadPitch)
    + virtual void GetThreadPitch()

1. **gazebo/physics/ode/ODEScrewJoint.hh**
    + virtual void SetThreadPitch(double _threadPitch)
    + virtual void GetThreadPitch()

1. **gazebo/physics/ScrewJoint.hh**
    + virtual math::Vector3 GetAnchor(unsigned int _index) const
    + virtual void SetAnchor(unsigned int _index, const math::Vector3 &_anchor)

1. **gazebo/physics/bullet/BulletJoint.hh**
    + virtual math::Angle GetHighStop(unsigned int _index)
    + virtual math::Angle GetLowStop(unsigned int _index)

1. **gazebo/physics/simbody/SimbodyPhysics.hh**
    + virtual boost::any GetParam(const std::string &_key) const
    + virtual bool SetParam(const std::string &_key, const boost::any &_value)

1. **gazebo/physics/dart/DARTPhysics.hh**
    + virtual boost::any GetParam(const std::string &_key) const
    + virtual bool SetParam(const std::string &_key, const boost::any &_value)

1. **gazebo/physics/Joint.hh**
    + math::Quaternion GetAxisFrameOffset(unsigned int _index) const

### Deletions

1. **Removed libtool**
    + Libtool used to be an option for loading plugins. Now, only libdl is supported.

1. **gazebo/physics/Base.hh**
    + Base_V::iterator childrenEnd

1. **gazebo/sensors/Noise.hh**
    + double Noise::GetMean() const
    + double Noise::GetStdDev() const
    + double Noise::GetBias() const
    + ***Note:*** Moved gaussian noise functions to a new GaussianNoiseModel class

1. **gazebo/physics/SurfaceParams.hh**
    + double bounce
    + double bounce
    + double bounceThreshold
    + double kp
    + double kd
    + double cfm
    + double erp
    + double maxVel
    + double minDepth
    + double mu1
    + double mu2
    + double slip1
    + double slip2
    + math::Vector3 fdir1
    + ***Note:*** These parameters were moved to FrictionPyramid,
      ODESurfaceParams, and BulletSurfaceParams.


## Gazebo 1.9 to 2.0

### New Deprecations

1. **gazebo/gazebo.hh**
    + ***Deprecation*** void fini()
    + ***Deprecation*** void stop()
    + ***Replacement*** bool shutdown()
    + ***Note*** Replace fini and stop with shutdown
    ---
    + ***Deprecation*** bool load()
    + ***Deprecation*** bool init()
    + ***Deprecation*** bool run()
    + ***Replacement*** bool setupClient()
        + Use this function to setup gazebo for use as a client
    + ***Replacement*** bool setupServer()
        + Use this function to setup gazebo for use as a server
    + ***Note*** Replace load+init+run with setupClient/setupServer
    ---
    + ***Deprecation*** std::string find_file(const std::string &_file)
    + ***Replacement*** std::string common::find_file(const std::string &_file)
    ---
    + ***Deprecation*** void add_plugin(const std::string &_filename)
    + ***Replacement*** void addPlugin(const std::string &_filename)
    ---
    + ***Deprecation*** void print_version()
    + ***Replacement*** void printVersion()
1. **gazebo/physics/World.hh**
    + ***Deprecation*** void World::StepWorld(int _steps)
    + ***Replacement*** void World::Step(unsigned int _steps)
1. **gazebo/sensors/SensorsIface.hh**
    + ***Deprecation*** std::string sensors::create_sensor(sdf::ElementPtr _elem, const std::string &_worldName,const std::string &_parentName)
    + ***Replacement*** std::string sensors::create_sensor(sdf::ElementPtr _elem, const std::string &_worldName, const std::string &_parentName, uint32_t _parentId)
1. **gazebo/sensors/Sensor.hh**
    + ***Deprecation*** void Sensor::SetParent(const std::string &_name)
    + ***Replacement*** void Sensor::SetParent(const std::string &_name, uint32_t _id)
1. **gazebo/sensors/SensorManager.hh**
    + ***Deprecation*** std::string CreateSensor(sdf::ElementPtr _elem, const std::string &_worldName,  const std::string &_parentName)
    + ***Replacement*** std::string CreateSensor(sdf::ElementPtr _elem, const std::string &_worldName, const std::string &_parentName, uint32_t _parentId)
1. **gazebo/sensors/Collision.hh**
    + ***Deprecation*** void Collision::SetContactsEnabled(bool _enable)
    + ***Replacement*** Use [ContactManager](http://gazebosim.org/api/2.0.0/classgazebo_1_1physics_1_1ContactManager.html).
    ---
    + ***Deprecation*** bool Colliion::GetContactsEnabled() const
    + ***Replacement*** Use [ContactManager](http://gazebosim.org/api/2.0.0/classgazebo_1_1physics_1_1ContactManager.html).
    ---
    + ***Deprecation*** void AddContact(const Contact &_contact)
    + ***Replacement*** Use [ContactManager](http://gazebosim.org/api/2.0.0/classgazebo_1_1physics_1_1ContactManager.html).

### Modifications

1. File rename: `gazebo/common/Common.hh` to `gazebo/common/CommonIface.hh`
1. File rename: `gazebo/physics/Physics.hh` to `gazebo/physics/PhysicsIface.hh`
1. File rename: `gazebo/rendering/Rendering.hh` to `gazebo/rendering/RenderingIface.hh`
1. File rename: `gazebo/sensors/Sensors.hh` to `gazebo/sensors/SensorsIface.hh`
1. File rename: `gazebo/transport/Transport.hh` to `gazebo/transport/TransportIface.hh`
1. File rename: `gazebo/gui/Gui.hh` to `gazebo/gui/GuiIface.hh`
1. File rename: `<model>/manifest.xml` to `<model>/model.config`
1. File rename: `<model_database>/manifest.xml` to `<model_database>/database.config`
1. **gazebo/msgs/physics.proto**
    + ***Removed*** optional double dt
    + ***Replacement*** optional double min_step_size
    ---
    + ***Removed*** optional double update_rate
    + ***Replacement*** optional double real_time_update_rate
1. **gazebo/physics/ModelState.hh**
    + ***Removed*** LinkState ModelState::GetLinkState(int _index) `API change`
    + ***Replacement*** LinkState ModelState::GetLinkState(const std::string &_linkName) const
1. **gazebo/physics/PhyscisEngine.hh**
    + ***Removed*** void PhysicsEngine::SetUpdateRate(double _value) `API change`
    + ***Replacement*** void PhyscisEngine::SetRealTimeUpdateRate(double _rate)
    ---
    + ***Removed*** double PhysicsEngine::GetUpdateRate() `API change`
    + ***Replacement*** double PhysicsEngine::GetRealTimeUpdateRate() const
    ---
    + ***Removed*** void PhysicsEngine::SetStepTime(double _value) `API change`
    + ***Replacement*** void PhysicsEngine::SetMaxStepSize(double _stepSize)
    ---
    + ***Removed*** double PhysicsEngine::GetStepTime() `API change`
    + ***Replacement*** double PhysicsEngine::GetMaxStepSize() const
1. **gazebo/physics/Joint.hh**
    + ***Removed:*** Joint::Load(LinkPtr _parent, LinkPtr _child, const math::Vector3 &_pos) `API chance`
    + ***Replacement:*** Joint::Load(LinkPtr _parent, LinkPtr _child, const math::Pose &_pose)
    ---
    + ***Removed:*** public: double GetInertiaRatio(unsigned int _index) const
    + ***Replacement:*** public: double GetInertiaRatio(const unsigned int _index) const
1. **gazebo/common/Events.hh**
    + ***Removed:*** Events::ConnectWorldUpdateStart(T _subscriber) `API change`
    + ***Replacement*** ConnectionPtr Events::ConnectWorldUpdateBegin(T _subscriber)
    ---
    + ***Removed:*** Events::DisconnectWorldUpdateStart(T _subscriber) `API change`
    + ***Replacement*** ConnectionPtr Events::DiconnectWorldUpdateBegin(T _subscriber)
1. **gazebo/physics/Link.hh**
    + ***Removed*** void Link::RemoveChildJoint(JointPtr _joint) `API change`
    + ***Replacement*** void Link::RemoveChildJoint(const std::string &_jointName)
    ---
    + ***Removed*** void Link::RemoveParentJoint(const std::string &_jointName) `API change`
    + ***Replacement*** void Link::RemoveParentJoint(const std::string &_jointName)
1. **gazebo/physics/MeshShape.hh**
    + ***Removed*** std::string MeshShape::GetFilename() const `API change`
    + ***Replacement*** std::string MeshShape::GetURI() const
    ---
    + ***Removed*** void MeshShape::SetFilename() const `API change`
    + ***Replacement*** std::string MeshShape::SetMesh(const std::string &_uri, const std::string &_submesh = "", bool _center = false) const
1. **gazebo/common/Time.hh**
    + ***Removed*** static Time::NSleep(Time _time) `API change`
    + ***Replacement*** static Time NSleep(unsigned int _ns)

### Deletions

1. **gazebo/physics/Collision.hh**
    + template<typename T> event::ConnectionPtr ConnectContact(T _subscriber)
    + template<typename T> event::ConnectionPtr DisconnectContact(T _subscriber)
    + ***Note:*** The ContactManager::CreateFilter functions can be used to
      create a gazebo topic with contact messages filtered by the name(s)
      of collision shapes. The topic can then be subscribed with a callback
      to replicate this removed functionality. See
      [gazebo pull request #713](https://bitbucket.org/osrf/gazebo/pull-request/713)
      for an example migration.<|MERGE_RESOLUTION|>--- conflicted
+++ resolved
@@ -2,11 +2,10 @@
 
 ### Modifications
 
-<<<<<<< HEAD
 1. ignition-math is now a dependency. 
     + [http://ignitionrobotics.org/libraries/math](http://ignitionrobotics.org/libraries/math)
     + [Gazebo migration](https://bitbucket.org/osrf/gazebo/src/583edbeb90759d43d994cc57c0797119dd6d2794/ign-math-migration.md)
-=======
+
 1. Gazebo client's should now use `gazebo/gazebo_client.hh` and `libgazebo_client.so` instead of `gazebo/gazebo.hh` and `libgazebo.so`. This separates running a Gazebo server from a Gazebo client.
 
 1. **gazebo/rendering/GpuLaser.hh**
@@ -16,7 +15,6 @@
 1. **gazebo/rendering/GpuLaser.hh**
     + ***Removed:*** protected: double far
     + ***Replacement:*** protected: double farClip
->>>>>>> 4ca8528f
 
 1. **gazebo/common/MeshManager.hh**
     + ***Removed:*** void CreateExtrudedPolyline(const std::string &_name, const std::vector<math::Vector2d> &_vertices, const double &_height, const math::Vector2d &_uvCoords)
