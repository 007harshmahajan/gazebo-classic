--- conflicted
+++ resolved
@@ -1,20 +1,5 @@
 ## Gazebo 2.0 to 3.0
 
-<<<<<<< HEAD
-### Modifications
-
-1. **gazebo/transport/ConnectionManager.hh** 
-    + ***Removed:*** bool ConnectionManager::Init(const std::string &_masterHost, unsigned int _masterPort) `ABI change`
-    + ***Replacement:*** bool ConnectionManager::Init(const std::string &_masterHost, unsigned int _masterPort, uint32_t _timeoutIterations = 30)
-    + ***Note:*** No changes to downstream code required. A third parameter has been added that specifies the number of timeout iterations. This parameter has a default value of 30.
-1. **gazebo/transport/TransportIface.hh**
-    + ***Removed:*** bool init(const std::string &_masterHost = "", unsigned int _masterPort = 0) `ABI change`
-    + ***Replacement:*** bool init(const std::string &_masterHost = "", unsigned int _masterPort = 0, uint32_t _timeoutIterations = 30);
-    + ***Note:*** No changes to downstream code required. A third parameter has been added that specifies the number of timeout iterations. This parameter has a default value of 30.
-
-### Additions
-
-=======
 ### New Deprecations
 
 1. **gazebo/physics/Joint.hh**
@@ -28,6 +13,14 @@
     + ***Replacement*** void ApplyImplicitStiffnessDamping()
 
 ### Modifications
+1. **gazebo/transport/ConnectionManager.hh** 
+    + ***Removed:*** bool ConnectionManager::Init(const std::string &_masterHost, unsigned int _masterPort) `ABI change`
+    + ***Replacement:*** bool ConnectionManager::Init(const std::string &_masterHost, unsigned int _masterPort, uint32_t _timeoutIterations = 30)
+    + ***Note:*** No changes to downstream code required. A third parameter has been added that specifies the number of timeout iterations. This parameter has a default value of 30.
+1. **gazebo/transport/TransportIface.hh**
+    + ***Removed:*** bool init(const std::string &_masterHost = "", unsigned int _masterPort = 0) `ABI change`
+    + ***Replacement:*** bool init(const std::string &_masterHost = "", unsigned int _masterPort = 0, uint32_t _timeoutIterations = 30);
+    + ***Note:*** No changes to downstream code required. A third parameter has been added that specifies the number of timeout iterations. This parameter has a default value of 30.
 
 ### Additions
 
@@ -35,7 +28,6 @@
     + virtual void SetStiffness(int _index, double _stiffness) = 0
     + virtual void SetStiffnessDamping(unsigned int _index, double _stiffness, double _damping, double _reference = 0) = 0
 
->>>>>>> 1816eec1
 ### Deletions
 
 ## Gazebo 1.9 to 2.0
