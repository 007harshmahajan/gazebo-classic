# Note on deprecations
A tick-tock release cycle allows easy migration to new software versions.
Obsolete Gazebo code is marked as deprecated for one major release.
Deprecated code produces compile-time warnings. These warning serve as
notification to users that their code should be upgraded. The next major
release will remove the deprecated code.

## Gazebo 7.X to 8.X

### Build system

1. ***Disable tests compilation by default:*** tests compilation has been
   excluded from the make all (default make) target.  cmake will generate make
   targets for all the tests in the code, individual test compilation can be
   trigger by using: make <binary_test_name> (i.e make UNIT_gz_TEST).
   For compiling the whole test suite see the new 'make tests' target.

1. ***New 'tests' target for make***: a new 'tests' target has been implemented.
   it will compile all the tests present in the code by calling 'make tests'.

1. ***Deprecate ENABLE_TESTS_COMPILATION parameter:***  the previous cmake
   parameter to control tests make target generation has been deprecated. Tests
   compilation is disabled by default.

### Additions

1. **gazebo/common/Material.hh**
    + changed default lighting value to true

1. **gazebo/common/Event.hh**
    + public: bool Connection::Id() const;
    + public: bool Event::Signaled() const;
    + public: void Event::SetSignaled(const bool);

### Modifications

<<<<<<< HEAD
1. **gazebo/physics/RayShape.hh**
    + Changed `math::Vector3 relativeStartPos` to `ignition::math::Vector3d relativeStartPos`
    + Changed `math::Vector3 relativeEndPos` to `ignition::math::Vector3d relativeEndPos`
    + Changed `math::Vector3 globalStartPos` to `ignition::math::Vector3d globalStartPos`
    + Changed `math::Vector3 globalEndPos` to `ignition::math::Vector3d globalEndPos`

1. **gazebo/physics/MultiRayShape.hh**
    + Changed `protected: math::Pose offset;` to `protected: ignition::math::Pose3d offset;`

1. **gazebo/physics/Contact.hh**
    + Changed `math::Vector3 positions[MAX_CONTACT_JOINTS]` to `ignition::math::Vector3d positions[MAX_CONTACT_JOINTS]`
    + Changed `math::Vector3 normals[MAX_CONTACT_JOINTS]` to `ignition::math::Vector3d normals[MAX_CONTACT_JOINTS]`
=======
1. **gazebo/gui/**
    + Dropped support for Qt4 and migrated the gui library to use Qt5.
>>>>>>> bc5bfc6c

1. **gazebo/physics/Entity.hh**
    + `gazebo::math::Pose worldPose` replaced with `ignition::math::Pose3d worldPose`
    + `gazebo::math::Pose animationStartPose` replaced with `ignition::math::Pose3d animationStartPose`
    + `gazebo::math::Pose dirtyPose` replaced with `ignition::math::Pose3d dirtyPose`
    + `gazebo::math::Pose initialRelativePose` replaced with `ignition::math::Pose3d initialRelativePose`

1. **gazebo/physics/Joint.hh**
    + `gazebo::math::Vector3d anchorPos` replaced with `ignition::math::Vector3d anchorPos`
    + `gazebo::math::Pose anchorPose` replaced with `ignition::math::Pose3d anchorPose`
    + `gazebo::math::Pose parentAnchorPose` replaced with `ignition::math::Pose3d parentAnchorPose`
    + `gazebo::math::Angle lowerLimit` replaced with `double lowerLimit`
    + `gazebo::math::Angle upperLimit` replaced with `double upperLimit`
    + `gazebo::math::Angle staticAngle` replaced with `double staticAngle`

1. **gazebo/test/ServerFixture.hh**
    + ***Deprecation:*** all public methods using gazebo::math
    + ***Replacement:*** same signatures for methods just replacing gazebo::math by ignition::math

1. **physics/SurfaceParams.hh**
    + Changed the type of `FrictionPyramid::direction1` from
    `gazebo::math::Vector3` to `ignition::math::Vector3d`.

1. **plugins/events/Region.hh**
    + ***Deprecation:*** public: bool Contains(const math::Vector3 &_p) const
    + ***Replacement:*** public: bool Contains(const ignition::math::Vector3d &_p) const
    + changed type from `std::vector<math::Box> boxes` to `std::vector<ignition::math::Box> boxes`

1. **plugins/events/EventSource.hh**
    + changed type from `typedef boost::shared_ptr<EventSource> EventSourcePtr` to `typedef std::shared_ptr<EventSource> EventSourcePtr`

1. **plugins/BuoyancyPlugin.hh**
    + VolumeProperties: changed type from `public: math::Vector3 cov` to `public ignition::math::Vector3d cov`

1. **plugins/ArrangePlugin.hh**
    + Object: changed type from `public: math::Pose pose` to `public: ignition::math::Pose3d pose`
    + changed type from `typedef boost::shared_ptr<Object> ObjectPtr` to `std::shared_ptr<Object> ObjectPtr`
    + changed type from `typedef std::map<std::string, math::Pose> Pose_M` to `typedef std::map<std::string, ignition::math::Pose3d> Pose_M`

1. **plugins/LiftDragPlugin.hh**
    + changed type from `protected: math::Vector3 cp` to `protected: ignition::math::Vector3d cp`
    + changed type from `protected: math::Vector3 forward` to `protected: ignition::math::Vector3d forward`
    + changed type from `protected: math::Vector3 upward` to `protected: ignition::math::Vector3d upward`
    + changed type from `protected: math::Vector3 velSmooth` to `protected: ignition::math::Vector3d velSmooth`

1. **gazebo/physics/dart/**
    + Updated to support version 5 of DART physics engine.

1. **gazebo/rendering/Road2d.hh**
    + Modified to inherit from Visual class.

1. **gazebo/common/Event.hh**
    + Connection(Event*, int) constructor changed to
      Connection(Event*, const int)
    + EventTPrivate no longer inherits from EventPrivate
    + EventT::Connect(const boost::function<T> &) changed to
      EventT::Connect(const std::function<T> &)

1. **gazebo/sensors/DepthCameraSensor.hh**
    + Modified to inherit from CameraSensor class.

1. **gazebo/gui/model/ModelEditorEvents.hh**
    + ***Removed:*** ConnectSetSelectedLink
    + ***Replacement:*** ConnectSetSelectedEntity
    + ***Removed:*** DisconnectSetSelectedLink
    + ***Replacement:*** DisconnectSetSelectedEntity
    + ***Removed:*** setSelectedLink
    + ***Replacement:*** setSelectedEntity
    + ***Removed:*** event::EventT<void (std::string)> requestModelPluginRemoval;
    + ***Replacement:*** event::EventT<void (std::string, bool)> requestModelPluginRemoval;
    + ***Removed:*** event::EventT<void (std::string, std::string, std::string)> requestModelPluginInsertion;
    + ***Replacement:*** event::EventT<void (std::string, std::string, std::string, bool)> requestModelPluginInsertion;

1. **gazebo/gui/GuiEvents.hh**
    + ***Removed:*** event::EventT<void (const std::string &, const gazebo::math::Vector3 &)> Events::scaleEntity
    + ***Replacement:*** event::EventT<void (const std::string &, const ignition::math::Vector3d &)> Events::scaleEntity

1. **gazebo/common/CommonTypes.hh**
    + ***Removed:*** GAZEBO_DEPRECATED
1. **gazebo/util/system.hh**
    + ***Replacement:*** GAZEBO_DEPRECATED

1. **gazebo/common/CommonTypes.hh**
    + ***Removed:*** GAZEBO_FORCEINLINE
1. **gazebo/util/system.hh**
    + ***Replacement:*** GAZEBO_FORCEINLINE

1. **gazebo/rendering/OculusCamera.hh**
    + ***Removed:*** public: virtual bool MoveToPosition(const math::Pose &_pose, double _time)

1. **gazebo/rendering/UserCamera.hh**
    + ***Removed:*** public: virtual bool MoveToPosition(const math::Pose &_pose, double _time)

### Deprecations

1. **gazebo/physics/RayShape.hh**
    + ***Deprecation:*** void SetPoints(const math::Vector3 &_posStart, const math::Vector3 &_posEnd)
    + ***Replacement:*** void SetPoints(const ignition::math::Vector3d &_posStart, const ignition::math::Vector3d &_posEnd)
    + ***Deprecation:*** virtual void GetRelativePoints(math::Vector3 &_posA, math::Vector3 &_posB) 
    + ***Replacement:*** virtual void RelativePoints(ignition::math::Vector3d &_posA, ignition::math::Vector3d &_posB)
    + ***Deprecation:*** virtual void GetGlobalPoints(math::Vector3 &_posA, math::Vector3 &_posB)
    + ***Replacement:*** virtual void GlobalPoints(ignition::math::Vector3d &_posA, ignition::math::Vector3d &_posB)
    + ***Deprecation:*** 
    + ***Replacement:*** 

    + ***Deprecation:*** 
    + ***Replacement:*** 

1. **gazebo/physics/MeshShape.hh**
    + ***Deprecation:*** math::Vector3 GetSize() const
    + ***Replacement:*** ignition::math::Vector3d Size() const

1. **gazebo/physics/MapShape.hh**
    + ***Deprecation:*** math::Vector3 GetScale() const
    + ***Replacement:*** ignition::math::Vector3d Scale() const

1. **gazebo/physics/BoxShape.hh**
    + ***Deprecation:*** void SetSize(const math::Vector3 &_size)
    + ***Replacement:*** void SetSize(const ignition::math::Vector3d &_size)
    + ***Deprecation:*** math::Vector3 GetSize() const
    + ***Replacement:*** ignition::math::Vector3d Size() const

1. **gazebo/rendering/MovableText.hh**
    + ***Deprecation:*** math::Box GetAABB()
    + ***Replacement:*** ignition::math::Box AABB()

1. **gazebo/physics/Collision.hh**
    + ***Deprecation:*** inline virtual const math::Pose GetWorldPose() const
    + ***Replacement:*** inline virtual const ignition::math::Pose3d &WorldPose() const
    + ***Deprecation:*** virtual math::Box GetBoundingBox() const
    + ***Replacement:*** virtual ignition::math::Box BoundingBox() const
    + ***Deprecation:*** void SetScale(const math::Vector3 &_scale) 
    + ***Replacement:*** void SetScale(const ignition::math::Vector3d &_scale)

1. **gazebo/physics/Model.hh**
    + ***Deprecation:*** virtual math::Box GetBoundingBox() const
    + ***Replacement:*** virtual ignition::math::Box BoundingBox() const

1. **gazebo/physics/Joint.hh**
    + ***Deprecation:*** math::Pose GetInitialAnchorPose() const
    + ***Replacement:*** ignition::math::Pose3d InitialAnchorPose() const
    + ***Deprecation:*** math::Pose GetWorldPose() const
    + ***Replacement:*** ignition::math::Pose3d WorldPose() const
    + ***Deprecation:*** math::Pose GetAnchorErrorPose() const
    + ***Replacement:*** ignition::math::Pose3d AnchorErrorPose() const
    + ***Deprecation:*** math::Quaternion GetAxisFrame(unsigned int _index) const
    + ***Replacement:*** ignition::math::Quaterniond AxisFrame(const unsigned int _index) const
    + ***Deprecation:*** math::Quaternion GetAxisFrameOffset(unsigned int _index) const
    + ***Replacement:*** ignition::math::Quaterniond AxisFrameOffset(const unsigned int _index) const
    + ***Deprecation:*** math::Pose ComputeChildLinkPose(unsigned int _index, double _position)
    + ***Replacement:*** ignition::math::Pose3d ChildLinkPose(const unsigned int _index, const double _position)
    + ***Deprecation:*** virtual unsigned int GetAngleCount() const = 0
    + ***Replacement:*** virtual unsigned int DOF() const = 0
    + ***Deprecation:*** math::Angle GetAngle(unsigned int _index) const
    + ***Replacement:*** virtual double Position(const unsigned int _index = 0) const final
    + ***Deprecation:*** virtual math::Angle GetAngleImpl(unsigned int _index) const = 0
    + ***Replacement:*** virtual double PositionImpl(const unsigned int _index = 0) const = 0
    + ***Deprecation:*** bool SetHighStop(unsigned int _index, const math::Angle &_angle)
    + ***Replacement:*** virtual void SetUpperLimit(const unsigned int _index, const double _limit)
    + ***Deprecation:*** void SetUpperLimit(unsigned int _index, math::Angle _limit)
    + ***Replacement:*** virtual void SetUpperLimit(const unsigned int _index, const double _limit)
    + ***Deprecation:*** bool SetLowStop(unsigned int _index, const math::Angle &_angle)
    + ***Replacement:*** virtual oid SetLowerLimit(const unsigned int _index, const double _limit)
    + ***Deprecation:*** void SetLowerLimit(unsigned int _index, math::Angle _limit)
    + ***Replacement:*** virtual oid SetLowerLimit(const unsigned int _index, const double _limit)
    + ***Deprecation:*** virtual math::Angle GetHighStop(unsigned int _index) = 0
    + ***Replacement:*** virtual double UpperLimit(const unsigned int _index = 0) const
    + ***Deprecation:*** math::Angle GetUpperLimit(unsigned int _index) const
    + ***Replacement:*** virtual double UpperLimit(const unsigned int _index = 0) const
    + ***Deprecation:*** virtual math::Angle GetLowStop(unsigned int _index) = 0
    + ***Replacement:*** virtual double LowerLimit(const unsigned int _index = 0) const
    + ***Deprecation:*** math::Angle GetLowerLimit(unsigned int _index) const
    + ***Replacement:*** virtual double LowerLimit(const unsigned int _index = 0) const
    + ***Deprecation:*** void Load(LinkPtr _parent, LinkPtr _child, const math::Pose &_pose)
    + ***Replacement:*** void Load(LinkPtr _parent, LinkPtr _child, const ignition::math::Pose3d &_pose)
    + ***Deprecation:*** void SetAxis(unsigned int _index, const math::Vector3 &_axis) = 0
    + ***Replacement:*** void SetAxis(const unsigned int _index, const ignition::math::Vector3d &_axis) = 0
    + ***Deprecation:*** math::Vector3 GetLocalAxis(unsigned int _index) const
    + ***Replacement:*** ignition::math::Vector3d LocalAxis(const unsigned int _index) const
    + ***Deprecation:*** math::Vector3 GetGlobalAxis(unsigned int _index)
    + ***Replacement:*** ignition::math::Vector3d GlobalAxis(unsigned int _index) const
    + ***Deprecation:*** void SetAnchor(unsigned int _index, const math::Vector3 &_anchor) = 0
    + ***Replacement:*** void SetAnchor(const unsigned int _index, const ignition::math::Vector3d &_anchor) = 0
    + ***Deprecation:*** math::Vector3 GetAnchor(unsigned int _index) const = 0
    + ***Replacement:*** ignition::math::Vector3d Anchor(const unsigned int _index) const = 0
    + ***Deprecation:*** math::Vector3 GetLinkForce(unsigned int _index) const = 0
    + ***Replacement:*** ignition::math::Vector3d LinkForce(const unsigned int _index) const = 0
    + ***Deprecation:*** math::Vector3 GetLinkTorque(unsigned int _index) const = 0
    + ***Replacement:*** ignition::math::Vector3d LinkTorque(const unsigned int _index) const = 0
    + ***Deprecation:*** double GetInertiaRatio(const math::Vector3 &_axis) const
    + ***Replacement:*** double InertiaRatio(const ignition::math::Vector3d &_axis) const

1. **gazebo/physics/Shape.hh**
    + ***Deprecation:*** void SetScale(const math::Vector3 &_scale)
    + ***Replacement:*** void SetScale(const ignition::math::Vector3d &_scale)
    + ***Deprecation:*** math::Vector3 GetScale() const
    + ***Replacement:*** ignition::math::Vector3d Scale() const

1. **gazebo/physics/HeightmapShape.hh**
    + ***Deprecation:*** math::Vector2i GetVertexCount() const
    + ***Replacement:*** ignition::math::Vector2i VertexCount() const
    + ***Deprecation:*** math::Vector3 GetSize() const 
    + ***Replacement:*** ignition::math::Vector3d Size() const
    + ***Deprecation:*** math::Vector3 GetPos() const
    + ***Replacement:*** ignition::math::Vector3d Pos() const

1. **gazebo/physics/Entity.hh**
    + ***Deprecation:*** const math::Pose GetDirtyPose() const
    + ***Replacement:*** const ignition::math::Pose3d &DirtyPose() const
    + ***Deprecation:*** inline virtual const math::Pose GetWorldPose() const
    + ***Replacement:*** inline virtual const ignition::math::Pose3d &WorldPose() const
    + ***Deprecation:*** void SetInitialRelativePose(const math::Pose &_pose)
    + ***Replacement:*** void SetInitialRelativePose(const ignition::math::Pose3d &_pose)
    + ***Deprecation:*** math::Pose GetInitialRelativePose() const 
    + ***Replacement:*** ignition::math::Pose3d InitialRelativePose() const
    + ***Deprecation:*** virtual math::Box GetBoundingBox() const
    + ***Replacement:*** virtual ignition::math::Box BoundingBox() const
    + ***Deprecation:*** void SetRelativePose(const math::Pose &_pose, bool _notify = true, bool _publish = true)
    + ***Replacement:*** void SetRelativePose(const ignition::math::Pose3d &_pose, const bool _notify = true, const bool _publish = true)
    + ***Deprecation:*** void SetWorldPose(const math::Pose &_pose, bool _notify = true, bool _publish = true)
    + ***Replacement:*** void SetWorldPose(const ignition::math::Pose3d &_pose, const bool _notify = true, const bool _publish = true) 
    + ***Deprecation:*** virtual math::Vector3 GetRelativeLinearVel() const
    + ***Replacement:*** virtual ignition::math::Vector3d RelativeLinearVel() const
    + ***Deprecation:*** virtual math::Vector3 GetWorldLinearVel() const
    + ***Replacement:*** virtual ignition::math::Vector3d WorldLinearVel() const
    + ***Deprecation:*** virtual math::Vector3 GetRelativeAngularVel() const
    + ***Replacement:*** virtual ignition::math::Vector3d RelativeAngularVel() const
    + ***Deprecation:*** virtual math::Vector3 GetWorldAngularVel() const
    + ***Replacement:***  virtual ignition::math::Vector3d WorldAngularVel() const
    + ***Deprecation:*** virtual math::Vector3 GetRelativeLinearAccel() const
    + ***Replacement:***  virtual ignition::math::Vector3d RelativeLinearAccel() const
    + ***Deprecation:*** virtual math::Vector3 GetWorldLinearAccel() const
    + ***Replacement:***  virtual ignition::math::Vector3d WorldLinearAccel() const
    + ***Deprecation:*** virtual math::Vector3 GetRelativeAngularAccel() const
    + ***Replacement:*** virtual ignition::math::Vector3d RelativeAngularAccel() const
    + ***Deprecation:*** virtual math::Vector3 GetWorldAngularAccel() const
    + ***Replacement:*** virtual ignition::math::Vector3d WorldAngularAccel() const
    + ***Deprecation:*** math::Box GetCollisionBoundingBox() const
    + ***Replacement:*** ignition::math::Box CollisionBoundingBox() const
    + ***Deprecation:*** math::Pose GetRelativePose() const
    + ***Replacement:*** ignition::math::Pose3d RelativePose() const

1. **gazebo/physics/PlaneShape.hh**
    + ***Deprecation:*** void SetSize(const math::Vector2d &_size)
    + ***Replacement:*** void SetSize(const ignition::math::Vector2d &_size)
    + ***Deprecation:*** math::Vector2d GetSize() const
    + ***Replacement:*** ignition::math::Vector2d Size() const
    + ***Deprecation:*** math::Vector3 GetNormal() const 
    + ***Replacement:*** ignition::math::Vector3d Normal() const
    + ***Deprecation:*** void SetAltitude(const math::Vector3 &_pos)
    + ***Replacement:*** void SetAltitude(const ignition::math::Vector3d &_pos)

1. **gazebo/physics/CollisionState.hh**
    + ***Deprecation:*** const math::Pose &GetPose() const
    + ***Replacement:*** const ignition::math::Pose3d &Pose() const

1. **gazebo/physics/JointState.hh**
    + ***Deprecation:*** math::Angle GetAngle(unsigned int _axis) const
    + ***Replacement:*** double Position(const unsigned int _axis = 0) const
    + ***Deprecation:*** const std::vector<math::Angle> GetAngles() const
    + ***Replacement:*** const std::vector<double> &Positions() const

1. **gazebo/physics/LinkState.hh**
    + ***Deprecation:*** const math::Pose &GetPose() const
    + ***Replacement:*** const ignition::math::Pose3d &Pose() const
    + ***Deprecation:*** const math::Pose GetVelocity() const
    + ***Replacement:*** const ignition::math::Pose3d &Velocity() const
    + ***Deprecation:*** const math::Pose GetAcceleration() const
    + ***Replacement:*** const ignition::math::Pose3d &Acceleration() const
    + ***Deprecation:*** const math::Pose GetWrench() const
    + ***Replacement:*** const ignition::math::Pose3d &Wrench() const

1. **gazebo/physics/ModelState.hh**
    + ***Deprecation:*** const math::Pose &GetPose() const
    + ***Replacement:*** const ignition::math::Pose3d &Pose() const

1. **gazebo/rendering/Distortion.hh**
    + ***Deprecation:*** double GetK1() const
    + ***Replacement:*** double K1() const
    + ***Deprecation:*** double GetK2() const
    + ***Replacement:*** double K2() const
    + ***Deprecation:*** double GetK3() const
    + ***Replacement:*** double K3() const
    + ***Deprecation:*** double GetP1() const
    + ***Replacement:*** double P1() const
    + ***Deprecation:*** double GetP2() const
    + ***Replacement:*** double P2() const
    + ***Deprecation:*** math::Vector2d GetCenter() const
    + ***Replacement:*** ignition::math::Vector2d Center() const
    + ***Deprecation:*** static math::Vector2d Distort(const math::Vector2d &_in, const math::Vector2d &_center, double _k1, double _k2, double _k3, double _p1, double _p2)
    + ***Replacement:*** static ignition::math::Vector2d Distort( const ignition::math::Vector2d &_in, const ignition::math::Vector2d &_center, double _k1, double _k2, double _k3, double _p1, double _p2)

1. **gazebo/rendering/COMVisual.hh**
    + ***Deprecation:*** math::Pose GetInertiaPose() const
    + ***Replacement:*** ignition::math::Pose3d InertiaPose() const

1. **gazebo/rendering/JointVisual.hh**
    + ***Deprecation:*** void Load(ConstJointPtr &_msg, const math::Pose &_worldPose)
    + ***Replacement:*** void Load(ConstJointPtr &_msg, const ignition::math::Pose3d &_worldPose)
    + ***Deprecation:*** ArrowVisualPtr CreateAxis(const math::Vector3 &_axis, bool _useParentFrame, msgs::Joint::Type _type)
    + ***Replacement:*** ArrowVisualPtr CreateAxis(const ignition::math::Vector3d &_axis, const bool _useParentFrame, const msgs::Joint::Type _type)
    + ***Deprecation:*** void UpdateAxis(ArrowVisualPtr _arrowVisual, const math::Vector3 &_axis, bool _useParentFrame, msgs::Joint::Type _type)
    + ***Replacement:*** void UpdateAxis(ArrowVisualPtr _arrowVisual, const ignition::math::Vector3d &_axis, const bool _useParentFrame, const msgs::Joint::Type _type)

1. **gazebo/rendering/OrbitViewController.hh**
    + ***Deprecation:*** virtual void Init(const math::Vector3 &_focalPoint, const double _yaw = 0, const double _pitch = 0)
    + ***Replacement:*** virtual void Init(const ignition::math::Vector3d &_focalPoint, const double _yaw = 0, const double _pitch = 0)
    + ***Deprecation:*** void SetFocalPoint(const math::Vector3 &_fp)
    + ***Replacement:*** void SetFocalPoint(const ignition::math::Vector3d &_fp)
    + ***Deprecation:*** math::Vector3 GetFocalPoint() const
    + ***Replacement:*** ignition::math::Vector3d FocalPoint() const
    + ***Deprecation:*** void TranslateLocal(const math::Vector3 &_vec)
    + ***Replacement:*** void TranslateLocal(const ignition::math::Vector3d &_vec)
    + ***Deprecation:*** void TranslateGlobal(const math::Vector3 &_vec)
    + ***Replacement:*** void TranslateGlobal(const ignition::math::Vector3d &_vec)

1. **gazebo/rendering/OrthoViewController.hh**
    + ***Deprecation:*** virtual void Init(const math::Vector3 &_focalPoint, const double _yaw = 0, const double _pitch = 0)
    + ***Replacement:*** virtual void Init(const ignition::math::Vector3d &_focalPoint, const double _yaw = 0, const double _pitch = 0)

1. **gazebo/rendering/Projector.hh**
    + ***Deprecation:*** void Load(const std::string &_name, const math::Pose &_pose = math::Pose(0, 0, 0, 0, 0, 0), const std::string &_textureName = "", double _nearClip = 0.25, double _farClip = 15.0, double _fov = IGN_PI * 0.25)
    + ***Replacement:*** void Load(const std::string &_name, const ignition::math::Pose3d &_pose = ignition::math::Pose3d::Zero, const std::string &_textureName = "", const double _nearClip = 0.25, const double _farClip = 15.0, const double _fov = IGN_PI * 0.25);
    + ***Deprecation:*** void SetPose(const math::Pose &_pose)
    + ***Replacement:*** void SetPose(const ignition::math::Pose3d &_pose)

1. **gazebo/rendering/UserCamera.hh**
    + ***Deprecation:*** void SetViewController(const std::string &_type, const math::Vector3 &_pos)
    + ***Replacement:*** void SetViewController(const std::string &_type, const ignition::math::Vector3d &_pos)
    + ***Deprecation:*** void SetFocalPoint(const math::Vector3 &_pt)
    + ***Replacement:*** void SetFocalPoint(const ignition::math::Vector3d &_pt)
    + ***Deprecation:*** VisualPtr GetVisual(const math::Vector2i &_mousePos) const
    + ***Replacement:*** VisualPtr Visual(const ignition::math::Vector2i &_mousePos) const
    + ***Deprecation:*** VisualPtr GetVisual(const math::Vector2i &_mousePos, std::string &_mod)
    + ***Replacement:*** VisualPtr Visual(const ignition::math::Vector2i &_mousePos, std::string &_mod) const
    + ***Deprecation:*** void SetDefaultPose(const math::Pose &_pose)
    + ***Replacement:*** void SetInitialPose(const ignition::math::Pose3d &_pose)
    + ***Deprecation:*** math::Pose3 DefaultPose() const
    + ***Replacement:*** ignition::math::Pose3d InitialPose() const

1. **gazebo/rendering/ViewController.hh**
    + ***Deprecation:*** virtual void Init(const math::Vector3 &_focalPoint, const double _yaw = 0, const double _pitch = 0)
    + ***Replacement:*** virtual void Init(const ignition::math::Vector3d &_focalPoint, const double _yaw = 0, const double _pitch = 0)

1. **gazebo/physics/Gripper.hh**
    + ***Deprecation:*** std::string GetName() const
    + ***Replacement:*** std::string Name() const

1. **gazebo/physics/World.hh**
    + ***Deprecation:*** bool GetRunning() const
    + ***Replacement:*** bool Running() const;
    + ***Deprecation:*** std::string GetName() const
    + ***Replacement:*** std::string Name() const
    + ***Deprecation:*** PhysicsEnginePtr GetPhysicsEngine() const
    + ***Replacement:*** PhysicsEnginePtr Physics() const
    + ***Deprecation:*** PresetManagerPtr GetPresetManager() const
    + ***Replacement:*** PresetManagerPtr PresetMgr() const
    + ***Deprecation:*** common::SphericalCoordinatesPtr GetSphericalCoordinates() const
    + ***Replacement:*** common::SphericalCoordinatesPtr SphericalCoords() const
    + ***Deprecation:*** unsigned int GetModelCount() const
    + ***Replacement:*** unsigned int ModelCount() const
    + ***Deprecation:*** ModelPtr GetModel(unsigned int _index) const
    + ***Replacement:*** ModelPtr ModelByIndex(const unsigned int _index) const
    + ***Deprecation:*** Model_V GetModels() const
    + ***Replacement:*** Model_V Models() const
    + ***Deprecation:*** common::Time GetSimTime() const
    + ***Replacement:*** common::Time SimTime() const
    + ***Deprecation:*** common::Time GetPauseTime() const
    + ***Replacement:*** common::Time PauseTime() const
    + ***Deprecation:*** common::Time GetStartTime() const
    + ***Replacement:*** common::Time StartTime() const
    + ***Deprecation:*** common::Time GetRealTime() const
    + ***Replacement:*** common::Time RealTime() const
    + ***Deprecation:*** BasePtr GetByName(const std::string &_name)
    + ***Replacement:*** BasePtr BaseByName(const std::string &_name) const
    + ***Deprecation:*** ModelPtr GetModel(const std::string &_name)
    + ***Replacement:*** ModelPtr ModelByName(const std::string &_name) const
    + ***Deprecation:*** LightPtr Light(const std::string &_name) const
    + ***Replacement:*** LightPtr LightByName(const std::string &_name) const
    + ***Deprecation:*** EntityPtr GetEntity(const std::string &_name)
    + ***Replacement:*** EntityPtr EntityByName(const std::string &_name) const
    + ***Deprecation:*** ModelPtr GetModelBelowPoint(const math::Vector3 &_pt)
    + ***Replacement:*** ModelPtr ModelBelowPoint(const ignition::math::Vector3d &_pt) const
    + ***Deprecation:*** EntityPtr GetEntityBelowPoint(const math::Vector3 &_pt)
    + ***Replacement:*** EntityPtr EntityBelowPoint(const ignition::math::Vector3d &_pt) const
    + ***Deprecation:*** std::mutex &GetSetWorldPoseMutex() const
    + ***Replacement:*** std::mutex &WorldPoseMutex() const
    + ***Deprecation:*** bool GetEnablePhysicsEngine()
    + ***Replacement:*** bool PhysicsEnabled() const
    + ***Deprecation:*** void EnablePhysicsEngine(const bool _enable)
    + ***Replacement:*** void SetPhysicsEnabled(const bool _enable)
    + ***Deprecation:*** uint32_t GetIterations() const
    + ***Replacement:*** uint32_t Iterations() const
    + ***Deprecation:*** msgs::Scene GetSceneMsg() const
    + ***Replacement:*** msgs::Scene SceneMsg() const

1. **gazebo/rendering/Visual.hh**
    + ***Deprecation:*** public: void SetScale(const math::Vector3 &_scale)
    + ***Replacement:*** public: void SetScale(const ignition::math::Vector3d &_scale)
    + ***Deprecation:*** public: void SetPosition(const math::Vector3 &_pos)
    + ***Replacement:*** public: void SetPosition(const ignition::math::Vector3d &_pos)
    + ***Deprecation:*** std::string GetName() const
    + ***Replacement:*** std::string Name() const
    + ***Deprecation:*** math::Vector3 GetScale()
    + ***Replacement:*** ignition::math::Vector3d Scale() const
    + ***Deprecation:*** void SetRotation(const math::Quaternion &_rot)
    + ***Replacement:*** void SetRotation(const ignition::math::Quaterniond &_rot)
    + ***Deprecation:*** void SetPose(const math::Pose &_pose)
    + ***Replacement:*** void SetPose(const ignition::math::Pose3d &_pose)
    + ***Deprecation:*** math::Vector3 GetPosition() const
    + ***Replacement:*** ignition::math::Vector3d Position() const
    + ***Deprecation:*** math::Quaternion GetRotation() const
    + ***Replacement:*** ignition::math::Quaterniond Rotation() const
    + ***Deprecation:*** math::Pose GetPose() const
    + ***Replacement:*** ignition::math::Pose3d Pose()
    + ***Deprecation:*** math::Pose GetWorldPose() const
    + ***Replacement:*** ignition::math::Pose3d WorldPose() const
    + ***Deprecation:*** void SetWorldPosition(const math::Vector3 &_pos)
    + ***Replacement:*** void SetWorldPosition(const ignition::math::Vector3d &_pos)
    + ***Deprecation:*** void SetWorldRotation(const math::Quaternion &_pos)
    + ***Replacement:*** void SetWorldRotation(const ignition::math::Quaterniond &_pos)
    + ***Deprecation:*** math::Box GetBoundingBox() const
    + ***Replacement:*** ignition::math::Box BoundingBox() const
    + ***Deprecation:*** void MoveToPosition(const math::Pose &_pose, double _time)
    + ***Replacement:*** void MoveToPosition(const ignition::math::Pose3d &_pose, const double _time)
    + ***Deprecation:*** void MoveToPositions(const std::vector<math::Pose> &_pts, double _time, std::function<void()> _onComplete = nullptr)
    + ***Replacement:*** void MoveToPositions(const std::vector<ignition::math::Pose3d> &_pts, const double _time, std::function<void()> _onComplete = nullptr)
    + ***Deprecation:*** void SetWorldPose(const math::Pose &_pose)
    + ***Replacement:*** void SetWorldPose(const ignition::math::Pose3d &_pose)

1. **gazebo/rendering/Camera.hh**
    + ***Deprecation:*** public: virtual void SetWorldPose(const math::Pose &_pose)
    + ***Replacement:*** public: virtual void SetWorldPose(const ignition::math::Pose3d &_pose)

1. **gazebo/rendering/WireBox.hh**
    + ***Deprecation:*** public: explicit WireBox(VisualPtr _parent, const math::Box &_box)
    + ***Replacement:*** public: explicit WireBox(VisualPtr _parent, const ignition::math::Box &_box);
    + ***Deprecation:*** public: void Init(const math::Box &_box)
    + ***Replacement:*** public: void Init(const ignition::math::Box &_box)
    + ***Deprecation:*** public: bool GetVisible() const
    + ***Replacement:*** public: bool Visible() const
    + ***Deprecation:*** public: math::Box GetBox() const
    + ***Replacement:*** public: ignition::math::Box Box()

1. **gazebo/gui/ModelManipulator.hh**
    + ***Deprecation:*** public: void RotateEntity(rendering::VisualPtr &_vis,
                                                   const math::Vector3 &_axis,
                                                   bool _local = false);
    + ***Replacement:*** public: void RotateEntity(rendering::VisualPtr &_vis,
                                                   const ignition::math::Vector3d &_axis,
                                                   const bool _local = false)
    + ***Deprecation:*** public: void TranslateEntity(rendering::VisualPtr &_vis,
                                                      const math::Vector3 &_axis,
                                                      bool _local = false)
    + ***Replacement:*** public: void TranslateEntity(rendering::VisualPtr &_vis,
                                                      const ignition::math::Vector3d &_axis,
                                                      const bool _local = false);
    + ***Deprecation:*** public: void ScaleEntity(rendering::VisualPtr &_vis,
                                                  const math::Vector3 &_axis,
                                                  bool _local = false)
    + ***Replacement:*** public: void ScaleEntity(rendering::VisualPtr &_vis,
                                                  const ignition::math::Vector3d &_axis,
                                                  const bool _local = false)
    + ***Deprecation:*** public: static math::Vector3 SnapPoint(const math::Vector3 &_point,
                                                                double _interval = 1.0,
                                                                double _sensitivity = 0.4);
    + ***Replacement:*** public: static ignition::math::Vector3d SnapPoinit(const ignition::math::Vector3d &_point,
                                                                            const double _interval = 1.0,
                                                                            const double _sensitivity = 0.4)
    + ***Deprecation:*** public: static math::Vector3 GetMousePositionOnPlane(rendering::CameraPtr _camera,
                                                                              const common::MouseEvent &_event)
    + ***Replacement:*** public: static ignition::math::Vector3d MousePositionOnPlane(rendering::CameraPtr _camera,
                                                                                      const common::MouseEvent &_event)
    + ***Deprecation:*** public: static math::Vector3 GetMouseMoveDistance(rendering::CameraPtr _camera,
                                                                           const math::Vector2i &_start,
                                                                           const math::Vector2i &_end,
                                                                           const math::Pose &_pose,
                                                                           const math::Vector3 &_axis,
                                                                           bool _local)
    + ***Replacement:*** public: static ignition::math::Vector3d MouseMoveDistance(rendering::CameraPtr _camera,
                                                                                   const ignition::math::Vector2i &_start,
                                                                                   const ignition::math::Vector2i &_end,
                                                                                   const ignition::math::Pose3d &_pose,
                                                                                   const ignition::math::Vector3d &_axis,
                                                                                   const bool _local)

1. **gazebo/gui/ModelSnap.hh**
    + ***Deprecation:*** public: void Snap(const std::vector<math::Vector3> &_triangleSrc,
                                           const std::vector<math::Vector3> &_triangleDest,
                                           rendering::VisualPtr _visualSrc)
    + ***Replacement:*** public: void Snap(const ignition::math::Triangle3d &_triangleSrc,
                                           const ignition::math::Triangle3d &_triangleDest,
                                           rendering::VisualPtr _visualSrc);
    + ***Deprecation:*** public: void GetSnapTransform(const std::vector<math::Vector3> &_triangleSrc,
                                                       const std::vector<math::Vector3> &_triangleDest,
                                                       const math::Pose &_poseSrc, math::Vector3 &_trans,
                                                       math::Quaternion &_rot)
    + ***Replacement:*** public: void SnapTransform(const ignition::math::Triangle3d &_triangleSrc,
                                                    const ignition::math::Triangle3d &_triangleDest,
                                                    const ignition::math::Pose3d &_poseSrc,
                                                    ignition::math::Vector3d &_trans,
                                                    ignition::math::Quaterniond &_rot)

1. **gazebo/rendering/RayQuery.hh**
    + ***Deprecation:*** public: bool SelectMeshTriangle(int _x, int _y,
                                                         VisualPtr _visual,
                                                         math::Vector3 &_intersect,
                                                         std::vector<math::Vector3> &_vertices)
    + ***Replacement:*** public: bool SelectMeshTriangle(const int _x, const int _y,
                                                         const VisualPtr _visual,
                                                         ignition::math::Vector3d &_intersect,
                                                         ignition::math::Triangle3d &_triangle)

1. **gazebo/rendering/Road2d.hh**
    + ***Deprecation:*** public: void Load(VisualPtr);
    + ***Replacement:*** public: void Load(msgs::Road);

1. **gazebo/common/Event.hh**
    + ***Deprecation:*** public: void Event::Disconnect(ConnectionPtr);
    + ***Deprecation:*** public: void EventT::Disconnect(ConnectionPtr);
    + ***Replacement:*** Delete the Connection object, perhaps by calling
    reset() on its smart pointer.
    + ***Deprecation:*** public: bool Event::GetSignaled() const;
    + ***Replacement:*** public: bool Event::Signaled() const;
    + ***Deprecation:*** public: bool Connection::GetId() const;
    + ***Replacement:*** public: bool Connection::Id() const;

1. **gazebo/common/Events.hh**
    + ***Deprecation:*** public: void Events::Disconnect.*(ConnectionPtr);
    + ***Replacement:*** Delete the Connection object, perhaps by calling
    reset() on its smart pointer.

1. **gazebo/gui/GuiEvents.hh**
    + ***Deprecation:*** public: void Events::Disconnect.*(ConnectionPtr);
    + ***Replacement:*** Delete the Connection object, perhaps by calling
    reset() on its smart pointer.

1. **gazebo/gui/building/BuildingEditorEvents.hh**
    + ***Deprecation:*** public: void Events::Disconnect.*(ConnectionPtr);
    + ***Replacement:*** Delete the Connection object, perhaps by calling
    reset() on its smart pointer.

1. **gazebo/gui/model/ModelEditorEvents.hh**
    + ***Deprecation:*** public: void Events::Disconnect.*(ConnectionPtr);
    + ***Replacement:*** Delete the Connection object, perhaps by calling
    reset() on its smart pointer.

1. **gazebo/physics/Inertial.hh**
    + ***Deprecation:*** public: math::Matrix3 GetMOI() const
    + ***Replacement:*** public: ignition::math::Matrix3d MOI() const
    + ***Deprecation:*** public: math::Matrix3 GetMOI(const math::Pose) const
    + ***Replacement:*** public: ignition::math::Matrix3d MOI(const ignition::math::Pose3d) const
    + ***Deprecation:*** public: void SetMOI(const math::Matrix3)
    + ***Replacement:*** public: void SetMOI(const ignition::math::Matrix3d)

1. **gazebo/physics/Joint.hh**
    + ***Deprecation:*** public: void Joint::DisconnectJointUpdate(ConnectionPtr);
    + ***Replacement:*** Delete the Connection object, perhaps by calling
    reset() on its smart pointer.

1. **gazebo/physics/Link.hh**
    + ***Deprecation:*** public: math::Matrix3 GetWorldInertiaMatrix() const
    + ***Replacement:*** public: ignition::math::Matrix3d WorldInertiaMatrix() const
    + ***Deprecation:*** public: void Link::DisconnectEnabled(ConnectionPtr);
    + ***Replacement:*** Delete the Connection object, perhaps by calling
    reset() on its smart pointer.
    + ***Deprecation:*** virtual math::Box GetBoundingBox() const
    + ***Replacement:*** virtual ignition::math::Box BoundingBox() const
    + ***Deprecation:*** void SetScale(const math::Vector3 &_scale)
    + ***Replacement:*** void SetScale(const ignition::math::Vector3d &_scale)
    + ***Deprecation:*** virtual void SetLinearVel(const math::Vector3 &_vel)
    + ***Replacement:*** virtual void SetLinearVel(const ignition::math::Vector3d &_vel)
    + ***Deprecation:*** virtual void SetAngularVel(const math::Vector3 &_vel)
    + ***Replacement:*** virtual void SetAngularVel(const ignition::math::Vector3d &_vel)
    + ***Deprecation:*** void SetLinearAccel(const math::Vector3 &_accel)
    + ***Replacement:*** void SetLinearAccel(const ignition::math::Vector3d &_accel)
    + ***Deprecation:*** void SetAngularAccel(const math::Vector3 &_accel)
    + ***Replacement:*** void SetAngularAccel(const ignition::math::Vector3d &_accel)
    + ***Deprecation:*** virtual void SetForce(const math::Vector3 &_force)
    + ***Replacement:*** virtual void SetForce(const ignition::math::Vector3d &_force)
    + ***Deprecation:*** virtual void SetTorque(const math::Vector3 &_torque)
    + ***Replacement:***virtual void SetTorque(const ignition::math::Vector3d &_torque) 
    + ***Deprecation:*** virtual void AddForce(const math::Vector3 &_force)
    + ***Replacement:*** virtual void AddForce(const ignition::math::Vector3d &_force)
    + ***Deprecation:*** virtual void AddRelativeForce(const math::Vector3 &_force)
    + ***Replacement:*** virtual void AddRelativeForce(const ignition::math::Vector3d &_force)
    + ***Deprecation:*** virtual void AddForceAtWorldPosition(const math::Vector3 &_force, const math::Vector3 &_pos)
    + ***Replacement:*** virtual void AddForceAtWorldPosition(const ignition::math::Vector3d &_force, const ignition::math::Vector3d &_pos)
    + ***Deprecation:*** virtual void AddForceAtRelativePosition( const math::Vector3 &_force, const math::Vector3 &_relPos)
    + ***Replacement:*** virtual void AddForceAtRelativePosition(const ignition::math::Vector3d &_force, const ignition::math::Vector3d &_relPos)
    + ***Deprecation:*** virtual void AddLinkForce(const math::Vector3 &_force, const math::Vector3 &_offset = math::Vector3::Zero)
    + ***Replacement:*** virtual void AddLinkForce(const ignition::math::Vector3d &_force, const ignition::math::Vector3d &_offset = ignition::math::Vector3d::Zero)
    + ***Deprecation:*** virtual void AddTorque(const math::Vector3 &_torque)
    + ***Replacement:*** virtual void AddTorque(const ignition::math::Vector3d &_torque)
    + ***Deprecation:*** virtual void AddRelativeTorque(const math::Vector3 &_torque)
    + ***Replacement:*** virtual void AddRelativeTorque(const ignition::math::Vector3d &_torque)
    + ***Deprecation:*** math::Pose GetWorldCoGPose() const
    + ***Replacement:*** ignition::math::Pose3d WorldCoGPose() const
    + ***Deprecation:*** virtual math::Vector3 GetWorldLinearVel() const
    + ***Replacement:*** virtual ignition::math::Vector3d WorldLinearVel() const
    + ***Deprecation:*** virtual math::Vector3 GetWorldLinearVel(const math::Vector3 &_offset) const
    + ***Replacement:*** virtual ignition::math::Vector3d WorldLinearVel(const ignition::math::Vector3d &_offset) const
    + ***Deprecation:*** virtual math::Vector3 GetWorldLinearVel(const math::Vector3 &_offset, const math::Quaternion &_q) const
    + ***Replacement:***  virtual ignition::math::Vector3d WorldLinearVel(const ignition::math::Vector3d &_offset, const ignition::math::Quaterniond &_q) const 
    + ***Deprecation:*** virtual math::Vector3 GetWorldCoGLinearVel() const
    + ***Replacement:*** virtual ignition::math::Vector3d WorldCoGLinearVel() const
    + ***Deprecation:*** math::Vector3 GetRelativeLinearVel() const
    + ***Replacement:*** ignition::math::Vector3d RelativeLinearVel() const
    + ***Deprecation:*** math::Vector3 GetRelativeAngularVel() const
    + ***Replacement:*** ignition::math::Vector3d RelativeAngularVel() const
    + ***Deprecation:*** math::Vector3 GetRelativeLinearAccel() const
    + ***Replacement:*** ignition::math::Vector3d RelativeLinearAccel() const
    + ***Deprecation:*** math::Vector3 GetWorldLinearAccel() const
    + ***Replacement:*** ignition::math::Vector3d WorldLinearAccel() const
    + ***Deprecation:*** math::Vector3 GetRelativeAngularAccel() const
    + ***Replacement:*** ignition::math::Vector3d RelativeAngularAccel() const
    + ***Deprecation:*** math::Vector3 GetWorldAngularMomentum() const
    + ***Replacement:*** ignition::math::Vector3d WorldAngularMomentum() const
    + ***Deprecation:*** math::Vector3 GetWorldAngularAccel() const
    + ***Replacement:*** ignition::math::Vector3d WorldAngularAccel() const
    + ***Deprecation:*** math::Vector3 GetRelativeForce()
    + ***Replacement:*** ignition::math::Vector3d RelativeForce() const
    + ***Deprecation:*** virtual math::Vector3 GetWorldForce() const
    + ***Replacement:*** virtual ignition::math::Vector3d WorldForce() const
    + ***Deprecation:*** math::Vector3 GetRelativeTorque() const
    + ***Replacement:*** ignition::math::Vector3d RelativeTorque() const
    + ***Deprecation:*** virtual math::Vector3 GetWorldTorque() const
    + ***Replacement:*** virtual ignition::math::Vector3d WorldTorque() const
    + ***Deprecation:*** math::Pose GetWorldInertialPose() const
    + ***Replacement:*** ignition::math::Pose3d WorldInertialPose() const
    + ***Deprecation:*** void AttachStaticModel(ModelPtr &_model, const math::Pose &_offset) 
    + ***Replacement:*** void AttachStaticModel(ModelPtr &_model, const ignition::math::Pose3d &_offset)

1. **gazebo/physics/MultiRayShape.hh**
    + ***Deprecation:*** public: void MultiRayShape::DisconnectNewLaserScans(ConnectionPtr);
    + ***Replacement:*** Delete the Connection object, perhaps by calling
    reset() on its smart pointer.
    + ***Deprecation:*** math::Angle GetMinAngle() const
    + ***Replacement:*** ignition::math::Angle MinAngle() const
    + ***Deprecation:*** math::Angle GetMaxAngle() const
    + ***Replacement:*** ignition::math::Angle MaxAngle() const
    + ***Deprecation:*** math::Angle GetVerticalMinAngle() const
    + ***Replacement:*** ignition::math::Angle VerticalMinAngle() const
    + ***Deprecation:*** math::Angle GetVerticalMaxAngle() const
    + ***Replacement:*** ignition::math::Angle VerticalMaxAngle() const
    + ***Deprecation:*** void AddRay(const math::Vector3 &_start, const math::Vector3 &_end)
    + ***Replacement:*** void AddRay(const ignition::math::Vector3d &_start, const ignition::math::Vector3d &_end)

1. **gazebo/physics/PhysicsEngine.hh**
    + ***Deprecation:*** public: math::Vector3 GetGravity const
1. **gazebo/physics/World.hh**
    + ***Replacement:*** public: ignition::math::Vector3 Gravity const

1. **gazebo/physics/PhysicsEngine.hh**
    + ***Deprecation:*** public: ignition::math::Vector3d MagneticField const
1. **gazebo/physics/World.hh**
    + ***Replacement:*** public: ignition::math::Vector3d MagneticField const

1. **gazebo/rendering/Conversions.hh**
    + ***Deprecation:*** public: static Ogre::Quaternion Convert(const math::Quaternion &)
    + ***Replacement:*** public: static Ogre::Quaternion Convert(const ignition::math::Quaterniond &)
    + ***Deprecation:*** public: static Ogre::Vector3 Convert(const math::Vector3 &)
    + ***Replacement:*** public: static Ogre::Vector3 Convert(const ignition::math::Vector3d &)
    + ***Deprecation:*** public: static math::Quaternion Convert(const Ogre::Quaternion &)
    + ***Replacement:*** public: static ignition::math::Quaterniond ConvertIgn(const Ogre::Quaternion &)
    + ***Deprecation:*** public: static math::Vector3 Convert(const Ogre::Vector3 &)
    + ***Replacement:*** public: static ignition::math::Vector3d ConvertIgn(const Ogre::Vector3 &)

1. **gazebo/physics/dart/DARTCollision.hh**
    + ***Deprecation:*** public: dart::dynamics::Shape *GetDARTCollisionShape() const
    + ***Replacement:*** public: dart::dynamics::ShapePtr DARTCollisionShape() const
    + ***Deprecation:*** public: void SetDARTCollisionShape(dart::dynamics::Shape*,...)
    + ***Replacement:*** public: void SetDARTCollisionShape(dart::dynamics::ShapePtr,...)

1. **gazebo/physics/dart/DARTCylinderShape.hh**
    + ***Deprecation:*** public: DARTCylinderShape(CollisionPtr)
    + ***Replacement:*** public: DARTCylinderShape(DARTCollisionPtr)

1. **gazebo/physics/dart/DARTHeightmapShape.hh**
    + ***Deprecation:*** public: DARTHeightmapShape(CollisionPtr)
    + ***Replacement:*** public: DARTHeightmapShape(DARTCollisionPtr)
    + ***Deprecation:*** public: dart::simulation::World *GetDARTWorld() const
    + ***Replacement:*** public: dart::simulation::WorldPtr DARTWorld() const

1. **gazebo/physics/dart/DARTMeshShape.hh**
    + ***Deprecation:*** public: DARTMeshShape(CollisionPtr)
    + ***Replacement:*** public: DARTMeshShape(DARTCollisionPtr)

1. **gazebo/physics/dart/DARTModel.hh**
    + ***Deprecation:*** public: dart::dynamics::Skeleton *GetDARTSkeleton() const
    + ***Replacement:*** public: dart::dynamics::SkeletonPtr DARTSkeleton() const
    + ***Deprecation:*** public: dart::simulation::World *GetDARTWorld() const
    + ***Replacement:*** public: dart::simulation::WorldPtr DARTWorld() const

1. **gazebo/physics/dart/DARTMultiRayShape.hh**
    + ***Deprecation:*** public: DARTMultiRayShape(CollisionPtr)
    + ***Replacement:*** public: DARTMultiRayShape(DARTCollisionPtr)

1. **gazebo/physics/dart/DARTPhysics.hh**
    + ***Deprecation:*** public: dart::simulation::World *GetDARTWorld() const
    + ***Replacement:*** public: dart::simulation::WorldPtr DARTWorld() const

1. **gazebo/physics/dart/DARTPlaneShape.hh**
    + ***Deprecation:*** public: DARTPlaneShape(CollisionPtr)
    + ***Replacement:*** public: DARTPlaneShape(DARTCollisionPtr)

1. **gazebo/physics/bullet/BulletTypes.hh**
    + ***Deprecation:*** static math::Vector4 ConvertVector4(const btVector4 &_bt)
    + ***Replacement:*** static ignition::math::Vector4d ConvertVector4dIgn(const btVector4 &_bt)
    + ***Deprecation:*** static btVector4 ConvertVector4(const math::Vector4 &_vec)
    + ***Replacement:*** static btVector4 ConvertVector4dIgn(const ignition::math::Vector4d &_vec)

1. **gazebo/rendering/Grid.hh**
    + ***Deprecation:*** public: Ogre::SceneNode *GetSceneNode()
    + ***Replacement:*** public: Ogre::SceneNode *SceneNode() const
    + ***Deprecation:*** public: common::Color GetColor() const
    + ***Replacement:*** public: common::Color Color() const
    + ***Deprecation:*** public: uint32_t GetCellCount() const
    + ***Replacement:*** public: uint32_t CellCount() const
    + ***Deprecation:*** public: float GetCellLength() const
    + ***Replacement:*** public: float CellLength() const
    + ***Deprecation:*** public: float GetLineWidth() const
    + ***Replacement:*** public: float LineWidth() const
    + ***Deprecation:*** public: uint32_t GetHeight() const
    + ***Replacement:*** public: uint32_t Height() const

1. **gazebo/rendering/Camera.hh**
    + ***Deprecation:*** public: void Camera::DisconnectNewImageFrame(ConnectionPtr);
    + ***Replacement:*** Delete the Connection object, perhaps by calling
    reset() on its smart pointer.

1. **gazebo/rendering/DepthCamera.hh**
    + ***Deprecation:*** public: void DepthCamera::DisconnectNewDepthFrame(ConnectionPtr);
    + ***Deprecation:*** public: void DepthCamera::DisconnectNewRGBPointCloud(ConnectionPtr);
    + ***Replacement:*** Delete the Connection object, perhaps by calling
    reset() on its smart pointer.

1. **gazebo/rendering/GpuLaser.hh**
    + ***Deprecation:*** public: void GpuLaser::DisconnectNewLaserFrame(ConnectionPtr);
    + ***Replacement:*** Delete the Connection object, perhaps by calling
    reset() on its smart pointer.

1. **gazebo/sensors/ForceTorqueSensor.hh**
    + ***Deprecation:*** public: void ForceTorqueSensor::DisconnectUpdate(ConnectionPtr);
    + ***Replacement:*** Delete the Connection object, perhaps by calling
    reset() on its smart pointer.

1. **gazebo/sensors/GpuRaySensor.hh**
    + ***Deprecation:*** public: void GpuRaySensor::DisconnectNewLaserFrame(ConnectionPtr);
    + ***Replacement:*** Delete the Connection object, perhaps by calling
    reset() on its smart pointer.

1. **gazebo/sensors/Sensor.hh**
    + ***Deprecation:*** public: void Sensor::DisconnectUpdated(ConnectionPtr);
    + ***Replacement:*** Delete the Connection object, perhaps by calling
    reset() on its smart pointer.

1. **gazebo/sensors/SonarSensor.hh**
    + ***Deprecation:*** public: void SonarSensor::DisconnectUpdate(ConnectionPtr);
    + ***Replacement:*** Delete the Connection object, perhaps by calling
    reset() on its smart pointer.

1. **gazebo/transport/Connection.hh**
    + ***Deprecation:*** public: void Connection::DisconnectShutdown(ConnectionPtr);
    + ***Replacement:*** Delete the Connection object, perhaps by calling
    reset() on its smart pointer.

1. **plugins/events/EventSource.hh**
    + ***Deprecation:*** public: void SimEventConnector::DisconnectSpawnModel(ConnectionPtr);
    + ***Replacement:*** Delete the Connection object, perhaps by calling
    reset() on its smart pointer.

1. **gazebo/math/Filter.hh**
    + ***Deprecation:*** public:   gazebo::math::BiQuad
    + ***Replacement:*** public: ignition::math::BiQuad
    + ***Deprecation:*** public:   gazebo::math::BiQuadVector3
    + ***Replacement:*** public: ignition::math::BiQuadVector3
    + ***Deprecation:*** public:   gazebo::math::Filter
    + ***Replacement:*** public: ignition::math::Filter
    + ***Deprecation:*** public:   gazebo::math::OnePole
    + ***Replacement:*** public: ignition::math::OnePole
    + ***Deprecation:*** public:   gazebo::math::OnePoleQuaternion
    + ***Replacement:*** public: ignition::math::OnePoleQuaternion
    + ***Deprecation:*** public:   gazebo::math::OnePoleVector3
    + ***Replacement:*** public: ignition::math::OnePoleVector3

1. **gazebo/math/Helpers.hh**
    + ***Deprecation:*** GZ_DBL_INF
    + ***Replacement:*** ignition::math::INF_D
    + ***Deprecation:*** GZ_DBL_MIN
    + ***Replacement:*** ignition::math::MIN_D
    + ***Deprecation:*** GZ_DBL_MAX
    + ***Replacement:*** ignition::math::MAX_D
    + ***Deprecation:*** GZ_FLT_MIN
    + ***Replacement:*** ignition::math::MIN_F
    + ***Deprecation:*** GZ_FLT_MAX
    + ***Replacement:*** ignition::math::MAX_F
    + ***Deprecation:*** GZ_INT32_MIN
    + ***Replacement:*** ignition::math::MIN_I32
    + ***Deprecation:*** GZ_INT32_MAX
    + ***Replacement:*** ignition::math::MAX_I32
    + ***Deprecation:*** GZ_UINT32_MIN
    + ***Replacement:*** ignition::math::MIN_UI32
    + ***Deprecation:*** GZ_UINT32_MAX
    + ***Replacement:*** ignition::math::MAX_UI32
    + ***Deprecation:*** static const double gazebo::math::NAN_D
    + ***Replacement:*** static const double ignition::math::NAN_D
    + ***Deprecation:*** static const int gazebo::math::NAN_I
    + ***Replacement:*** static const int ignition::math::NAN_I
    + ***Deprecation:*** public: T   gazebo::math::clamp(T, T, T)
    + ***Replacement:*** public: T ignition::math::clamp(T, T, T)
    + ***Deprecation:*** public: bool   gazebo::math::equal(T, T, T)
    + ***Replacement:*** public: bool ignition::math::equal(T, T, T)
    + ***Deprecation:*** public: double   gazebo::math::fixnan(double)
    + ***Replacement:*** public: double ignition::math::fixnan(double)
    + ***Deprecation:*** public: float   gazebo::math::fixnan(float)
    + ***Replacement:*** public: float ignition::math::fixnan(float)
    + ***Deprecation:*** public: bool   gazebo::math::isnan(double)
    + ***Replacement:*** public: bool ignition::math::isnan(double)
    + ***Deprecation:*** public: bool   gazebo::math::isnan(float)
    + ***Replacement:*** public: bool ignition::math::isnan(float)
    + ***Deprecation:*** public: bool   gazebo::math::isPowerOfTwo(unsigned int)
    + ***Replacement:*** public: bool ignition::math::isPowerOfTwo(unsigned int)
    + ***Deprecation:*** public: T   gazebo::math::max(const std::vector<T> &)
    + ***Replacement:*** public: T ignition::math::max(const std::vector<T> &)
    + ***Deprecation:*** public: T   gazebo::math::mean(const std::vector<T> &)
    + ***Replacement:*** public: T ignition::math::mean(const std::vector<T> &)
    + ***Deprecation:*** public: T   gazebo::math::min(const std::vector<T> &)
    + ***Replacement:*** public: T ignition::math::min(const std::vector<T> &)
    + ***Deprecation:*** public: double   gazebo::math::parseFloat(const std::string &)
    + ***Replacement:*** public: double ignition::math::parseFloat(const std::string &)
    + ***Deprecation:*** public: int   gazebo::math::parseInt(const std::string &)
    + ***Replacement:*** public: int ignition::math::parseInt(const std::string &)
    + ***Deprecation:*** public: T   gazebo::math::precision(const T &, const unsigned int &)
    + ***Replacement:*** public: T ignition::math::precision(const T &, const unsigned int &)
    + ***Deprecation:*** public: unsigned int   gazebo::math::roundUpPowerOfTwo(unsigned int)
    + ***Replacement:*** public: unsigned int ignition::math::roundUpPowerOfTwo(unsigned int)
    + ***Deprecation:*** public: T   gazebo::math::variance(const std::vector<T> &)
    + ***Replacement:*** public: T ignition::math::variance(const std::vector<T> &)

1. **gazebo/math/Box.hh**
    + ***Deprecation:*** public:   gazebo::math::Box
    + ***Replacement:*** public: ignition::math::Box

1. **gazebo/math/Kmeans.hh**
    + ***Deprecation:*** public:   gazebo::math::Kmeans
    + ***Replacement:*** public: ignition::math::Kmeans

1. **gazebo/math/Matrix3.hh**
    + ***Deprecation:*** public:   gazebo::math::Matrix3
    + ***Replacement:*** public: ignition::math::Matrix3

1. **gazebo/math/Matrix4.hh**
    + ***Deprecation:*** public:   gazebo::math::Matrix4
    + ***Replacement:*** public: ignition::math::Matrix4

1. **gazebo/math/Plane.hh**
    + ***Deprecation:*** public:   gazebo::math::Plane
    + ***Replacement:*** public: ignition::math::Plane

1. **gazebo/math/Angle.hh**
    + ***Deprecation:*** public:   gazebo::math::Angle
    + ***Replacement:*** public: ignition::math::Angle

1. **gazebo/math/Rand.hh**
    + ***Deprecation:*** public: static double   gazebo::math::GetDblNormal(double, double)
    + ***Replacement:*** public: static double ignition::math::DblNormal(double, double)
    + ***Deprecation:*** public: static int   gazebo::math::GetIntNormal(int, int)
    + ***Replacement:*** public: static int ignition::math::IntNormal(int, int)
    + ***Deprecation:*** public: static double   gazebo::math::GetDblUniform(double, double)
    + ***Replacement:*** public: static double ignition::math::DblUniform(double, double)
    + ***Deprecation:*** public: static int   gazebo::math::GetIntUniform(int, int)
    + ***Replacement:*** public: static int ignition::math::IntUniform(int, int)
    + ***Deprecation:*** public: static       uint32_t gazebo::math::GetSeed()
    + ***Replacement:*** public: static unsigned int ignition::math::Seed()
    + ***Deprecation:*** public: static   void gazebo::math::SetSeed(uint32_t)
    + ***Replacement:*** public: static void ignition::math::Seed(unsigned int)

1. **gazebo/math/RotationSpline.hh**
    + ***Deprecation:*** public:   gazebo::math::RotationSpline
    + ***Replacement:*** public: ignition::math::RotationSpline

1. **gazebo/math/SignalStats.hh**
    + ***Deprecation:*** public:   gazebo::math::SignalStatistic
    + ***Replacement:*** public: ignition::math::SignalStatistic
    + ***Deprecation:*** public:   gazebo::math::SignalStats
    + ***Replacement:*** public: ignition::math::SignalStats

1. **gazebo/math/Spline.hh**
    + ***Deprecation:*** public:   gazebo::math::Spline
    + ***Replacement:*** public: ignition::math::Spline

1. **gazebo/math/Vector2d.hh**
    + ***Deprecation:*** public:   gazebo::math::Vector2d
    + ***Replacement:*** public: ignition::math::Vector2d

1. **gazebo/math/Vector2i.hh**
    + ***Deprecation:*** public:   gazebo::math::Vector2i
    + ***Replacement:*** public: ignition::math::Vector2i

1. **gazebo/math/Vector3Stats.hh**
    + ***Deprecation:*** public:   gazebo::math::Vector3Stats
    + ***Replacement:*** public: ignition::math::Vector3Stats

1. **gazebo/math/Vector4.hh**
    + ***Deprecation:*** public:   gazebo::math::Vector4
    + ***Replacement:*** public: ignition::math::Vector4d

### Deletions

1. **gazebo/common/Event.hh**
    + ConnectionPrivate class
    + Connection() constructor
    + EventPrivate class
    + Event(EventPrivate&) constructor

1. **gazebo/gui/EntityMaker.hh**
    + EntityMakerPrivate class
    + Entity(EntityMakerPrivate&) constructor
    + EntityMakerPrivate *dataPtr

1. **gazebo/physics/Link.hh**
    + std::vector<std::string> cgVisuals

## Gazebo 7.3.1 to 7.4

### Deprecations

1. **gazebo/sensors/ImuSensor.hh**
    + ***Deprecation:** public: void SetWorldToReferencePose(const ignition::math::Pose3d &)
    + ***Replacement:** public: void SetWorldToReferenceOrientation(const ignition::math::Quaterniond &)

## Gazebo 7.1.0 to 7.X

### Additions

1. **gazebo/physics/ode/ODEJoint.hh**
    + public: virtual void Fini();

1. **gazebo/physics/bullet/BulletJoint.hh**
    + public: virtual void Fini();

### Deprecations

1. **gazebo::common::VisualPlugin**
    The custom inner xml inside visual plugins used to be wrapped in an extra
    <sdf> tag. Now the inner xml should be accessed directly from the plugin's
    sdf. For example, for the following plugin:

          <visual ...>
            <plugin ...>
              <param>true</param>
            </plugin>
          </visual>

     <param> should be accessed with:

          auto param = _sdf->GetElement("param");

     The old behaviour is still supported on Gazebo7, that is:

          auto param = _sdf->GetElement("sdf")->GetElement("param");

     but this behaviour will be removed on Gazebo8.

    + [pull request #2394](https://bitbucket.org/osrf/gazebo/pull-request/2394)

## Gazebo 6.X to 7.X

### Additions

1. **gazebo/physics/Model.hh**
    + public: gazebo::physics::JointPtr CreateJoint(
        const std::string &_name, const std::string &_type,
        physics::LinkPtr _parent, physics::LinkPtr _child);
    + public: bool RemoveJoint(const std::string &_name);
    + public: boost::shared_ptr<Model> shared_from_this();

1. **gazebo/physics/SurfaceParams.hh**
    + public: double PoissonsRatio() const;
    + public: void SetPoissonsRatio(double _ratio);
    + public: double ElasticModulus() const;
    + public: void SetElasticModulus(double _modulus);

### Modifications

1. **gazebo/sensor/SensorTypes.hh**
    + All `typedef`'s of `shared_ptr`'s to Sensor's are changed
      from `boost::shared_ptr` to `std::shared_ptr`.
      Any downstream code that does a pointer cast
      (such as `dynamic_pointer_cast` or `static_pointer_cast`)
      will need to switch from `boost::*_pointer_cast` to `std::*_pointer_cast`.
    + [pull request #2079](https://bitbucket.org/osrf/gazebo/pull-request/2079)

1. **gazebo/sensors/Sensor.hh**
    + ***Removed:*** public: template<typename T> event::ConnectionPtr ConnectUpdated(T _subscriber);
    + ***Replacement:*** public: event::ConnectionPtr ConnectUpdated(std::function<void()> _subscriber);

1. **gazebo/rendering/GpuLaser.hh**
    + ***Removed:*** public: void SetCameraCount(double _cameraCount);
    + ***Replacement:*** public: void SetCameraCount(const unsigned int _cameraCount);
    + ***Removed:*** public: template<typename T> event::ConnectionPtr ConnectNewLaserFrame(T _subscriber);
    + ***Replacement:*** public: event::ConnectionPtr ConnectNewLaserFrame(std::function<void (const float *_frame, unsigned int _width, unsigned int _height, unsigned int _depth, const std::string &_format)> _subscriber);

1. **gazebo/rendering/DepthCamera.hh**
    + ***Removed:*** public: template<typename T> event::ConnectionPtr ConnectNewDepthFrame(T _subscriber)
    + ***Replacement:*** public: event::ConnectionPtr ConnectNewDepthFrame(std::function<void (const float *, unsigned int, unsigned int, unsigned int, const std::string &)>  _subscriber);
    + ***Removed:*** public: template<typename T> event::ConnectionPtr ConnectNewRGBPointCloud(T _subscriber)
    + ***Replacement:*** public: event::ConnectionPtr ConnectNewRGBPointCloud(std::function<void (const float *, unsigned int, unsigned int, unsigned int, const std::string &)>  _subscriber);

1. **gazebo/physics/Actor.hh**
    + Type change of `protected: math::Vector3 lastPos;` to `protected: ignition::math::Vector3d lastPos;`

1. **gazebo/physics/ContactManager.hh**
    + Remove contact filters with names that contain `::`.
      The `CreateFilter`, `HasFilter`, and `RemoveFilter` functions
      now convert `::` strings to `/` in the filter name before acting.
      These were not being deleted properly in previous versions.

1. **gazebo/rendering/RenderTypes.hh**
    + typedefs for Visual and its derived classes have been changed from boost to std pointers.
    + [pull request #1924](https://bitbucket.org/osrf/gazebo/pull-request/1924)

1. **gazebo/gui/model/ModelEditorEvents.hh**
    + ***Removed:*** public: static event::EventT<void (bool, bool, const math::Pose &, const std::string &)> modelPropertiesChanged
    + ***Replacement:*** public: static event::EventT<void (bool, bool)> modelPropertiesChanged
    + ***Note:*** Removed last two arguments, model pose and name, from the function

1. **gazebo/rendering/Camera.hh**
    + ***Removed:*** public: void SetClipDist();
    + ***Replacement:*** public: virtual void SetClipDist();
    + ***Removed:*** public: template<typename T> event::ConnectionPtr ConnectNewImageFrame(T _subscriber);
    + ***Replacement:*** public: event::ConnectionPtr ConnectNewImageFrame(std::function<void (const unsigned char *, unsigned int, unsigned int, unsigned int, const std::string &)> _subscriber);

1. **gazebo/msgs/logical_camera_sensors.proto**
    + The `near` and `far` members have been replaced with `near_clip` and `far_clip`
    + [Pull request #1942](https://bitbucket.org/osrf/gazebo/pull-request/1942)

1. **Light topic**
    + ***Removed:*** ~/light
    + ***Replacement:*** ~/factory/light - for spawning new lights
    + ***Replacement:*** ~/light/modify - for modifying existing lights
    * [Pull request #1920](https://bitbucket.org/osrf/gazebo/pull-request/1920)

1. **gazebo/rendering/Visual.hh**
    + ***Removed:*** public: void SetVisible(bool _visible, bool _cascade = true);
    + ***Replacement:*** public: virtual void SetVisible(bool _visible, bool _cascade = true);

1. **gazebo/rendering/OribitViewController.hh**
    + ***Removed:*** public: OrbitViewController(UserCameraPtr _camera);
    + ***Replacement:*** public: OrbitViewController(UserCameraPtr _camera, const std::string &_name = "OrbitViewController");

1. **gazebo/test/ServerFixture.hh**
    + ***Removed:*** protected: void RunServer(const std::string &_worldFilename);
    + ***Removed:*** protected: void RunServer(const std::string &_worldFilename,
      bool _paused, const std::string &_physics, const std::vector<std::string> &
      _systemPlugins = {});
    + ***Replacement:*** void ServerFixture::RunServer(const std::vector<:string>
      &_args)
    * [Pull request #1874](https://bitbucket.org/osrf/gazebo/pull-request/1874)

1. **gazebo/gui/building/BuildingMaker.hh**
    * Doesn't inherit from gui::EntityMaker anymore
    * [Pull request #1828](https://bitbucket.org/osrf/gazebo/pull-request/1828)

1. **gazebo/gui/EntityMaker.hh**
    + ***Removed:*** EntityMaker();
    + ***Replacement:*** EntityMaker(EntityMakerPrivate &_dataPtr);
    + ***Removed:*** public: virtual void Start(const rendering::UserCameraPtr _camera) = 0;
    + ***Replacement:*** public: virtual void Start();
    + ***Removed:*** public: virtual void Stop() = 0;
    + ***Replacement:*** public: virtual void Stop();

1. **gazebo/gui/ModelAlign.hh**
    + ***Removed:*** public: void AlignVisuals(std::vector<rendering::VisualPtr> _visuals, const std::string &_axis, const std::string &_config, const std::string &_target, bool _publish = true);
    + ***Replacement:*** public: void AlignVisuals(std::vector<rendering::VisualPtr> _visuals, const std::string &_axis, const std::string &_config, const std::string &_target, bool _publish = true, const bool _inverted = false);

1. **gazebo/gui/GuiEvents.hh**
    + ***Removed:*** public: static event::EventT<void (std::string, std::string, std::string, bool)> alignMode; std::string, std::string, bool)> alignMode;
    + ***Replacement:*** public: static event::EventT<void (std::string, std::string, std::string, bool)> alignMode; std::string, std::string, bool, bool)> alignMode;

### Deprecations

1. **gazebo/util/OpenAL.hh**
    + ***Deprecation:*** public: bool GetOnContact() const;
    + ***Replacement:*** public: bool OnContact() const;
    + ***Deprecation:*** public: std::vector<std::string> GetCollisionNames() const;
    + ***Replacement:*** public: std::vector<std::string> CollisionNames() const;

1. **gazebo/util/LogRecord.hh**
    + ***Deprecation:*** public: bool GetPaused() const;
    + ***Replacement:*** public: bool Paused() const;
    + ***Deprecation:*** public: bool GetRunning() const;
    + ***Replacement:*** public: bool Running() const;
    + ***Deprecation:*** public: const std::string &GetEncoding() const;
    + ***Replacement:*** public: const std::string &Encoding() const;
    + ***Deprecation:*** public: std::string GetFilename(const std::string &_name = "") const;
    + ***Replacement:*** public: std::string Filename(const std::string &_name = "") const;
    + ***Deprecation:*** public: unsigned int GetFileSize(const std::string &_name = "") const
    + ***Replacement:*** public: unsigned int FileSize(const std::string &_name = "") const;
    + ***Deprecation:*** public: std::string GetBasePath() const;
    + ***Replacement:*** public: std::string BasePath() const;
    + ***Deprecation:*** public: common::Time GetRunTime() const;
    + ***Replacement:*** public: common::Time RunTime() const;
    + ***Deprecation:*** public: bool GetFirstUpdate() const;
    + ***Replacement:*** public: bool FirstUpdate() const;
    + ***Deprecation:*** public: unsigned int GetBufferSize() const;
    + ***Replacement:*** public: unsigned int BufferSize() const;

1. **gazebo/rendering/Scene.hh**
    + ***Deprecation:*** public: Ogre::SceneManager *GetManager() const;
    + ***Replacement:*** public: Ogre::SceneManager *OgreSceneManager() const;
    + ***Deprecation:*** public: std::string GetName() const;
    + ***Replacement:*** public: std::string Name() const;
    + ***Deprecation:*** public: common::Color GetAmbientColor() const;
    + ***Replacement:*** public: common::Color AmbientColor() const;
    + ***Deprecation:*** public: common::Color GetBackgroundColor();
    + ***Replacement:*** public: common::Color BackgroundColor() const;
    + ***Deprecation:*** public: uint32_t GetGridCount();
    + ***Replacement:*** public: uint32_t GridCount() const;
    + ***Deprecation:*** public: uint32_t GetOculusCameraCount() const;
    + ***Replacement:*** public: uint32_t OculusCameraCount() const;
    + ***Deprecation:*** public: uint32_t GetCameraCount() const;
    + ***Replacement:*** public: uint32_t CameraCount() const;
    + ***Deprecation:*** public: uint32_t GetUserCameraCount() const;
    + ***Replacement:*** public: uint32_t UserCameraCount() const;
    + ***Deprecation:*** public: uint32_t GetLightCount() const;
    + ***Replacement:*** public: uint32_t LightCount() const;
    + ***Deprecation:*** public: VisualPtr GetVisualAt(CameraPtr _camera, const math::Vector2i &_mousePos, std::string &_mod)
    + ***Replacement:*** public: VisualPtr VisualAt(CameraPtr _camera, const ignition::math::Vector2i &_mousePos, std::string &_mod);
    + ***Deprecation:*** public: VisualPtr GetVisualAt(CameraPtr _camera, const math::Vector2i &_mousePos)
    + ***Replacement:*** public: VisualPtr VisualAt(CameraPtr _camera, const ignition::math::Vector2i &_mousePos);
    + ***Deprecation:*** public: VisualPtr GetVisualBelow(const std::string &_visualName);
    + ***Replacement:*** public: VisualPtr VisualBelow(const std::string &_visualName);
    + ***Deprecation:*** public: void GetVisualsBelowPoint(const math::Vector3 &_pt, std::vector<VisualPtr> &_visuals);
    + ***Replacement:*** public: void VisualsBelowPoint(const ignition::math::Vector3d &_pt, std::vector<VisualPtr> &_visuals);
    + ***Deprecation:*** public: double GetHeightBelowPoint(const math::Vector3 &_pt);
    + ***Replacement:*** public: double HeightBelowPoint(const ignition::math::Vector3d &_pt);
    + ***Deprecation:*** public: bool GetFirstContact(CameraPtr _camera, const math::Vector2i &_mousePos, math::Vector3 &_position)
    + ***Replacement:*** public: bool FirstContact(CameraPtr _camera, const ignition::math::Vector2i &_mousePos, ignition::math::Vector3d &_position);
    + ***Deprecation:*** public: void DrawLine(const math::Vector3 &_start, const math::Vector3 &_end, const std::string &_name)
    + ***Replacement:*** public: void DrawLine(const ignition::math::Vector3d &_start, const ignition::math::Vector3d &_end, const std::string &_name);
    + ***Deprecation:*** public: uint32_t GetId() const;
    + ***Replacement:*** public: uint32_t Id() const;
    + ***Deprecation:*** public: std::string GetIdString() const;
    + ***Replacement:*** public: std::string IdString() const;
    + ***Deprecation:*** public: bool GetShadowsEnabled() const;
    + ***Replacement:*** public: bool ShadowsEnabled() const;
    + ***Deprecation:*** public: VisualPtr GetWorldVisual() const;
    + ***Replacement:*** public: VisualPtr WorldVisual() const;
    + ***Deprecation:*** public: VisualPtr GetSelectedVisual() const;
    + ***Replacement:*** public: VisualPtr SelectedVisual() const;
    + ***Deprecation:*** public: bool GetShowClouds() const;
    + ***Replacement:*** public: bool ShowClouds() const;
    + ***Deprecation:*** public: bool GetInitialized() const;
    + ***Replacement:*** public: bool Initialized() const;
    + ***Deprecation:*** public: common::Time GetSimTime() const;
    + ***Replacement:*** public: common::Time SimTime() const;
    + ***Deprecation:*** public: uint32_t GetVisualCount() const
    + ***Replacement:*** public: uint32_t VisualCount() const;

1. **gazebo/rendering/DepthCamera.hh**
    + ***Deprecation:*** public: virtual const float *GetDepthData();
    + ***Replacement:*** public: virtual const float *DepthData() const;

1. **gazebo/rendering/Heightmap.hh**
    + ***Deprecation:*** public: double GetHeight(double _x, double _y, double _z = 1000);
    + ***Replacement:*** public: double Height(const double _x, const double _y, const double _z = 1000) const;
    + ***Deprecation:*** public: bool Flatten(CameraPtr _camera, math::Vector2i _mousePos, double _outsideRadius, double _insideRadius, double _weight = 0.1)
    + ***Replacement:*** public: bool Flatten(CameraPtr _camera, const ignition::math::Vector2i &_mousePos, const double _outsideRadius, const double _insideRadius, const double _weight = 0.1);
    + ***Deprecation:*** public: bool Smooth(CameraPtr _camera, math::Vector2i _mousePos, double _outsideRadius, double _insideRadius, double _weight = 0.1);
    + ***Replacement:*** public: bool Smooth(CameraPtr _camera, const ignition::math::Vector2i &_mousePos, const double _outsideRadius, const double _insideRadius, const double _weight = 0.1);
    + ***Deprecation:*** public: bool Raise(CameraPtr _camera, math::Vector2i _mousePos,
 double _outsideRadius, double _insideRadius, double _weight = 0.1)
    + ***Replacement:*** public: bool Raise(CameraPtr _camera, const ignition::math::Vector2i &_mousePos, const double _outsideRadius, const double _insideRadius, const double _weight = 0.1)
    + ***Deprecation:*** public: bool Lower(CameraPtr _camera, math::Vector2i _mousePos, double _outsideRadius, double _insideRadius, double _weight = 0.1)
    + ***Replacement:*** public: bool Lower(CameraPtr _camera, const ignition::math::Vector2i &_mousePos, const double _outsideRadius, const double _insideRadius, const double _weight = 0.1)
    + ***Deprecation:*** public: double GetAvgHeight(Ogre::Vector3 _pos, double _brushSize);
    + ***Replacement:*** public: double AvgHeight(const ignition::math::Vector3d &_pos, const double _brushSize) const
    + ***Deprecation:*** public: Ogre::TerrainGroup *GetOgreTerrain() const;
    + ***Replacement:*** public: Ogre::TerrainGroup *OgreTerrain() const;
    + ***Deprecation:*** public: common::Image GetImage() const;
    + ***Replacement:*** public: public: common::Image Image() const;
    + ***Deprecation:*** public: Ogre::TerrainGroup::RayResult GetMouseHit(CameraPtr _camera, math::Vector2i _mousePos);
    + ***Replacement:*** public: Ogre::TerrainGroup::RayResult MouseHit(CameraPtr _camera, const ignition::math::Vector2i &_mousePos) const;
    + ***Deprecation:*** public: unsigned int GetTerrainSubdivisionCount() const;
    + ***Replacement:*** public: unsigned int TerrainSubdivisionCount() const;

1. **gazebo/rendering/RenderEngine.hh**
    + ***Deprecation:*** public: unsigned int GetSceneCount() const;
    + ***Replacement:*** public: unsigned int SceneCount() const;
    + ***Deprecation:*** public: Ogre::OverlaySystem *GetOverlaySystem() const;
    + ***Replacement:*** public: Ogre::OverlaySystem *OverlaySystem() const;

1. **gazebo/rendering/GpuLaser.hh**
    + ***Deprecation:*** public: const float *GetLaserData();
    + ***Replacement:*** public: const float *LaserData() const;
    + ***Deprecation:*** public: double GetHorzHalfAngle() const;
    + ***Replacement:*** public: double HorzHalfAngle() const;
    + ***Deprecation:*** public: double GetVertHalfAngle() const;
    + ***Replacement:*** public: double VertHalfAngle() const;
    + ***Deprecation:*** public: double GetHorzFOV() const;
    + ***Replacement:*** public: double HorzFOV() const;
    + ***Deprecation:*** public: double GetCosHorzFOV() const;
    + ***Replacement:*** public: double CosHorzFOV() const;
    + ***Deprecation:*** public: double GetVertFOV() const;
    + ***Replacement:*** public: double VertFOV() const;
    + ***Deprecation:*** public: double GetCosVertFOV() const;
    + ***Replacement:*** public: double CosVertFOV() const;
    + ***Deprecation:*** public: double GetNearClip() const;
    + ***Replacement:*** public: double NearClip() const;
    + ***Deprecation:*** public: double GetFarClip() const;
    + ***Replacement:*** public: double FarClip() const;
    + ***Deprecation:*** public: double CameraCount() const;
    + ***Replacement:*** public: unsigned int CameraCount() const;
    + ***Deprecation:*** public: double GetRayCountRatio() const;
    + ***Replacement:*** public: double RayCountRatio() const;

1. **gazebo/rendering/DynamicLines.hh**
    + ***Deprecation:*** public: void AddPoint(const math::Vector3 &_pt,const common::Color &_color = common::Color::White)
    + ***Replacement:*** public: void AddPoint(const ignition::math::Vector3d &_pt,const common::Color &_color = common::Color::White);
    + ***Deprecation:*** public: void SetPoint(unsigned int _index, const math::Vector3 &_value)
    + ***Replacement:*** public: void SetPoint(unsigned int _index,const ignition::math::Vector3d &_value);
    + ***Deprecation:*** public: math::Vector3 GetPoint(unsigned int _index) const
    + ***Replacement:*** public: ignition::math::Vector3d Point(const unsigned int _index) const;

1. **gazebo/rendering/WindowManager.hh**
    + ***Deprecation:*** public: uint32_t GetAvgFPS(uint32_t _id);
    + ***Replacement:*** public: uint32_t AvgFPS(const uint32_t _id) const;
    + ***Deprecation:*** public: uint32_t GetTriangleCount(uint32_t _id);
    + ***Replacement:*** public: uint32_t TriangleCount(const uint32_t _id) const;
    + ***Deprecation:*** public: Ogre::RenderWindow *GetWindow(uint32_t _id);
    + ***Replacement:*** public: Ogre::RenderWindow *Window(const uint32_t _id) const;

1. **gazebo/rendering/Light.hh**
    + ***Deprecation:*** public: std::string GetName() const;
    + ***Replacement:*** public: std::string Name() const;
    + ***Deprecation:*** public: std::string GetType() const;
    + ***Replacement:*** public: std::string Type() const;
    + ***Deprecation:*** public: public: void SetPosition(const math::Vector3 &_p);
    + ***Replacement:*** public: void SetPosition(const ignition::math::Vector3d &_p);
    + ***Deprecation:*** public: math::Vector3 GetPosition();
    + ***Replacement:*** public: ignition::math::Vector3d Position() const;
    + ***Deprecation:*** public: void SetRotation(const math::Quaternion &_q);
    + ***Replacement:*** public: void SetRotation(const ignition::math::Quaterniond &_q);
    + ***Deprecation:*** public: math::Quaternion GetRotation() const;
    + ***Replacement:*** public: ignition::math::Quaterniond Rotation() const;
    + ***Deprecation:*** public: bool GetVisible() const;
    + ***Replacement:*** public: bool Visible() const;
    + ***Deprecation:*** public: common::Color GetDiffuseColor() const;
    + ***Replacement:*** public: common::Color DiffuseColor() const;
    + ***Deprecation:*** public: common::Color GetSpecularColor() const;
    + ***Replacement:*** public: common::Color SpecularColor() const;
    + ***Deprecation:*** public: void SetDirection(const math::Vector3 &_dir);
    + ***Replacement:*** public: void SetDirection(const ignition::math::Vector3d &_dir);
    + ***Deprecation:*** public: math::Vector3 GetDirection() const;
    + ***Replacement:*** public: ignition::math::Vector3d Direction() const;

1. **gazebo/util/Diagnostics.hh**
    + ***Deprecation:*** public: int GetTimerCount() const;
    + ***Replacement:*** public: int TimerCount() const;
    + ***Deprecation:*** public: common::Time GetTime(int _index) const;
    + ***Replacement:*** public: common::Time Time(const int _index) const;
    + ***Deprecation:*** public: common::Time GetTime(const std::string &_label) const;
    + ***Replacement:*** public: common::Time Time(const std::string &_label) const;
    + ***Deprecation:*** public: std::string GetLabel(int _index) const;
    + ***Replacement:*** public: std::string Label(const int _index) const;
    + ***Deprecation:*** public: boost::filesystem::path GetLogPath() const
    + ***Replacement:*** public: boost::filesystem::path LogPath() const;

1. **gazebo/sensors/CameraSensor.hh**
    + ***Deprecation:** public: virtual std::string GetTopic() const;
    + ***Replacement:** public: virtual std::string Topic() const;
    + ***Deprecation:** public: rendering::CameraPtr GetCamera() const
    + ***Replacement:** public: rendering::CameraPtr Camera() const;
    + ***Deprecation:** public: unsigned int GetImageWidth() const;
    + ***Replacement:** public: unsigned int ImageWidth() const;
    + ***Deprecation:** public: unsigned int GetImageHeight() const;
    + ***Replacement:** public: unsigned int ImageHeight() const;
    + ***Deprecation:** public: const unsigned char *GetImageData();
    + ***Replacement:** const unsigned char *ImageData() const;

1. **gazebo/util/LogPlay.hh**
    + ***Deprecation:*** public: std::string GetLogVersion() const;
    + ***Replacement:*** public: std::string LogVersion() const;
    + ***Deprecation:*** public: std::string GetGazeboVersion() const;
    + ***Replacement:*** public: std::string GazeboVersion() const;
    + ***Deprecation:*** public: uint32_t GetRandSeed() const
    + ***Replacement:*** public: uint32_t RandSeed() const;
    + ***Deprecation:*** public: common::Time GetLogStartTime() const;
    + ***Replacement:*** public: common::Time LogStartTime() const;
    + ***Deprecation:*** public: common::Time GetLogEndTime() const;
    + ***Replacement:*** public: common::Time LogEndTime() const;
    + ***Deprecation:*** public: std::string GetFilename() const;
    + ***Replacement:*** public: std::string Filename() const;
    + ***Deprecation:*** public: std::string GetFullPathFilename() const;
    + ***Replacement:*** public: std::string FullPathFilename() const;
    + ***Deprecation:*** public: uintmax_t GetFileSize() const
    + ***Replacement:*** public: uintmax_t FileSize() const;
    + ***Deprecation:*** public: unsigned int GetChunkCount() const;
    + ***Replacement:*** public: unsigned int ChunkCount() const;
    + ***Deprecation:*** public: bool GetChunk(unsigned int _index, std::string &_data);
    + ***Replacement:*** public: bool Chunk(const unsigned int _index, std::string &_data) const;
    + ***Deprecation:*** public: std::string GetEncoding() const
    + ***Replacement:*** public: std::string Encoding() const;
    + ***Deprecation:*** public: std::string GetHeader() const
    + ***Replacement:*** public: std::string Header() const;
    + ***Deprecation:*** public: uint64_t GetInitialIterations() const
    + ***Replacement:*** public: uint64_t InitialIterations() const;

1. **gazebo/sensors/ContactSensor.hh**
    + ***Deprecation:** public: msgs::Contacts GetContacts() const;
    + ***Replacement:** public: msgs::Contacts Contacts() const;
    + ***Deprecation:** public: std::map<std::string, physics::Contact> GetContacts(const std::string &_collisionName);
    + ***Replacement:** public: std::map<std::string, physics::Contact> Contacts(const std::string &_collisionName) const;

1. **gazebo/sensors/DepthCameraSensor.hh**
    + ***Deprecation:** public: rendering::DepthCameraPtr GetDepthCamera() const
    + ***Replacement:** public: rendering::DepthCameraPtr DepthCamera() const;

1. **gazebo/sensors/ForceTorqueSensor.hh**
    + ***Deprecation:** public: virtual std::string GetTopic() const
    + ***Replacement:** public: virtual std::string Topic() const;
    + ***Deprecation:** public: physics::JointPtr GetJoint() const;
    + ***Replacement:** public: physics::JointPtr Joint() const;

1. **gazebo/sensors/GpsSensor.hh**
    + ***Deprecation:** public: double GetAltitude();
    + ***Replacement:** public: double Altitude() const;

1. **gazebo/sensors/GpuRaySensor.hh**
    + ***Deprecation:** public: virtual std::string GetTopic() const;
    + ***Replacement:** public: virtual std::string Topic() const;
    + ***Deprecation:** public: rendering::GpuLaserPtr GetLaserCamera() const
    + ***Replacement:** public: rendering::GpuLaserPtr LaserCamera() const;
    + ***Deprecation:** public: double GetAngleResolution() const
    + ***Replacement:** public: double AngleResolution() const;
    + ***Deprecation:** public: double GetRangeMin() const
    + ***Replacement:** public: double RangeMin() const;
    + ***Deprecation:** public: double GetRangeMax() const
    + ***Replacement:** public: double RangeMax() const;
    + ***Deprecation:** public: double GetRangeResolution() const
    + ***Replacement:** public: double RangeResolution() const;
    + ***Deprecation:** public: int GetRayCount() const
    + ***Replacement:** public: int RayCount() const;
    + ***Deprecation:** public: int GetRangeCount() const
    + ***Replacement:** public: int RangeCount() const;
    + ***Deprecation:** public: int GetVerticalRayCount() const
    + ***Replacement:** public: int VerticalRayCount()
    + ***Deprecation:** public: int GetVerticalRangeCount() const;
    + ***Replacement:** public: int VerticalRangeCount() const;
    + ***Deprecation:** public: double GetVerticalAngleResolution() const
    + ***Replacement:** public: double VerticalAngleResolution() const;
    + ***Deprecation:** public: double GetRange(int _index)
    + ***Replacement:** public: double Range(const int _index) const;
    + ***Deprecation:** public: void GetRanges(std::vector<double> &_ranges)
    + ***Replacement:** public: void Ranges(std::vector<double> &_ranges) const
    + ***Deprecation:** public: double GetRetro(int _index) const
    + ***Replacement:** public: double Retro(const int _index) const;
    + ***Deprecation:** public: int GetFiducial(int _index) const
    + ***Replacement:** public: int Fiducial(const unsigned int _index) const;
    + ***Deprecation:** public: unsigned int GetCameraCount() const
    + ***Replacement:** public: unsigned int CameraCount() const;
    + ***Deprecation:** public: double GetRayCountRatio()
    + ***Replacement:** public: double RayCountRatio() const;
    + ***Deprecation:** public: double GetRangeCountRatio() const
    + ***Replacement:** public: double RangeCountRatio() const;
    + ***Deprecation:** public: double GetHorzFOV() const
    + ***Replacement:** public: double HorzFOV() const;
    + ***Deprecation:** public: double GetCosHorzFOV() const
    + ***Replacement:** public: double CosHorzFOV() const;
    + ***Deprecation:** public: double GetVertFOV() const
    + ***Replacement:** public: double VertFOV() const;
    + ***Deprecation:** public: double GetCosVertFOV() const
    + ***Replacement:** public: double CosVertFOV() const;
    + ***Deprecation:** public: double GetHorzHalfAngle() const
    + ***Replacement:** public: double HorzHalfAngle() const;
    + ***Deprecation:** public: double GetVertHalfAngle() const
    + ***Replacement:** public: double VertHalfAngle() const;

1. **gazebo/sensors/ImuSensor.hh**
    + ***Deprecation:** public: msgs::IMU GetImuMessage() const
    + ***Replacement:** public: msgs::IMU ImuMessage() const;

1. **gazebo/sensors/MultiCameraSensor.hh**
    + ***Deprecation:** public: virtual std::string GetTopic() const;
    + ***Replacement:** public: virtual std::string Topic() const;
    + ***Deprecation:** public: unsigned int GetCameraCount() const
    + ***Replacement:** public: unsigned int CameraCount() const;
    + ***Deprecation:** public: rendering::CameraPtr GetCamera(unsigned int _index) const
    + ***Replacement:** public: rendering::CameraPtr Camera(const unsigned int _index) const;
    + ***Deprecation:** public: unsigned int GetImageWidth(unsigned int _index) const
    + ***Replacement:** public: unsigned int ImageWidth(const unsigned int _index) const;
    + ***Deprecation:** public: unsigned int GetImageHeight(unsigned int _index) const
    + ***Replacement:** public: unsigned int ImageHeight(const unsigned int _index) const;
    + ***Deprecation:** public: const unsigned char *GetImageData(unsigned int _index)
    + ***Replacement:** public: const unsigned char *ImageData(const unsigned int _index);

1. **gazebo/sensors/RaySensor.hh**
    + ***Deprecation:** public: virtual std::string GetTopic() const;
    + ***Replacement:** public: virtual std::string Topic() const;
    + ***Deprecation:** public: double GetAngleResolution() const
    + ***Replacement:** public: double AngleResolution() const;
    + ***Deprecation:** public: double GetRangeMin() const
    + ***Replacement:** public: double RangeMin() const;
    + ***Deprecation:** public: double GetRangeMax() const
    + ***Replacement:** public: double RangeMax() const;
    + ***Deprecation:** public: double GetRangeResolution() const
    + ***Replacement:** public: double RangeResolution() const;
    + ***Deprecation:** public: int GetRayCount() const
    + ***Replacement:** public: int RayCount() const;
    + ***Deprecation:** public: int GetRangeCount() const
    + ***Replacement:** public: int RangeCount() const;
    + ***Deprecation:** public: int GetVerticalRayCount() const
    + ***Replacement:** public: int VerticalRayCount() const
    + ***Deprecation:** public: int GetVerticalRangeCount() const
    + ***Replacement:** public: int VerticalRangeCount() const;
    + ***Deprecation:** public: double GetVerticalAngleResolution() const
    + ***Replacement:** public: double VerticalAngleResolution() const;
    + ***Deprecation:** public: double GetRange(unsigned int _index)
    + ***Replacement:** public: double Range(const unsigned int _index) const;
    + ***Deprecation:** public: void GetRanges(std::vector<double> &_ranges)
    + ***Replacement:** public: void Ranges(std::vector<double> &_ranges) const;
    + ***Deprecation:** public: double GetRetro(unsigned int _index)
    + ***Replacement:** public: double Retro(const unsigned int _index) const;
    + ***Deprecation:** public: int GetFiducial(unsigned int _index)
    + ***Replacement:** public: int Fiducial(const unsigned int _index) const;
    + ***Deprecation:** public: physics::MultiRayShapePtr GetLaserShape()
    + ***Replacement:** public: physics::MultiRayShapePtr LaserShape() const;

1. **gazebo/sensors/Sensor.hh**
    + ***Deprecation:** public: std::string GetParentName() const
    + ***Replacement:** public: std::string ParentName() const;
    + ***Deprecation:** public: double GetUpdateRate()
    + ***Replacement:** public: double UpdateRate() const;
    + ***Deprecation:** public: std::string GetName() const
    + ***Replacement:** public: std::string Name() const;
    + ***Deprecation:** public: std::string GetScopedName() const
    + ***Replacement:** public: std::string ScopedName() const;
    + ***Deprecation:** public: std::string GetType() const
    + ***Replacement:** public: std::string Type() const;
    + ***Deprecation:** public: common::Time GetLastUpdateTime()
    + ***Replacement:** public: common::Time LastUpdateTime() const;
    + ***Deprecation:** public: common::Time GetLastMeasurementTime()
    + ***Replacement:** public: common::Time LastMeasurementTime() const;
    + ***Deprecation:** public: bool GetVisualize() const
    + ***Replacement:** public: bool Visualize() const;
    + ***Deprecation:** public: virtual std::string GetTopic() const
    + ***Replacement:** public: virtual std::string Topic() const;
    + ***Deprecation:** public: std::string GetWorldName() const
    + ***Replacement:** public: std::string WorldName() const;
    + ***Deprecation:** public: SensorCategory GetCategory() const
    + ***Replacement:** public: SensorCategory Category() const;
    + ***Deprecation:** public: uint32_t GetId() const
    + ***Replacement:** public: uint32_t Id() const;
    + ***Deprecation:** public: uint32_t GetParentId() const
    + ***Replacement:** public: uint32_t ParentId() const;
    + ***Deprecation:** public: NoisePtr GetNoise(const SensorNoiseType _type) const
    + ***Replacement:** public: NoisePtr Noise(const SensorNoiseType _type) const;

1. **gazebo/sensors/SonarSensor.hh**
    + ***Deprecation:** public: virtual std::string GetTopic() const;
    + ***Replacement:** public: virtual std::string Topic() const;
    + ***Deprecation:** public: double GetRangeMin() const
    + ***Replacement:** public: double RangeMin() const;
    + ***Deprecation:** public: double GetRangeMax() const
    + ***Replacement:** public: double RangeMax() const;
    + ***Deprecation:** public: double GetRadius() const
    + ***Replacement:** public: double Radius() const;
    + ***Deprecation:** public: double GetRange()
    + ***Replacement:** public: double Range();

1. **gazebo/sensors/WirelessReceiver.hh**
    + ***Deprecation:** public: double GetMinFreqFiltered() const
    + ***Replacement:** public: double MinFreqFiltered() const;
    + ***Deprecation:** public: double GetMaxFreqFiltered() const
    + ***Replacement:** public: double MaxFreqFiltered() const;
    + ***Deprecation:** public: double GetSensitivity() const
    + ***Replacement:** public: double Sensitivity() const;

1. **gazebo/sensors/WirelessTransceiver.hh**
    + ***Deprecation:** public: virtual std::string GetTopic() const;
    + ***Replacement:** public: virtual std::string Topic() const;
    + ***Deprecation:** public: double GetGain() const
    + ***Replacement:** public: double Gain() const;
    + ***Deprecation:** public: double GetPower() const
    + ***Replacement:** public: double Power() const;

1. **gazebo/sensors/WirelessTransmitter.hh**
    + ***Deprecation:** public: std::string GetESSID() const
    + ***Replacement:** public: std::string ESSID() const;
    + ***Deprecation:** public: double GetFreq() const
    + ***Replacement:** public: double Freq() const;

1. **gazebo/rendering/ApplyWrenchVisual.hh**
    + ***Deprecation:*** public: void SetCoM(const math::Vector3 &_comVector)
    + ***Replacement:*** public: void SetCoM(const ignition::math::Vector3d &_comVector);
    + ***Deprecation:*** public: void SetForcePos(const math::Vector3 &_forcePosVector)
    + ***Replacement:*** public: void SetForcePos(const ignition::math::Vector3d &_forcePosVector);
    + ***Deprecation:*** public: void SetForce(const math::Vector3 &_forceVector,const bool _rotatedByMouse);
    + ***Replacement:*** public: void SetForce(const ignition::math::Vector3d &_forceVector, const bool _rotatedByMouse);
    + ***Deprecation:*** public: void SetTorque(const math::Vector3 &_torqueVector,const bool _rotatedByMouse);
    + ***Replacement:*** public: void SetTorque(const ignition::math::Vector3d &_torqueVector, const bool _rotatedByMouse);

1. **gazebo/rendering/AxisVisual.hh**
    + ***Deprecation:*** public: void ScaleXAxis(const math::Vector3 &_scale)
    + ***Replacement:*** public: void ScaleXAxis(const ignition::math::Vector3d &_scale);
    + ***Deprecation:*** public: void ScaleYAxis(const math::Vector3 &_scale)
    + ***Replacement:*** public: void ScaleYAxis(const ignition::math::Vector3d &_scale);
    + ***Deprecation:*** public: void ScaleZAxis(const math::Vector3 &_scale)
    + ***Replacement:*** public: void ScaleZAxis(const ignition::math::Vector3d &_scale);

1. **gazebo/gui/CloneWindow.hh**
    + ***Deprecation:*** int GetPort()
    + ***Replacement:*** int Port() const

1. **gazebo/gui/ConfigWidget.hh**
    + ***Deprecation:*** public: google::protobuf::Message *GetMsg()
    + ***Replacement:*** public: google::protobuf::Message *Msg()
    + ***Deprecation:*** public: std::string GetHumanReadableKey(const std::string &_key)
    + ***Replacement:*** public: std::string HumanReadableKey(const std::string &_key) const
    + ***Deprecation:*** public: std::string GetUnitFromKey(const std::string &_key, const std::string &_jointType = "")
    + ***Replacement:*** public: std::string UnitFromKey(const std::string &_key, const std::string &_jointType = "") const
    + ***Deprecation:*** public: void GetRangeFromKey(const std::string &_key, double &_min, double &_max)
    + ***Replacement:*** public: void RangeFromKey(const std::string &_key, double &_min, double &_max) const
    + ***Deprecation:*** public: bool GetWidgetVisible(const std::string &_name)
    + ***Replacement:*** public: bool WidgetVisible(const std::string &_name) const
    + ***Deprecation:*** public: bool GetWidgetReadOnly(const std::string &_name) const
    + ***Replacement:*** public: bool WidgetReadOnly(const std::string &_name) const
    + ***Deprecation:*** public: bool SetVector3WidgetValue(const std::string &_name, const math::Vector3 &_value)
    + ***Replacement:*** public: bool SetVector3dWidgetValue(const std::string &_name, const ignition::math::Vector3d &_value)
    + ***Deprecation:*** public: bool SetPoseWidgetValue(const std::string &_name, const math::Pose &_value)
    + ***Replacement:*** public: bool SetPoseWidgetValue(const std::string &_name, const ignition::math::Pose3d &_value)
    + ***Deprecation:*** public: bool SetGeometryWidgetValue(const std::string &_name, const std::string &_value, const math::Vector3 &_dimensions, const std::string &_uri = "")
    + ***Replacement:*** public: bool SetGeometryWidgetValue(const std::string &_name, const std::string &_value, const ignition::math::Vector3d &_dimensions, const std::string &_uri = "")
    + ***Deprecation:*** public: int GetIntWidgetValue(const std::string &_name) const
    + ***Replacement:*** public: int IntWidgetValue(const std::string &_name) const
    + ***Deprecation:*** public: unsigned int GetUIntWidgetValue(const std::string &_name) const
    + ***Replacement:*** public: unsigned int UIntWidgetValue(const std::string &_name) const
    + ***Deprecation:*** public: double GetDoubleWidgetValue(const std::string &_name) const
    + ***Replacement:*** public: double DoubleWidgetValue(const std::string &_name) const
    + ***Deprecation:*** public: bool GetBoolWidgetValue(const std::string &_name) const
    + ***Replacement:*** public: bool BoolWidgetValue(const std::string &_name) const
    + ***Deprecation:*** public: std::string GetStringWidgetValue(const std::string &_name) const
    + ***Replacement:*** public: std::string StringWidgetValue(const std::string &_name) const
    + ***Deprecation:*** public: math::Vector3 GetVector3WidgetValue(const std::string &_name)
    + ***Replacement:*** public: ignition::math::Vector3d Vector3dWidgetValue(const std::string &_name) const
    + ***Deprecation:*** public: common::Color GetColorWidgetValue(const std::string &_name) const
    + ***Replacement:*** public: common::Color ColorWidgetValue(const std::string &_name) const
    + ***Deprecation:*** public: math::Pose GetPoseWidgetValue(const std::string &_name) const
    + ***Replacement:*** public: ignition::math::Pose3d PoseWidgetValue(const std::string &_name) const
    + ***Deprecation:*** public: std::string GetGeometryWidgetValue(const std::string &_name, math::Vector3 &_dimensions, std::string &_uri) const
    + ***Replacement:*** public: std::string GeometryWidgetValue(const std::string &_name, ignition::math::Vector3d &_dimensions, std::string &_uri) const
    + ***Deprecation:*** public: std::string GetEnumWidgetValue(const std::string &_name) const
    + ***Replacement:*** public: std::string EnumWidgetValue(const std::string &_name) const

1. **gazebo/gui/GLWidget.hh**
    + ***Deprecation:*** rendering::UserCameraPtr GetCamera() const
    + ***Replacement:*** rendering::UserCameraPtr Camera() const
    + ***Deprecation:*** rendering::ScenePtr GetScene() const
    + ***Replacement:*** rendering::ScenePtr Scene() const

1. **gazebo/gui/KeyEventHandler.hh**
    + ***Deprecation:*** bool GetAutoRepeat() const
    + ***Replacement:*** bool AutoRepeat() const

1. **gazebo/gui/MainWindow.hh**
    + ***Deprecation:*** gui::RenderWidget *GetRenderWidget() const
    + ***Replacement:*** gui::RenderWidget *RenderWidget() const
    + ***Deprecation:*** gui::Editor *GetEditor(const std::string &_name) const
    + ***Replacement:*** gui::Editor *Editor(const std::string &_name) const

1. **gazebo/rendering/Camera.hh**
    + ***Deprecation:*** public: DistortionPtr GetDistortion() const;
    + ***Replacement:*** public: DistortionPtr LensDistortion() const;
    + ***Deprecation:*** public: double GetRenderRate() const;
    + ***Replacement:*** public: double RenderRate() const;
    + ***Deprecation:*** public: bool GetInitialized() const;
    + ***Replacement:*** public: bool Initialized() const;
    + ***Deprecation:*** public: unsigned int GetWindowId() const;
    + ***Replacement:*** public: unsigned int WindowId() const;
    + ***Deprecation:*** public: math::Vector3 GetWorldPosition() const
    + ***Replacement:*** public: ignition::math::Vector3d WorldPosition() const;
    + ***Deprecation:*** public: math::Quaternion GetWorldRotation() const
    + ***Replacement:*** public: ignition::math::Quaterniond WorldRotation() const;
    + ***Deprecation:*** public: virtual void SetWorldPose(const math::Pose &_pose)
    + ***Replacement:*** public: virtual void SetWorldPose(const ignition::math::Pose3d &_pose);
    + ***Deprecation:***  public: math::Pose GetWorldPose() const
    + ***Replacement:*** public: ignition::math::Pose3d WorldPose() const;
    + ***Deprecation:*** public: void SetWorldPosition(const math::Vector3 &_pos);
    + ***Replacement:*** public: void SetWorldPosition(const ignition::math::Vector3d &_pos);
    + ***Deprecation:*** public: void SetWorldRotation(const math::Quaternion &_quat);
    + ***Replacement:*** public: void SetWorldRotation(const ignition::math::Quaterniond &_quat);
    + ***Deprecation:*** public: void Translate(const math::Vector3 &_direction)
    + ***Replacement:*** public: void Translate(const ignition::math::Vector3d &_direction);
    + ***Deprecation:***  public: void Roll(const math::Angle &_angle, Ogre::Node::TransformSpace _relativeTo =Ogre::Node::TS_LOCAL);
    + ***Replacement:*** public: void Roll(const ignition::math::Angle &_angle, ReferenceFrame _relativeTo = RF_LOCAL);
    + ***Deprecation:***  public: void Pitch(const math::Angle &_angle, Ogre::Node::TransformSpace _relativeTo =Ogre::Node::TS_LOCAL);
    + ***Replacement:*** public: void Pitch(const ignition::math::Angle &_angle, ReferenceFrame _relativeTo = RF_LOCAL);
    + ***Deprecation:***  public: void Yaw(const math::Angle &_angle, Ogre::Node::TransformSpace _relativeTo =Ogre::Node::TS_WORLD);
    + ***Replacement:*** public: void Yaw(const ignition::math::Angle &_angle, ReferenceFrame _relativeTo = RF_WORLD);
    + ***Deprecation:*** public: void SetHFOV(math::Angle _angle);
    + ***Replacement:*** public: void SetHFOV(const ignition::math::Angle &_angle);
    + ***Deprecation:*** public: math::Angle GetHFOV() const
    + ***Replacement:*** public: ignition::math::Angle HFOV() const;
    + ***Deprecation:*** public: math::Angle GetVFOV() const;
    + ***Replacement:*** public: ignition::math::Angle VFOV() const;
    + ***Deprecation:*** public: virtual unsigned int GetImageWidth() const;
    + ***Replacement:*** public: virtual unsigned int ImageWidth() const;
    + ***Deprecation:*** public: unsigned int GetTextureWidth() const;
    + ***Replacement:*** public: unsigned int TextureWidth() const;
    + ***Deprecation:*** public: virtual unsigned int GetImageHeight() const;
    + ***Replacement:*** public: virtual unsigned int ImageHeight() const;
    + ***Deprecation:*** public: unsigned int GetImageDepth() const;
    + ***Replacement:*** public: unsigned int ImageDepth() const;
    + ***Deprecation:*** public: std::string GetImageFormat() const;
    + ***Replacement:*** public: std::string ImageFormat() const;
    + ***Deprecation:*** public: unsigned int GetTextureHeight() const;
    + ***Replacement:*** public: unsigned int TextureHeight() const;
    + ***Deprecation:*** public: size_t GetImageByteSize() const;
    + ***Replacement:*** public: size_t ImageByteSize() const;
    + ***Deprecation:*** public: static size_t GetImageByteSize(unsigned int _width, unsigned int _height, const std::string &_format);
    + ***Replacement:*** static size_t ImageByteSize(const unsigned int _width, const unsigned int _height, const std::string &_format);
    + ***Deprecation:*** public: double GetZValue(int _x, int _y);
    + ***Replacement:*** public: double ZValue(const int _x, const int _y);
    + ***Deprecation:*** public: double GetNearClip();
    + ***Replacement:*** public: double NearClip() const;
    + ***Deprecation:*** public: double GetFarClip();
    + ***Replacement:*** public: double FarClip() const;
    + ***Deprecation:*** public: bool GetCaptureData() const;
    + ***Replacement:*** public: bool CaptureData() const;
    + ***Deprecation:*** public: Ogre::Camera *GetOgreCamera() const;
    + ***Replacement:*** public: Ogre::Camera *OgreCamera() const;
    + ***Deprecation:*** public: Ogre::Viewport *GetViewport() const;
    + ***Replacement:*** public: Ogre::Viewport *OgreViewport() const;
    + ***Deprecation:*** public: unsigned int GetViewportWidth() const;
    + ***Replacement:*** public: unsigned int ViewportWidth() const;
    + ***Deprecation:*** public: unsigned int GetViewportHeight() const;
    + ***Replacement:*** public: unsigned int ViewportHeight() const;
    + ***Deprecation:*** public: math::Vector3 GetUp();
    + ***Replacement:*** public: ignition::math::Vector3d Up() const;
    + ***Deprecation:*** public: math::Vector3 GetRight();
    + ***Replacement:*** public: ignition::math::Vector3d Right() const;
    + ***Deprecation:*** public: virtual float GetAvgFPS() const;
    + ***Replacement:*** public: virtual float AvgFPS() const;
    + ***Deprecation:*** public: virtual unsigned int GetTriangleCount() const;
    + ***Replacement:*** public: virtual unsigned int TriangleCount() const;
    + ***Deprecation:*** public: float GetAspectRatio() const;
    + ***Replacement:*** public: float AspectRatio() const;
    + ***Deprecation:*** public: Ogre::SceneNode *GetSceneNode() const;
    + ***Replacement:*** public: Ogre::SceneNode *SceneNode() const;
    + ***Deprecation:*** public: virtual const unsigned char *GetImageData(unsigned int i = 0);
    + ***Replacement:*** public: virtual const unsigned char *ImageData(unsigned int i = 0) const;
    + ***Deprecation:*** public: std::string GetName() const;
    + ***Replacement:*** public: std::string Name() const;
    + ***Deprecation:*** public: std::string GetScopedName() const;
    + ***Replacement:*** public: std::string ScopedName() const;
    + ***Deprecation:*** public: void GetCameraToViewportRay(int _screenx, int _screeny,math::Vector3 &_origin, math::Vector3 &_dir);
    + ***Replacement:*** public: void CameraToViewportRay(const int _screenx, const int _screeny,ignition::math::Vector3d &_origin,ignition::math::Vector3d &_dir) const;
    + ***Deprecation:*** public: bool GetWorldPointOnPlane(int _x, int _y,const math::Plane &_plane, math::Vector3 &_result);
    + ***Replacement:*** public: bool WorldPointOnPlane(const int _x, const int _y, const ignition::math::Planed &_plane,ignition::math::Vector3d &_result);
    + ***Deprecation:*** public: Ogre::Texture *GetRenderTexture() const;
    + ***Replacement:*** public: Ogre::Texture *RenderTexture() const;
    + ***Deprecation:*** public: math::Vector3 GetDirection();
    + ***Replacement:*** public: ignition::math::Vector3d Direction() const;
    + ***Deprecation:*** public: common::Time GetLastRenderWallTime();
    + ***Replacement:*** public: common::Time LastRenderWallTime() const;
    + ***Deprecation:*** public: virtual bool MoveToPosition(const math::Pose &_pose,double _time);
    + ***Replacement:***  public: virtual bool MoveToPosition(const ignition::math::Pose3d &_pose,double _time);
    + ***Deprecation:*** public: bool MoveToPositions(const std::vector<math::Pose> &_pts,double _time,boost::function<void()> _onComplete = NULL);
    + ***Replacement:*** public: bool MoveToPositions(const std::vector<ignition::math::Pose3d> &_pts,double _time,boost::function<void()> _onComplete = NULL);
    + ***Deprecation:*** public: std::string GetScreenshotPath() const;
    + ***Replacement:*** public: std::string ScreenshotPath() const;
    + ***Deprecation:*** public: std::string GetProjectionType() const;
    + ***Replacement:*** public: std::string ProjectionType() const;

1. **gazebo/gui/RTShaderSystem.hh**
    + ***Deprecation:*** void AttachEntity(Visual *vis)
    + ***No replacement for AttachEntity ***

1. **gazebo/gui/RTShaderSystem.hh**
    + ***Deprecation:*** void DetachEntity(Visual *_vis)
    + ***No replacement for DetachEntity ***

1. **gazebo/physics/Model.hh**
    + ***Deprecation:*** public: void SetScale(const math::Vector3 &_scale);
    + ***Replacement:*** public: void SetScale(const ignition::math::Vector3d &_scale, const bool _publish = false);

### Deletions

1. **plugins/rest_web/RestUiLogoutDialog.hh.hh**

1. **gazebo rendering libraries**
    * The following libraries have been removed: `libgazebo_skyx`, `libgazebo_selection_buffer`, `libgazebo_rendering_deferred`. Gazebo now combines all the different rendering libraries into `libgazebo_rendering.so`.
    * [Pull request #1817](https://bitbucket.org/osrf/gazebo/pull-request/1817)

1. **gazebo physics libraries**
    * The following libraries have been removed: `libgazebo_ode_physics`, `libgazebo_simbody_physics`, `libgazebo_dart_physics`, and `libgazebo_bullet_physics`. Gazebo now combines all the different physics engine libraries into `libgazebo_physics.so`.
    * [Pull request #1814](https://bitbucket.org/osrf/gazebo/pull-request/1814)

1. **gazebo/gui/BoxMaker.hh**

1. **gazebo/gui/CylinderMaker.hh**

1. **gazebo/gui/SphereMaker.hh**

1. **gazebo/gui/MeshMaker.hh**

1. **gazebo/gui/EntityMaker.hh**
    + public: typedef boost::function<void(const math::Vector3 &pos,
                  const math::Vector3 &scale)> CreateCallback;
    + public: static void SetSnapToGrid(bool _snap);
    + public: virtual bool IsActive() const = 0;
    + public: virtual void OnMousePush(const common::MouseEvent &_event);
    + public: virtual void OnMouseDrag(const common::MouseEvent &_event);
    + protected: math::Vector3 GetSnappedPoint(math::Vector3 _p);

1. **gazebo/sensors/ForceTorqueSensor.hh**
    + public: math::Vector3 GetTorque() const
    + public: math::Vector3 GetForce() const

1. **gazebo/sensors/GpsSensor.hh**
    + public: math::Angle GetLongitude()
    + public: math::Angle GetLatitude()

1. **gazebo/sensors/GpuRaySensor.hh**
    + public: math::Angle GetAngleMin() const
    + public: math::Angle GetAngleMax() const
    + public: math::Angle GetVerticalAngleMin() const
    + public: math::Angle GetVerticalAngleMax() const

1. **gazebo/sensors/ImuSensor.hh**
    + public: math::Vector3 GetAngularVelocity() const
    + public: math::Vector3 GetLinearAcceleration() const
    + public: math::Quaternion GetOrientation() const

1. **gazebo/sensors/RFIDSensor.hh**
    + private: bool CheckTagRange(const math::Pose &_pose)

1. **gazebo/sensors/RFIDTag.hh**
    + public: math::Pose GetTagPose() const

1. **gazebo/sensors/RaySensor.hh**
    + public: math::Angle GetAngleMin() const
    + public: math::Angle GetAngleMax() const
    + public: math::Angle GetVerticalAngleMin() const
    + public: math::Angle GetVerticalAngleMax() const

1. **gazebo/sensors/Sensor.hh**
    + public: virtual math::Pose GetPose() const
    + public: NoisePtr GetNoise(unsigned int _index = 0) const

1. **gazebo/sensors/WirelessTransmitter.hh**
    + public: double GetSignalStrength(const math::Pose &_receiver, const double _rxGain)

## Gazebo 5.X to 6.X

### Deprecations

1. **gazebo/common/Color.hh**
    + ***Deprecation:*** math::Vector3 GetAsHSV() const;
    + ***Replacement:*** ignition::math::Vector3d HSV() const;

1. **gazebo/common/Dem.hh**
    + ***Deprecation:*** void GetGeoReferenceOrigin(math::Angle &_latitude,math::Angle &_longitude);
    + ***Replacement:*** void GetGeoReferenceOrigin(ignition::math::Angle &_latitude,  ignition::math::Angle &_longitude) const;
    + ***Deprecation:***void FillHeightMap(int _subSampling, unsigned int _vertSize, const math::Vector3 &_size, const math::Vector3 &_scale, bool _flipY, std::vector<float> &_heights);
    + ***Replacement:***void FillHeightMap(const int _subSampling, const unsigned int _vertSize, const ignition::math::Vector3d &_size, const ignition::math::Vector3d &_scale, const bool _flipY, std::vector<float> &_heights);

1. **gazebo/common/GTSMeshUtils.hh**
    + ***Deprecation:***static bool DelaunayTriangulation(const std::vector<math::Vector2d> &_vertices, const std::vector<math::Vector2i> &_edges, SubMesh *_submesh);
    + ***Replacement:***static bool DelaunayTriangulation( const std::vector<ignition::math::Vector2d> &_vertices, const std::vector<ignition::math::Vector2i> &_edges, SubMesh *_submesh);

1. **gazebo/common/HeightmapData.hh**
    + ***Deprecation:***virtual void FillHeightMap(int _subSampling,unsigned int _vertSize, const math::Vector3 &_size,const math::Vector3 &_scale, bool _flipY, std::vector<float> &_heights);
    + ***Replacement:***void FillHeightMap(int _subSampling,unsigned int _vertSize, const ignition::math::Vector3d &_size,const ignition::math::Vector3d &_scale, bool _flipY,std::vector<float> &_heights);

1. **gazebo/common/KeyFrame.hh**
    + ***Deprecation:***void SetTranslation(const math::Vector3 &_trans);
    + ***Replacement:***void Translation(const ignition::math::Vector3d &_trans);
    + ***Deprecation:***math::Vector3 GetTranslation() const;
    + ***Replacement:***ignition::math::Vector3d Translation() const;
    + ***Deprecation:***void SetRotation(const math::Quaternion &_rot);
    + ***Replacement:***void Rotation(const ignition::math::Quaterniond &_rot);
    + ***Deprecation:***math::Quaternion GetRotation();
    + ***Replacement:***ignition::math::Quaterniond Rotation() const;

1. **gazebo/common/Mesh.hh**
    + ***Deprecation:***math::Vector3 GetMax() const;
    + ***Replacement:***ignition::math::Vector3d Max() const;
    + ***Deprecation:***math::Vector3 GetMin() const;
    + ***Replacement:***ignition::math::Vector3d Min() const;
    + ***Deprecation:***void GetAABB(math::Vector3 &_center, math::Vector3 &_min_xyz,math::Vector3 &_max_xyz) const;
    + ***Replacement:***void GetAABB(ignition::math::Vector3d &_center,ignition::math::Vector3d &_minXYZ,ignition::math::Vector3d &_maxXYZ) const;
    + ***Deprecation:***void GenSphericalTexCoord(const math::Vector3 &_center);
    + ***Replacement:***void GenSphericalTexCoord(const ignition::math::Vector3d &_center);
    + ***Deprecation:***void SetScale(const math::Vector3 &_factor);
    + ***Replacement:***void SetScale(const ignition::math::Vector3d &_factor);
    + ***Deprecation:***void Center(const math::Vector3 &_center = math::Vector3::Zero);
    + ***Replacement:***void Center(const ignition::math::Vector3d &_center =ignition::math::Vector3d::Zero);
    + ***Deprecation:***void Translate(const math::Vector3 &_vec);
    + ***Replacement:***void Translate(const ignition::math::Vector3d &_vec);
    + ***Deprecation:*** void CopyVertices(const std::vector<math::Vector3> &_verts);
    + ***Replacement:***void CopyVertices(const std::vector<ignition::math::Vector3d> &_verts);
    + ***Deprecation:***void CopyNormals(const std::vector<math::Vector3> &_norms);
    + ***Replacement:***void CopyNormals( const std::vector<ignition::math::Vector3d> &_norms);
    + ***Deprecation:***void AddVertex(const math::Vector3 &_v);
    + ***Replacement:***void AddVertex(const ignition::math::Vector3d &_v);
    + ***Deprecation:***void AddNormal(const math::Vector3 &_n);
    + ***Replacement:***void AddNormal(const ignition::math::Vector3d &_n);
    + ***Deprecation:***math::Vector3 GetVertex(unsigned int _i) const;
    + ***Replacement:***ignition::math::Vector3d Vertex(unsigned int _i) const;
    + ***Deprecation:***void SetVertex(unsigned int _i, const math::Vector3 &_v);
    + ***Replacement:***void SetVertex(unsigned int _i,const ignition::math::Vector3d &_v);
    + ***Deprecation:***math::Vector3 GetNormal(unsigned int _i) const;
    + ***Replacement:***ignition::math::Vector3d Normal(unsigned int _i) const;
    + ***Deprecation:***void SetNormal(unsigned int _i, const math::Vector3 &_n);
    + ***Replacement:***void SetNormal(unsigned int _i,const ignition::math::Vector3d &_n);
    + ***Deprecation:***math::Vector2d GetTexCoord(unsigned int _i) const;
    + ***Replacement:***ignition::math::Vector2d TexCoord(unsigned int _i) const;
    + ***Deprecation:***void SetTexCoord(unsigned int _i, const math::Vector2d &_t);
    + ***Replacement:***void SetTexCoord(unsigned int _i,const ignition::math::Vector2d &_t);
    + ***Deprecation:***math::Vector3 GetMax() const;
    + ***Replacement:***ignition::math::Vector3d Max() const;
    + ***Deprecation:***math::Vector3 GetMin() const;
    + ***Replacement:***ignition::math::Vector3d Min() const;
    + ***Deprecation:***bool HasVertex(const math::Vector3 &_v) const;
    + ***Replacement:***bool HasVertex(const ignition::math::Vector3d &_v) const;
    + ***Deprecation:***unsigned int GetVertexIndex(const math::Vector3 &_v) const;
    + ***Replacement:***unsigned int GetVertexIndex( const ignition::math::Vector3d &_v) const;
    + ***Deprecation:***void GenSphericalTexCoord(const math::Vector3 &_center);
    + ***Replacement:***void GenSphericalTexCoord(const ignition::math::Vector3d &_center);
    + ***Deprecation:***void Center(const math::Vector3 &_center = math::Vector3::Zero);
    + ***Replacement:***void Center(const ignition::math::Vector3d &_center =ignition::math::Vector3d::Zero);
    + ***Deprecation:***void Translate(const math::Vector3 &_vec) ;
    + ***Replacement:***void Translate(const ignition::math::Vector3d &_vec);
    + ***Deprecation:***void SetScale(const math::Vector3 &_factor);
    + ***Replacement:***void SetScale(const ignition::math::Vector3d &_factor);

1. **gazebo/common/MeshCSG.hh**
    + ***Deprecation:***Mesh *CreateBoolean(const Mesh *_m1, const Mesh *_m2,const int _operation, const math::Pose &_offset = math::Pose::Zero);
    + ***Replacement:***Mesh *CreateBoolean(const Mesh *_m1, const Mesh *_m2,const int _operation,const ignition::math::Pose3d &_offset = ignition::math::Pose3d::Zero);

1. **gazebo/common/MeshManager.hh**
    + ***Deprecation:***void GetMeshAABB(const Mesh *_mesh,math::Vector3 &_center,math::Vector3 &_minXYZ,math::Vector3 &_maxXYZ);
    + ***Replacement:***void GetMeshAABB(const Mesh *_mesh,ignition::math::Vector3d &_center,ignition::math::Vector3d &_min_xyz,ignition::math::Vector3d &_max_xyz);
    + ***Deprecation:***void GenSphericalTexCoord(const Mesh *_mesh,math::Vector3 _center);
    + ***Replacement:*** void GenSphericalTexCoord(const Mesh *_mesh,const ignition::math::Vector3d &_center);
    + ***Deprecation:***void CreateBox(const std::string &_name, const math::Vector3 &_sides,const math::Vector2d &_uvCoords);
    + ***Replacement:***void CreateBox(const std::string &_name,const ignition::math::Vector3d &_sides,const ignition::math::Vector2d &_uvCoords);
    + ***Deprecation:***void CreateExtrudedPolyline(const std::string &_name, const std::vector<std::vector<math::Vector2d> > &_vertices,double _height);
    + ***Replacement:*** void CreateExtrudedPolyline(const std::string &_name,const std::vector<std::vector<ignition::math::Vector2d> > &_vertices, double _height);
    + ***Deprecation:***void CreatePlane(const std::string &_name,const math::Plane &_plane,const math::Vector2d &_segments,const math::Vector2d &_uvTile);
    + ***Replacement:***void CreatePlane(const std::string &_name,const ignition::math::Planed &_plane,const ignition::math::Vector2d &_segments, const ignition::math::Vector2d &_uvTile);
    + ***Deprecation:***void CreatePlane(const std::string &_name,const math::Vector3 &_normal,double _d,const math::Vector2d &_size,const math::Vector2d &_segments,const math::Vector2d &_uvTile);
    + ***Replacement:***void CreatePlane(const std::string &_name,const ignition::math::Vector3d &_normal,const double _d,const ignition::math::Vector2d &_size,const ignition::math::Vector2d &_segments, const ignition::math::Vector2d &_uvTile);
    + ***Deprecation:***void CreateBoolean(const std::string &_name, const Mesh *_m1,const Mesh *_m2, const int _operation,const math::Pose &_offset = math::Pose::Zero);
    + ***Replacement:***void CreateBoolean(const std::string &_name, const Mesh *_m1,const Mesh *_m2, const int _operation,const ignition::math::Pose3d &_offset = ignition::math::Pose3d::Zero);

1. **gazebo/common/SVGLoader.hh**
    + ***Deprecation:***static void PathsToClosedPolylines(const std::vector<common::SVGPath> &_paths, double _tol,std::vector< std::vector<math::Vector2d> > &_closedPolys,std::vector< std::vector<math::Vector2d> > &_openPolys);
    + ***Replacement:***static void PathsToClosedPolylines(const std::vector<common::SVGPath> &_paths,double _tol,std::vector< std::vector<ignition::math::Vector2d> > &_closedPolys,std::vector< std::vector<ignition::math::Vector2d> > &_openPolys);

1. **gazebo/common/Skeleton.hh**
    + ***Deprecation:***void SetBindShapeTransform(math::Matrix4 _trans);
    + ***Replacement:***void SetBindShapeTransform(const ignition::math::Matrix4d &_trans);
    + ***Deprecation:***math::Matrix4 GetBindShapeTransform();
    + ***Replacement:***ignition::math::Matrix4d BindShapeTransform();
    + ***Deprecation:***void SetTransform(math::Matrix4 _trans,bool _updateChildren = true);
    + ***Replacement:***void SetTransform(const ignition::math::Matrix4d &_trans,bool _updateChildren = true);
    + ***Deprecation:***void SetModelTransform(math::Matrix4 _trans,bool _updateChildren = true);
    + ***Replacement:***void SetModelTransform(const ignition::math::Matrix4d &_trans,bool _updateChildren = true);
    + ***Deprecation:***void SetInitialTransform(math::Matrix4 _tras);
    + ***Replacement:***void SetInitialTransform(const ignition::math::Matrix4d &_tras);
    + ***Deprecation:***math::Matrix4 GetTransform();
    + ***Replacement:***ignition::math::Matrix4d Transform();
    + ***Deprecation:***void SetInverseBindTransform(math::Matrix4 _invBM);
    + ***Replacement:***void SetInverseBindTransform(const ignition::math::Matrix4d &_invBM);
    + ***Deprecation:***math::Matrix4 GetInverseBindTransform();
    + ***Replacement:***ignition::math::Matrix4d InverseBindTransform();
    + ***Deprecation:***math::Matrix4 GetModelTransform();
    + ***Replacement:***ignition::math::Matrix4d ModelTransform() const;
    + ***Deprecation:***NodeTransform(math::Matrix4 _mat, std::string _sid = "_default_",TransformType _type = MATRIX);
    + ***Replacement:***NodeTransform(const ignition::math::Matrix4d &_mat,const std::string &_sid = "_default_",TransformType _type = MATRIX);
    + ***Deprecation:***void Set(math::Matrix4 _mat);
    + ***Replacement:***void Set(const ignition::math::Matrix4d &_mat);
    + ***Deprecation:***math::Matrix4 Get();
    + ***Replacement:***ignition::math::Matrix4d GetTransform() const;
    + ***Deprecation:***void SetSourceValues(math::Matrix4 _mat);
    + ***Replacement:***void SetSourceValues(const ignition::math::Matrix4d &_mat);
    + ***Deprecation:***void SetSourceValues(math::Vector3 _vec);
    + ***Replacement:*** void SetSourceValues(const ignition::math::Vector3d &_vec);
    + ***Deprecation:***void SetSourceValues(math::Vector3 _axis, double _angle);
    + ***Replacement:***void SetSourceValues(const ignition::math::Vector3d &_axis,const double _angle);
    + ***Deprecation:***math::Matrix4 operator* (math::Matrix4 _m);
    + ***Replacement:***ignition::math::Matrix4d operator*(const ignition::math::Matrix4d &_m);

1. **gazebo/common/SkeletonAnimation.hh**
    + ***Deprecation:***void AddKeyFrame(const double _time, const math::Matrix4 &_trans);
    + ***Replacement:***void AddKeyFrame(const double _time,const ignition::math::Matrix4d &_trans);
    + ***Deprecation:***void AddKeyFrame(const double _time,const math::Pose &_pose);
    + ***Replacement:***void AddKeyFrame(const double _time,const ignition::math::Pose3d &_pose);
    + ***Deprecation:***void GetKeyFrame(const unsigned int _i, double &_time,math::Matrix4 &_trans);
    + ***Replacement:***void GetKeyFrame(const unsigned int _i, double &_time,ignition::math::Matrix4d &_trans) const;
    + ***Deprecation:***std::pair<double, math::Matrix4> GetKeyFrame(const unsigned int _i);
    + ***Replacement:***std::pair<double, ignition::math::Matrix4d> KeyFrame(const unsigned int _i) const;
    + ***Deprecation:***math::Matrix4 GetFrameAt(double _time, bool _loop = true) const;
    + ***Replacement:***ignition::math::Matrix4d FrameAt(double _time, bool _loop = true) const;
    + ***Deprecation:***void AddKeyFrame(const std::string &_node, const double _time, const math::Matrix4 &_mat);
    + ***Replacement:***void AddKeyFrame(const std::string &_node, const double _time,const ignition::math::Matrix4d &_mat);
    + ***Deprecation:***void AddKeyFrame(const std::string &_node, const double _time,const math::Pose &_pose);
    + ***Replacement:***void AddKeyFrame(const std::string &_node, const double _time,const ignition::math::Pose3d &_pose);
    + ***Deprecation:*** math::Matrix4 GetNodePoseAt(const std::string &_node,const double _time, const bool _loop = true);
    + ***Replacement:***ignition::math::Matrix4d NodePoseAt(const std::string &_node,const double _time, const bool _loop = true);
    + ***Deprecation:***std::map<std::string, math::Matrix4> GetPoseAt(const double _time, const bool _loop = true) const;
    + ***Replacement:***std::map<std::string, ignition::math::Matrix4d> PoseAt(const double _time, const bool _loop = true) const;
    + ***Deprecation:***std::map<std::string, math::Matrix4> GetPoseAtX(const double _x, const std::string &_node, const bool _loop = true) const;
    + ***Replacement:***std::map<std::string, ignition::math::Matrix4d> PoseAtX(const double _x, const std::string &_node, const bool _loop = true) const;

1. **gazebo/common/SphericalCoordinates.hh**
    + ***Deprecation:***SphericalCoordinates(const SurfaceType _type,const math::Angle &_latitude,const math::Angle &_longitude,double _elevation,const math::Angle &_heading);
    + ***Replacement:***SphericalCoordinates(const SurfaceType _type,const ignition::math::Angle &_latitude,const ignition::math::Angle &_longitude,double _elevation,const ignition::math::Angle &_heading);
    + ***Deprecation:***math::Vector3 SphericalFromLocal(const math::Vector3 &_xyz) const;
    + ***Replacement:***ignition::math::Vector3d SphericalFromLocal(const ignition::math::Vector3d &_xyz) const;
    + ***Deprecation:***math::Vector3 GlobalFromLocal(const math::Vector3 &_xyz) const;
    + ***Replacement:***ignition::math::Vector3d GlobalFromLocal(const ignition::math::Vector3d &_xyz) const;
    + ***Deprecation:***static double Distance(const math::Angle &_latA,const math::Angle &_lonA,const math::Angle &_latB,const math::Angle &_lonB);
    + ***Replacement:***static double Distance(const ignition::math::Angle &_latA,const ignition::math::Angle &_lonA,const ignition::math::Angle &_latB,const ignition::math::Angle &_lonB);
    + ***Deprecation:*** math::Angle GetLatitudeReference() const;
    + ***Replacement:***ignition::math::Angle LatitudeReference() const;
    + ***Deprecation:***math::Angle GetLongitudeReference() const;
    + ***Replacement:***ignition::math::Angle LongitudeReference() const;
    + ***Deprecation:***math::Angle GetHeadingOffset() const;
    + ***Replacement:***ignition::math::Angle HeadingOffset() const;
    + ***Deprecation:***void SetLatitudeReference(const math::Angle &_angle);
    + ***Replacement:***void SetLatitudeReference(const ignition::math::Angle &_angle);
    + ***Deprecation:***void SetLongitudeReference(const math::Angle &_angle);
    + ***Replacement:***void SetLongitudeReference(const ignition::math::Angle &_angle);
    + ***Deprecation:***void SetHeadingOffset(const math::Angle &_angle);
    + ***Replacement:***void SetHeadingOffset(const ignition::math::Angle &_angle);

### Modifications

1. **gazebo/common/MouseEvent.hh**
    * Replaced all member variables with functions that use Ignition Math.
    * [Pull request #1777](https://bitbucket.org/osrf/gazebo/pull-request/1777)

1. **gazebo/msgs/world_stats.proto**
    + ***Removed:*** optional bool log_playback = 8;
    + ***Replacement:*** optional LogPlaybackStatistics log_playback_stats = 8;

1. **gazebo/physics/JointState.hh**
    + ***Removed:*** public: JointState(JointPtr _joint, const common::Time
    &_realTime, const common::Time &_simTime)
    + ***Replacement:*** public: JointState(JointPtr _joint, const common::Time
    &_realTime, const common::Time &_simTime, const uint64_t _iterations)

1. **gazebo/physics/LinkState.hh**
    + ***Removed:*** public: LinkState(const LinkPtr _link, const common::Time
    &_realTime, const common::Time &_simTime)
    + ***Replacement:*** public: LinkState(const LinkPtr _link,
    const common::Time &_realTime, const common::Time &_simTime, const uint64_t
    _iterations)
    + ***Removed:*** public: void Load(const LinkPtr _link, const common::Time
    &_realTime, const common::Time &_simTime)
    + ***Replacement:*** public: void Load(const LinkPtr _link, const
    common::Time &_realTime, const common::Time &_simTime, const uint64_t
    _iterations)

1. **gazebo/physics/ModelState.hh**
    + ***Removed:*** public: ModelState(const ModelPtr _model, const
    common::Time &_realTime, const common::Time &_simTime)
    + ***Replacement:*** public: ModelState(const ModelPtr _model, const
    common::Time &_realTime, const common::Time &_simTime, const uint64_t
    _iterations)
    + ***Removed:*** public: void Load(const ModelPtr _model, const common::Time
    &_realTime, const common::Time &_simTime)
    + ***Replacement:*** public: void Load(const ModelPtr _model, const
    common::Time &_realTime, const common::Time &_simTime, const uint64_t
    _iterations)

1. **gazebo/physics/State.hh**
    + ***Removed:*** public: State(const std::string &_name, const
    common::Time &_realTime, const common::Time &_simTime)
    + ***Replacement:*** public: State(const std::string &_name,
    const common::Time &_realTime, const common::Time &_simTime, const uint64_t
    _iterations)

1. **gazebo/physics/ModelState.hh**
    + ***Removed:*** public: void Load(const ModelPtr _model, const common::Time
    &_realTime, const common::Time &_simTime)
    + ***Replacement:*** public: void Load(const ModelPtr _model, const
    common::Time &_realTime, const common::Time &_simTime, const uint64_t
    _iterations)

1. ignition-math is now a dependency. Many classes and functions are modified to use ignition-math, please see the pull request listing below for individual changes.
    + [http://ignitionrobotics.org/libraries/math](http://ignitionrobotics.org/libraries/math)
    + [Gazebo migration](https://bitbucket.org/osrf/gazebo/src/583edbeb90759d43d994cc57c0797119dd6d2794/ign-math-migration.md)
    * [Pull request #1756](https://bitbucket.org/osrf/gazebo/pull-request/1756)
    * [Pull request #1766](https://bitbucket.org/osrf/gazebo/pull-request/1766)
    * [Pull request #1774](https://bitbucket.org/osrf/gazebo/pull-request/1774)
    * [Pull request #1771](https://bitbucket.org/osrf/gazebo/pull-request/1771)
    * [Pull request #1776](https://bitbucket.org/osrf/gazebo/pull-request/1776)
    * [Pull request #1777](https://bitbucket.org/osrf/gazebo/pull-request/1777)
    * [Pull request #1772](https://bitbucket.org/osrf/gazebo/pull-request/1772)
    * [Pull request #1773](https://bitbucket.org/osrf/gazebo/pull-request/1773)
    * [Pull request #1778](https://bitbucket.org/osrf/gazebo/pull-request/1778)

1. Gazebo client's should now use `gazebo/gazebo_client.hh` and `libgazebo_client.so` instead of `gazebo/gazebo.hh` and `libgazebo.so`. This separates running a Gazebo server from a Gazebo client.
    + ***Removed:*** bool gazebo::setupClient(int _argc = 0, char **_argv = 0);
    + ***Replacement:*** bool gazebo::client::setup(int _argc = 0, char **_argv = 0);

1. **gazebo/rendering/GpuLaser.hh**
    + ***Removed:*** protected: double near
    + ***Replacement:*** protected: double nearClip

1. **gazebo/rendering/GpuLaser.hh**
    + ***Removed:*** protected: double far
    + ***Replacement:*** protected: double farClip

1. **gazebo/rendering/Visual.hh**
    + ***Removed:*** public: void Fini();
    + ***Replacement:*** public: virtual void Fini();

1. **gazebo/common/MeshManager.hh**
    + ***Removed:*** void CreateExtrudedPolyline(const std::string &_name, const std::vector<math::Vector2d> &_vertices, const double &_height, const math::Vector2d &_uvCoords)
    + ***Replacement:*** void CreateExtrudedPolyline(const std::string &_name, const const std::vector<std::vector<math::Vector2d> > &_vertices, const double &_height, const math::Vector2d &_uvCoords)

1. **gazebo/common/GTSMeshUtils.hh**
    + ***Removed:*** public: static bool CreateExtrudedPolyline(const std::vector<math::Vector2d> &_vertices, const double &_height, SubMesh *_submesh)
    + ***Replacement:*** public: static bool DelaunayTriangulation(const std::vector<std::vector<math::Vector2d> > &_path, SubMesh *_submesh)

1. **gazebo/physics/PolylineShape.hh**
    + ***Removed:*** public: std::vector<math::Vector2d> GetVertices() const
    + ***Replacement:*** public: std::vector<std::vector<math::Vector2d> > GetVertices() const

1. **gazebo/physics/SurfaceParams.hh**
    + ***Removed:*** public: FrictionPyramid frictionPyramid
    + ***Replacement:*** public: FrictionPyramidPtr GetFrictionPyramid() const

### Deletions

1. **gazebo/gui/RenderWidget.hh**
    + The ShowEditor(bool _show)

### Additions

1. **gazebo/msgs/log_playback_control.proto**
    + New message to control the playback from a log file.

1. **gazebo/util/LogPlay.hh**
    + public: bool Rewind()

1. **gazebo/physics/LinkState.hh**
    + public: virtual void SetIterations(const uint64_t _iterations)

1. **gazebo/physics/ModelState.hh**
    + public: virtual void SetIterations(const uint64_t _iterations)

1. **gazebo/physics/State.hh**
    + public: uint64_t GetIterations() const
    + public: virtual void SetIterations(const uint64_t _iterations)

1. **gazebo/physics/WorldState.hh**
    + public: virtual void SetIterations(const uint64_t _iterations)

1. **gazebo/util/LogPlay.hh**
    + public: uint64_t GetInitialIterations() const
    + public: bool HasIterations() const

## Gazebo 4.X to 5.X

### C++11 compiler required

Gazebo 5.x uses features from the new c++11 standard. This requires to have a compatible c++11 compiler. Note that some platforms (like Ubuntu Precise) do not include one by default.

### Modifications

1. Privatized World::dirtyPoses
    + World::dirtyPoses used to be a public attribute. This is now a private attribute, and specific "friends" have been added to the World file.

1. Privatized Scene::skyx
    + Scene::skyx used to be a public attribute. This is now a private attribute, and a GetSkyX() funcion has been added to access the sky object.

1. **gazebo/rendering/Visual.hh**
    + The GetBoundingBox() function now returns a local bounding box without scale applied.

1. **gazebo/math/Box.hh**
    + The constructor that takes two math::Vector3 values now treats these as two corners, and computes the minimum and maximum values automatically. This change is API and ABI compatible.

1. **Informational logs:** The log files will be created inside
  ~/.gazebo/server-<GAZEBO_MASTER_PORT> and
  ~/.gazebo/client-<GAZEBO_MASTER_PORT>. The motivation for this
  change is to avoid name collisions when cloning a simulation. If the
  environment variable GAZEBO_MASTER_URI is not present or invalid,
  <GAZEBO_MASTER_PORT> will be replaced by "default".

1. **gazebo/common/Plugin.hh**
    + ***Removed:*** protected: std::string Plugin::handle
    + ***Replacement:*** protected: std::string Plugin::handleName

1. **gazebo/gui/KeyEventHandler.hh**
    + ***Removed:*** public: void HandlePress(const common::KeyEvent &_event);
    + ***Replacement:*** public: bool HandlePress(const common::KeyEvent &_event);

1. **gazebo/gui/KeyEventHandler.hh**
    + ***Removed:*** public: void HandleRelease(const common::KeyEvent &_event);
    + ***Replacement:*** public: bool HandleRelease(const common::KeyEvent &_event);

1. **gazebo/rendering/UserCamera.hh**
    + ***Removed:*** private: void OnJoy(ConstJoystickPtr &_msg)
    + ***Replacement:*** private: void OnJoyTwist(ConstJoystickPtr &_msg)

1. **gazebo/rendering/Camera.hh**
    + ***Deprecation:*** public: void RotatePitch(math::Angle _angle);
    + ***Replacement:*** public: void Pitch(const math::Angle &_angle,
                                        Ogre::Node::TransformSpace _relativeTo = Ogre::Node::TS_LOCAL);
    + ***Deprecation:*** public: void RotateYaw(math::Angle _angle);
    + ***Replacement:*** public: void Yaw(const math::Angle &_angle,
                                        Ogre::Node::TransformSpace _relativeTo = Ogre::Node::TS_LOCAL);

1. **gazebo/rendering/AxisVisual.hh**
    + ***Removed:*** public: void ShowRotation(unsigned int _axis)
    + ***Replacement:*** public: void ShowAxisRotation(unsigned int _axis, bool _show)

1. **gazebo/rendering/ArrowVisual.hh**
    + ***Removed:*** public: void ShowRotation()
    + ***Replacement:*** public: void ShowRotation(bool _show)

### Deletions

1. **gazebo/physics/Collision.hh**
    + unsigned int GetShapeType()

1. **gazebo/physics/World.hh**
    + EntityPtr GetSelectedEntity() const

1. **gazebo/physics/bullet/BulletJoint.hh**
    + void SetAttribute(Attribute, unsigned int, double)

1. **gazebo/physics/simbody/SimbodyJoint.hh**
    + void SetAttribute(Attribute, unsigned int, double)


## Gazebo 3.1 to 4.0

### New Deprecations

1. **gazebo/physics/Collision.hh**
    + ***Deprecation*** unsigned int GetShapeType()
    + ***Replacement*** unsigned int GetShapeType() const

1. **gazebo/physics/Joint.hh**
    + ***Deprecation*** virtual double GetMaxForce(unsigned int)
    + ***Deprecation*** virtual void SetMaxForce(unsigned int, double)
    + ***Deprecation*** virtual void SetAngle(unsigned int, math::Angle)
    + ***Replacement*** virtual void SetPosition(unsigned int, double)

### Modifications
1. **gazebo/physics/Model.hh**
    + ***Removed:*** Link_V GetLinks() const `ABI Change`
    + ***Replacement:***  const Link_V &GetLinks() const

1. **gzprop command line tool**
    + The `gzprop` command line tool outputs a zip file instead of a tarball.

### Additions

1. **gazebo/msgs/msgs.hh**
    + sdf::ElementPtr LightToSDF(const msgs::Light &_msg, sdf::ElementPtr _sdf = sdf::ElementPtr())

1. **gazebo/rendering/Light.hh**
    + math::Quaternion GetRotation() const
    + void SetRotation(const math::Quaternion &_q)
    + LightPtr Clone(const std::string &_name, ScenePtr _scene)

1. **gazebo/rendering/Scene.hh**
    + void AddLight(LightPtr _light)
    + void RemoveLight(LightPtr _light)

1. **gazebo/gui/GuiEvents.hh**
    + template<typename T> static event::ConnectionPtr ConnectLightUpdate(T _subscriber)
    + static void DisconnectLightUpdate(event::ConnectionPtr _subscriber)

1. **gazebo/gui/ModelMaker.hh**
    + bool InitFromModel(const std::string & _modelName)

1. **gazebo/gui/LightMaker.hh**
    + bool InitFromLight(const std::string & _lightName)

1. **gazebo/common/Mesh.hh**
    + int GetMaterialIndex(const Material *_mat) const

1. **gazebo/math/Filter.hh**
    + ***New classes:*** Filter, OnePole, OnePoleQuaternion, OnePoleVector3, BiQuad, and BiQuadVector3

1. **gazebo/physics/Joint.hh**
      + bool FindAllConnectedLinks(const LinkPtr &_originalParentLink,
          Link_V &_connectedLinks);
      + math::Pose ComputeChildLinkPose( unsigned int _index,
          double _position);

1. **gazebo/physics/Link.hh**
      + void Move(const math::Pose &_worldRefernceFrameSrc,
                        const math::Pose &_worldRefernceFrameDst);
      + bool FindAllConnectedLinksHelper(
          const LinkPtr &_originalParentLink,
          Link_V &_connectedLinks, bool _fistLink = false);
      + bool ContainsLink(const Link_V &_vector, const LinkPtr &_value);
      + msgs::Visual GetVisualMessage(const std::string &_name)

### Modifications
1. **gazebo/physics/Model.hh**
    + ***Removed:*** Link_V GetLinks() const `ABI Change`
    + ***Replacement:***  const Link_V &GetLinks() const

1. **gazebo/physics/Base.cc**
    + ***Removed*** std::string GetScopedName() const
    + ***Replaced*** std::string GetScopedName(bool _prependWorldName=false) const

## Gazebo 3.0 to 3.1

### Additions

1. **gazebo/physics/World.hh**
      + void RemoveModel(const std::string &_name);
      + void RemoveModel(ModelPtr _model);

1. **gazebo/physics/JointController.hh**
    + void SetPositionPID(const std::string &_jointName, const common::PID &_pid);
    + void SetVelocityPID(const std::string &_jointName, const common::PID &_pid);

## Gazebo 2.0 to 3.0

### New Deprecations

1. **gazebo/physics/Joint.hh**
    + ***Deprecation*** virtual void ApplyDamping()
    + ***Replacement*** virtual void ApplyStiffnessDamping()
    ---
    + ***Deprecation*** double GetDampingCoefficient() const
    + ***Replacement*** double GetDamping(int _index)

1. **gazebo/physics/ode/ODEJoint.hh**
    + ***Deprecation*** void CFMDamping()
    + ***Replacement*** void ApplyImplicitStiffnessDamping()

1. **gazebo/physics/ScrewJoint.hh**
    + ***Deprecation*** virtual void SetThreadPitch(unsigned int _index, double _threadPitch) = 0
    + ***Replacement*** virtual void SetThreadPitch(double _threadPitch) = 0
    ---
    + ***Deprecation*** virtual void GetThreadPitch(unsigned int _index) = 0
    + ***Replacement*** virtual void GetThreadPitch() = 0

1. **gazebo/physics/bullet/BulletScrewJoint.hh**
    + ***Deprecation*** protected: virtual void Load(sdf::ElementPtr _sdf)
    + ***Replacement*** public: virtual void Load(sdf::ElementPtr _sdf)

1. **gazebo/physics/PhysicsEngine.hh**
    + ***Deprecation*** virtual void SetSORPGSPreconIters(unsigned int _iters)
    + ***Replacement*** virtual bool SetParam(const std::string &_key, const boost::any &_value)
    ---
    + ***Deprecation*** virtual void SetSORPGSIters(unsigned int _iters)
    + ***Replacement*** virtual bool SetParam(const std::string &_key, const boost::any &_value)
    ---
    + ***Deprecation*** virtual void SetSORPGSW(double _w)
    + ***Replacement*** virtual bool SetParam(const std::string &_key, const boost::any &_value)
    ---
    + ***Deprecation*** virtual int GetSORPGSPreconIters()
    + ***Replacement*** virtual boost::any GetParam(const std::string &_key) const
    ---
    + ***Deprecation*** virtual int GetSORPGSIters()
    + ***Replacement*** virtual boost::any GetParam(const std::string &_key) const
    ---
    + ***Deprecation*** virtual double GetSORPGSW()
    + ***Replacement*** virtual boost::any GetParam(const std::string &_key) const

1. **gazebo/physics/bullet/BulletPhysics.hh**
    + ***Deprecation*** virtual bool SetParam(BulletParam _param, const boost::any &_value)
    + ***Replacement*** virtual bool SetParam(const std::string &_key, const boost::any &_value)
    ---
    + ***Deprecation*** virtual boost::any GetParam(BulletParam _param) const
    + ***Replacement*** virtual boost::any GetParam(const std::string &_key) const

1. **gazebo/physics/ode/ODEPhysics.hh**
    + ***Deprecation*** virtual bool SetParam(ODEParam _param, const boost::any &_value)
    + ***Replacement*** virtual bool SetParam(const std::string &_key, const boost::any &_value)
    ---
    + ***Deprecation*** virtual boost::any GetParam(ODEParam _param) const
    + ***Replacement*** virtual boost::any GetParam(const std::string &_key) const

1. **gazebo/physics/dart/DARTPhysics.hh**
    + ***Deprecation*** virtual boost::any GetParam(DARTParam _param) const
    + ***Replacement*** virtual boost::any GetParam(const std::string &_key) const

1. **gazebo/physics/Joint.hh**
    + ***Deprecation*** virtual double GetAttribute(const std::string &_key, unsigned int _index) = 0
    + ***Replacement*** virtual double GetParam(const std::string &_key, unsigned int _index) = 0;

1. **gazebo/physics/bullet/BulletJoint.hh**
    + ***Deprecation*** virtual double GetAttribute(const std::string &_key, unsigned int _index)
    + ***Replacement*** virtual double GetParam(const std::string &_key, unsigned int _index)

1. **gazebo/physics/bullet/BulletScrewJoint.hh**
    + ***Deprecation*** virtual double GetAttribute(const std::string &_key, unsigned int _index)
    + ***Replacement*** virtual double GetParam(const std::string &_key, unsigned int _index)

1. **gazebo/physics/dart/DARTJoint.hh**
    + ***Deprecation*** virtual double GetParam(const std::string &_key, unsigned int _index)
    + ***Replacement*** virtual double GetAttribute(const std::string &_key, unsigned int _index)

1. **gazebo/physics/ode/ODEJoint.hh**
    + ***Deprecation*** virtual double GetParam(const std::string &_key, unsigned int _index)
    + ***Replacement*** virtual double GetAttribute(const std::string &_key, unsigned int _index)

1. **gazebo/physics/ode/ODEScrewJoint.hh**
    + ***Deprecation*** virtual double GetParam(const std::string &_key, unsigned int _index)
    + ***Replacement*** virtual double GetAttribute(const std::string &_key, unsigned int _index)

1. **gazebo/physics/ode/ODEUniversalJoint.hh**
    + ***Deprecation*** virtual double GetParam(const std::string &_key, unsigned int _index)
    + ***Replacement*** virtual double GetAttribute(const std::string &_key, unsigned int _index)

1. **gazebo/physics/simbody/SimbodyJoint.hh**
    + ***Deprecation*** virtual double GetParam(const std::string &_key, unsigned int _index)
    + ***Replacement*** virtual double GetAttribute(const std::string &_key, unsigned int _index)

1. **gazebo/physics/simbody/SimbodyScrewJoint.hh**
    + ***Deprecation*** virtual double GetParam(const std::string &_key, unsigned int _index)
    + ***Replacement*** virtual double GetAttribute(const std::string &_key, unsigned int _index)

1. **gazebo/physics/Joint.hh**
    + ***Deprecation*** virtual void SetAttribute(const std::string &_key, unsigned int _index, const boost::any &_value) = 0
    + ***Replacement*** virtual bool SetParam(const std::string &_key, unsigned int _index, const boost::any &_value) = 0

1. **gazebo/physics/bullet/BulletJoint.hh**
    + ***Deprecation*** virtual void SetAttribute(const std::string &_key, unsigned int _index, const boost::any &_value)
    + ***Replacement*** virtual bool SetParam(const std::string &_key, unsigned int _index, const boost::any &_value)

1. **gazebo/physics/dart/DARTJoint.hh**
    + ***Deprecation*** virtual void SetAttribute(const std::string &_key, unsigned int _index, const boost::any &_value)
    + ***Replacement*** virtual bool SetParam(const std::string &_key, unsigned int _index, const boost::any &_value)

1. **gazebo/physics/ode/ODEJoint.hh**
    + ***Deprecation*** virtual void SetAttribute(const std::string &_key, unsigned int _index, const boost::any &_value)
    + ***Replacement*** virtual bool SetParam(const std::string &_key, unsigned int _index, const boost::any &_value)

1. **gazebo/physics/ode/ODEScrewJoint.hh**
    + ***Deprecation*** virtual void SetAttribute(const std::string &_key, unsigned int _index, const boost::any &_value)
    + ***Replacement*** virtual bool SetParam(const std::string &_key, unsigned int _index, const boost::any &_value)

1. **gazebo/physics/ode/ODEUniversalJoint.hh**
    + ***Deprecation*** virtual void SetAttribute(const std::string &_key, unsigned int _index, const boost::any &_value)
    + ***Replacement*** virtual bool SetParam(const std::string &_key, unsigned int _index, const boost::any &_value)

1. **gazebo/physics/simbody/SimbodyJoint.hh**
    + ***Deprecation*** virtual void SetAttribute(const std::string &_key, unsigned int _index, const boost::any &_value)
    + ***Replacement*** virtual bool SetParam(const std::string &_key, unsigned int _index, const boost::any &_value)

1. **gazebo/physics/simbody/SimbodyScrewJoint.hh**
    + ***Deprecation*** virtual void SetAttribute(const std::string &_key, unsigned int _index, const boost::any &_value)
    + ***Replacement*** virtual bool SetParam(const std::string &_key, unsigned int _index, const boost::any &_value)

### Modifications
1. **gazebo/physics/Entity.hh**
    + ***Removed:*** inline const math::Pose &GetWorldPose() const `ABI change`
    + ***Replacement:*** inline virutal const math::Pose &GetWorldPose() const
1. **gazebo/physics/Box.hh**
    + ***Removed:*** bool operator==(const Box &_b) `ABI Change`
    + ***Replacement:***  bool operator==(const Box &_b) const

1. **gazebo/gui/GuiIface.hh**
    + ***Removed:*** void load() `ABI change`
    + ***Replacement:*** bool load()
    + ***Note:*** Changed return type from void to bool.
1. **Functions in joint classes use unsigned int, instead of int**
    + All functions in Joint classes (gazebo/physics/\*Joint\*) and subclasses (gazebo/physics/[ode,bullet,simbody,dart]/\*Joint\*) now use unsigned integers instead of integers when referring to a specific joint axis.
    + Add const to Joint::GetInitialAnchorPose(), Joint::GetStopDissipation(), Joint::GetStopStiffness()
1. **gazebo/sensors/Noise.hh** `ABI change`
    + ***Removed:*** void Noise::Load(sdf::ElementPtr _sdf)
    + ***Replacement:*** virtual void Noise::Load(sdf::ElementPtr _sdf)
    + ***Removed:*** void Noise::~Noise()
    + ***Replacement:*** virtual void Noise::~Noise()
    + ***Removed:*** void Noise::Apply() const
    + ***Replacement:*** void Noise::Apply()
    + ***Note:*** Make Noise a base class and refactored out GaussianNoiseModel to its own class.
1. **gazebo/transport/ConnectionManager.hh**
    + ***Removed:*** bool ConnectionManager::Init(const std::string &_masterHost, unsigned int _masterPort) `ABI change`
    + ***Replacement:*** bool ConnectionManager::Init(const std::string &_masterHost, unsigned int _masterPort, uint32_t _timeoutIterations = 30)
    + ***Note:*** No changes to downstream code required. A third parameter has been added that specifies the number of timeout iterations. This parameter has a default value of 30.
1. **gazebo/transport/TransportIface.hh**
    + ***Removed:*** bool init(const std::string &_masterHost = "", unsigned int _masterPort = 0) `ABI change`
    + ***Replacement:*** bool init(const std::string &_masterHost = "", unsigned int _masterPort = 0, uint32_t _timeoutIterations = 30)
    + ***Note:*** No changes to downstream code required. A third parameter has been added that specifies the number of timeout iterations. This parameter has a default value of 30.
1. **gazebo/transport/Publication.hh**
    + ***Removed:*** void Publish(MessagePtr _msg, boost::function<void(uint32_t)> _cb, uint32_t _id) `ABI change`
    + ***Replacement:*** int Publish(MessagePtr _msg, boost::function<void(uint32_t)> _cb, uint32_t _id)
    + ***Note:*** Only the return type changed.

1. **gazebo/common/ModelDatabase.hh** `API change`
    + ***Removed:*** void ModelDatabase::GetModels(boost::function<void (const std::map<std::string, std::string> &)> _func)
    + ***Replacement:*** event::ConnectionPtr ModelDatabase::GetModels(boost::function<void (const std::map<std::string, std::string> &)> _func)
    + ***Note:*** The replacement function requires that the returned connection shared pointer remain valid in order to receive the GetModels callback. Reset the shared pointer to stop receiving GetModels callback.

1. **gazebo/physics/Collision.hh** `API change`
    + ***Modified:*** SurfaceParamsPtr Collision::surface
    + ***Note:*** Changed from `private` to `protected`

1. **gazebo/physics/MultiRayShape.hh** `API change`
    + ***Removed:*** double MultiRayShape::GetRange(int _index)
    + ***Replacement:*** double MultiRayShape::GetRange(unsigned int _index)
    + ***Removed:*** double MultiRayShape::GetRetro(int _index)
    + ***Replacement:*** double MultiRayShape::GetRetro(unsigned int _index)
    + ***Removed:*** double MultiRayShape::GetFiducial(int _index)
    + ***Replacement:*** double MultiRayShape::GetFiducial(unsigned int _index)
    + ***Note:*** Changed argument type from int to unsigned int.

1. **gazebo/physics/SurfaceParams.hh**
    + ***Removed:*** void FillMsg(msgs::Surface &_msg)
    + ***Replacement:*** virtual void FillMsg(msgs::Surface &_msg)

1. **gazebo/sensors/RaySensor.hh** `API change`
    + ***Removed:*** double RaySensor::GetRange(int _index)
    + ***Replacement:*** double RaySensor::GetRange(unsigned int _index)
    + ***Removed:*** double RaySensor::GetRetro(int _index)
    + ***Replacement:*** double RaySensor::GetRetro(unsigned int _index)
    + ***Removed:*** double RaySensor::GetFiducial(int _index)
    + ***Replacement:*** double RaySensor::GetFiducial(unsigned int _index)
    + ***Note:*** Changed argument type from int to unsigned int.

1. **gazebo/physics/PhysicsEngine.hh**
    + ***Removed*** virtual void SetParam(const std::string &_key, const boost::any &_value)
    + ***Replacement*** virtual bool SetParam(const std::string &_key, const boost::any &_value)

1. **gazebo/physics/ode/ODEPhysics.hh**
    + ***Removed*** virtual void SetParam(const std::string &_key, const boost::any &_value)
    + ***Replacement*** virtual bool SetParam(const std::string &_key, const boost::any &_value)

1. **gazebo/physics/bullet/BulletPhysics.hh**
    + ***Removed*** virtual void SetParam(const std::string &_key, const boost::any &_value)
    + ***Replacement*** virtual bool SetParam(const std::string &_key, const boost::any &_value)

1. **gazebo/physics/BallJoint.hh**
    + ***Removed*** virtual void SetHighStop(unsigned int /*_index*/, const math::Angle &/*_angle*/)
    + ***Replacement*** virtual bool SetHighStop(unsigned int /*_index*/, const math::Angle &/*_angle*/)
    ---
    + ***Removed*** virtual void SetLowStop(unsigned int /*_index*/, const math::Angle &/*_angle*/)
    + ***Replacement*** virtual bool SetLowStop(unsigned int /*_index*/, const math::Angle &/*_angle*/)

1. **gazebo/physics/Joint.hh**
    + ***Removed*** virtual void SetHighStop(unsigned int _index, const math::Angle &_angle)
    + ***Replacement*** virtual bool SetHighStop(unsigned int _index, const math::Angle &_angle)
    ---
    + ***Removed*** virtual void SetLowStop(unsigned int _index, const math::Angle &_angle)
    + ***Replacement*** virtual bool SetLowStop(unsigned int _index, const math::Angle &_angle)

1. **gazebo/physics/bullet/BulletBallJoint.hh**
    + ***Removed*** virtual void SetHighStop(unsigned int _index, const math::Angle &_angle)
    + ***Replacement*** virtual bool SetHighStop(unsigned int _index, const math::Angle &_angle)
    ---
    + ***Removed*** virtual void SetLowStop(unsigned int _index, const math::Angle &_angle)
    + ***Replacement*** virtual bool SetLowStop(unsigned int _index, const math::Angle &_angle)

1. **gazebo/physics/bullet/BulletHinge2Joint.hh**
    + ***Removed*** virtual void SetHighStop(unsigned int _index, const math::Angle &_angle)
    + ***Replacement*** virtual bool SetHighStop(unsigned int _index, const math::Angle &_angle)
    ---
    + ***Removed*** virtual void SetLowStop(unsigned int _index, const math::Angle &_angle)
    + ***Replacement*** virtual bool SetLowStop(unsigned int _index, const math::Angle &_angle)

1. **gazebo/physics/bullet/BulletHingeJoint.hh**
    + ***Removed*** virtual void SetHighStop(unsigned int _index, const math::Angle &_angle)
    + ***Replacement*** virtual bool SetHighStop(unsigned int _index, const math::Angle &_angle)
    ---
    + ***Removed*** virtual void SetLowStop(unsigned int _index, const math::Angle &_angle)
    + ***Replacement*** virtual bool SetLowStop(unsigned int _index, const math::Angle &_angle)

1. **gazebo/physics/bullet/BulletScrewJoint.hh**
    + ***Removed*** virtual void SetHighStop(unsigned int _index, const math::Angle &_angle)
    + ***Replacement*** virtual bool SetHighStop(unsigned int _index, const math::Angle &_angle)
    ---
    + ***Removed*** virtual void SetLowStop(unsigned int _index, const math::Angle &_angle)
    + ***Replacement*** virtual bool SetLowStop(unsigned int _index, const math::Angle &_angle)

1. **gazebo/physics/bullet/BulletSliderJoint.hh**
    + ***Removed*** virtual void SetHighStop(unsigned int _index, const math::Angle &_angle)
    + ***Replacement*** virtual bool SetHighStop(unsigned int _index, const math::Angle &_angle)
    ---
    + ***Removed*** virtual void SetLowStop(unsigned int _index, const math::Angle &_angle)
    + ***Replacement*** virtual bool SetLowStop(unsigned int _index, const math::Angle &_angle)

1. **gazebo/physics/bullet/BulletUniversalJoint.hh**
    + ***Removed*** virtual void SetHighStop(unsigned int _index, const math::Angle &_angle)
    + ***Replacement*** virtual bool SetHighStop(unsigned int _index, const math::Angle &_angle)
    ---
    + ***Removed*** virtual void SetLowStop(unsigned int _index, const math::Angle &_angle)
    + ***Replacement*** virtual bool SetLowStop(unsigned int _index, const math::Angle &_angle)

1. **gazebo/physics/dart/DARTJoint.hh**
    + ***Removed*** virtual void SetHighStop(unsigned int _index, const math::Angle &_angle)
    + ***Replacement*** virtual bool SetHighStop(unsigned int _index, const math::Angle &_angle)
    ---
    + ***Removed*** virtual void SetLowStop(unsigned int _index, const math::Angle &_angle)
    + ***Replacement*** virtual bool SetLowStop(unsigned int _index, const math::Angle &_angle)

1. **gazebo/physics/ode/ODEJoint.hh**
    + ***Removed*** virtual void SetHighStop(unsigned int _index, const math::Angle &_angle)
    + ***Replacement*** virtual bool SetHighStop(unsigned int _index, const math::Angle &_angle)
    ---
    + ***Removed*** virtual void SetLowStop(unsigned int _index, const math::Angle &_angle)
    + ***Replacement*** virtual bool SetLowStop(unsigned int _index, const math::Angle &_angle)

1. **gazebo/physics/ode/ODEUniversalJoint.hh**
    + ***Removed*** virtual void SetHighStop(unsigned int _index, const math::Angle &_angle)
    + ***Replacement*** virtual bool SetHighStop(unsigned int _index, const math::Angle &_angle)
    ---
    + ***Removed*** virtual void SetLowStop(unsigned int _index, const math::Angle &_angle)
    + ***Replacement*** virtual bool SetLowStop(unsigned int _index, const math::Angle &_angle)

1. **gazebo/physics/simbody/SimbodyJoint.hh**
    + ***Removed*** virtual void SetHighStop(unsigned int _index, const math::Angle &_angle)
    + ***Replacement*** virtual bool SetHighStop(unsigned int _index, const math::Angle &_angle)
    ---
    + ***Removed*** virtual void SetLowStop(unsigned int _index, const math::Angle &_angle)
    + ***Replacement*** virtual bool SetLowStop(unsigned int _index, const math::Angle &_angle)

1. **gazebo/physics/simbody/SimbodyScrewJoint.hh**
    + ***Removed*** virtual void SetHighStop(unsigned int _index, const math::Angle &_angle)
    + ***Replacement*** virtual bool SetHighStop(unsigned int _index, const math::Angle &_angle)
    ---
    + ***Removed*** virtual void SetLowStop(unsigned int _index, const math::Angle &_angle)
    + ***Replacement*** virtual bool SetLowStop(unsigned int _index, const math::Angle &_angle)

### Additions

1. **gazebo/physics/Joint.hh**
      + bool FindAllConnectedLinks(const LinkPtr &_originalParentLink,
          Link_V &_connectedLinks);
      + math::Pose ComputeChildLinkPose( unsigned int _index,
          double _position);

1. **gazebo/physics/Link.hh**
      + void MoveFrame(const math::Pose &_worldReferenceFrameSrc,
                       const math::Pose &_worldReferenceFrameDst);
      + bool FindAllConnectedLinksHelper(
          const LinkPtr &_originalParentLink,
          Link_V &_connectedLinks, bool _fistLink = false);
      + bool ContainsLink(const Link_V &_vector, const LinkPtr &_value);

1. **gazebo/physics/Collision.hh**
    + void SetWorldPoseDirty()
    + virtual const math::Pose &GetWorldPose() const
1. **gazebo/physics/JointController.hh**
      + common::Time GetLastUpdateTime() const
      + std::map<std::string, JointPtr> GetJoints() const
      + bool SetPositionTarget(const std::string &_jointName, double _target)
      + bool SetVelocityTarget(const std::string &_jointName, double _target)
      + std::map<std::string, common::PID> GetPositionPIDs() const
      + std::map<std::string, common::PID> GetVelocityPIDs() const
      + std::map<std::string, double> GetForces() const
      + std::map<std::string, double> GetPositions() const
      + std::map<std::string, double> GetVelocities() const


1. **gazebo/common/PID.hh**
      + double GetPGain() const
      + double GetIGain() const
      + double GetDGain() const
      + double GetIMax() const
      + double GetIMin() const
      + double GetCmdMax() const
      + double GetCmdMin() const


1. **gazebo/transport/TransportIface.hh**
    +  transport::ConnectionPtr connectToMaster()

1. **gazebo/physics/World.hh**
    +  msgs::Scene GetSceneMsg() const
1. **gazebo/physics/ContactManager.hh**
    + unsigned int GetFilterCount()
    + bool HasFilter(const std::string &_name)
    + void RemoveFilter(const std::string &_name)

1. **gazebo/physics/Joint.hh**
    + virtual void Fini()
    + math::Pose GetAnchorErrorPose() const
    + math::Quaternion GetAxisFrame(unsigned int _index) const
    + double GetWorldEnergyPotentialSpring(unsigned int _index) const
    + math::Pose GetParentWorldPose() const
    + double GetSpringReferencePosition(unsigned int) const
    + math::Pose GetWorldPose() const
    + virtual void SetEffortLimit(unsigned _index, double _stiffness)
    + virtual void SetStiffness(unsigned int _index, double _stiffness) = 0
    + virtual void SetStiffnessDamping(unsigned int _index, double _stiffness, double _damping, double _reference = 0) = 0
    + bool axisParentModelFrame[MAX_JOINT_AXIS]
    + protected: math::Pose parentAnchorPose
    + public: double GetInertiaRatio(const math::Vector3 &_axis) const

1. **gazebo/physics/Link.hh**
    + double GetWorldEnergy() const
    + double GetWorldEnergyKinetic() const
    + double GetWorldEnergyPotential() const
    + bool initialized

1. **gazebo/physics/Model.hh**
    + double GetWorldEnergy() const
    + double GetWorldEnergyKinetic() const
    + double GetWorldEnergyPotential() const

1. **gazebo/physics/SurfaceParams.hh**
    + FrictionPyramid()
    + ~FrictionPyramid()
    + double GetMuPrimary()
    + double GetMuSecondary()
    + void SetMuPrimary(double _mu)
    + void SetMuSecondary(double _mu)
    + math::Vector3 direction1
    + ***Note:*** Replaces mu, m2, fdir1 variables

1. **gazebo/physics/bullet/BulletSurfaceParams.hh**
    + BulletSurfaceParams()
    + virtual ~BulletSurfaceParams()
    + virtual void Load(sdf::ElementPtr _sdf)
    + virtual void FillMsg(msgs::Surface &_msg)
    + virtual void ProcessMsg(msgs::Surface &_msg)
    + FrictionPyramid frictionPyramid

1. **gazebo/physics/ode/ODESurfaceParams.hh**
    + virtual void FillMsg(msgs::Surface &_msg)
    + virtual void ProcessMsg(msgs::Surface &_msg)
    + double bounce
    + double bounce
    + double bounceThreshold
    + double kp
    + double kd
    + double cfm
    + double erp
    + double maxVel
    + double minDepth
    + FrictionPyramid frictionPyramid
    + double slip1
    + double slip2

1. **gazebo/rendering/Light.hh**
    + bool GetVisible() const
    + virtual void LoadFromMsg(const msgs::Light &_msg)

1. **gazebo/sensors/ForceTorqueSensor.hh**
    + physics::JointPtr GetJoint() const

1. **gazebo/sensors/Noise.hh**
    + virtual double ApplyImpl(double _in)
    + virtual void Fini()
    + virtual void SetCustomNoiseCallback(boost::function<double (double)> _cb)

1. **gazebo/sensors/Sensor.hh**
    + NoisePtr GetNoise(unsigned int _index = 0) const

1. **gazebo/sensors/GaussianNoiseModel.hh**

1. **gazebo/physics/ode/ODEUniversalJoint.hh**
    + virtual void SetHighStop(unsigned int _index, const math::Angle &_angle)
    + virtual void SetLowStop(unsigned int _index, const math::Angle &_angle)
    + virtual void SetAttribute(const std::string &_key, unsigned int _index, const boost::any &_value)
    + virtual double GetAttribute(const std::string &_key, unsigned int _index)

1. **gazebo/physics/simbody/SimbodyScrewJoint.hh**
    + virtual void SetThreadPitch(double _threadPitch)
    + virtual void GetThreadPitch()

1. **gazebo/physics/ode/ODEScrewJoint.hh**
    + virtual void SetThreadPitch(double _threadPitch)
    + virtual void GetThreadPitch()

1. **gazebo/physics/ScrewJoint.hh**
    + virtual math::Vector3 GetAnchor(unsigned int _index) const
    + virtual void SetAnchor(unsigned int _index, const math::Vector3 &_anchor)

1. **gazebo/physics/bullet/BulletJoint.hh**
    + virtual math::Angle GetHighStop(unsigned int _index)
    + virtual math::Angle GetLowStop(unsigned int _index)

1. **gazebo/physics/simbody/SimbodyPhysics.hh**
    + virtual boost::any GetParam(const std::string &_key) const
    + virtual bool SetParam(const std::string &_key, const boost::any &_value)

1. **gazebo/physics/dart/DARTPhysics.hh**
    + virtual boost::any GetParam(const std::string &_key) const
    + virtual bool SetParam(const std::string &_key, const boost::any &_value)

1. **gazebo/physics/Joint.hh**
    + math::Quaternion GetAxisFrameOffset(unsigned int _index) const

### Deletions

1. **Removed libtool**
    + Libtool used to be an option for loading plugins. Now, only libdl is supported.

1. **gazebo/physics/Base.hh**
    + Base_V::iterator childrenEnd

1. **gazebo/sensors/Noise.hh**
    + double Noise::GetMean() const
    + double Noise::GetStdDev() const
    + double Noise::GetBias() const
    + ***Note:*** Moved gaussian noise functions to a new GaussianNoiseModel class

1. **gazebo/physics/SurfaceParams.hh**
    + double bounce
    + double bounce
    + double bounceThreshold
    + double kp
    + double kd
    + double cfm
    + double erp
    + double maxVel
    + double minDepth
    + double mu1
    + double mu2
    + double slip1
    + double slip2
    + math::Vector3 fdir1
    + ***Note:*** These parameters were moved to FrictionPyramid,
      ODESurfaceParams, and BulletSurfaceParams.


## Gazebo 1.9 to 2.0

### New Deprecations

1. **gazebo/gazebo.hh**
    + ***Deprecation*** void fini()
    + ***Deprecation*** void stop()
    + ***Replacement*** bool shutdown()
    + ***Note*** Replace fini and stop with shutdown
    ---
    + ***Deprecation*** bool load()
    + ***Deprecation*** bool init()
    + ***Deprecation*** bool run()
    + ***Replacement*** bool setupClient()
        + Use this function to setup gazebo for use as a client
    + ***Replacement*** bool setupServer()
        + Use this function to setup gazebo for use as a server
    + ***Note*** Replace load+init+run with setupClient/setupServer
    ---
    + ***Deprecation*** std::string find_file(const std::string &_file)
    + ***Replacement*** std::string common::find_file(const std::string &_file)
    ---
    + ***Deprecation*** void add_plugin(const std::string &_filename)
    + ***Replacement*** void addPlugin(const std::string &_filename)
    ---
    + ***Deprecation*** void print_version()
    + ***Replacement*** void printVersion()
1. **gazebo/physics/World.hh**
    + ***Deprecation*** void World::StepWorld(int _steps)
    + ***Replacement*** void World::Step(unsigned int _steps)
1. **gazebo/sensors/SensorsIface.hh**
    + ***Deprecation*** std::string sensors::create_sensor(sdf::ElementPtr _elem, const std::string &_worldName,const std::string &_parentName)
    + ***Replacement*** std::string sensors::create_sensor(sdf::ElementPtr _elem, const std::string &_worldName, const std::string &_parentName, uint32_t _parentId)
1. **gazebo/sensors/Sensor.hh**
    + ***Deprecation*** void Sensor::SetParent(const std::string &_name)
    + ***Replacement*** void Sensor::SetParent(const std::string &_name, uint32_t _id)
1. **gazebo/sensors/SensorManager.hh**
    + ***Deprecation*** std::string CreateSensor(sdf::ElementPtr _elem, const std::string &_worldName,  const std::string &_parentName)
    + ***Replacement*** std::string CreateSensor(sdf::ElementPtr _elem, const std::string &_worldName, const std::string &_parentName, uint32_t _parentId)
1. **gazebo/sensors/Collision.hh**
    + ***Deprecation*** void Collision::SetContactsEnabled(bool _enable)
    + ***Replacement*** Use [ContactManager](http://gazebosim.org/api/2.0.0/classgazebo_1_1physics_1_1ContactManager.html).
    ---
    + ***Deprecation*** bool Colliion::GetContactsEnabled() const
    + ***Replacement*** Use [ContactManager](http://gazebosim.org/api/2.0.0/classgazebo_1_1physics_1_1ContactManager.html).
    ---
    + ***Deprecation*** void AddContact(const Contact &_contact)
    + ***Replacement*** Use [ContactManager](http://gazebosim.org/api/2.0.0/classgazebo_1_1physics_1_1ContactManager.html).

### Modifications

1. File rename: `gazebo/common/Common.hh` to `gazebo/common/CommonIface.hh`
1. File rename: `gazebo/physics/Physics.hh` to `gazebo/physics/PhysicsIface.hh`
1. File rename: `gazebo/rendering/Rendering.hh` to `gazebo/rendering/RenderingIface.hh`
1. File rename: `gazebo/sensors/Sensors.hh` to `gazebo/sensors/SensorsIface.hh`
1. File rename: `gazebo/transport/Transport.hh` to `gazebo/transport/TransportIface.hh`
1. File rename: `gazebo/gui/Gui.hh` to `gazebo/gui/GuiIface.hh`
1. File rename: `<model>/manifest.xml` to `<model>/model.config`
1. File rename: `<model_database>/manifest.xml` to `<model_database>/database.config`
1. **gazebo/msgs/physics.proto**
    + ***Removed*** optional double dt
    + ***Replacement*** optional double min_step_size
    ---
    + ***Removed*** optional double update_rate
    + ***Replacement*** optional double real_time_update_rate
1. **gazebo/physics/ModelState.hh**
    + ***Removed*** LinkState ModelState::GetLinkState(int _index) `API change`
    + ***Replacement*** LinkState ModelState::GetLinkState(const std::string &_linkName) const
1. **gazebo/physics/PhyscisEngine.hh**
    + ***Removed*** void PhysicsEngine::SetUpdateRate(double _value) `API change`
    + ***Replacement*** void PhyscisEngine::SetRealTimeUpdateRate(double _rate)
    ---
    + ***Removed*** double PhysicsEngine::GetUpdateRate() `API change`
    + ***Replacement*** double PhysicsEngine::GetRealTimeUpdateRate() const
    ---
    + ***Removed*** void PhysicsEngine::SetStepTime(double _value) `API change`
    + ***Replacement*** void PhysicsEngine::SetMaxStepSize(double _stepSize)
    ---
    + ***Removed*** double PhysicsEngine::GetStepTime() `API change`
    + ***Replacement*** double PhysicsEngine::GetMaxStepSize() const
1. **gazebo/physics/Joint.hh**
    + ***Removed:*** Joint::Load(LinkPtr _parent, LinkPtr _child, const math::Vector3 &_pos) `API chance`
    + ***Replacement:*** Joint::Load(LinkPtr _parent, LinkPtr _child, const math::Pose &_pose)
    ---
    + ***Removed:*** public: double GetInertiaRatio(unsigned int _index) const
    + ***Replacement:*** public: double GetInertiaRatio(const unsigned int _index) const
1. **gazebo/common/Events.hh**
    + ***Removed:*** Events::ConnectWorldUpdateStart(T _subscriber) `API change`
    + ***Replacement*** ConnectionPtr Events::ConnectWorldUpdateBegin(T _subscriber)
    ---
    + ***Removed:*** Events::DisconnectWorldUpdateStart(T _subscriber) `API change`
    + ***Replacement*** ConnectionPtr Events::DiconnectWorldUpdateBegin(T _subscriber)
1. **gazebo/physics/Link.hh**
    + ***Removed*** void Link::RemoveChildJoint(JointPtr _joint) `API change`
    + ***Replacement*** void Link::RemoveChildJoint(const std::string &_jointName)
    ---
    + ***Removed*** void Link::RemoveParentJoint(const std::string &_jointName) `API change`
    + ***Replacement*** void Link::RemoveParentJoint(const std::string &_jointName)
1. **gazebo/physics/MeshShape.hh**
    + ***Removed*** std::string MeshShape::GetFilename() const `API change`
    + ***Replacement*** std::string MeshShape::GetURI() const
    ---
    + ***Removed*** void MeshShape::SetFilename() const `API change`
    + ***Replacement*** std::string MeshShape::SetMesh(const std::string &_uri, const std::string &_submesh = "", bool _center = false) const
1. **gazebo/common/Time.hh**
    + ***Removed*** static Time::NSleep(Time _time) `API change`
    + ***Replacement*** static Time NSleep(unsigned int _ns)

### Deletions

1. **gazebo/physics/Collision.hh**
    + template<typename T> event::ConnectionPtr ConnectContact(T _subscriber)
    + template<typename T> event::ConnectionPtr DisconnectContact(T _subscriber)
    + ***Note:*** The ContactManager::CreateFilter functions can be used to
      create a gazebo topic with contact messages filtered by the name(s)
      of collision shapes. The topic can then be subscribed with a callback
      to replicate this removed functionality. See
      [gazebo pull request #713](https://bitbucket.org/osrf/gazebo/pull-request/713)
      for an example migration.<|MERGE_RESOLUTION|>--- conflicted
+++ resolved
@@ -34,7 +34,9 @@
 
 ### Modifications
 
-<<<<<<< HEAD
+1. **gazebo/gui/**
+    + Dropped support for Qt4 and migrated the gui library to use Qt5.
+
 1. **gazebo/physics/RayShape.hh**
     + Changed `math::Vector3 relativeStartPos` to `ignition::math::Vector3d relativeStartPos`
     + Changed `math::Vector3 relativeEndPos` to `ignition::math::Vector3d relativeEndPos`
@@ -47,10 +49,6 @@
 1. **gazebo/physics/Contact.hh**
     + Changed `math::Vector3 positions[MAX_CONTACT_JOINTS]` to `ignition::math::Vector3d positions[MAX_CONTACT_JOINTS]`
     + Changed `math::Vector3 normals[MAX_CONTACT_JOINTS]` to `ignition::math::Vector3d normals[MAX_CONTACT_JOINTS]`
-=======
-1. **gazebo/gui/**
-    + Dropped support for Qt4 and migrated the gui library to use Qt5.
->>>>>>> bc5bfc6c
 
 1. **gazebo/physics/Entity.hh**
     + `gazebo::math::Pose worldPose` replaced with `ignition::math::Pose3d worldPose`
