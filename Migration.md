## Gazebo 2.0 to 3.0

### New Deprecations

1. **gazebo/physics/Joint.hh**
    + ***Deprecation*** virtual void ApplyDamping()
    + ***Replacement*** virtual void ApplyStiffnessDamping()
    ---
    + ***Deprecation*** double GetDampingCoefficient() const
    + ***Replacement*** double GetDamping(int _index)
1. **gazebo/physics/ode/ODEJoint.hh**
    + ***Deprecation*** void CFMDamping()
    + ***Replacement*** void ApplyImplicitStiffnessDamping()

### Modifications
<<<<<<< HEAD
1. **gazebo/sensors/Noise.hh** `ABI change`
    + ***Removed:*** void Noise::Load(sdf::ElementPtr _sdf)
    + ***Replacement:*** virtual void Noise::Load(sdf::ElementPtr _sdf)
    + ***Removed:*** void Noise::~Noise()
    + ***Replacement:*** virtual void Noise::~Noise()
    + ***Removed:*** void Noise::Apply() const
    + ***Replacement:*** void Noise::Apply()
    + ***Note:*** Make Noise a base class and refactored out GaussianNoiseModel to its own class. Changed some functions to virtual and remove const keyword in the process.
=======
1. **Functions in joint classes use unsigned int, instead of int**
    + All functions in Joint classes (gazebo/physics/\*Joint\*) and subclasses (gazebo/physics/[ode,bullet,simbody,dart]/\*Joint\*) now use unsigned integers instead of integers when referring to a specific joint axis.
>>>>>>> 4d26030c
1. **gazebo/transport/ConnectionManager.hh**
    + ***Removed:*** bool ConnectionManager::Init(const std::string &_masterHost, unsigned int _masterPort) `ABI change`
    + ***Replacement:*** bool ConnectionManager::Init(const std::string &_masterHost, unsigned int _masterPort, uint32_t _timeoutIterations = 30)
    + ***Note:*** No changes to downstream code required. A third parameter has been added that specifies the number of timeout iterations. This parameter has a default value of 30.
1. **gazebo/transport/TransportIface.hh**
    + ***Removed:*** bool init(const std::string &_masterHost = "", unsigned int _masterPort = 0) `ABI change`
    + ***Replacement:*** bool init(const std::string &_masterHost = "", unsigned int _masterPort = 0, uint32_t _timeoutIterations = 30);
    + ***Note:*** No changes to downstream code required. A third parameter has been added that specifies the number of timeout iterations. This parameter has a default value of 30.
1. **gazebo/transport/Publication.hh**
    + ***Removed:*** void Publish(MessagePtr _msg, boost::function<void(uint32_t)> _cb, uint32_t _id) `ABI change`
    + ***Replacement:*** int Publish(MessagePtr _msg, boost::function<void(uint32_t)> _cb, uint32_t _id)
    + ***Note:*** Only the return type changed.

1. **gazebo/common/ModelDatabase.hh** `API change`
    + ***Removed:*** void ModelDatabase::GetModels(boost::function<void (const std::map<std::string, std::string> &)> _func)
    + ***Replacement:*** event::ConnectionPtr ModelDatabase::GetModels(boost::function<void (const std::map<std::string, std::string> &)> _func)
    + ***Note:*** The replacement function requires that the returned connection shared pointer remain valid in order to receive the GetModels callback. Reset the shared pointer to stop receiving GetModels callback.

1. **gazebo/physics/MultiRayShape.hh** `API change`
    + ***Removed:*** double MultiRayShape::GetRange(int _index)
    + ***Replacement:*** double MultiRayShape::GetRange(unsigned int _index)
    + ***Removed:*** double MultiRayShape::GetRetro(int _index)
    + ***Replacement:*** double MultiRayShape::GetRetro(unsigned int _index)
    + ***Removed:*** double MultiRayShape::GetFiducial(int _index)
    + ***Replacement:*** double MultiRayShape::GetFiducial(unsigned int _index)
    + ***Note:*** Changed argument type from int to unsigned int.

1. **gazebo/sensors/RaySensor.hh** `API change`
    + ***Removed:*** double RaySensor::GetRange(int _index)
    + ***Replacement:*** double RaySensor::GetRange(unsigned int _index)
    + ***Removed:*** double RaySensor::GetRetro(int _index)
    + ***Replacement:*** double RaySensor::GetRetro(unsigned int _index)
    + ***Removed:*** double RaySensor::GetFiducial(int _index)
    + ***Replacement:*** double RaySensor::GetFiducial(unsigned int _index)
    + ***Note:*** Changed argument type from int to unsigned int.

### Additions

1. **gazebo/physics/Joint.hh**
    + virtual void SetEffortLimit(unsigned _index, double _stiffness)
    + virtual void SetStiffness(unsigned int _index, double _stiffness) = 0
    + virtual void SetStiffnessDamping(unsigned int _index, double _stiffness, double _damping, double _reference = 0) = 0

1. **gazebo/physics/Link.hh**
    + bool initialized

1. **gazebo/rendering/Light.hh**
    + bool GetVisible() const

1. **gazebo/sensors/ForceTorqueSensor.hh**
    + physics::JointPtr GetJoint() const

1. **gazebo/sensors/Noise.hh**
    + virtual double ApplyImpl(double _in)
    + virtual void Fini()
    + virtual void SetCustomNoiseCallback(boost::function<double (double)> _cb)

1. **gazebo/sensors/Sensor.hh**
    + NoisePtr GetNoise(unsigned int _index = 0) const

1. **gazebo/sensors/GaussianNoiseModel.hh**

### Deletions

<<<<<<< HEAD
1. **gazebo/sensors/Noise.hh**
    + double Noise::GetMean() const
    + double Noise::GetStdDev() const
    + double Noise::GetBias() const
    + ***Note:*** Moved gaussian noise functions to a new GaussianNoiseModel class
=======
1. **gazebo/physics/Base.hh**
    + Base_V::iterator childrenEnd
>>>>>>> 4d26030c

## Gazebo 1.9 to 2.0

### New Deprecations

1. **gazebo/physics/World.hh**
    + ***Deprecation*** void World::StepWorld(int _steps)
    + ***Replacement*** void World::Step(unsigned int _steps)
1. **gazebo/sensors/SensorsIface.hh**
    + ***Deprecation*** std::string sensors::create_sensor(sdf::ElementPtr _elem, const std::string &_worldName,const std::string &_parentName)
    + ***Replacement*** std::string sensors::create_sensor(sdf::ElementPtr _elem, const std::string &_worldName, const std::string &_parentName, uint32_t _parentId)
1. **gazebo/sensors/Sensor.hh**
    + ***Deprecation*** void Sensor::SetParent(const std::string &_name)
    + ***Replacement*** void Sensor::SetParent(const std::string &_name, uint32_t _id)
1. **gazebo/sensors/SensorManager.hh**
    + ***Deprecation*** std::string CreateSensor(sdf::ElementPtr _elem, const std::string &_worldName,  const std::string &_parentName)
    + ***Replacement*** std::string CreateSensor(sdf::ElementPtr _elem, const std::string &_worldName, const std::string &_parentName, uint32_t _parentId)
1. **gazebo/sensors/Collision.hh**
    + ***Deprecation*** void Collision::SetContactsEnabled(bool _enable)
    + ***Replacement*** Use [ContactManager](http://gazebosim.org/api/2.0.0/classgazebo_1_1physics_1_1ContactManager.html).
    ---
    + ***Deprecation*** bool Colliion::GetContactsEnabled() const
    + ***Replacement*** Use [ContactManager](http://gazebosim.org/api/2.0.0/classgazebo_1_1physics_1_1ContactManager.html).
    ---
    + ***Deprecation*** void AddContact(const Contact &_contact)
    + ***Replacement*** Use [ContactManager](http://gazebosim.org/api/2.0.0/classgazebo_1_1physics_1_1ContactManager.html).

### Modifications

1. File rename: `gazebo/common/Common.hh` to `gazebo/common/CommonIface.hh`
1. File rename: `gazebo/physics/Physics.hh` to `gazebo/physics/PhysicsIface.hh`
1. File rename: `gazebo/rendering/Rendering.hh` to `gazebo/rendering/RenderingIface.hh`
1. File rename: `gazebo/sensors/Sensors.hh` to `gazebo/sensors/SensorsIface.hh`
1. File rename: `gazebo/transport/Transport.hh` to `gazebo/transport/TransportIface.hh`
1. File rename: `gazebo/gui/Gui.hh` to `gazebo/gui/GuiIface.hh`
1. File rename: `<model>/manifest.xml` to `<model>/model.config`
1. File rename: `<model_database>/manifest.xml` to `<model_database>/database.config`
1. **gazebo/msgs/physics.proto**
    + ***Removed*** optional double dt
    + ***Replacement*** optional double min_step_size
    ---
    + ***Removed*** optional double update_rate
    + ***Replacement*** optional double real_time_update_rate
1. **gazebo/physics/ModelState.hh**
    + ***Removed*** LinkState ModelState::GetLinkState(int _index) `API change`
    + ***Replacement*** LinkState ModelState::GetLinkState(const std::string &_linkName) const
1. **gazebo/physics/PhyscisEngine.hh**
    + ***Removed*** void PhysicsEngine::SetUpdateRate(double _value) `API change`
    + ***Replacement*** void PhyscisEngine::SetRealTimeUpdateRate(double _rate)
    ---
    + ***Removed*** double PhysicsEngine::GetUpdateRate() `API change`
    + ***Replacement*** double PhysicsEngine::GetRealTimeUpdateRate() const
    ---
    + ***Removed*** void PhysicsEngine::SetStepTime(double _value) `API change`
    + ***Replacement*** void PhysicsEngine::SetMaxStepSize(double _stepSize)
    ---
    + ***Removed*** double PhysicsEngine::GetStepTime() `API change`
    + ***Replacement*** double PhysicsEngine::GetMaxStepSize() const
1. **gazebo/physics/Joint.hh**
    + ***Removed:*** Joint::Load(LinkPtr _parent, LinkPtr _child, const math::Vector3 &_pos) `API chance`
    + ***Replacement:*** Joint::Load(LinkPtr _parent, LinkPtr _child, const math::Pose &_pose)
1. **gazebo/common/Events.hh**
    + ***Removed:*** Events::ConnectWorldUpdateStart(T _subscriber) `API change`
    + ***Replacement*** ConnectionPtr Events::ConnectWorldUpdateBegin(T _subscriber)
    ---
    + ***Removed:*** Events::DisconnectWorldUpdateStart(T _subscriber) `API change`
    + ***Replacement*** ConnectionPtr Events::DiconnectWorldUpdateBegin(T _subscriber)
1. **gazebo/physics/Link.hh**
    + ***Removed*** void Link::RemoveChildJoint(JointPtr _joint) `API change`
    + ***Replacement*** void Link::RemoveChildJoint(const std::string &_jointName)
    ---
    + ***Removed*** void Link::RemoveParentJoint(const std::string &_jointName) `API change`
    + ***Replacement*** void Link::RemoveParentJoint(const std::string &_jointName)
1. **gazebo/physics/MeshShape.hh**
    + ***Removed*** std::string MeshShape::GetFilename() const `API change`
    + ***Replacement*** std::string MeshShape::GetURI() const
    ---
    + ***Removed*** void MeshShape::SetFilename() const `API change`
    + ***Replacement*** std::string MeshShape::SetMesh(const std::string &_uri, const std::string &_submesh = "", bool _center = false) const
1. **gazebo/common/Time.hh**
    + ***Removed*** static Time::NSleep(Time _time) `API change`
    + ***Replacement*** static Time NSleep(unsigned int _ns)<|MERGE_RESOLUTION|>--- conflicted
+++ resolved
@@ -13,7 +13,8 @@
     + ***Replacement*** void ApplyImplicitStiffnessDamping()
 
 ### Modifications
-<<<<<<< HEAD
+1. **Functions in joint classes use unsigned int, instead of int**
+    + All functions in Joint classes (gazebo/physics/\*Joint\*) and subclasses (gazebo/physics/[ode,bullet,simbody,dart]/\*Joint\*) now use unsigned integers instead of integers when referring to a specific joint axis.
 1. **gazebo/sensors/Noise.hh** `ABI change`
     + ***Removed:*** void Noise::Load(sdf::ElementPtr _sdf)
     + ***Replacement:*** virtual void Noise::Load(sdf::ElementPtr _sdf)
@@ -21,11 +22,7 @@
     + ***Replacement:*** virtual void Noise::~Noise()
     + ***Removed:*** void Noise::Apply() const
     + ***Replacement:*** void Noise::Apply()
-    + ***Note:*** Make Noise a base class and refactored out GaussianNoiseModel to its own class. Changed some functions to virtual and remove const keyword in the process.
-=======
-1. **Functions in joint classes use unsigned int, instead of int**
-    + All functions in Joint classes (gazebo/physics/\*Joint\*) and subclasses (gazebo/physics/[ode,bullet,simbody,dart]/\*Joint\*) now use unsigned integers instead of integers when referring to a specific joint axis.
->>>>>>> 4d26030c
+    + ***Note:*** Make Noise a base class and refactored out GaussianNoiseModel to its own class.
 1. **gazebo/transport/ConnectionManager.hh**
     + ***Removed:*** bool ConnectionManager::Init(const std::string &_masterHost, unsigned int _masterPort) `ABI change`
     + ***Replacement:*** bool ConnectionManager::Init(const std::string &_masterHost, unsigned int _masterPort, uint32_t _timeoutIterations = 30)
@@ -90,16 +87,14 @@
 
 ### Deletions
 
-<<<<<<< HEAD
+1. **gazebo/physics/Base.hh**
+    + Base_V::iterator childrenEnd
+    
 1. **gazebo/sensors/Noise.hh**
     + double Noise::GetMean() const
     + double Noise::GetStdDev() const
     + double Noise::GetBias() const
     + ***Note:*** Moved gaussian noise functions to a new GaussianNoiseModel class
-=======
-1. **gazebo/physics/Base.hh**
-    + Base_V::iterator childrenEnd
->>>>>>> 4d26030c
 
 ## Gazebo 1.9 to 2.0
 
