## Gazebo 3.1 to 4.0

### New Deprecations

1. **gazebo/physics/Joint.hh**
    + ***Deprecation*** virtual void SetAngle(unsigned int, math::Angle)
    + ***Replacement*** virtual void SetPosition(unsigned int, double)

### Modifications
1. **gazebo/physics/Model.hh**
    + ***Removed:*** Link_V GetLinks() const `ABI Change`
    + ***Replacement:***  const Link_V &GetLinks() const

### Additions

1. **gazebo/msgs/msgs.hh**
    + sdf::ElementPtr LightToSDF(const msgs::Light &_msg, sdf::ElementPtr _sdf = sdf::ElementPtr())

1. **gazebo/rendering/Light.hh**
    + math::Quaternion GetRotation() const
    + void SetRotation(const math::Quaternion &_q)
    + LightPtr Clone(const std::string &_name, ScenePtr _scene)

1. **gazebo/rendering/Scene.hh**
    + void AddLight(LightPtr _light)
    + void RemoveLight(LightPtr _light)

1. **gazebo/gui/GuiEvents.hh**
    + template<typename T> static event::ConnectionPtr ConnectLightUpdate(T _subscriber)
    + static void DisconnectLightUpdate(event::ConnectionPtr _subscriber)

<<<<<<< HEAD
1. **gazebo/physics/Joint.hh**
      + bool FindAllConnectedLinks(const LinkPtr &_originalParentLink,
          Link_V &_connectedLinks);
      + math::Pose ComputeChildLinkPose( unsigned int _index,
          double _position);

1. **gazebo/physics/Link.hh**
      + void Move(const math::Pose &_worldRefernceFrameSrc,
                        const math::Pose &_worldRefernceFrameDst);
      + bool FindAllConnectedLinksHelper(
          const LinkPtr &_originalParentLink,
          Link_V &_connectedLinks, bool _fistLink = false);
      + bool ContainsLink(const Link_V &_vector, const LinkPtr &_value);
=======
1. **gazebo/gui/ModelMaker.hh**
    + bool InitFromModel(const std::string & _modelName)

1. **gazebo/gui/LightMaker.hh**
    + bool InitFromLight(const std::string & _lightName)

1. **gazebo/common/Mesh.hh**
    + int GetMaterialIndex(const Material *_mat) const

1. **gazebo/math/Filter.hh**
    + ***New classes:*** Filter, OnePole, OnePoleQuaternion, OnePoleVector3, BiQuad, and BiQuadVector3

### Modifications
1. **gazebo/physics/Model.hh**
    + ***Removed:*** Link_V GetLinks() const `ABI Change`
    + ***Replacement:***  const Link_V &GetLinks() const
>>>>>>> 0d677c70

1. **gazebo/physics/Base.cc**
    + ***Removed*** std::string GetScopedName() const
    + ***Replaced*** std::string GetScopedName(bool _prependWorldName=false) const

## Gazebo 2.0 to 3.0

### New Deprecations

1. **gazebo/physics/Joint.hh**
    + ***Deprecation*** virtual void ApplyDamping()
    + ***Replacement*** virtual void ApplyStiffnessDamping()
    ---
    + ***Deprecation*** double GetDampingCoefficient() const
    + ***Replacement*** double GetDamping(int _index)

1. **gazebo/physics/ode/ODEJoint.hh**
    + ***Deprecation*** void CFMDamping()
    + ***Replacement*** void ApplyImplicitStiffnessDamping()

1. **gazebo/physics/ScrewJoint.hh**
    + ***Deprecation*** virtual void SetThreadPitch(unsigned int _index, double _threadPitch) = 0
    + ***Replacement*** virtual void SetThreadPitch(double _threadPitch) = 0
    ---
    + ***Deprecation*** virtual void GetThreadPitch(unsigned int _index) = 0
    + ***Replacement*** virtual void GetThreadPitch() = 0

1. **gazebo/physics/bullet/BulletScrewJoint.hh**
    + ***Deprecation*** protected: virtual void Load(sdf::ElementPtr _sdf)
    + ***Replacement*** public: virtual void Load(sdf::ElementPtr _sdf)

1. **gazebo/physics/PhysicsEngine.hh**
    + ***Deprecation*** virtual void SetSORPGSPreconIters(unsigned int _iters)
    + ***Replacement*** virtual bool SetParam(const std::string &_key, const boost::any &_value)
    ---
    + ***Deprecation*** virtual void SetSORPGSIters(unsigned int _iters)
    + ***Replacement*** virtual bool SetParam(const std::string &_key, const boost::any &_value)
    ---
    + ***Deprecation*** virtual void SetSORPGSW(double _w)
    + ***Replacement*** virtual bool SetParam(const std::string &_key, const boost::any &_value)
    ---
    + ***Deprecation*** virtual int GetSORPGSPreconIters()
    + ***Replacement*** virtual boost::any GetParam(const std::string &_key) const
    ---
    + ***Deprecation*** virtual int GetSORPGSIters()
    + ***Replacement*** virtual boost::any GetParam(const std::string &_key) const
    ---
    + ***Deprecation*** virtual double GetSORPGSW()
    + ***Replacement*** virtual boost::any GetParam(const std::string &_key) const

1. **gazebo/physics/bullet/BulletPhysics.hh**
    + ***Deprecation*** virtual bool SetParam(BulletParam _param, const boost::any &_value)
    + ***Replacement*** virtual bool SetParam(const std::string &_key, const boost::any &_value)
    ---
    + ***Deprecation*** virtual boost::any GetParam(BulletParam _param) const
    + ***Replacement*** virtual boost::any GetParam(const std::string &_key) const

1. **gazebo/physics/ode/ODEPhysics.hh**
    + ***Deprecation*** virtual bool SetParam(ODEParam _param, const boost::any &_value)
    + ***Replacement*** virtual bool SetParam(const std::string &_key, const boost::any &_value)
    ---
    + ***Deprecation*** virtual boost::any GetParam(ODEParam _param) const
    + ***Replacement*** virtual boost::any GetParam(const std::string &_key) const

1. **gazebo/physics/dart/DARTPhysics.hh**
    + ***Deprecation*** virtual boost::any GetParam(DARTParam _param) const
    + ***Replacement*** virtual boost::any GetParam(const std::string &_key) const

1. **gazebo/physics/Joint.hh**
    + ***Deprecation*** virtual double GetAttribute(const std::string &_key, unsigned int _index) = 0
    + ***Replacement*** virtual double GetParam(const std::string &_key, unsigned int _index) = 0;

1. **gazebo/physics/bullet/BulletJoint.hh**
    + ***Deprecation*** virtual double GetAttribute(const std::string &_key, unsigned int _index)
    + ***Replacement*** virtual double GetParam(const std::string &_key, unsigned int _index)

1. **gazebo/physics/bullet/BulletScrewJoint.hh**
    + ***Deprecation*** virtual double GetAttribute(const std::string &_key, unsigned int _index)
    + ***Replacement*** virtual double GetParam(const std::string &_key, unsigned int _index)
 
1. **gazebo/physics/dart/DARTJoint.hh**
    + ***Deprecation*** virtual double GetParam(const std::string &_key, unsigned int _index)
    + ***Replacement*** virtual double GetAttribute(const std::string &_key, unsigned int _index)

1. **gazebo/physics/ode/ODEJoint.hh**
    + ***Deprecation*** virtual double GetParam(const std::string &_key, unsigned int _index)
    + ***Replacement*** virtual double GetAttribute(const std::string &_key, unsigned int _index)

1. **gazebo/physics/ode/ODEScrewJoint.hh**
    + ***Deprecation*** virtual double GetParam(const std::string &_key, unsigned int _index)
    + ***Replacement*** virtual double GetAttribute(const std::string &_key, unsigned int _index)

1. **gazebo/physics/ode/ODEUniversalJoint.hh**
    + ***Deprecation*** virtual double GetParam(const std::string &_key, unsigned int _index)
    + ***Replacement*** virtual double GetAttribute(const std::string &_key, unsigned int _index)

1. **gazebo/physics/simbody/SimbodyJoint.hh**
    + ***Deprecation*** virtual double GetParam(const std::string &_key, unsigned int _index)
    + ***Replacement*** virtual double GetAttribute(const std::string &_key, unsigned int _index)

1. **gazebo/physics/simbody/SimbodyScrewJoint.hh**
    + ***Deprecation*** virtual double GetParam(const std::string &_key, unsigned int _index)
    + ***Replacement*** virtual double GetAttribute(const std::string &_key, unsigned int _index)

1. **gazebo/physics/Joint.hh**
    + ***Deprecation*** virtual void SetAttribute(const std::string &_key, unsigned int _index, const boost::any &_value) = 0
    + ***Replacement*** virtual bool SetParam(const std::string &_key, unsigned int _index, const boost::any &_value) = 0

1. **gazebo/physics/bullet/BulletJoint.hh**
    + ***Deprecation*** virtual void SetAttribute(const std::string &_key, unsigned int _index, const boost::any &_value)
    + ***Replacement*** virtual bool SetParam(const std::string &_key, unsigned int _index, const boost::any &_value)

1. **gazebo/physics/dart/DARTJoint.hh**
    + ***Deprecation*** virtual void SetAttribute(const std::string &_key, unsigned int _index, const boost::any &_value)
    + ***Replacement*** virtual bool SetParam(const std::string &_key, unsigned int _index, const boost::any &_value)

1. **gazebo/physics/ode/ODEJoint.hh**
    + ***Deprecation*** virtual void SetAttribute(const std::string &_key, unsigned int _index, const boost::any &_value)
    + ***Replacement*** virtual bool SetParam(const std::string &_key, unsigned int _index, const boost::any &_value)

1. **gazebo/physics/ode/ODEScrewJoint.hh**
    + ***Deprecation*** virtual void SetAttribute(const std::string &_key, unsigned int _index, const boost::any &_value)
    + ***Replacement*** virtual bool SetParam(const std::string &_key, unsigned int _index, const boost::any &_value)

1. **gazebo/physics/ode/ODEUniversalJoint.hh**
    + ***Deprecation*** virtual void SetAttribute(const std::string &_key, unsigned int _index, const boost::any &_value)
    + ***Replacement*** virtual bool SetParam(const std::string &_key, unsigned int _index, const boost::any &_value)

1. **gazebo/physics/simbody/SimbodyJoint.hh**
    + ***Deprecation*** virtual void SetAttribute(const std::string &_key, unsigned int _index, const boost::any &_value)
    + ***Replacement*** virtual bool SetParam(const std::string &_key, unsigned int _index, const boost::any &_value)

1. **gazebo/physics/simbody/SimbodyScrewJoint.hh**
    + ***Deprecation*** virtual void SetAttribute(const std::string &_key, unsigned int _index, const boost::any &_value)
    + ***Replacement*** virtual bool SetParam(const std::string &_key, unsigned int _index, const boost::any &_value)

### Modifications
1. **gazebo/physics/Entity.hh**
    + ***Removed:*** inline const math::Pose &GetWorldPose() const `ABI change`
    + ***Replacement:*** inline virutal const math::Pose &GetWorldPose() const
1. **gazebo/physics/Box.hh**
    + ***Removed:*** bool operator==(const Box &_b) `ABI Change`
    + ***Replacement:***  bool operator==(const Box &_b) const
1. **gazebo/gui/GuiIface.hh**
    + ***Removed:*** void load() `ABI change`
    + ***Replacement:*** bool load()
    + ***Note:*** Changed return type from void to bool.
1. **Functions in joint classes use unsigned int, instead of int**
    + All functions in Joint classes (gazebo/physics/\*Joint\*) and subclasses (gazebo/physics/[ode,bullet,simbody,dart]/\*Joint\*) now use unsigned integers instead of integers when referring to a specific joint axis.
    + Add const to Joint::GetInitialAnchorPose(), Joint::GetStopDissipation(), Joint::GetStopStiffness()
1. **gazebo/sensors/Noise.hh** `ABI change`
    + ***Removed:*** void Noise::Load(sdf::ElementPtr _sdf)
    + ***Replacement:*** virtual void Noise::Load(sdf::ElementPtr _sdf)
    + ***Removed:*** void Noise::~Noise()
    + ***Replacement:*** virtual void Noise::~Noise()
    + ***Removed:*** void Noise::Apply() const
    + ***Replacement:*** void Noise::Apply()
    + ***Note:*** Make Noise a base class and refactored out GaussianNoiseModel to its own class.
1. **gazebo/transport/ConnectionManager.hh**
    + ***Removed:*** bool ConnectionManager::Init(const std::string &_masterHost, unsigned int _masterPort) `ABI change`
    + ***Replacement:*** bool ConnectionManager::Init(const std::string &_masterHost, unsigned int _masterPort, uint32_t _timeoutIterations = 30)
    + ***Note:*** No changes to downstream code required. A third parameter has been added that specifies the number of timeout iterations. This parameter has a default value of 30.
1. **gazebo/transport/TransportIface.hh**
    + ***Removed:*** bool init(const std::string &_masterHost = "", unsigned int _masterPort = 0) `ABI change`
    + ***Replacement:*** bool init(const std::string &_masterHost = "", unsigned int _masterPort = 0, uint32_t _timeoutIterations = 30)
    + ***Note:*** No changes to downstream code required. A third parameter has been added that specifies the number of timeout iterations. This parameter has a default value of 30.
1. **gazebo/transport/Publication.hh**
    + ***Removed:*** void Publish(MessagePtr _msg, boost::function<void(uint32_t)> _cb, uint32_t _id) `ABI change`
    + ***Replacement:*** int Publish(MessagePtr _msg, boost::function<void(uint32_t)> _cb, uint32_t _id)
    + ***Note:*** Only the return type changed.

1. **gazebo/common/ModelDatabase.hh** `API change`
    + ***Removed:*** void ModelDatabase::GetModels(boost::function<void (const std::map<std::string, std::string> &)> _func)
    + ***Replacement:*** event::ConnectionPtr ModelDatabase::GetModels(boost::function<void (const std::map<std::string, std::string> &)> _func)
    + ***Note:*** The replacement function requires that the returned connection shared pointer remain valid in order to receive the GetModels callback. Reset the shared pointer to stop receiving GetModels callback.

1. **gazebo/physics/Collision.hh** `API change`
    + ***Modified:*** SurfaceParamsPtr Collision::surface
    + ***Note:*** Changed from `private` to `protected`

1. **gazebo/physics/MultiRayShape.hh** `API change`
    + ***Removed:*** double MultiRayShape::GetRange(int _index)
    + ***Replacement:*** double MultiRayShape::GetRange(unsigned int _index)
    + ***Removed:*** double MultiRayShape::GetRetro(int _index)
    + ***Replacement:*** double MultiRayShape::GetRetro(unsigned int _index)
    + ***Removed:*** double MultiRayShape::GetFiducial(int _index)
    + ***Replacement:*** double MultiRayShape::GetFiducial(unsigned int _index)
    + ***Note:*** Changed argument type from int to unsigned int.

1. **gazebo/physics/SurfaceParams.hh**
    + ***Removed:*** void FillMsg(msgs::Surface &_msg)
    + ***Replacement:*** virtual void FillMsg(msgs::Surface &_msg)

1. **gazebo/sensors/RaySensor.hh** `API change`
    + ***Removed:*** double RaySensor::GetRange(int _index)
    + ***Replacement:*** double RaySensor::GetRange(unsigned int _index)
    + ***Removed:*** double RaySensor::GetRetro(int _index)
    + ***Replacement:*** double RaySensor::GetRetro(unsigned int _index)
    + ***Removed:*** double RaySensor::GetFiducial(int _index)
    + ***Replacement:*** double RaySensor::GetFiducial(unsigned int _index)
    + ***Note:*** Changed argument type from int to unsigned int.

1. **gazebo/physics/PhysicsEngine.hh**
    + ***Removed*** virtual void SetParam(const std::string &_key, const boost::any &_value)
    + ***Replacement*** virtual bool SetParam(const std::string &_key, const boost::any &_value)

1. **gazebo/physics/ode/ODEPhysics.hh**
    + ***Removed*** virtual void SetParam(const std::string &_key, const boost::any &_value)
    + ***Replacement*** virtual bool SetParam(const std::string &_key, const boost::any &_value)

1. **gazebo/physics/bullet/BulletPhysics.hh**
    + ***Removed*** virtual void SetParam(const std::string &_key, const boost::any &_value)
    + ***Replacement*** virtual bool SetParam(const std::string &_key, const boost::any &_value)

1. **gazebo/physics/BallJoint.hh**
    + ***Removed*** virtual void SetHighStop(unsigned int /*_index*/, const math::Angle &/*_angle*/)
    + ***Replacement*** virtual bool SetHighStop(unsigned int /*_index*/, const math::Angle &/*_angle*/)
    ---
    + ***Removed*** virtual void SetLowStop(unsigned int /*_index*/, const math::Angle &/*_angle*/)
    + ***Replacement*** virtual bool SetLowStop(unsigned int /*_index*/, const math::Angle &/*_angle*/)
 
1. **gazebo/physics/Joint.hh**
    + ***Removed*** virtual void SetHighStop(unsigned int _index, const math::Angle &_angle)
    + ***Replacement*** virtual bool SetHighStop(unsigned int _index, const math::Angle &_angle)
    ---
    + ***Removed*** virtual void SetLowStop(unsigned int _index, const math::Angle &_angle)
    + ***Replacement*** virtual bool SetLowStop(unsigned int _index, const math::Angle &_angle)

1. **gazebo/physics/bullet/BulletBallJoint.hh**
    + ***Removed*** virtual void SetHighStop(unsigned int _index, const math::Angle &_angle)
    + ***Replacement*** virtual bool SetHighStop(unsigned int _index, const math::Angle &_angle)
    ---
    + ***Removed*** virtual void SetLowStop(unsigned int _index, const math::Angle &_angle)
    + ***Replacement*** virtual bool SetLowStop(unsigned int _index, const math::Angle &_angle)
 
1. **gazebo/physics/bullet/BulletHinge2Joint.hh**
    + ***Removed*** virtual void SetHighStop(unsigned int _index, const math::Angle &_angle)
    + ***Replacement*** virtual bool SetHighStop(unsigned int _index, const math::Angle &_angle)
    ---
    + ***Removed*** virtual void SetLowStop(unsigned int _index, const math::Angle &_angle)
    + ***Replacement*** virtual bool SetLowStop(unsigned int _index, const math::Angle &_angle)

1. **gazebo/physics/bullet/BulletHingeJoint.hh**
    + ***Removed*** virtual void SetHighStop(unsigned int _index, const math::Angle &_angle)
    + ***Replacement*** virtual bool SetHighStop(unsigned int _index, const math::Angle &_angle)
    ---
    + ***Removed*** virtual void SetLowStop(unsigned int _index, const math::Angle &_angle)
    + ***Replacement*** virtual bool SetLowStop(unsigned int _index, const math::Angle &_angle)

1. **gazebo/physics/bullet/BulletScrewJoint.hh**
    + ***Removed*** virtual void SetHighStop(unsigned int _index, const math::Angle &_angle)
    + ***Replacement*** virtual bool SetHighStop(unsigned int _index, const math::Angle &_angle)
    ---
    + ***Removed*** virtual void SetLowStop(unsigned int _index, const math::Angle &_angle)
    + ***Replacement*** virtual bool SetLowStop(unsigned int _index, const math::Angle &_angle)

1. **gazebo/physics/bullet/BulletSliderJoint.hh**
    + ***Removed*** virtual void SetHighStop(unsigned int _index, const math::Angle &_angle)
    + ***Replacement*** virtual bool SetHighStop(unsigned int _index, const math::Angle &_angle)
    ---
    + ***Removed*** virtual void SetLowStop(unsigned int _index, const math::Angle &_angle)
    + ***Replacement*** virtual bool SetLowStop(unsigned int _index, const math::Angle &_angle)

1. **gazebo/physics/bullet/BulletUniversalJoint.hh**
    + ***Removed*** virtual void SetHighStop(unsigned int _index, const math::Angle &_angle)
    + ***Replacement*** virtual bool SetHighStop(unsigned int _index, const math::Angle &_angle)
    ---
    + ***Removed*** virtual void SetLowStop(unsigned int _index, const math::Angle &_angle)
    + ***Replacement*** virtual bool SetLowStop(unsigned int _index, const math::Angle &_angle)

1. **gazebo/physics/dart/DARTJoint.hh**
    + ***Removed*** virtual void SetHighStop(unsigned int _index, const math::Angle &_angle)
    + ***Replacement*** virtual bool SetHighStop(unsigned int _index, const math::Angle &_angle)
    ---
    + ***Removed*** virtual void SetLowStop(unsigned int _index, const math::Angle &_angle)
    + ***Replacement*** virtual bool SetLowStop(unsigned int _index, const math::Angle &_angle)

1. **gazebo/physics/ode/ODEJoint.hh**
    + ***Removed*** virtual void SetHighStop(unsigned int _index, const math::Angle &_angle)
    + ***Replacement*** virtual bool SetHighStop(unsigned int _index, const math::Angle &_angle)
    ---
    + ***Removed*** virtual void SetLowStop(unsigned int _index, const math::Angle &_angle)
    + ***Replacement*** virtual bool SetLowStop(unsigned int _index, const math::Angle &_angle)

1. **gazebo/physics/ode/ODEUniversalJoint.hh**
    + ***Removed*** virtual void SetHighStop(unsigned int _index, const math::Angle &_angle)
    + ***Replacement*** virtual bool SetHighStop(unsigned int _index, const math::Angle &_angle)
    ---
    + ***Removed*** virtual void SetLowStop(unsigned int _index, const math::Angle &_angle)
    + ***Replacement*** virtual bool SetLowStop(unsigned int _index, const math::Angle &_angle)

1. **gazebo/physics/simbody/SimbodyJoint.hh**
    + ***Removed*** virtual void SetHighStop(unsigned int _index, const math::Angle &_angle)
    + ***Replacement*** virtual bool SetHighStop(unsigned int _index, const math::Angle &_angle)
    ---
    + ***Removed*** virtual void SetLowStop(unsigned int _index, const math::Angle &_angle)
    + ***Replacement*** virtual bool SetLowStop(unsigned int _index, const math::Angle &_angle)

1. **gazebo/physics/simbody/SimbodyScrewJoint.hh**
    + ***Removed*** virtual void SetHighStop(unsigned int _index, const math::Angle &_angle)
    + ***Replacement*** virtual bool SetHighStop(unsigned int _index, const math::Angle &_angle)
    ---
    + ***Removed*** virtual void SetLowStop(unsigned int _index, const math::Angle &_angle)
    + ***Replacement*** virtual bool SetLowStop(unsigned int _index, const math::Angle &_angle)

### Additions

1. **gazebo/physics/Collision.hh**
    + void SetWorldPoseDirty()
    + virtual const math::Pose &GetWorldPose() const
1. **gazebo/physics/JointController.hh**
      + common::Time GetLastUpdateTime() const
      + std::map<std::string, JointPtr> GetJoints() const
      + bool SetPositionTarget(const std::string &_jointName, double _target)
      + bool SetVelocityTarget(const std::string &_jointName, double _target)
      + std::map<std::string, common::PID> GetPositionPIDs() const
      + std::map<std::string, common::PID> GetVelocityPIDs() const
      + std::map<std::string, double> GetForces() const
      + std::map<std::string, double> GetPositions() const
      + std::map<std::string, double> GetVelocities() const


1. **gazebo/common/PID.hh**
      + double GetPGain() const
      + double GetIGain() const
      + double GetDGain() const
      + double GetIMax() const
      + double GetIMin() const
      + double GetCmdMax() const
      + double GetCmdMin() const


1. **gazebo/transport/TransportIface.hh**
    +  transport::ConnectionPtr connectToMaster()

1. **gazebo/physics/World.hh**
    +  msgs::Scene GetSceneMsg() const
1. **gazebo/physics/ContactManager.hh**
    + unsigned int GetFilterCount()
    + bool HasFilter(const std::string &_name)
    + void RemoveFilter(const std::string &_name)

1. **gazebo/physics/Joint.hh**
    + virtual void Fini()
    + math::Pose GetAnchorErrorPose() const
    + math::Quaternion GetAxisFrame(unsigned int _index) const
    + double GetWorldEnergyPotentialSpring(unsigned int _index) const
    + math::Pose GetParentWorldPose() const
    + double GetSpringReferencePosition(unsigned int) const
    + math::Pose GetWorldPose() const
    + virtual void SetEffortLimit(unsigned _index, double _stiffness)
    + virtual void SetStiffness(unsigned int _index, double _stiffness) = 0
    + virtual void SetStiffnessDamping(unsigned int _index, double _stiffness, double _damping, double _reference = 0) = 0
    + bool axisParentModelFrame[MAX_JOINT_AXIS]
    + protected: math::Pose parentAnchorPose
    + public: double GetInertiaRatio(const math::Vector3 &_axis) const

1. **gazebo/physics/Link.hh**
    + double GetWorldEnergy() const
    + double GetWorldEnergyKinetic() const
    + double GetWorldEnergyPotential() const
    + bool initialized

1. **gazebo/physics/Model.hh**
    + double GetWorldEnergy() const
    + double GetWorldEnergyKinetic() const
    + double GetWorldEnergyPotential() const

1. **gazebo/physics/SurfaceParams.hh**
    + FrictionPyramid()
    + ~FrictionPyramid()
    + double GetMuPrimary()
    + double GetMuSecondary()
    + void SetMuPrimary(double _mu)
    + void SetMuSecondary(double _mu)
    + math::Vector3 direction1
    + ***Note:*** Replaces mu, m2, fdir1 variables

1. **gazebo/physics/bullet/BulletSurfaceParams.hh**
    + BulletSurfaceParams()
    + virtual ~BulletSurfaceParams()
    + virtual void Load(sdf::ElementPtr _sdf)
    + virtual void FillMsg(msgs::Surface &_msg)
    + virtual void ProcessMsg(msgs::Surface &_msg)
    + FrictionPyramid frictionPyramid

1. **gazebo/physics/ode/ODESurfaceParams.hh**
    + virtual void FillMsg(msgs::Surface &_msg)
    + virtual void ProcessMsg(msgs::Surface &_msg)
    + double bounce
    + double bounce
    + double bounceThreshold
    + double kp
    + double kd
    + double cfm
    + double erp
    + double maxVel
    + double minDepth
    + FrictionPyramid frictionPyramid
    + double slip1
    + double slip2

1. **gazebo/rendering/Light.hh**
    + bool GetVisible() const
    + virtual void LoadFromMsg(const msgs::Light &_msg)

1. **gazebo/sensors/ForceTorqueSensor.hh**
    + physics::JointPtr GetJoint() const

1. **gazebo/sensors/Noise.hh**
    + virtual double ApplyImpl(double _in)
    + virtual void Fini()
    + virtual void SetCustomNoiseCallback(boost::function<double (double)> _cb)

1. **gazebo/sensors/Sensor.hh**
    + NoisePtr GetNoise(unsigned int _index = 0) const

1. **gazebo/sensors/GaussianNoiseModel.hh**

1. **gazebo/physics/ode/ODEUniversalJoint.hh**
    + virtual void SetHighStop(unsigned int _index, const math::Angle &_angle)
    + virtual void SetLowStop(unsigned int _index, const math::Angle &_angle)
    + virtual void SetAttribute(const std::string &_key, unsigned int _index, const boost::any &_value)
    + virtual double GetAttribute(const std::string &_key, unsigned int _index)

1. **gazebo/physics/simbody/SimbodyScrewJoint.hh**
    + virtual void SetThreadPitch(double _threadPitch)
    + virtual void GetThreadPitch() 

1. **gazebo/physics/ode/ODEScrewJoint.hh**
    + virtual void SetThreadPitch(double _threadPitch)
    + virtual void GetThreadPitch() 

1. **gazebo/physics/ScrewJoint.hh**
    + virtual math::Vector3 GetAnchor(unsigned int _index) const
    + virtual void SetAnchor(unsigned int _index, const math::Vector3 &_anchor)

1. **gazebo/physics/bullet/BulletJoint.hh**
    + virtual math::Angle GetHighStop(unsigned int _index)
    + virtual math::Angle GetLowStop(unsigned int _index)

1. **gazebo/physics/simbody/SimbodyPhysics.hh**
    + virtual boost::any GetParam(const std::string &_key) const
    + virtual bool SetParam(const std::string &_key, const boost::any &_value)

1. **gazebo/physics/dart/DARTPhysics.hh**
    + virtual boost::any GetParam(const std::string &_key) const
    + virtual bool SetParam(const std::string &_key, const boost::any &_value)

1. **gazebo/physics/Joint.hh**
    + math::Quaternion GetAxisFrameOffset(unsigned int _index) const

### Deletions

1. **Removed libtool**
    + Libtool used to be an option for loading plugins. Now, only libdl is supported.

1. **gazebo/physics/Base.hh**
    + Base_V::iterator childrenEnd

1. **gazebo/sensors/Noise.hh**
    + double Noise::GetMean() const
    + double Noise::GetStdDev() const
    + double Noise::GetBias() const
    + ***Note:*** Moved gaussian noise functions to a new GaussianNoiseModel class

1. **gazebo/physics/SurfaceParams.hh**
    + double bounce
    + double bounce
    + double bounceThreshold
    + double kp
    + double kd
    + double cfm
    + double erp
    + double maxVel
    + double minDepth
    + double mu1
    + double mu2
    + double slip1
    + double slip2
    + math::Vector3 fdir1
    + ***Note:*** These parameters were moved to FrictionPyramid,
      ODESurfaceParams, and BulletSurfaceParams.


## Gazebo 1.9 to 2.0

### New Deprecations

1. **gazebo/gazebo.hh**
    + ***Deprecation*** void fini()
    + ***Deprecation*** void stop()
    + ***Replacement*** bool shutdown()
    + ***Note*** Replace fini and stop with shutdown
    ---
    + ***Deprecation*** bool load()
    + ***Deprecation*** bool init()
    + ***Deprecation*** bool run()
    + ***Replacement*** bool setupClient()
        + Use this function to setup gazebo for use as a client
    + ***Replacement*** bool setupServer()
        + Use this function to setup gazebo for use as a server
    + ***Note*** Replace load+init+run with setupClient/setupServer
    ---
    + ***Deprecation*** std::string find_file(const std::string &_file)
    + ***Replacement*** std::string common::find_file(const std::string &_file)
    ---
    + ***Deprecation*** void add_plugin(const std::string &_filename)
    + ***Replacement*** void addPlugin(const std::string &_filename)
    ---
    + ***Deprecation*** void print_version()
    + ***Replacement*** void printVersion()
1. **gazebo/physics/World.hh**
    + ***Deprecation*** void World::StepWorld(int _steps)
    + ***Replacement*** void World::Step(unsigned int _steps)
1. **gazebo/sensors/SensorsIface.hh**
    + ***Deprecation*** std::string sensors::create_sensor(sdf::ElementPtr _elem, const std::string &_worldName,const std::string &_parentName)
    + ***Replacement*** std::string sensors::create_sensor(sdf::ElementPtr _elem, const std::string &_worldName, const std::string &_parentName, uint32_t _parentId)
1. **gazebo/sensors/Sensor.hh**
    + ***Deprecation*** void Sensor::SetParent(const std::string &_name)
    + ***Replacement*** void Sensor::SetParent(const std::string &_name, uint32_t _id)
1. **gazebo/sensors/SensorManager.hh**
    + ***Deprecation*** std::string CreateSensor(sdf::ElementPtr _elem, const std::string &_worldName,  const std::string &_parentName)
    + ***Replacement*** std::string CreateSensor(sdf::ElementPtr _elem, const std::string &_worldName, const std::string &_parentName, uint32_t _parentId)
1. **gazebo/sensors/Collision.hh**
    + ***Deprecation*** void Collision::SetContactsEnabled(bool _enable)
    + ***Replacement*** Use [ContactManager](http://gazebosim.org/api/2.0.0/classgazebo_1_1physics_1_1ContactManager.html).
    ---
    + ***Deprecation*** bool Colliion::GetContactsEnabled() const
    + ***Replacement*** Use [ContactManager](http://gazebosim.org/api/2.0.0/classgazebo_1_1physics_1_1ContactManager.html).
    ---
    + ***Deprecation*** void AddContact(const Contact &_contact)
    + ***Replacement*** Use [ContactManager](http://gazebosim.org/api/2.0.0/classgazebo_1_1physics_1_1ContactManager.html).

### Modifications

1. File rename: `gazebo/common/Common.hh` to `gazebo/common/CommonIface.hh`
1. File rename: `gazebo/physics/Physics.hh` to `gazebo/physics/PhysicsIface.hh`
1. File rename: `gazebo/rendering/Rendering.hh` to `gazebo/rendering/RenderingIface.hh`
1. File rename: `gazebo/sensors/Sensors.hh` to `gazebo/sensors/SensorsIface.hh`
1. File rename: `gazebo/transport/Transport.hh` to `gazebo/transport/TransportIface.hh`
1. File rename: `gazebo/gui/Gui.hh` to `gazebo/gui/GuiIface.hh`
1. File rename: `<model>/manifest.xml` to `<model>/model.config`
1. File rename: `<model_database>/manifest.xml` to `<model_database>/database.config`
1. **gazebo/msgs/physics.proto**
    + ***Removed*** optional double dt
    + ***Replacement*** optional double min_step_size
    ---
    + ***Removed*** optional double update_rate
    + ***Replacement*** optional double real_time_update_rate
1. **gazebo/physics/ModelState.hh**
    + ***Removed*** LinkState ModelState::GetLinkState(int _index) `API change`
    + ***Replacement*** LinkState ModelState::GetLinkState(const std::string &_linkName) const
1. **gazebo/physics/PhyscisEngine.hh**
    + ***Removed*** void PhysicsEngine::SetUpdateRate(double _value) `API change`
    + ***Replacement*** void PhyscisEngine::SetRealTimeUpdateRate(double _rate)
    ---
    + ***Removed*** double PhysicsEngine::GetUpdateRate() `API change`
    + ***Replacement*** double PhysicsEngine::GetRealTimeUpdateRate() const
    ---
    + ***Removed*** void PhysicsEngine::SetStepTime(double _value) `API change`
    + ***Replacement*** void PhysicsEngine::SetMaxStepSize(double _stepSize)
    ---
    + ***Removed*** double PhysicsEngine::GetStepTime() `API change`
    + ***Replacement*** double PhysicsEngine::GetMaxStepSize() const
1. **gazebo/physics/Joint.hh**
    + ***Removed:*** Joint::Load(LinkPtr _parent, LinkPtr _child, const math::Vector3 &_pos) `API chance`
    + ***Replacement:*** Joint::Load(LinkPtr _parent, LinkPtr _child, const math::Pose &_pose)
    ---
    + ***Removed:*** public: double GetInertiaRatio(unsigned int _index) const
    + ***Replacement:*** public: double GetInertiaRatio(const unsigned int _index) const
1. **gazebo/common/Events.hh**
    + ***Removed:*** Events::ConnectWorldUpdateStart(T _subscriber) `API change`
    + ***Replacement*** ConnectionPtr Events::ConnectWorldUpdateBegin(T _subscriber)
    ---
    + ***Removed:*** Events::DisconnectWorldUpdateStart(T _subscriber) `API change`
    + ***Replacement*** ConnectionPtr Events::DiconnectWorldUpdateBegin(T _subscriber)
1. **gazebo/physics/Link.hh**
    + ***Removed*** void Link::RemoveChildJoint(JointPtr _joint) `API change`
    + ***Replacement*** void Link::RemoveChildJoint(const std::string &_jointName)
    ---
    + ***Removed*** void Link::RemoveParentJoint(const std::string &_jointName) `API change`
    + ***Replacement*** void Link::RemoveParentJoint(const std::string &_jointName)
1. **gazebo/physics/MeshShape.hh**
    + ***Removed*** std::string MeshShape::GetFilename() const `API change`
    + ***Replacement*** std::string MeshShape::GetURI() const
    ---
    + ***Removed*** void MeshShape::SetFilename() const `API change`
    + ***Replacement*** std::string MeshShape::SetMesh(const std::string &_uri, const std::string &_submesh = "", bool _center = false) const
1. **gazebo/common/Time.hh**
    + ***Removed*** static Time::NSleep(Time _time) `API change`
    + ***Replacement*** static Time NSleep(unsigned int _ns)

### Deletions

1. **gazebo/physics/Collision.hh**
    + template<typename T> event::ConnectionPtr ConnectContact(T _subscriber)
    + template<typename T> event::ConnectionPtr DisconnectContact(T _subscriber)
    + ***Note:*** The ContactManager::CreateFilter functions can be used to
      create a gazebo topic with contact messages filtered by the name(s)
      of collision shapes. The topic can then be subscribed with a callback
      to replicate this removed functionality. See
      [gazebo pull request #713](https://bitbucket.org/osrf/gazebo/pull-request/713)
      for an example migration.<|MERGE_RESOLUTION|>--- conflicted
+++ resolved
@@ -29,7 +29,18 @@
     + template<typename T> static event::ConnectionPtr ConnectLightUpdate(T _subscriber)
     + static void DisconnectLightUpdate(event::ConnectionPtr _subscriber)
 
-<<<<<<< HEAD
+1. **gazebo/gui/ModelMaker.hh**
+    + bool InitFromModel(const std::string & _modelName)
+
+1. **gazebo/gui/LightMaker.hh**
+    + bool InitFromLight(const std::string & _lightName)
+
+1. **gazebo/common/Mesh.hh**
+    + int GetMaterialIndex(const Material *_mat) const
+
+1. **gazebo/math/Filter.hh**
+    + ***New classes:*** Filter, OnePole, OnePoleQuaternion, OnePoleVector3, BiQuad, and BiQuadVector3
+
 1. **gazebo/physics/Joint.hh**
       + bool FindAllConnectedLinks(const LinkPtr &_originalParentLink,
           Link_V &_connectedLinks);
@@ -43,24 +54,11 @@
           const LinkPtr &_originalParentLink,
           Link_V &_connectedLinks, bool _fistLink = false);
       + bool ContainsLink(const Link_V &_vector, const LinkPtr &_value);
-=======
-1. **gazebo/gui/ModelMaker.hh**
-    + bool InitFromModel(const std::string & _modelName)
-
-1. **gazebo/gui/LightMaker.hh**
-    + bool InitFromLight(const std::string & _lightName)
-
-1. **gazebo/common/Mesh.hh**
-    + int GetMaterialIndex(const Material *_mat) const
-
-1. **gazebo/math/Filter.hh**
-    + ***New classes:*** Filter, OnePole, OnePoleQuaternion, OnePoleVector3, BiQuad, and BiQuadVector3
 
 ### Modifications
 1. **gazebo/physics/Model.hh**
     + ***Removed:*** Link_V GetLinks() const `ABI Change`
     + ***Replacement:***  const Link_V &GetLinks() const
->>>>>>> 0d677c70
 
 1. **gazebo/physics/Base.cc**
     + ***Removed*** std::string GetScopedName() const
@@ -140,7 +138,7 @@
 1. **gazebo/physics/bullet/BulletScrewJoint.hh**
     + ***Deprecation*** virtual double GetAttribute(const std::string &_key, unsigned int _index)
     + ***Replacement*** virtual double GetParam(const std::string &_key, unsigned int _index)
- 
+
 1. **gazebo/physics/dart/DARTJoint.hh**
     + ***Deprecation*** virtual double GetParam(const std::string &_key, unsigned int _index)
     + ***Replacement*** virtual double GetAttribute(const std::string &_key, unsigned int _index)
@@ -281,7 +279,7 @@
     ---
     + ***Removed*** virtual void SetLowStop(unsigned int /*_index*/, const math::Angle &/*_angle*/)
     + ***Replacement*** virtual bool SetLowStop(unsigned int /*_index*/, const math::Angle &/*_angle*/)
- 
+
 1. **gazebo/physics/Joint.hh**
     + ***Removed*** virtual void SetHighStop(unsigned int _index, const math::Angle &_angle)
     + ***Replacement*** virtual bool SetHighStop(unsigned int _index, const math::Angle &_angle)
@@ -295,7 +293,7 @@
     ---
     + ***Removed*** virtual void SetLowStop(unsigned int _index, const math::Angle &_angle)
     + ***Replacement*** virtual bool SetLowStop(unsigned int _index, const math::Angle &_angle)
- 
+
 1. **gazebo/physics/bullet/BulletHinge2Joint.hh**
     + ***Removed*** virtual void SetHighStop(unsigned int _index, const math::Angle &_angle)
     + ***Replacement*** virtual bool SetHighStop(unsigned int _index, const math::Angle &_angle)
@@ -488,11 +486,11 @@
 
 1. **gazebo/physics/simbody/SimbodyScrewJoint.hh**
     + virtual void SetThreadPitch(double _threadPitch)
-    + virtual void GetThreadPitch() 
+    + virtual void GetThreadPitch()
 
 1. **gazebo/physics/ode/ODEScrewJoint.hh**
     + virtual void SetThreadPitch(double _threadPitch)
-    + virtual void GetThreadPitch() 
+    + virtual void GetThreadPitch()
 
 1. **gazebo/physics/ScrewJoint.hh**
     + virtual math::Vector3 GetAnchor(unsigned int _index) const
