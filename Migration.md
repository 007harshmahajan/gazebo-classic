# Note on deprecations
A tick-tock release cycle allows easy migration to new software versions.
Obsolete Gazebo code is marked as deprecated for one major release.
Deprecated code produces compile-time warnings. These warning serve as
notification to users that their code should be upgraded. The next major
release will remove the deprecated code.

## Gazebo 6.X to 7.X

### Additions

1. **gazebo/physics/Model.hh**
    + public: gazebo::physics::JointPtr CreateJoint(
        const std::string &_name, const std::string &_type,
        physics::LinkPtr _parent, physics::LinkPtr _child);
    + public: bool RemoveJoint(const std::string &_name);
    + public: boost::shared_ptr<Model> shared_from_this();

### Modifications

1. **gazebo/rendering/RenderTypes.hh**
    + typedefs for Visual and its derived classes have been changed from boost to std pointers.
    + [pull request #1924](https://bitbucket.org/osrf/gazebo/pull-request/1924)

1. **gazebo/gui/model/ModelEditorEvents.hh**
    + ***Removed:*** public: static event::EventT<void (bool, bool, const math::Pose &, const std::string &)> modelPropertiesChanged
    + ***Replacement:*** public: static event::EventT<void (bool, bool)> modelPropertiesChanged
    + ***Note:*** Removed last two arguments, model pose and name, from the function

1. **gazebo/rendering/Camera.hh**
    + ***Removed:*** public: void SetClipDist();
    + ***Replacement:*** public: virtual void SetClipDist();

1. **gazebo/msgs/logical_camera_sensors.proto**
    + The `near` and `far` members have been replaced with `near_clip` and `far_clip`
    + [Pull request #1942](https://bitbucket.org/osrf/gazebo/pull-request/1942)

1. **Light topic**
    + ***Removed:*** ~/light
    + ***Replacement:*** ~/factory/light - for spawning new lights
    + ***Replacement:*** ~/light/modify - for modifying existing lights
    * [Pull request #1920](https://bitbucket.org/osrf/gazebo/pull-request/1920)

1. **gazebo/rendering/Visual.hh**
    + ***Removed:*** public: void SetVisible(bool _visible, bool _cascade = true);
    + ***Replacement:*** public: virtual void SetVisible(bool _visible, bool _cascade = true);

1. **gazebo/rendering/OribitViewController.hh**
    + ***Removed:*** public: OrbitViewController(UserCameraPtr _camera);
    + ***Replacement:*** public: OrbitViewController(UserCameraPtr _camera, const std::string &_name = "OrbitViewController");

1. **gazebo/test/ServerFixture.hh**
    + ***Removed:*** protected: void RunServer(const std::string &_worldFilename);
    + ***Removed:*** protected: void RunServer(const std::string &_worldFilename,
      bool _paused, const std::string &_physics, const std::vector<std::string> &
      _systemPlugins = {});
    + ***Replacement:*** void ServerFixture::RunServer(const std::vector<:string>
      &_args)
    * [Pull request #1874](https://bitbucket.org/osrf/gazebo/pull-request/1874)

1. **gazebo/gui/building/BuildingMaker.hh**
    * Doesn't inherit from gui::EntityMaker anymore
    * [Pull request #1828](https://bitbucket.org/osrf/gazebo/pull-request/1828)

1. **gazebo/gui/EntityMaker.hh**
    + ***Removed:*** EntityMaker();
    + ***Replacement:*** EntityMaker(EntityMakerPrivate &_dataPtr);
    + ***Removed:*** public: virtual void Start(const rendering::UserCameraPtr _camera) = 0;
    + ***Replacement:*** public: virtual void Start();
    + ***Removed:*** public: virtual void Stop() = 0;
    + ***Replacement:*** public: virtual void Stop();

### Deprecations

<<<<<<< HEAD
1. **gazebo/rendering/ApplyWrenchVisual.hh**
    + ***Deprecation:*** public: void SetCoM(const math::Vector3 &_comVector)
    + ***Replacement:*** public: void SetCoM(const ignition::math::Vector3d &_comVector);
    + ***Deprecation:*** public: void SetForcePos(const math::Vector3 &_forcePosVector)
    + ***Replacement:*** public: void SetForcePos(const ignition::math::Vector3d &_forcePosVector);
    + ***Deprecation:*** public: void SetForce(const math::Vector3 &_forceVector,const bool _rotatedByMouse);
    + ***Replacement:*** public: void SetForce(const ignition::math::Vector3d &_forceVector, const bool _rotatedByMouse);
    + ***Deprecation:*** public: void SetTorque(const math::Vector3 &_torqueVector,const bool _rotatedByMouse);
    + ***Replacement:*** public: void SetTorque(const ignition::math::Vector3d &_torqueVector, const bool _rotatedByMouse);

1. **gazebo/rendering/AxisVisual.hh**
    + ***Deprecation:*** public: void ScaleXAxis(const math::Vector3 &_scale)
    + ***Replacement:*** public: void ScaleXAxis(const ignition::math::Vector3d &_scale);
    + ***Deprecation:*** public: void ScaleYAxis(const math::Vector3 &_scale)
    + ***Replacement:*** public: void ScaleYAxis(const ignition::math::Vector3d &_scale);
    + ***Deprecation:*** public: void ScaleZAxis(const math::Vector3 &_scale)
    + ***Replacement:*** public: void ScaleZAxis(const ignition::math::Vector3d &_scale);

1. **gazebo/rendering/Camera.hh**
    + ***Deprecation:*** public: math::Vector3 GetWorldPosition() const
    + ***Replacement:*** public: ignition::math::Vector3d WorldPosition() const;
    + ***Deprecation:*** public: math::Quaternion GetWorldRotation() const 
    + ***Replacement:*** public: ignition::math::Quaterniond WorldRotation() const;
    + ***Deprecation:*** public: virtual void SetWorldPose(const math::Pose &_pose)
    + ***Replacement:*** public: virtual void SetWorldPose(const ignition::math::Pose3d &_pose);
    + ***Deprecation:***  public: math::Pose GetWorldPose() const
    + ***Replacement:*** public: ignition::math::Pose3d WorldPose() const;
    + ***Deprecation:*** public: void SetWorldPosition(const math::Vector3 &_pos);
    + ***Replacement:*** public: void SetWorldPosition(const ignition::math::Vector3d &_pos);
    + ***Deprecation:*** public: void SetWorldRotation(const math::Quaternion &_quat);
    + ***Replacement:*** public: void SetWorldRotation(const ignition::math::Quaterniond &_quat);
    + ***Deprecation:*** public: void Translate(const math::Vector3 &_direction)
    + ***Replacement:*** public: void Translate(const ignition::math::Vector3d &_direction);
    + ***Deprecation:***  public: void Roll(const math::Angle &_angle,Ogre::Node::TransformSpace _relativeTo =Ogre::Node::TS_LOCAL);
    + ***Replacement:*** public: void Roll(const ignition::math::Angle &_angle,Ogre::Node::TransformSpace _relativeTo =Ogre::Node::TS_LOCAL);
    + ***Deprecation:***  public: void Pitch(const math::Angle &_angle,Ogre::Node::TransformSpace _relativeTo =Ogre::Node::TS_LOCAL);
    + ***Replacement:*** public: void Pitch(const ignition::math::Angle &_angle,Ogre::Node::TransformSpace _relativeTo =Ogre::Node::TS_LOCAL);
    + ***Deprecation:***  public: void Yaw(const math::Angle &_angle,Ogre::Node::TransformSpace _relativeTo =Ogre::Node::TS_LOCAL);
    + ***Replacement:*** public: void Yaw(const ignition::math::Angle &_angle,Ogre::Node::TransformSpace _relativeTo =Ogre::Node::TS_LOCAL);
    + ***Deprecation:*** public: void SetHFOV(math::Angle _angle);
    + ***Replacement:*** public: void SetHFOV(const ignition::math::Angle &_angle);
    + ***Deprecation:*** public: math::Angle GetHFOV() const
    + ***Replacement:*** public: ignition::math::Angle HFOV() const;
    + ***Deprecation:*** public: math::Angle GetVFOV() const;
    + ***Replacement:*** public: ignition::math::Angle VFOV() const;
    + ***Deprecation:*** public: math::Vector3 GetUp();
    + ***Replacement:*** public: ignition::math::Vector3d Up() const;
    + ***Deprecation:*** public: math::Vector3 GetRight();
    + ***Replacement:*** public: ignition::math::Vector3d Right() const;
    + ***Deprecation:*** public: void GetCameraToViewportRay(int _screenx, int _screeny,math::Vector3 &_origin, math::Vector3 &_dir);
    + ***Replacement:*** public: void CameraToViewportRay(int _screenx, int _screeny,ignition::math::Vector3d &_origin,ignition::math::Vector3d &_dir) const;
    + ***Deprecation:*** public: bool GetWorldPointOnPlane(int _x, int _y,const math::Plane &_plane, math::Vector3 &_result);
    + ***Replacement:*** public: bool WorldPointOnPlane(int _x, int _y,const ignition::math::Planed &_plane,ignition::math::Vector3d &_result);
    + ***Deprecation:*** public: math::Vector3 GetDirection();
    + ***Replacement:*** public: ignition::math::Vector3d Direction() const;
    + ***Deprecation:*** public: virtual bool MoveToPosition(const math::Pose &_pose,double _time);
    + ***Replacement:***  public: virtual bool MoveToPosition(const ignition::math::Pose3d &_pose,double _time);
    + ***Deprecation:*** public: bool MoveToPositions(const std::vector<math::Pose> &_pts,double _time,boost::function<void()> _onComplete = NULL);
    + ***Replacement:*** public: bool MoveToPositions(const std::vector<ignition::math::Pose3d> &_pts,double _time,boost::function<void()> _onComplete = NULL);
=======
1. **gazebo/rendering/DynamicLines.hh**
    + ***Deprecation:*** public: void AddPoint(const math::Vector3 &_pt,const common::Color &_color = common::Color::White)
    + ***Replacement:*** public: void AddPoint(const ignition::math::Vector3d &_pt,const common::Color &_color = common::Color::White);
    + ***Deprecation:*** public: void SetPoint(unsigned int _index, const math::Vector3 &_value)
    + ***Replacement:*** public: void SetPoint(unsigned int _index,const ignition::math::Vector3d &_value);
    + ***Deprecation:***  public: math::Vector3 GetPoint(unsigned int _index) const
    + ***Replacement:*** public: const ignition::math::Vector3d &Point(const unsigned int _index) const;
>>>>>>> 053a2549

1. **gazebo/gui/RTShaderSystem.hh**
    + ***Deprecation:*** void AttachEntity(Visual *vis)
    + ***No replacement for AttachEntity ***

1. **gazebo/gui/RTShaderSystem.hh**
    + ***Deprecation:*** void DetachEntity(Visual *_vis)
    + ***No replacement for DetachEntity ***

### Deletions

1. **plugins/rest_web/RestUiLogoutDialog.hh.hh**

1. **gazebo rendering libraries**
    * The following libraries have been removed: `libgazebo_skyx`, `libgazebo_selection_buffer`, `libgazebo_rendering_deferred`. Gazebo now combines all the different rendering libraries into `libgazebo_rendering.so`.
    * [Pull request #1817](https://bitbucket.org/osrf/gazebo/pull-request/1817)

1. **gazebo physics libraries**
    * The following libraries have been removed: `libgazebo_ode_physics`, `libgazebo_simbody_physics`, `libgazebo_dart_physics`, and `libgazebo_bullet_physics`. Gazebo now combines all the different physics engine libraries into `libgazebo_physics.so`.
    * [Pull request #1814](https://bitbucket.org/osrf/gazebo/pull-request/1814)

1. **gazebo/gui/BoxMaker.hh**

1. **gazebo/gui/CylinderMaker.hh**

1. **gazebo/gui/SphereMaker.hh**

1. **gazebo/gui/MeshMaker.hh**

1. **gazebo/gui/EntityMaker.hh**
    + public: typedef boost::function<void(const math::Vector3 &pos,
                  const math::Vector3 &scale)> CreateCallback;
    + public: static void SetSnapToGrid(bool _snap);
    + public: virtual bool IsActive() const = 0;
    + public: virtual void OnMousePush(const common::MouseEvent &_event);
    + public: virtual void OnMouseDrag(const common::MouseEvent &_event);
    + protected: math::Vector3 GetSnappedPoint(math::Vector3 _p);


## Gazebo 5.X to 6.X

### Deprecations

1. **gazebo/common/Color.hh**
    + ***Deprecation:*** math::Vector3 GetAsHSV() const;
    + ***Replacement:*** ignition::math::Vector3d HSV() const;

1. **gazebo/common/Dem.hh**
    + ***Deprecation:*** void GetGeoReferenceOrigin(math::Angle &_latitude,math::Angle &_longitude);
    + ***Replacement:*** void GetGeoReferenceOrigin(ignition::math::Angle &_latitude,  ignition::math::Angle &_longitude) const;
    + ***Deprecation:***void FillHeightMap(int _subSampling, unsigned int _vertSize, const math::Vector3 &_size, const math::Vector3 &_scale, bool _flipY, std::vector<float> &_heights);
    + ***Replacement:***void FillHeightMap(const int _subSampling, const unsigned int _vertSize, const ignition::math::Vector3d &_size, const ignition::math::Vector3d &_scale, const bool _flipY, std::vector<float> &_heights);

1. **gazebo/common/GTSMeshUtils.hh**
    + ***Deprecation:***static bool DelaunayTriangulation(const std::vector<math::Vector2d> &_vertices, const std::vector<math::Vector2i> &_edges, SubMesh *_submesh);
    + ***Replacement:***static bool DelaunayTriangulation( const std::vector<ignition::math::Vector2d> &_vertices, const std::vector<ignition::math::Vector2i> &_edges, SubMesh *_submesh);

1. **gazebo/common/HeightmapData.hh**
    + ***Deprecation:***virtual void FillHeightMap(int _subSampling,unsigned int _vertSize, const math::Vector3 &_size,const math::Vector3 &_scale, bool _flipY, std::vector<float> &_heights);
    + ***Replacement:***void FillHeightMap(int _subSampling,unsigned int _vertSize, const ignition::math::Vector3d &_size,const ignition::math::Vector3d &_scale, bool _flipY,std::vector<float> &_heights);

1. **gazebo/common/KeyFrame.hh**
    + ***Deprecation:***void SetTranslation(const math::Vector3 &_trans);
    + ***Replacement:***void Translation(const ignition::math::Vector3d &_trans);
    + ***Deprecation:***math::Vector3 GetTranslation() const;
    + ***Replacement:***ignition::math::Vector3d Translation() const;
    + ***Deprecation:***void SetRotation(const math::Quaternion &_rot);
    + ***Replacement:***void Rotation(const ignition::math::Quaterniond &_rot);
    + ***Deprecation:***math::Quaternion GetRotation();
    + ***Replacement:***ignition::math::Quaterniond Rotation() const;

1. **gazebo/common/Mesh.hh**
    + ***Deprecation:***math::Vector3 GetMax() const;
    + ***Replacement:***ignition::math::Vector3d Max() const;
    + ***Deprecation:***math::Vector3 GetMin() const;
    + ***Replacement:***ignition::math::Vector3d Min() const;
    + ***Deprecation:***void GetAABB(math::Vector3 &_center, math::Vector3 &_min_xyz,math::Vector3 &_max_xyz) const;
    + ***Replacement:***void GetAABB(ignition::math::Vector3d &_center,ignition::math::Vector3d &_minXYZ,ignition::math::Vector3d &_maxXYZ) const;
    + ***Deprecation:***void GenSphericalTexCoord(const math::Vector3 &_center);
    + ***Replacement:***void GenSphericalTexCoord(const ignition::math::Vector3d &_center);
    + ***Deprecation:***void SetScale(const math::Vector3 &_factor);
    + ***Replacement:***void SetScale(const ignition::math::Vector3d &_factor);
    + ***Deprecation:***void Center(const math::Vector3 &_center = math::Vector3::Zero);
    + ***Replacement:***void Center(const ignition::math::Vector3d &_center =ignition::math::Vector3d::Zero);
    + ***Deprecation:***void Translate(const math::Vector3 &_vec);
    + ***Replacement:***void Translate(const ignition::math::Vector3d &_vec);
    + ***Deprecation:*** void CopyVertices(const std::vector<math::Vector3> &_verts);
    + ***Replacement:***void CopyVertices(const std::vector<ignition::math::Vector3d> &_verts);
    + ***Deprecation:***void CopyNormals(const std::vector<math::Vector3> &_norms);
    + ***Replacement:***void CopyNormals( const std::vector<ignition::math::Vector3d> &_norms);
    + ***Deprecation:***void AddVertex(const math::Vector3 &_v);
    + ***Replacement:***void AddVertex(const ignition::math::Vector3d &_v);
    + ***Deprecation:***void AddNormal(const math::Vector3 &_n);
    + ***Replacement:***void AddNormal(const ignition::math::Vector3d &_n);
    + ***Deprecation:***math::Vector3 GetVertex(unsigned int _i) const;
    + ***Replacement:***ignition::math::Vector3d Vertex(unsigned int _i) const;
    + ***Deprecation:***void SetVertex(unsigned int _i, const math::Vector3 &_v);
    + ***Replacement:***void SetVertex(unsigned int _i,const ignition::math::Vector3d &_v);
    + ***Deprecation:***math::Vector3 GetNormal(unsigned int _i) const;
    + ***Replacement:***ignition::math::Vector3d Normal(unsigned int _i) const;
    + ***Deprecation:***void SetNormal(unsigned int _i, const math::Vector3 &_n);
    + ***Replacement:***void SetNormal(unsigned int _i,const ignition::math::Vector3d &_n);
    + ***Deprecation:***math::Vector2d GetTexCoord(unsigned int _i) const;
    + ***Replacement:***ignition::math::Vector2d TexCoord(unsigned int _i) const;
    + ***Deprecation:***void SetTexCoord(unsigned int _i, const math::Vector2d &_t);
    + ***Replacement:***void SetTexCoord(unsigned int _i,const ignition::math::Vector2d &_t);
    + ***Deprecation:***math::Vector3 GetMax() const;
    + ***Replacement:***ignition::math::Vector3d Max() const;
    + ***Deprecation:***math::Vector3 GetMin() const;
    + ***Replacement:***ignition::math::Vector3d Min() const;
    + ***Deprecation:***bool HasVertex(const math::Vector3 &_v) const;
    + ***Replacement:***bool HasVertex(const ignition::math::Vector3d &_v) const;
    + ***Deprecation:***unsigned int GetVertexIndex(const math::Vector3 &_v) const;
    + ***Replacement:***unsigned int GetVertexIndex( const ignition::math::Vector3d &_v) const;
    + ***Deprecation:***void GenSphericalTexCoord(const math::Vector3 &_center);
    + ***Replacement:***void GenSphericalTexCoord(const ignition::math::Vector3d &_center);
    + ***Deprecation:***void Center(const math::Vector3 &_center = math::Vector3::Zero);
    + ***Replacement:***void Center(const ignition::math::Vector3d &_center =ignition::math::Vector3d::Zero);
    + ***Deprecation:***void Translate(const math::Vector3 &_vec) ;
    + ***Replacement:***void Translate(const ignition::math::Vector3d &_vec);
    + ***Deprecation:***void SetScale(const math::Vector3 &_factor);
    + ***Replacement:***void SetScale(const ignition::math::Vector3d &_factor);

1. **gazebo/common/MeshCSG.hh**
    + ***Deprecation:***Mesh *CreateBoolean(const Mesh *_m1, const Mesh *_m2,const int _operation, const math::Pose &_offset = math::Pose::Zero);
    + ***Replacement:***Mesh *CreateBoolean(const Mesh *_m1, const Mesh *_m2,const int _operation,const ignition::math::Pose3d &_offset = ignition::math::Pose3d::Zero);

1. **gazebo/common/MeshManager.hh**
    + ***Deprecation:***void GetMeshAABB(const Mesh *_mesh,math::Vector3 &_center,math::Vector3 &_minXYZ,math::Vector3 &_maxXYZ);
    + ***Replacement:***void GetMeshAABB(const Mesh *_mesh,ignition::math::Vector3d &_center,ignition::math::Vector3d &_min_xyz,ignition::math::Vector3d &_max_xyz);
    + ***Deprecation:***void GenSphericalTexCoord(const Mesh *_mesh,math::Vector3 _center);
    + ***Replacement:*** void GenSphericalTexCoord(const Mesh *_mesh,const ignition::math::Vector3d &_center);
    + ***Deprecation:***void CreateBox(const std::string &_name, const math::Vector3 &_sides,const math::Vector2d &_uvCoords);
    + ***Replacement:***void CreateBox(const std::string &_name,const ignition::math::Vector3d &_sides,const ignition::math::Vector2d &_uvCoords);
    + ***Deprecation:***void CreateExtrudedPolyline(const std::string &_name, const std::vector<std::vector<math::Vector2d> > &_vertices,double _height);
    + ***Replacement:*** void CreateExtrudedPolyline(const std::string &_name,const std::vector<std::vector<ignition::math::Vector2d> > &_vertices, double _height);
    + ***Deprecation:***void CreatePlane(const std::string &_name,const math::Plane &_plane,const math::Vector2d &_segments,const math::Vector2d &_uvTile);
    + ***Replacement:***void CreatePlane(const std::string &_name,const ignition::math::Planed &_plane,const ignition::math::Vector2d &_segments, const ignition::math::Vector2d &_uvTile);
    + ***Deprecation:***void CreatePlane(const std::string &_name,const math::Vector3 &_normal,double _d,const math::Vector2d &_size,const math::Vector2d &_segments,const math::Vector2d &_uvTile);
    + ***Replacement:***void CreatePlane(const std::string &_name,const ignition::math::Vector3d &_normal,const double _d,const ignition::math::Vector2d &_size,const ignition::math::Vector2d &_segments, const ignition::math::Vector2d &_uvTile);
    + ***Deprecation:***void CreateBoolean(const std::string &_name, const Mesh *_m1,const Mesh *_m2, const int _operation,const math::Pose &_offset = math::Pose::Zero);
    + ***Replacement:***void CreateBoolean(const std::string &_name, const Mesh *_m1,const Mesh *_m2, const int _operation,const ignition::math::Pose3d &_offset = ignition::math::Pose3d::Zero);

1. **gazebo/common/SVGLoader.hh**
    + ***Deprecation:***static void PathsToClosedPolylines(const std::vector<common::SVGPath> &_paths, double _tol,std::vector< std::vector<math::Vector2d> > &_closedPolys,std::vector< std::vector<math::Vector2d> > &_openPolys);
    + ***Replacement:***static void PathsToClosedPolylines(const std::vector<common::SVGPath> &_paths,double _tol,std::vector< std::vector<ignition::math::Vector2d> > &_closedPolys,std::vector< std::vector<ignition::math::Vector2d> > &_openPolys);

1. **gazebo/common/Skeleton.hh**
    + ***Deprecation:***void SetBindShapeTransform(math::Matrix4 _trans);
    + ***Replacement:***void SetBindShapeTransform(const ignition::math::Matrix4d &_trans);
    + ***Deprecation:***math::Matrix4 GetBindShapeTransform();
    + ***Replacement:***ignition::math::Matrix4d BindShapeTransform();
    + ***Deprecation:***void SetTransform(math::Matrix4 _trans,bool _updateChildren = true);
    + ***Replacement:***void SetTransform(const ignition::math::Matrix4d &_trans,bool _updateChildren = true);
    + ***Deprecation:***void SetModelTransform(math::Matrix4 _trans,bool _updateChildren = true);
    + ***Replacement:***void SetModelTransform(const ignition::math::Matrix4d &_trans,bool _updateChildren = true);
    + ***Deprecation:***void SetInitialTransform(math::Matrix4 _tras);
    + ***Replacement:***void SetInitialTransform(const ignition::math::Matrix4d &_tras);
    + ***Deprecation:***math::Matrix4 GetTransform();
    + ***Replacement:***ignition::math::Matrix4d Transform();
    + ***Deprecation:***void SetInverseBindTransform(math::Matrix4 _invBM);
    + ***Replacement:***void SetInverseBindTransform(const ignition::math::Matrix4d &_invBM);
    + ***Deprecation:***math::Matrix4 GetInverseBindTransform();
    + ***Replacement:***ignition::math::Matrix4d InverseBindTransform();
    + ***Deprecation:***math::Matrix4 GetModelTransform();
    + ***Replacement:***ignition::math::Matrix4d ModelTransform() const;
    + ***Deprecation:***NodeTransform(math::Matrix4 _mat, std::string _sid = "_default_",TransformType _type = MATRIX);
    + ***Replacement:***NodeTransform(const ignition::math::Matrix4d &_mat,const std::string &_sid = "_default_",TransformType _type = MATRIX);
    + ***Deprecation:***void Set(math::Matrix4 _mat);
    + ***Replacement:***void Set(const ignition::math::Matrix4d &_mat);
    + ***Deprecation:***math::Matrix4 Get();
    + ***Replacement:***ignition::math::Matrix4d GetTransform() const;
    + ***Deprecation:***void SetSourceValues(math::Matrix4 _mat);
    + ***Replacement:***void SetSourceValues(const ignition::math::Matrix4d &_mat);
    + ***Deprecation:***void SetSourceValues(math::Vector3 _vec);
    + ***Replacement:*** void SetSourceValues(const ignition::math::Vector3d &_vec);
    + ***Deprecation:***void SetSourceValues(math::Vector3 _axis, double _angle);
    + ***Replacement:***void SetSourceValues(const ignition::math::Vector3d &_axis,const double _angle);
    + ***Deprecation:***math::Matrix4 operator* (math::Matrix4 _m);
    + ***Replacement:***ignition::math::Matrix4d operator*(const ignition::math::Matrix4d &_m);

1. **gazebo/common/SkeletonAnimation.hh**
    + ***Deprecation:***void AddKeyFrame(const double _time, const math::Matrix4 &_trans);
    + ***Replacement:***void AddKeyFrame(const double _time,const ignition::math::Matrix4d &_trans);
    + ***Deprecation:***void AddKeyFrame(const double _time,const math::Pose &_pose);
    + ***Replacement:***void AddKeyFrame(const double _time,const ignition::math::Pose3d &_pose);
    + ***Deprecation:***void GetKeyFrame(const unsigned int _i, double &_time,math::Matrix4 &_trans);
    + ***Replacement:***void GetKeyFrame(const unsigned int _i, double &_time,ignition::math::Matrix4d &_trans) const;
    + ***Deprecation:***std::pair<double, math::Matrix4> GetKeyFrame(const unsigned int _i);
    + ***Replacement:***std::pair<double, ignition::math::Matrix4d> KeyFrame(const unsigned int _i) const;
    + ***Deprecation:***math::Matrix4 GetFrameAt(double _time, bool _loop = true) const;
    + ***Replacement:***ignition::math::Matrix4d FrameAt(double _time, bool _loop = true) const;
    + ***Deprecation:***void AddKeyFrame(const std::string &_node, const double _time, const math::Matrix4 &_mat);
    + ***Replacement:***void AddKeyFrame(const std::string &_node, const double _time,const ignition::math::Matrix4d &_mat);
    + ***Deprecation:***void AddKeyFrame(const std::string &_node, const double _time,const math::Pose &_pose);
    + ***Replacement:***void AddKeyFrame(const std::string &_node, const double _time,const ignition::math::Pose3d &_pose);
    + ***Deprecation:*** math::Matrix4 GetNodePoseAt(const std::string &_node,const double _time, const bool _loop = true);
    + ***Replacement:***ignition::math::Matrix4d NodePoseAt(const std::string &_node,const double _time, const bool _loop = true);
    + ***Deprecation:***std::map<std::string, math::Matrix4> GetPoseAt(const double _time, const bool _loop = true) const;
    + ***Replacement:***std::map<std::string, ignition::math::Matrix4d> PoseAt(const double _time, const bool _loop = true) const;
    + ***Deprecation:***std::map<std::string, math::Matrix4> GetPoseAtX(const double _x, const std::string &_node, const bool _loop = true) const;
    + ***Replacement:***std::map<std::string, ignition::math::Matrix4d> PoseAtX(const double _x, const std::string &_node, const bool _loop = true) const;

1. **gazebo/common/SphericalCoordinates.hh**
    + ***Deprecation:***SphericalCoordinates(const SurfaceType _type,const math::Angle &_latitude,const math::Angle &_longitude,double _elevation,const math::Angle &_heading);
    + ***Replacement:***SphericalCoordinates(const SurfaceType _type,const ignition::math::Angle &_latitude,const ignition::math::Angle &_longitude,double _elevation,const ignition::math::Angle &_heading);
    + ***Deprecation:***math::Vector3 SphericalFromLocal(const math::Vector3 &_xyz) const;
    + ***Replacement:***ignition::math::Vector3d SphericalFromLocal(const ignition::math::Vector3d &_xyz) const;
    + ***Deprecation:***math::Vector3 GlobalFromLocal(const math::Vector3 &_xyz) const;
    + ***Replacement:***ignition::math::Vector3d GlobalFromLocal(const ignition::math::Vector3d &_xyz) const;
    + ***Deprecation:***static double Distance(const math::Angle &_latA,const math::Angle &_lonA,const math::Angle &_latB,const math::Angle &_lonB);
    + ***Replacement:***static double Distance(const ignition::math::Angle &_latA,const ignition::math::Angle &_lonA,const ignition::math::Angle &_latB,const ignition::math::Angle &_lonB);
    + ***Deprecation:*** math::Angle GetLatitudeReference() const;
    + ***Replacement:***ignition::math::Angle LatitudeReference() const;
    + ***Deprecation:***math::Angle GetLongitudeReference() const;
    + ***Replacement:***ignition::math::Angle LongitudeReference() const;
    + ***Deprecation:***math::Angle GetHeadingOffset() const;
    + ***Replacement:***ignition::math::Angle HeadingOffset() const;
    + ***Deprecation:***void SetLatitudeReference(const math::Angle &_angle);
    + ***Replacement:***void SetLatitudeReference(const ignition::math::Angle &_angle);
    + ***Deprecation:***void SetLongitudeReference(const math::Angle &_angle);
    + ***Replacement:***void SetLongitudeReference(const ignition::math::Angle &_angle);
    + ***Deprecation:***void SetHeadingOffset(const math::Angle &_angle);
    + ***Replacement:***void SetHeadingOffset(const ignition::math::Angle &_angle);

### Modifications

1. **gazebo/common/MouseEvent.hh**
    * Replaced all member variables with functions that use Ignition Math.
    * [Pull request #1777](https://bitbucket.org/osrf/gazebo/pull-request/1777)

1. **gazebo/msgs/world_stats.proto**
    + ***Removed:*** optional bool log_playback = 8;
    + ***Replacement:*** optional LogPlaybackStatistics log_playback_stats = 8;

1. **gazebo/physics/JointState.hh**
    + ***Removed:*** public: JointState(JointPtr _joint, const common::Time
    &_realTime, const common::Time &_simTime)
    + ***Replacement:*** public: JointState(JointPtr _joint, const common::Time
    &_realTime, const common::Time &_simTime, const uint64_t _iterations)

1. **gazebo/physics/LinkState.hh**
    + ***Removed:*** public: LinkState(const LinkPtr _link, const common::Time
    &_realTime, const common::Time &_simTime)
    + ***Replacement:*** public: LinkState(const LinkPtr _link,
    const common::Time &_realTime, const common::Time &_simTime, const uint64_t
    _iterations)
    + ***Removed:*** public: void Load(const LinkPtr _link, const common::Time
    &_realTime, const common::Time &_simTime)
    + ***Replacement:*** public: void Load(const LinkPtr _link, const
    common::Time &_realTime, const common::Time &_simTime, const uint64_t
    _iterations)

1. **gazebo/physics/ModelState.hh**
    + ***Removed:*** public: ModelState(const ModelPtr _model, const
    common::Time &_realTime, const common::Time &_simTime)
    + ***Replacement:*** public: ModelState(const ModelPtr _model, const
    common::Time &_realTime, const common::Time &_simTime, const uint64_t
    _iterations)
    + ***Removed:*** public: void Load(const ModelPtr _model, const common::Time
    &_realTime, const common::Time &_simTime)
    + ***Replacement:*** public: void Load(const ModelPtr _model, const
    common::Time &_realTime, const common::Time &_simTime, const uint64_t
    _iterations)

1. **gazebo/physics/State.hh**
    + ***Removed:*** public: State(const std::string &_name, const
    common::Time &_realTime, const common::Time &_simTime)
    + ***Replacement:*** public: State(const std::string &_name,
    const common::Time &_realTime, const common::Time &_simTime, const uint64_t
    _iterations)

1. **gazebo/physics/ModelState.hh**
    + ***Removed:*** public: void Load(const ModelPtr _model, const common::Time
    &_realTime, const common::Time &_simTime)
    + ***Replacement:*** public: void Load(const ModelPtr _model, const
    common::Time &_realTime, const common::Time &_simTime, const uint64_t
    _iterations)

1. ignition-math is now a dependency. Many classes and functions are modified to use ignition-math, please see the pull request listing below for individual changes.
    + [http://ignitionrobotics.org/libraries/math](http://ignitionrobotics.org/libraries/math)
    + [Gazebo migration](https://bitbucket.org/osrf/gazebo/src/583edbeb90759d43d994cc57c0797119dd6d2794/ign-math-migration.md)
    * [Pull request #1756](https://bitbucket.org/osrf/gazebo/pull-request/1756)
    * [Pull request #1766](https://bitbucket.org/osrf/gazebo/pull-request/1766)
    * [Pull request #1774](https://bitbucket.org/osrf/gazebo/pull-request/1774)
    * [Pull request #1771](https://bitbucket.org/osrf/gazebo/pull-request/1771)
    * [Pull request #1776](https://bitbucket.org/osrf/gazebo/pull-request/1776)
    * [Pull request #1777](https://bitbucket.org/osrf/gazebo/pull-request/1777)
    * [Pull request #1772](https://bitbucket.org/osrf/gazebo/pull-request/1772)
    * [Pull request #1773](https://bitbucket.org/osrf/gazebo/pull-request/1773)
    * [Pull request #1778](https://bitbucket.org/osrf/gazebo/pull-request/1778)

1. Gazebo client's should now use `gazebo/gazebo_client.hh` and `libgazebo_client.so` instead of `gazebo/gazebo.hh` and `libgazebo.so`. This separates running a Gazebo server from a Gazebo client.

1. **gazebo/rendering/GpuLaser.hh**
    + ***Removed:*** protected: double near
    + ***Replacement:*** protected: double nearClip

1. **gazebo/rendering/GpuLaser.hh**
    + ***Removed:*** protected: double far
    + ***Replacement:*** protected: double farClip

1. **gazebo/rendering/Visual.hh**
    + ***Removed:*** public: void Fini();
    + ***Replacement:*** public: virtual void Fini();

1. **gazebo/common/MeshManager.hh**
    + ***Removed:*** void CreateExtrudedPolyline(const std::string &_name, const std::vector<math::Vector2d> &_vertices, const double &_height, const math::Vector2d &_uvCoords)
    + ***Replacement:*** void CreateExtrudedPolyline(const std::string &_name, const const std::vector<std::vector<math::Vector2d> > &_vertices, const double &_height, const math::Vector2d &_uvCoords)

1. **gazebo/common/GTSMeshUtils.hh**
    + ***Removed:*** public: static bool CreateExtrudedPolyline(const std::vector<math::Vector2d> &_vertices, const double &_height, SubMesh *_submesh)
    + ***Replacement:*** public: static bool DelaunayTriangulation(const std::vector<std::vector<math::Vector2d> > &_path, SubMesh *_submesh)

1. **gazebo/physics/PolylineShape.hh**
    + ***Removed:*** public: std::vector<math::Vector2d> GetVertices() const
    + ***Replacement:*** public: std::vector<std::vector<math::Vector2d> > GetVertices() const

1. **gazebo/physics/SurfaceParams.hh**
    + ***Removed:*** public: FrictionPyramid frictionPyramid
    + ***Replacement:*** public: FrictionPyramidPtr GetFrictionPyramid() const

### Deletions

1. **gazebo/gui/RenderWidget.hh**
    + The ShowEditor(bool _show)

### Additions

1. **gazebo/msgs/log_playback_control.proto**
    + New message to control the playback from a log file.

1. **gazebo/util/LogPlay.hh**
    + public: bool Rewind()

1. **gazebo/physics/LinkState.hh**
    + public: virtual void SetIterations(const uint64_t _iterations)

1. **gazebo/physics/ModelState.hh**
    + public: virtual void SetIterations(const uint64_t _iterations)

1. **gazebo/physics/State.hh**
    + public: uint64_t GetIterations() const
    + public: virtual void SetIterations(const uint64_t _iterations)

1. **gazebo/physics/WorldState.hh**
    + public: virtual void SetIterations(const uint64_t _iterations)

1. **gazebo/util/LogPlay.hh**
    + public: uint64_t GetInitialIterations() const
    + public: bool HasIterations() const

## Gazebo 4.X to 5.X

### C++11 compiler required

Gazebo 5.x uses features from the new c++11 standard. This requires to have a compatible c++11 compiler. Note that some platforms (like Ubuntu Precise) do not include one by default.

### Modifications

1. Privatized World::dirtyPoses
    + World::dirtyPoses used to be a public attribute. This is now a private attribute, and specific "friends" have been added to the World file.

1. Privatized Scene::skyx
    + Scene::skyx used to be a public attribute. This is now a private attribute, and a GetSkyX() funcion has been added to access the sky object.

1. **gazebo/rendering/Visual.hh**
    + The GetBoundingBox() function now returns a local bounding box without scale applied.

1. **gazebo/math/Box.hh**
    + The constructor that takes two math::Vector3 values now treats these as two corners, and computes the minimum and maximum values automatically. This change is API and ABI compatible.

1. **Informational logs:** The log files will be created inside
  ~/.gazebo/server-<GAZEBO_MASTER_PORT> and
  ~/.gazebo/client-<GAZEBO_MASTER_PORT>. The motivation for this
  change is to avoid name collisions when cloning a simulation. If the
  environment variable GAZEBO_MASTER_URI is not present or invalid,
  <GAZEBO_MASTER_PORT> will be replaced by "default".

1. **gazebo/common/Plugin.hh**
    + ***Removed:*** protected: std::string Plugin::handle
    + ***Replacement:*** protected: std::string Plugin::handleName

1. **gazebo/gui/KeyEventHandler.hh**
    + ***Removed:*** public: void HandlePress(const common::KeyEvent &_event);
    + ***Replacement:*** public: bool HandlePress(const common::KeyEvent &_event);

1. **gazebo/gui/KeyEventHandler.hh**
    + ***Removed:*** public: void HandleRelease(const common::KeyEvent &_event);
    + ***Replacement:*** public: bool HandleRelease(const common::KeyEvent &_event);

1. **gazebo/rendering/UserCamera.hh**
    + ***Removed:*** private: void OnJoy(ConstJoystickPtr &_msg)
    + ***Replacement:*** private: void OnJoyTwist(ConstJoystickPtr &_msg)

1. **gazebo/rendering/Camera.hh**
    + ***Deprecation:*** public: void RotatePitch(math::Angle _angle);
    + ***Replacement:*** public: void Pitch(const math::Angle &_angle,
                                        Ogre::Node::TransformSpace _relativeTo = Ogre::Node::TS_LOCAL);
    + ***Deprecation:*** public: void RotateYaw(math::Angle _angle);
    + ***Replacement:*** public: void Yaw(const math::Angle &_angle,
                                        Ogre::Node::TransformSpace _relativeTo = Ogre::Node::TS_LOCAL);

1. **gazebo/rendering/AxisVisual.hh**
    + ***Removed:*** public: void ShowRotation(unsigned int _axis)
    + ***Replacement:*** public: void ShowAxisRotation(unsigned int _axis, bool _show)

1. **gazebo/rendering/ArrowVisual.hh**
    + ***Removed:*** public: void ShowRotation()
    + ***Replacement:*** public: void ShowRotation(bool _show)

### Deletions

1. **gazebo/physics/Collision.hh**
    + unsigned int GetShapeType()

1. **gazebo/physics/World.hh**
    + EntityPtr GetSelectedEntity() const

1. **gazebo/physics/bullet/BulletJoint.hh**
    + void SetAttribute(Attribute, unsigned int, double)

1. **gazebo/physics/simbody/SimbodyJoint.hh**
    + void SetAttribute(Attribute, unsigned int, double)


## Gazebo 3.1 to 4.0

### New Deprecations

1. **gazebo/physics/Collision.hh**
    + ***Deprecation*** unsigned int GetShapeType()
    + ***Replacement*** unsigned int GetShapeType() const

1. **gazebo/physics/Joint.hh**
    + ***Deprecation*** virtual double GetMaxForce(unsigned int)
    + ***Deprecation*** virtual void SetMaxForce(unsigned int, double)
    + ***Deprecation*** virtual void SetAngle(unsigned int, math::Angle)
    + ***Replacement*** virtual void SetPosition(unsigned int, double)

### Modifications
1. **gazebo/physics/Model.hh**
    + ***Removed:*** Link_V GetLinks() const `ABI Change`
    + ***Replacement:***  const Link_V &GetLinks() const

1. **gzprop command line tool**
    + The `gzprop` command line tool outputs a zip file instead of a tarball.

### Additions

1. **gazebo/msgs/msgs.hh**
    + sdf::ElementPtr LightToSDF(const msgs::Light &_msg, sdf::ElementPtr _sdf = sdf::ElementPtr())

1. **gazebo/rendering/Light.hh**
    + math::Quaternion GetRotation() const
    + void SetRotation(const math::Quaternion &_q)
    + LightPtr Clone(const std::string &_name, ScenePtr _scene)

1. **gazebo/rendering/Scene.hh**
    + void AddLight(LightPtr _light)
    + void RemoveLight(LightPtr _light)

1. **gazebo/gui/GuiEvents.hh**
    + template<typename T> static event::ConnectionPtr ConnectLightUpdate(T _subscriber)
    + static void DisconnectLightUpdate(event::ConnectionPtr _subscriber)

1. **gazebo/gui/ModelMaker.hh**
    + bool InitFromModel(const std::string & _modelName)

1. **gazebo/gui/LightMaker.hh**
    + bool InitFromLight(const std::string & _lightName)

1. **gazebo/common/Mesh.hh**
    + int GetMaterialIndex(const Material *_mat) const

1. **gazebo/math/Filter.hh**
    + ***New classes:*** Filter, OnePole, OnePoleQuaternion, OnePoleVector3, BiQuad, and BiQuadVector3

1. **gazebo/physics/Joint.hh**
      + bool FindAllConnectedLinks(const LinkPtr &_originalParentLink,
          Link_V &_connectedLinks);
      + math::Pose ComputeChildLinkPose( unsigned int _index,
          double _position);

1. **gazebo/physics/Link.hh**
      + void Move(const math::Pose &_worldRefernceFrameSrc,
                        const math::Pose &_worldRefernceFrameDst);
      + bool FindAllConnectedLinksHelper(
          const LinkPtr &_originalParentLink,
          Link_V &_connectedLinks, bool _fistLink = false);
      + bool ContainsLink(const Link_V &_vector, const LinkPtr &_value);
      + msgs::Visual GetVisualMessage(const std::string &_name)

### Modifications
1. **gazebo/physics/Model.hh**
    + ***Removed:*** Link_V GetLinks() const `ABI Change`
    + ***Replacement:***  const Link_V &GetLinks() const

1. **gazebo/physics/Base.cc**
    + ***Removed*** std::string GetScopedName() const
    + ***Replaced*** std::string GetScopedName(bool _prependWorldName=false) const

## Gazebo 3.0 to 3.1

### Additions

1. **gazebo/physics/World.hh**
      + void RemoveModel(const std::string &_name);
      + void RemoveModel(ModelPtr _model);

1. **gazebo/physics/JointController.hh**
    + void SetPositionPID(const std::string &_jointName, const common::PID &_pid);
    + void SetVelocityPID(const std::string &_jointName, const common::PID &_pid);

## Gazebo 2.0 to 3.0

### New Deprecations

1. **gazebo/physics/Joint.hh**
    + ***Deprecation*** virtual void ApplyDamping()
    + ***Replacement*** virtual void ApplyStiffnessDamping()
    ---
    + ***Deprecation*** double GetDampingCoefficient() const
    + ***Replacement*** double GetDamping(int _index)

1. **gazebo/physics/ode/ODEJoint.hh**
    + ***Deprecation*** void CFMDamping()
    + ***Replacement*** void ApplyImplicitStiffnessDamping()

1. **gazebo/physics/ScrewJoint.hh**
    + ***Deprecation*** virtual void SetThreadPitch(unsigned int _index, double _threadPitch) = 0
    + ***Replacement*** virtual void SetThreadPitch(double _threadPitch) = 0
    ---
    + ***Deprecation*** virtual void GetThreadPitch(unsigned int _index) = 0
    + ***Replacement*** virtual void GetThreadPitch() = 0

1. **gazebo/physics/bullet/BulletScrewJoint.hh**
    + ***Deprecation*** protected: virtual void Load(sdf::ElementPtr _sdf)
    + ***Replacement*** public: virtual void Load(sdf::ElementPtr _sdf)

1. **gazebo/physics/PhysicsEngine.hh**
    + ***Deprecation*** virtual void SetSORPGSPreconIters(unsigned int _iters)
    + ***Replacement*** virtual bool SetParam(const std::string &_key, const boost::any &_value)
    ---
    + ***Deprecation*** virtual void SetSORPGSIters(unsigned int _iters)
    + ***Replacement*** virtual bool SetParam(const std::string &_key, const boost::any &_value)
    ---
    + ***Deprecation*** virtual void SetSORPGSW(double _w)
    + ***Replacement*** virtual bool SetParam(const std::string &_key, const boost::any &_value)
    ---
    + ***Deprecation*** virtual int GetSORPGSPreconIters()
    + ***Replacement*** virtual boost::any GetParam(const std::string &_key) const
    ---
    + ***Deprecation*** virtual int GetSORPGSIters()
    + ***Replacement*** virtual boost::any GetParam(const std::string &_key) const
    ---
    + ***Deprecation*** virtual double GetSORPGSW()
    + ***Replacement*** virtual boost::any GetParam(const std::string &_key) const

1. **gazebo/physics/bullet/BulletPhysics.hh**
    + ***Deprecation*** virtual bool SetParam(BulletParam _param, const boost::any &_value)
    + ***Replacement*** virtual bool SetParam(const std::string &_key, const boost::any &_value)
    ---
    + ***Deprecation*** virtual boost::any GetParam(BulletParam _param) const
    + ***Replacement*** virtual boost::any GetParam(const std::string &_key) const

1. **gazebo/physics/ode/ODEPhysics.hh**
    + ***Deprecation*** virtual bool SetParam(ODEParam _param, const boost::any &_value)
    + ***Replacement*** virtual bool SetParam(const std::string &_key, const boost::any &_value)
    ---
    + ***Deprecation*** virtual boost::any GetParam(ODEParam _param) const
    + ***Replacement*** virtual boost::any GetParam(const std::string &_key) const

1. **gazebo/physics/dart/DARTPhysics.hh**
    + ***Deprecation*** virtual boost::any GetParam(DARTParam _param) const
    + ***Replacement*** virtual boost::any GetParam(const std::string &_key) const

1. **gazebo/physics/Joint.hh**
    + ***Deprecation*** virtual double GetAttribute(const std::string &_key, unsigned int _index) = 0
    + ***Replacement*** virtual double GetParam(const std::string &_key, unsigned int _index) = 0;

1. **gazebo/physics/bullet/BulletJoint.hh**
    + ***Deprecation*** virtual double GetAttribute(const std::string &_key, unsigned int _index)
    + ***Replacement*** virtual double GetParam(const std::string &_key, unsigned int _index)

1. **gazebo/physics/bullet/BulletScrewJoint.hh**
    + ***Deprecation*** virtual double GetAttribute(const std::string &_key, unsigned int _index)
    + ***Replacement*** virtual double GetParam(const std::string &_key, unsigned int _index)

1. **gazebo/physics/dart/DARTJoint.hh**
    + ***Deprecation*** virtual double GetParam(const std::string &_key, unsigned int _index)
    + ***Replacement*** virtual double GetAttribute(const std::string &_key, unsigned int _index)

1. **gazebo/physics/ode/ODEJoint.hh**
    + ***Deprecation*** virtual double GetParam(const std::string &_key, unsigned int _index)
    + ***Replacement*** virtual double GetAttribute(const std::string &_key, unsigned int _index)

1. **gazebo/physics/ode/ODEScrewJoint.hh**
    + ***Deprecation*** virtual double GetParam(const std::string &_key, unsigned int _index)
    + ***Replacement*** virtual double GetAttribute(const std::string &_key, unsigned int _index)

1. **gazebo/physics/ode/ODEUniversalJoint.hh**
    + ***Deprecation*** virtual double GetParam(const std::string &_key, unsigned int _index)
    + ***Replacement*** virtual double GetAttribute(const std::string &_key, unsigned int _index)

1. **gazebo/physics/simbody/SimbodyJoint.hh**
    + ***Deprecation*** virtual double GetParam(const std::string &_key, unsigned int _index)
    + ***Replacement*** virtual double GetAttribute(const std::string &_key, unsigned int _index)

1. **gazebo/physics/simbody/SimbodyScrewJoint.hh**
    + ***Deprecation*** virtual double GetParam(const std::string &_key, unsigned int _index)
    + ***Replacement*** virtual double GetAttribute(const std::string &_key, unsigned int _index)

1. **gazebo/physics/Joint.hh**
    + ***Deprecation*** virtual void SetAttribute(const std::string &_key, unsigned int _index, const boost::any &_value) = 0
    + ***Replacement*** virtual bool SetParam(const std::string &_key, unsigned int _index, const boost::any &_value) = 0

1. **gazebo/physics/bullet/BulletJoint.hh**
    + ***Deprecation*** virtual void SetAttribute(const std::string &_key, unsigned int _index, const boost::any &_value)
    + ***Replacement*** virtual bool SetParam(const std::string &_key, unsigned int _index, const boost::any &_value)

1. **gazebo/physics/dart/DARTJoint.hh**
    + ***Deprecation*** virtual void SetAttribute(const std::string &_key, unsigned int _index, const boost::any &_value)
    + ***Replacement*** virtual bool SetParam(const std::string &_key, unsigned int _index, const boost::any &_value)

1. **gazebo/physics/ode/ODEJoint.hh**
    + ***Deprecation*** virtual void SetAttribute(const std::string &_key, unsigned int _index, const boost::any &_value)
    + ***Replacement*** virtual bool SetParam(const std::string &_key, unsigned int _index, const boost::any &_value)

1. **gazebo/physics/ode/ODEScrewJoint.hh**
    + ***Deprecation*** virtual void SetAttribute(const std::string &_key, unsigned int _index, const boost::any &_value)
    + ***Replacement*** virtual bool SetParam(const std::string &_key, unsigned int _index, const boost::any &_value)

1. **gazebo/physics/ode/ODEUniversalJoint.hh**
    + ***Deprecation*** virtual void SetAttribute(const std::string &_key, unsigned int _index, const boost::any &_value)
    + ***Replacement*** virtual bool SetParam(const std::string &_key, unsigned int _index, const boost::any &_value)

1. **gazebo/physics/simbody/SimbodyJoint.hh**
    + ***Deprecation*** virtual void SetAttribute(const std::string &_key, unsigned int _index, const boost::any &_value)
    + ***Replacement*** virtual bool SetParam(const std::string &_key, unsigned int _index, const boost::any &_value)

1. **gazebo/physics/simbody/SimbodyScrewJoint.hh**
    + ***Deprecation*** virtual void SetAttribute(const std::string &_key, unsigned int _index, const boost::any &_value)
    + ***Replacement*** virtual bool SetParam(const std::string &_key, unsigned int _index, const boost::any &_value)

### Modifications
1. **gazebo/physics/Entity.hh**
    + ***Removed:*** inline const math::Pose &GetWorldPose() const `ABI change`
    + ***Replacement:*** inline virutal const math::Pose &GetWorldPose() const
1. **gazebo/physics/Box.hh**
    + ***Removed:*** bool operator==(const Box &_b) `ABI Change`
    + ***Replacement:***  bool operator==(const Box &_b) const

1. **gazebo/gui/GuiIface.hh**
    + ***Removed:*** void load() `ABI change`
    + ***Replacement:*** bool load()
    + ***Note:*** Changed return type from void to bool.
1. **Functions in joint classes use unsigned int, instead of int**
    + All functions in Joint classes (gazebo/physics/\*Joint\*) and subclasses (gazebo/physics/[ode,bullet,simbody,dart]/\*Joint\*) now use unsigned integers instead of integers when referring to a specific joint axis.
    + Add const to Joint::GetInitialAnchorPose(), Joint::GetStopDissipation(), Joint::GetStopStiffness()
1. **gazebo/sensors/Noise.hh** `ABI change`
    + ***Removed:*** void Noise::Load(sdf::ElementPtr _sdf)
    + ***Replacement:*** virtual void Noise::Load(sdf::ElementPtr _sdf)
    + ***Removed:*** void Noise::~Noise()
    + ***Replacement:*** virtual void Noise::~Noise()
    + ***Removed:*** void Noise::Apply() const
    + ***Replacement:*** void Noise::Apply()
    + ***Note:*** Make Noise a base class and refactored out GaussianNoiseModel to its own class.
1. **gazebo/transport/ConnectionManager.hh**
    + ***Removed:*** bool ConnectionManager::Init(const std::string &_masterHost, unsigned int _masterPort) `ABI change`
    + ***Replacement:*** bool ConnectionManager::Init(const std::string &_masterHost, unsigned int _masterPort, uint32_t _timeoutIterations = 30)
    + ***Note:*** No changes to downstream code required. A third parameter has been added that specifies the number of timeout iterations. This parameter has a default value of 30.
1. **gazebo/transport/TransportIface.hh**
    + ***Removed:*** bool init(const std::string &_masterHost = "", unsigned int _masterPort = 0) `ABI change`
    + ***Replacement:*** bool init(const std::string &_masterHost = "", unsigned int _masterPort = 0, uint32_t _timeoutIterations = 30)
    + ***Note:*** No changes to downstream code required. A third parameter has been added that specifies the number of timeout iterations. This parameter has a default value of 30.
1. **gazebo/transport/Publication.hh**
    + ***Removed:*** void Publish(MessagePtr _msg, boost::function<void(uint32_t)> _cb, uint32_t _id) `ABI change`
    + ***Replacement:*** int Publish(MessagePtr _msg, boost::function<void(uint32_t)> _cb, uint32_t _id)
    + ***Note:*** Only the return type changed.

1. **gazebo/common/ModelDatabase.hh** `API change`
    + ***Removed:*** void ModelDatabase::GetModels(boost::function<void (const std::map<std::string, std::string> &)> _func)
    + ***Replacement:*** event::ConnectionPtr ModelDatabase::GetModels(boost::function<void (const std::map<std::string, std::string> &)> _func)
    + ***Note:*** The replacement function requires that the returned connection shared pointer remain valid in order to receive the GetModels callback. Reset the shared pointer to stop receiving GetModels callback.

1. **gazebo/physics/Collision.hh** `API change`
    + ***Modified:*** SurfaceParamsPtr Collision::surface
    + ***Note:*** Changed from `private` to `protected`

1. **gazebo/physics/MultiRayShape.hh** `API change`
    + ***Removed:*** double MultiRayShape::GetRange(int _index)
    + ***Replacement:*** double MultiRayShape::GetRange(unsigned int _index)
    + ***Removed:*** double MultiRayShape::GetRetro(int _index)
    + ***Replacement:*** double MultiRayShape::GetRetro(unsigned int _index)
    + ***Removed:*** double MultiRayShape::GetFiducial(int _index)
    + ***Replacement:*** double MultiRayShape::GetFiducial(unsigned int _index)
    + ***Note:*** Changed argument type from int to unsigned int.

1. **gazebo/physics/SurfaceParams.hh**
    + ***Removed:*** void FillMsg(msgs::Surface &_msg)
    + ***Replacement:*** virtual void FillMsg(msgs::Surface &_msg)

1. **gazebo/sensors/RaySensor.hh** `API change`
    + ***Removed:*** double RaySensor::GetRange(int _index)
    + ***Replacement:*** double RaySensor::GetRange(unsigned int _index)
    + ***Removed:*** double RaySensor::GetRetro(int _index)
    + ***Replacement:*** double RaySensor::GetRetro(unsigned int _index)
    + ***Removed:*** double RaySensor::GetFiducial(int _index)
    + ***Replacement:*** double RaySensor::GetFiducial(unsigned int _index)
    + ***Note:*** Changed argument type from int to unsigned int.

1. **gazebo/physics/PhysicsEngine.hh**
    + ***Removed*** virtual void SetParam(const std::string &_key, const boost::any &_value)
    + ***Replacement*** virtual bool SetParam(const std::string &_key, const boost::any &_value)

1. **gazebo/physics/ode/ODEPhysics.hh**
    + ***Removed*** virtual void SetParam(const std::string &_key, const boost::any &_value)
    + ***Replacement*** virtual bool SetParam(const std::string &_key, const boost::any &_value)

1. **gazebo/physics/bullet/BulletPhysics.hh**
    + ***Removed*** virtual void SetParam(const std::string &_key, const boost::any &_value)
    + ***Replacement*** virtual bool SetParam(const std::string &_key, const boost::any &_value)

1. **gazebo/physics/BallJoint.hh**
    + ***Removed*** virtual void SetHighStop(unsigned int /*_index*/, const math::Angle &/*_angle*/)
    + ***Replacement*** virtual bool SetHighStop(unsigned int /*_index*/, const math::Angle &/*_angle*/)
    ---
    + ***Removed*** virtual void SetLowStop(unsigned int /*_index*/, const math::Angle &/*_angle*/)
    + ***Replacement*** virtual bool SetLowStop(unsigned int /*_index*/, const math::Angle &/*_angle*/)

1. **gazebo/physics/Joint.hh**
    + ***Removed*** virtual void SetHighStop(unsigned int _index, const math::Angle &_angle)
    + ***Replacement*** virtual bool SetHighStop(unsigned int _index, const math::Angle &_angle)
    ---
    + ***Removed*** virtual void SetLowStop(unsigned int _index, const math::Angle &_angle)
    + ***Replacement*** virtual bool SetLowStop(unsigned int _index, const math::Angle &_angle)

1. **gazebo/physics/bullet/BulletBallJoint.hh**
    + ***Removed*** virtual void SetHighStop(unsigned int _index, const math::Angle &_angle)
    + ***Replacement*** virtual bool SetHighStop(unsigned int _index, const math::Angle &_angle)
    ---
    + ***Removed*** virtual void SetLowStop(unsigned int _index, const math::Angle &_angle)
    + ***Replacement*** virtual bool SetLowStop(unsigned int _index, const math::Angle &_angle)

1. **gazebo/physics/bullet/BulletHinge2Joint.hh**
    + ***Removed*** virtual void SetHighStop(unsigned int _index, const math::Angle &_angle)
    + ***Replacement*** virtual bool SetHighStop(unsigned int _index, const math::Angle &_angle)
    ---
    + ***Removed*** virtual void SetLowStop(unsigned int _index, const math::Angle &_angle)
    + ***Replacement*** virtual bool SetLowStop(unsigned int _index, const math::Angle &_angle)

1. **gazebo/physics/bullet/BulletHingeJoint.hh**
    + ***Removed*** virtual void SetHighStop(unsigned int _index, const math::Angle &_angle)
    + ***Replacement*** virtual bool SetHighStop(unsigned int _index, const math::Angle &_angle)
    ---
    + ***Removed*** virtual void SetLowStop(unsigned int _index, const math::Angle &_angle)
    + ***Replacement*** virtual bool SetLowStop(unsigned int _index, const math::Angle &_angle)

1. **gazebo/physics/bullet/BulletScrewJoint.hh**
    + ***Removed*** virtual void SetHighStop(unsigned int _index, const math::Angle &_angle)
    + ***Replacement*** virtual bool SetHighStop(unsigned int _index, const math::Angle &_angle)
    ---
    + ***Removed*** virtual void SetLowStop(unsigned int _index, const math::Angle &_angle)
    + ***Replacement*** virtual bool SetLowStop(unsigned int _index, const math::Angle &_angle)

1. **gazebo/physics/bullet/BulletSliderJoint.hh**
    + ***Removed*** virtual void SetHighStop(unsigned int _index, const math::Angle &_angle)
    + ***Replacement*** virtual bool SetHighStop(unsigned int _index, const math::Angle &_angle)
    ---
    + ***Removed*** virtual void SetLowStop(unsigned int _index, const math::Angle &_angle)
    + ***Replacement*** virtual bool SetLowStop(unsigned int _index, const math::Angle &_angle)

1. **gazebo/physics/bullet/BulletUniversalJoint.hh**
    + ***Removed*** virtual void SetHighStop(unsigned int _index, const math::Angle &_angle)
    + ***Replacement*** virtual bool SetHighStop(unsigned int _index, const math::Angle &_angle)
    ---
    + ***Removed*** virtual void SetLowStop(unsigned int _index, const math::Angle &_angle)
    + ***Replacement*** virtual bool SetLowStop(unsigned int _index, const math::Angle &_angle)

1. **gazebo/physics/dart/DARTJoint.hh**
    + ***Removed*** virtual void SetHighStop(unsigned int _index, const math::Angle &_angle)
    + ***Replacement*** virtual bool SetHighStop(unsigned int _index, const math::Angle &_angle)
    ---
    + ***Removed*** virtual void SetLowStop(unsigned int _index, const math::Angle &_angle)
    + ***Replacement*** virtual bool SetLowStop(unsigned int _index, const math::Angle &_angle)

1. **gazebo/physics/ode/ODEJoint.hh**
    + ***Removed*** virtual void SetHighStop(unsigned int _index, const math::Angle &_angle)
    + ***Replacement*** virtual bool SetHighStop(unsigned int _index, const math::Angle &_angle)
    ---
    + ***Removed*** virtual void SetLowStop(unsigned int _index, const math::Angle &_angle)
    + ***Replacement*** virtual bool SetLowStop(unsigned int _index, const math::Angle &_angle)

1. **gazebo/physics/ode/ODEUniversalJoint.hh**
    + ***Removed*** virtual void SetHighStop(unsigned int _index, const math::Angle &_angle)
    + ***Replacement*** virtual bool SetHighStop(unsigned int _index, const math::Angle &_angle)
    ---
    + ***Removed*** virtual void SetLowStop(unsigned int _index, const math::Angle &_angle)
    + ***Replacement*** virtual bool SetLowStop(unsigned int _index, const math::Angle &_angle)

1. **gazebo/physics/simbody/SimbodyJoint.hh**
    + ***Removed*** virtual void SetHighStop(unsigned int _index, const math::Angle &_angle)
    + ***Replacement*** virtual bool SetHighStop(unsigned int _index, const math::Angle &_angle)
    ---
    + ***Removed*** virtual void SetLowStop(unsigned int _index, const math::Angle &_angle)
    + ***Replacement*** virtual bool SetLowStop(unsigned int _index, const math::Angle &_angle)

1. **gazebo/physics/simbody/SimbodyScrewJoint.hh**
    + ***Removed*** virtual void SetHighStop(unsigned int _index, const math::Angle &_angle)
    + ***Replacement*** virtual bool SetHighStop(unsigned int _index, const math::Angle &_angle)
    ---
    + ***Removed*** virtual void SetLowStop(unsigned int _index, const math::Angle &_angle)
    + ***Replacement*** virtual bool SetLowStop(unsigned int _index, const math::Angle &_angle)

### Additions

1. **gazebo/physics/Joint.hh**
      + bool FindAllConnectedLinks(const LinkPtr &_originalParentLink,
          Link_V &_connectedLinks);
      + math::Pose ComputeChildLinkPose( unsigned int _index,
          double _position);

1. **gazebo/physics/Link.hh**
      + void MoveFrame(const math::Pose &_worldReferenceFrameSrc,
                       const math::Pose &_worldReferenceFrameDst);
      + bool FindAllConnectedLinksHelper(
          const LinkPtr &_originalParentLink,
          Link_V &_connectedLinks, bool _fistLink = false);
      + bool ContainsLink(const Link_V &_vector, const LinkPtr &_value);

1. **gazebo/physics/Collision.hh**
    + void SetWorldPoseDirty()
    + virtual const math::Pose &GetWorldPose() const
1. **gazebo/physics/JointController.hh**
      + common::Time GetLastUpdateTime() const
      + std::map<std::string, JointPtr> GetJoints() const
      + bool SetPositionTarget(const std::string &_jointName, double _target)
      + bool SetVelocityTarget(const std::string &_jointName, double _target)
      + std::map<std::string, common::PID> GetPositionPIDs() const
      + std::map<std::string, common::PID> GetVelocityPIDs() const
      + std::map<std::string, double> GetForces() const
      + std::map<std::string, double> GetPositions() const
      + std::map<std::string, double> GetVelocities() const


1. **gazebo/common/PID.hh**
      + double GetPGain() const
      + double GetIGain() const
      + double GetDGain() const
      + double GetIMax() const
      + double GetIMin() const
      + double GetCmdMax() const
      + double GetCmdMin() const


1. **gazebo/transport/TransportIface.hh**
    +  transport::ConnectionPtr connectToMaster()

1. **gazebo/physics/World.hh**
    +  msgs::Scene GetSceneMsg() const
1. **gazebo/physics/ContactManager.hh**
    + unsigned int GetFilterCount()
    + bool HasFilter(const std::string &_name)
    + void RemoveFilter(const std::string &_name)

1. **gazebo/physics/Joint.hh**
    + virtual void Fini()
    + math::Pose GetAnchorErrorPose() const
    + math::Quaternion GetAxisFrame(unsigned int _index) const
    + double GetWorldEnergyPotentialSpring(unsigned int _index) const
    + math::Pose GetParentWorldPose() const
    + double GetSpringReferencePosition(unsigned int) const
    + math::Pose GetWorldPose() const
    + virtual void SetEffortLimit(unsigned _index, double _stiffness)
    + virtual void SetStiffness(unsigned int _index, double _stiffness) = 0
    + virtual void SetStiffnessDamping(unsigned int _index, double _stiffness, double _damping, double _reference = 0) = 0
    + bool axisParentModelFrame[MAX_JOINT_AXIS]
    + protected: math::Pose parentAnchorPose
    + public: double GetInertiaRatio(const math::Vector3 &_axis) const

1. **gazebo/physics/Link.hh**
    + double GetWorldEnergy() const
    + double GetWorldEnergyKinetic() const
    + double GetWorldEnergyPotential() const
    + bool initialized

1. **gazebo/physics/Model.hh**
    + double GetWorldEnergy() const
    + double GetWorldEnergyKinetic() const
    + double GetWorldEnergyPotential() const

1. **gazebo/physics/SurfaceParams.hh**
    + FrictionPyramid()
    + ~FrictionPyramid()
    + double GetMuPrimary()
    + double GetMuSecondary()
    + void SetMuPrimary(double _mu)
    + void SetMuSecondary(double _mu)
    + math::Vector3 direction1
    + ***Note:*** Replaces mu, m2, fdir1 variables

1. **gazebo/physics/bullet/BulletSurfaceParams.hh**
    + BulletSurfaceParams()
    + virtual ~BulletSurfaceParams()
    + virtual void Load(sdf::ElementPtr _sdf)
    + virtual void FillMsg(msgs::Surface &_msg)
    + virtual void ProcessMsg(msgs::Surface &_msg)
    + FrictionPyramid frictionPyramid

1. **gazebo/physics/ode/ODESurfaceParams.hh**
    + virtual void FillMsg(msgs::Surface &_msg)
    + virtual void ProcessMsg(msgs::Surface &_msg)
    + double bounce
    + double bounce
    + double bounceThreshold
    + double kp
    + double kd
    + double cfm
    + double erp
    + double maxVel
    + double minDepth
    + FrictionPyramid frictionPyramid
    + double slip1
    + double slip2

1. **gazebo/rendering/Light.hh**
    + bool GetVisible() const
    + virtual void LoadFromMsg(const msgs::Light &_msg)

1. **gazebo/sensors/ForceTorqueSensor.hh**
    + physics::JointPtr GetJoint() const

1. **gazebo/sensors/Noise.hh**
    + virtual double ApplyImpl(double _in)
    + virtual void Fini()
    + virtual void SetCustomNoiseCallback(boost::function<double (double)> _cb)

1. **gazebo/sensors/Sensor.hh**
    + NoisePtr GetNoise(unsigned int _index = 0) const

1. **gazebo/sensors/GaussianNoiseModel.hh**

1. **gazebo/physics/ode/ODEUniversalJoint.hh**
    + virtual void SetHighStop(unsigned int _index, const math::Angle &_angle)
    + virtual void SetLowStop(unsigned int _index, const math::Angle &_angle)
    + virtual void SetAttribute(const std::string &_key, unsigned int _index, const boost::any &_value)
    + virtual double GetAttribute(const std::string &_key, unsigned int _index)

1. **gazebo/physics/simbody/SimbodyScrewJoint.hh**
    + virtual void SetThreadPitch(double _threadPitch)
    + virtual void GetThreadPitch()

1. **gazebo/physics/ode/ODEScrewJoint.hh**
    + virtual void SetThreadPitch(double _threadPitch)
    + virtual void GetThreadPitch()

1. **gazebo/physics/ScrewJoint.hh**
    + virtual math::Vector3 GetAnchor(unsigned int _index) const
    + virtual void SetAnchor(unsigned int _index, const math::Vector3 &_anchor)

1. **gazebo/physics/bullet/BulletJoint.hh**
    + virtual math::Angle GetHighStop(unsigned int _index)
    + virtual math::Angle GetLowStop(unsigned int _index)

1. **gazebo/physics/simbody/SimbodyPhysics.hh**
    + virtual boost::any GetParam(const std::string &_key) const
    + virtual bool SetParam(const std::string &_key, const boost::any &_value)

1. **gazebo/physics/dart/DARTPhysics.hh**
    + virtual boost::any GetParam(const std::string &_key) const
    + virtual bool SetParam(const std::string &_key, const boost::any &_value)

1. **gazebo/physics/Joint.hh**
    + math::Quaternion GetAxisFrameOffset(unsigned int _index) const

### Deletions

1. **Removed libtool**
    + Libtool used to be an option for loading plugins. Now, only libdl is supported.

1. **gazebo/physics/Base.hh**
    + Base_V::iterator childrenEnd

1. **gazebo/sensors/Noise.hh**
    + double Noise::GetMean() const
    + double Noise::GetStdDev() const
    + double Noise::GetBias() const
    + ***Note:*** Moved gaussian noise functions to a new GaussianNoiseModel class

1. **gazebo/physics/SurfaceParams.hh**
    + double bounce
    + double bounce
    + double bounceThreshold
    + double kp
    + double kd
    + double cfm
    + double erp
    + double maxVel
    + double minDepth
    + double mu1
    + double mu2
    + double slip1
    + double slip2
    + math::Vector3 fdir1
    + ***Note:*** These parameters were moved to FrictionPyramid,
      ODESurfaceParams, and BulletSurfaceParams.


## Gazebo 1.9 to 2.0

### New Deprecations

1. **gazebo/gazebo.hh**
    + ***Deprecation*** void fini()
    + ***Deprecation*** void stop()
    + ***Replacement*** bool shutdown()
    + ***Note*** Replace fini and stop with shutdown
    ---
    + ***Deprecation*** bool load()
    + ***Deprecation*** bool init()
    + ***Deprecation*** bool run()
    + ***Replacement*** bool setupClient()
        + Use this function to setup gazebo for use as a client
    + ***Replacement*** bool setupServer()
        + Use this function to setup gazebo for use as a server
    + ***Note*** Replace load+init+run with setupClient/setupServer
    ---
    + ***Deprecation*** std::string find_file(const std::string &_file)
    + ***Replacement*** std::string common::find_file(const std::string &_file)
    ---
    + ***Deprecation*** void add_plugin(const std::string &_filename)
    + ***Replacement*** void addPlugin(const std::string &_filename)
    ---
    + ***Deprecation*** void print_version()
    + ***Replacement*** void printVersion()
1. **gazebo/physics/World.hh**
    + ***Deprecation*** void World::StepWorld(int _steps)
    + ***Replacement*** void World::Step(unsigned int _steps)
1. **gazebo/sensors/SensorsIface.hh**
    + ***Deprecation*** std::string sensors::create_sensor(sdf::ElementPtr _elem, const std::string &_worldName,const std::string &_parentName)
    + ***Replacement*** std::string sensors::create_sensor(sdf::ElementPtr _elem, const std::string &_worldName, const std::string &_parentName, uint32_t _parentId)
1. **gazebo/sensors/Sensor.hh**
    + ***Deprecation*** void Sensor::SetParent(const std::string &_name)
    + ***Replacement*** void Sensor::SetParent(const std::string &_name, uint32_t _id)
1. **gazebo/sensors/SensorManager.hh**
    + ***Deprecation*** std::string CreateSensor(sdf::ElementPtr _elem, const std::string &_worldName,  const std::string &_parentName)
    + ***Replacement*** std::string CreateSensor(sdf::ElementPtr _elem, const std::string &_worldName, const std::string &_parentName, uint32_t _parentId)
1. **gazebo/sensors/Collision.hh**
    + ***Deprecation*** void Collision::SetContactsEnabled(bool _enable)
    + ***Replacement*** Use [ContactManager](http://gazebosim.org/api/2.0.0/classgazebo_1_1physics_1_1ContactManager.html).
    ---
    + ***Deprecation*** bool Colliion::GetContactsEnabled() const
    + ***Replacement*** Use [ContactManager](http://gazebosim.org/api/2.0.0/classgazebo_1_1physics_1_1ContactManager.html).
    ---
    + ***Deprecation*** void AddContact(const Contact &_contact)
    + ***Replacement*** Use [ContactManager](http://gazebosim.org/api/2.0.0/classgazebo_1_1physics_1_1ContactManager.html).

### Modifications

1. File rename: `gazebo/common/Common.hh` to `gazebo/common/CommonIface.hh`
1. File rename: `gazebo/physics/Physics.hh` to `gazebo/physics/PhysicsIface.hh`
1. File rename: `gazebo/rendering/Rendering.hh` to `gazebo/rendering/RenderingIface.hh`
1. File rename: `gazebo/sensors/Sensors.hh` to `gazebo/sensors/SensorsIface.hh`
1. File rename: `gazebo/transport/Transport.hh` to `gazebo/transport/TransportIface.hh`
1. File rename: `gazebo/gui/Gui.hh` to `gazebo/gui/GuiIface.hh`
1. File rename: `<model>/manifest.xml` to `<model>/model.config`
1. File rename: `<model_database>/manifest.xml` to `<model_database>/database.config`
1. **gazebo/msgs/physics.proto**
    + ***Removed*** optional double dt
    + ***Replacement*** optional double min_step_size
    ---
    + ***Removed*** optional double update_rate
    + ***Replacement*** optional double real_time_update_rate
1. **gazebo/physics/ModelState.hh**
    + ***Removed*** LinkState ModelState::GetLinkState(int _index) `API change`
    + ***Replacement*** LinkState ModelState::GetLinkState(const std::string &_linkName) const
1. **gazebo/physics/PhyscisEngine.hh**
    + ***Removed*** void PhysicsEngine::SetUpdateRate(double _value) `API change`
    + ***Replacement*** void PhyscisEngine::SetRealTimeUpdateRate(double _rate)
    ---
    + ***Removed*** double PhysicsEngine::GetUpdateRate() `API change`
    + ***Replacement*** double PhysicsEngine::GetRealTimeUpdateRate() const
    ---
    + ***Removed*** void PhysicsEngine::SetStepTime(double _value) `API change`
    + ***Replacement*** void PhysicsEngine::SetMaxStepSize(double _stepSize)
    ---
    + ***Removed*** double PhysicsEngine::GetStepTime() `API change`
    + ***Replacement*** double PhysicsEngine::GetMaxStepSize() const
1. **gazebo/physics/Joint.hh**
    + ***Removed:*** Joint::Load(LinkPtr _parent, LinkPtr _child, const math::Vector3 &_pos) `API chance`
    + ***Replacement:*** Joint::Load(LinkPtr _parent, LinkPtr _child, const math::Pose &_pose)
    ---
    + ***Removed:*** public: double GetInertiaRatio(unsigned int _index) const
    + ***Replacement:*** public: double GetInertiaRatio(const unsigned int _index) const
1. **gazebo/common/Events.hh**
    + ***Removed:*** Events::ConnectWorldUpdateStart(T _subscriber) `API change`
    + ***Replacement*** ConnectionPtr Events::ConnectWorldUpdateBegin(T _subscriber)
    ---
    + ***Removed:*** Events::DisconnectWorldUpdateStart(T _subscriber) `API change`
    + ***Replacement*** ConnectionPtr Events::DiconnectWorldUpdateBegin(T _subscriber)
1. **gazebo/physics/Link.hh**
    + ***Removed*** void Link::RemoveChildJoint(JointPtr _joint) `API change`
    + ***Replacement*** void Link::RemoveChildJoint(const std::string &_jointName)
    ---
    + ***Removed*** void Link::RemoveParentJoint(const std::string &_jointName) `API change`
    + ***Replacement*** void Link::RemoveParentJoint(const std::string &_jointName)
1. **gazebo/physics/MeshShape.hh**
    + ***Removed*** std::string MeshShape::GetFilename() const `API change`
    + ***Replacement*** std::string MeshShape::GetURI() const
    ---
    + ***Removed*** void MeshShape::SetFilename() const `API change`
    + ***Replacement*** std::string MeshShape::SetMesh(const std::string &_uri, const std::string &_submesh = "", bool _center = false) const
1. **gazebo/common/Time.hh**
    + ***Removed*** static Time::NSleep(Time _time) `API change`
    + ***Replacement*** static Time NSleep(unsigned int _ns)

### Deletions

1. **gazebo/physics/Collision.hh**
    + template<typename T> event::ConnectionPtr ConnectContact(T _subscriber)
    + template<typename T> event::ConnectionPtr DisconnectContact(T _subscriber)
    + ***Note:*** The ContactManager::CreateFilter functions can be used to
      create a gazebo topic with contact messages filtered by the name(s)
      of collision shapes. The topic can then be subscribed with a callback
      to replicate this removed functionality. See
      [gazebo pull request #713](https://bitbucket.org/osrf/gazebo/pull-request/713)
      for an example migration.<|MERGE_RESOLUTION|>--- conflicted
+++ resolved
@@ -72,7 +72,6 @@
 
 ### Deprecations
 
-<<<<<<< HEAD
 1. **gazebo/rendering/ApplyWrenchVisual.hh**
     + ***Deprecation:*** public: void SetCoM(const math::Vector3 &_comVector)
     + ***Replacement:*** public: void SetCoM(const ignition::math::Vector3d &_comVector);
@@ -132,7 +131,7 @@
     + ***Replacement:***  public: virtual bool MoveToPosition(const ignition::math::Pose3d &_pose,double _time);
     + ***Deprecation:*** public: bool MoveToPositions(const std::vector<math::Pose> &_pts,double _time,boost::function<void()> _onComplete = NULL);
     + ***Replacement:*** public: bool MoveToPositions(const std::vector<ignition::math::Pose3d> &_pts,double _time,boost::function<void()> _onComplete = NULL);
-=======
+
 1. **gazebo/rendering/DynamicLines.hh**
     + ***Deprecation:*** public: void AddPoint(const math::Vector3 &_pt,const common::Color &_color = common::Color::White)
     + ***Replacement:*** public: void AddPoint(const ignition::math::Vector3d &_pt,const common::Color &_color = common::Color::White);
@@ -140,7 +139,6 @@
     + ***Replacement:*** public: void SetPoint(unsigned int _index,const ignition::math::Vector3d &_value);
     + ***Deprecation:***  public: math::Vector3 GetPoint(unsigned int _index) const
     + ***Replacement:*** public: const ignition::math::Vector3d &Point(const unsigned int _index) const;
->>>>>>> 053a2549
 
 1. **gazebo/gui/RTShaderSystem.hh**
     + ***Deprecation:*** void AttachEntity(Visual *vis)
